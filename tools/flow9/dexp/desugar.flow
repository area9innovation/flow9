import tools/flow9/dexp/dexp;
import tools/flow9/dexp/desugar_env;
import tools/flow9/dexp/unique_id;
import tools/flow9/dexp/vars;
import tools/flow9/dexp/types;
import tools/flow9/dexp/unions;
import tools/flow9/dexp/utils;

import tools/flow9/pexp/pexp;
import tools/flow9/pexp/values;
import tools/flow9/pexp/utils;

import ds/set;
import ds/arrayutils;

/*
Differences to PExp:
- It is not a complete Exp type, but has different unions for toplevel, exp, type
- "Temp" structures such as argtype, case, etc are not in exp
- Union match in switch is expanded
- We have constructors resolved to not be calls
- The top level is indexed like a tree
- Introduce downcast in switches
- Extract let-bindings from cases
- Extract structs and unions
- Expand |> to a normal call
- Expand ?? to switch
- Expand "with" to constructor
TODO:
- Collect string includes
*/

export {
	// Desugar a module
	desugarPExp(dd : DDesugar, flowpath : string, fullpath : string, pexp : PExp) -> DModule;

	// Extract the imports only
	getDImports(p : PExp) -> [DImport];
}


getDImports(p : PExp) -> [DImport] {
	module = getPModule(p);
	filtermap(module.toplevels, \tl -> {
		switch (tl) {
			PImport(path, pos): Some(DImport(path, pos));
			default: None();
		}
	});
}

desugarPExp(dd : DDesugar, flowpath : string, fullpath : string, pexp : PExp) -> DModule {
	module = getPModule(pexp);
	if (module.pos == -1) dd.onError(pexp.pos, "Expected module");

	if (isTracingStage(dd.tracing, StageParse(), 0)) {
		println("\nStage: Desugaring " + flowpath);
	}

	imports = getDImports(pexp);
	forbids = filtermap(module.toplevels, \tl -> {
			switch (tl) {
				PForbid(path, pos): {
					if (path == "") dd.onError(pos, "Unknown forbid path");
					Some(DForbid(path, pos));
				}
				default: None();
			}
		});

	// Find all top-levels (including those in the export section)
	toplevels = fold(module.toplevels, module.toplevels, \acc, tl -> {
		switch (tl) {
			PExport(tls, __): concat(acc, tls);
			default: acc;
		}
	});

	// Extract structs and unions: 
	// We do this twice. The first time, we pick up the arities.

	// Extract structs & unions in our module, so we can include those in the lookup
	dd0 = DDesugar(dd with onError = \p, e -> {}); // We ignore errors in the first pass
	structs0 = fold(toplevels, makeTree(), \acc, tl -> extractDStruct(dd0, acc, tl));
	unions0 = fold(toplevels, makeTree(), \acc, tl -> extractDUnion(dd0, acc, tl));

	// Set up an environment now we know the initial arities of all names
	dd1 = DDesugar(dd with 
		resolveStructName = \name -> {
			mst = lookupTree(structs0, name);
			mst ?? Some(mst) : dd.resolveStructName(name);
		},
		resolveUnionName = \name -> {
			mst = lookupTree(unions0, name);
			mst ?? Some(mst) : dd.resolveUnionName(name);
		},
	);

	// Extract structs & unions for real, checking arities
	structs2 = fold(toplevels, makeTree(), \acc, tl -> extractDStruct(dd1, acc, tl));
	unions = fold(toplevels, makeTree(), \acc, tl -> extractDUnion(dd1, acc, tl));
	// Promite any structs that have implicit type parameters from occuring in a union
	structs = adjustImplicitStructArity(dd, unions, structs2);

	// Make sure our lookup knows about local structs and unions
	dd2 = DDesugar(dd with 
		resolveStructName = \name -> {
			mst = lookupTree(structs, name);
			mst ?? Some(mst) : dd.resolveStructName(name);
		},
		resolveUnionName = \name -> {
			mst = lookupTree(unions, name);
			mst ?? Some(mst) : dd.resolveUnionName(name);
		},
	);

	// Figure out what names are exported
	dummyExport = DExport(makeSet(), makeSet(), makeSet(), pexp.pos);
	exports0 = fold(module.toplevels, dummyExport, \acc, tl : PTopLevel -> {
		switch (tl) {
			PExport(tls, p): {
				if (acc != dummyExport) {
					dd.onError(p, "Only one export section is allowed");
				}
				fold(tls, acc, \acc2, etl -> {
					switch (etl) {
						PTypeDef(id, __, __): DExport(acc2 with exportedGlobals = insertSet(acc2.exportedGlobals, id));
						PGlobal(id, __, __): DExport(acc2 with exportedGlobals = insertSet(acc2.exportedGlobals, id));

						PNative(id, isIo, type, name, pos): DExport(acc2 with exportedGlobals = insertSet(acc2.exportedGlobals, id));
						PUnion(typename, types, pos): DExport(acc2 with exportedTypes = insertSet(acc2.exportedTypes, typename.id));
						PStruct(id, structArgs, pos): DExport(acc2 with exportedTypes = insertSet(acc2.exportedTypes, id));

						PStructArg(id, ismutable, type, pos): acc2;
						PModule(__, pos): acc2;
						PImport(path, pos): acc2;
						PForbid(path, pos): acc2;
						PExport(exports, pos): acc2;
					}
				})
			}
			default: acc;
		}
	});

	typedefs = fold(toplevels, makeTree(), \acc, tl : PTopLevel -> {
		switch (tl) {
			PTypeDef(id, type, pos): {
				typedef = ptype2dtype(dd2, type);
				if (containsKeyTree(acc, id)) {
					dd.onError(pos, "Duplicate type def " + id);
				};
				setTree(acc, id, typedef);
			}
			default: acc;
		}
	});

	globalsOrder = fold2(toplevels, makeList(), makeTree(), \ord, acc, tl : PTopLevel -> {
		switch (tl) {
			PGlobal(id, value, pos): {
				// Convert the body
				dexp = pexp2dexp(dd2, value);
				// Extract any polymorphism
				typars0 = extractDTyparsFromDExp(dexp);

				// See if there is a type definition. If so, also extract polymorphism from that
				mtypedef = lookupTree(typedefs, id);
				typars = mtypedef ?? {
					extractDTypars(makeSet(), mtypedef);
				} : {
					// OK, check if we have implicit type parameters
					switch (dexp) {
						DTyped(tvalue, stype, tpos, __): {
							typeTypars = extractDTypars(makeSet(), stype);
							valTypars = extractDTyparsFromDExp(tvalue);
							undeclared = differenceSets(valTypars, typeTypars);
							if (!isEmptySet(undeclared)) {
								dd.onError(tpos, id + ": Implicit polymorphism. Body has " + toString(set2array(valTypars)) + " while type has " + toString(set2array(typeTypars)));
							}
						}
						default: {}
					}
					typars0;
				};

				// If we have a type def, add it
				dexp1 = mtypedef ?? {
					DTyped(dexp, mtypedef, pos, -1)
				} : dexp;

				recursive = containsSet(extractDVars(makeSet(), dexp1), id);

				global = DGlobal(id, set2array(typars), recursive, dexp1, -1, pos);

				if (containsKeyTree(acc, id)) {
					dd.onError(pos, "Duplicate definition of " + id);
				};

				Pair(Cons(id, ord), setTree(acc, id, global));
			}
			default: Pair(ord, acc);
		}
	});
	globals = globalsOrder.second;

	natives = fold(toplevels, makeTree(), \acc, tl : PTopLevel -> {
		switch (tl) {
			PNative(id, isIo, type, name, pos): {
				dtype = ptype2dtype(dd2, type);
				nativ = DNative(id, isIo, dtype, name, containsKeyTree(globals, name), pos);
				if (containsKeyTree(acc, id)) {
					dd.onError(pos, "Duplicate native def " + id);
				};
				
				setTree(acc, id, nativ);
			}
			default: acc;
		}
	});

	// Traverse the typenames mentioned in the exported names and put those
	// in exportedTypeNames if they are not in exportedTypes
	exportedTypenames = foldSet(exports0.exportedGlobals, makeSet(), \acc, gl -> {
		mglobal : Maybe<DGlobal> = lookupTree(globals, gl);
		mglobal ?? {
			switch (mglobal.value) {
				DTyped(__, dtype, __, __): {
					// If there is a declared type, use that
					extractTypeNamesDType(acc, dtype, structs, unions);
				}
				default: acc;
			};
		} : {
			mnative = lookupTree(natives, gl);
			switch (mnative) {
				None(): {
					println("Unknown global " + gl);
					acc;
				}
				Some(nat): {
					extractTypeNamesDType(acc, nat.type, structs, unions);
				}
			}
		}
	});
	// TODO: Should we also traverse exported unions and consider structs in those
	// as exported typenames?

	exports = DExport(exports0 with 
		// We do not have to include the exported type names
		exportedTypeNames = differenceSets(exportedTypenames, exports0.exportedTypes)
	);

	DModule(
		flowpath,
		fullpath,
		imports,
		forbids,
		exports,
		structs,
		unions,
		natives,
		globals,
		list2array(globalsOrder.first),
		pexp.pos,
	);
}

extractDStruct(dd : DDesugar, acc : Tree<string, DStruct>, tl : PTopLevel) -> Tree<string, DStruct> {
	switch (tl) {
		PStruct(id, structArgs, pos): {
			sargs = map(structArgs, \sa -> pstructArg2dstructArg(dd, sa));

			// Extract type pars from the args
			stypars : Set<string> = fold(sargs, makeSet(), \sacc, sa : DStructArg -> {
				extractDTypars(sacc, sa.type)
			});
			dstruct = DStruct(id, false, set2array(stypars), sargs, pos);
			if (containsKeyTree(acc, id)) {
				dd.onError(pos, "Duplicate struct def " + id);
			};
			setTree(acc, id, dstruct);
		}
		default: acc;
	}
}

extractDUnion(dd : DDesugar, acc : Tree<string, DUnion>, tl : PTopLevel) -> Tree<string, DUnion> {
	switch (tl) {
		PUnion(typename, types, pos): {
			dtp = ptypename2dtypename(dd, typename);
			dunion = DUnion(dtp.id, map(dtp.typars, getDTypePar), map(types, \t -> ptypename2dtypename(dd, t)), pos);
			if (containsKeyTree(acc, dtp.id)) {
				dd.onError(pos, "Duplicate union def " + dtp.id);
			};
			setTree(acc, typename.id, dunion);
		}
		default: acc;
	}
}

adjustImplicitStructArity(dd : DDesugar, unions : Tree<string, DUnion>, structs : Tree<string, DStruct>) -> Tree<string, DStruct> {
	foldTree(unions, structs, \un, union : DUnion, acc -> {
		arity = length(union.typars);
		fold(union.types, acc, \acc2, tn : DTypeName -> {
			structArity = typenameArity(dd, tn.id, tn.pos);
			uArity = length(tn.typars);
			if (structArity > 0 && structArity != uArity) {
				dd.onError(union.pos, "Expected " + i2s(structArity) + " type args for " + tn.id + ", got " + i2s(uArity));
			}

			// OK, we turn off implicit polymorphism
			if (false && structArity != arity && arity > 0) {
				// OK, implicit polymorphism
				mstruct = lookupTree(acc2, tn.id);
				mstruct ?? {
					newStruct = DStruct(mstruct with implicitTypars = true, typars = generate(0, arity, \i -> strLeft("??????????", i + 1)));
					// println("Promoting " + tn.id + " to have " + i2s(arity) + " typars like " + un + " " + toString(newStruct));
					setTree(acc2, tn.id, newStruct)
				} : {
<<<<<<< HEAD
					dd.onError(union.pos, "Can not promote " + tn.id + " to have " + i2s(arity) + " typars as the union " + un + " has " + i2s(nameArity));
=======
					dd.onError(union.pos, "Can not promote " + tn.id + " to have " + i2s(arity) + " typars as the union " + un + " has " + i2s(structArity));
>>>>>>> a4430a0c
					acc2;
				}
			} else acc2;
		});
	})
}

pexp2dexp(dd : DDesugar, pexp : PExp) -> DExp {
	error = \ -> {
		dd.onError(pexp.pos, "Expected expression, got " + toString(pexp));
		DVoid(pexp.pos);
	}
	rec = \ee -> pexp2dexp(dd, ee);
	switch (pexp) {
		PVoid(pos): DVoid(pos);
		PBool(v, pos): DBool(v, pos);
		PInt(v, pos): DInt(v, pos);
		PDouble(v, pos): DDouble(v, pos);
		PString(v, pos): DString(v, pos);
		PVar(var, pos): DVar(var, pos, -1);
		PCallOp(op, args, pos): {
			if (op == "|>") {
				// OK, this is special
				pexp2dexp(dd, PCall(args[1], [args[0]], pos))
			} else {
				rargs = map(args, rec);
				DCall(DVar(op, pos, -1), rargs, pos, -1);
			}
		}
		PStringInclude(path, pos): DStringInclude(path, pos);
		PLet(var, value, body, pos): DLet(var, rec(value), rec(body), pos, -1);
		PIf(cond, then, else_, pos): DIf(rec(cond), rec(then), rec(else_), pos, -1);
		PCall(fn, args, pos): {
			// Check if this is a struct constructor
			switch (fn) {
				PVar(id, __): {
					mst = dd.resolveStructName(id);
					mst ?? {
						DConstruct(mst.id, map(args, rec), fn.pos, -1);
					} : {
						DCall(rec(fn), map(args, rec), pos, -1);
					}
				}
				default: DCall(rec(fn), map(args, rec), pos, -1);
			}
		}
		PLambda(args, body, pos): DLambda(map(args, \a -> {
			DArgType(a.id, ptype2dtype(dd, a.type), a.pos)
		}), rec(body), pos, -1);
		PRef(value, pos): DRef(rec(value), pos, -1);
		PField(value, field, pos): {
			if (field == "structname") {
				pexp2dexp(dd, PCallOp("__structname", [value], pos));
			} else {
				DField(rec(value), field, pos, -1);
			}
		}
		PSetMutable(lhs, field, value, pos): DSetMutable(rec(lhs), field, rec(value), pos, -1);
		PArray(exps, pos): DArray(map(exps, rec), pos, -1);
		PSequence(exps, pos): {
			dexps = map(exps, rec);
			if (exps == []) DVoid(pos)
			else if (length(dexps) == 1) dexps[0]
			else DSequence(dexps, pos, -1);
		}
		PSwitch(value, cases, pos): desugarPSwitch(dd, pexp);
		PCast(value, target, pos): {
			fromType = switch (value) {
				PTyped(val, fromt, __): getPTypeName(fromt).id;
				default: "";
			};
			toType = getPTypeName(target).id;
			nat = \n -> DCall(DVar(n, pos, -1), [rec(value)], pos, -1);
			if (fromType == "double" && toType == "int") {
				nat("trunc")
			} else if (fromType == "int" && toType == "double") {
				nat("i2d")
			} else if (fromType == "int" && toType == "string") {
				nat("i2s")
			} else if (fromType == "double" && toType == "string") {
				nat("d2s")
			} else {
				DCast(rec(value), ptype2dtype(dd, target), pos);
			}
		}
		PTyped(value, type, pos): {
			dtype = ptype2dtype(dd, type);
			// TODO: If this is dtype is auto, we do not need it
			DTyped(rec(value), dtype, pos, -1);
		}
		PWith(struct, value, fields, pos): desugarPWith(dd, pexp);
		PMaybe(value, match, otherwise, pos): desugarPMaybe(dd, pexp);

		PModule(toplevels, pos): error();
		PImport(path, pos): error();
		PForbid(path, pos): error();
		PExport(exports, pos): error();
		PGlobal(id, value, pos): error();
		PNative(id, isIo, type, name, pos): error();
		PUnion(typename, types, pos): error();
		PStruct(id, structArgs, pos): error();
		PStructArg(id, ismutable, type, pos): error();
		PTypeDef(id, type, pos): error();
		PTypePar(id, pos): error();
		PTypeName(id, typars, pos): error();
		PTypeFunction(args, returnType, pos): error();
		PArgType(id, type, pos): error();

		PList(l, pos): error();
		PFieldAssign(id, value, pos): error();
		PCase(id, args, body, pos): error();
	}
}

ptype2dtype(dd : DDesugar, p : PType) -> DType {
	switch (p) {
		PTypePar(id, pos): DTypePar(id, pos);
		PTypeName(id, typars, pos): ptypename2dtypename(dd, p);
		PTypeFunction(args, returnType, pos): DTypeFunction(map(args, \at : PArgType -> ptype2dtype(dd, at)), ptype2dtype(dd, returnType), pos);
		PArgType(id, type, pos): ptype2dtype(dd, type); // We just drop the name
	}
}

ptypename2dtypename(dd : DDesugar, p : PTypeName) -> DTypeName {
	ntypars = typenameArity(dd, p.id, p.pos);
	n = length(p.typars);
	typars0 = map(p.typars, \tp -> ptype2dtype(dd, tp));
	typars = if (n == 0 || n != ntypars) {
		if (n != 0) {
			dd.onError(p.pos, "Expected " + i2s(ntypars) + " type parameters for " + p.id + ", but got " + i2s(n));
		}
		concat(typars0, generate(n, ntypars, \__ -> DTypeName("auto", [], p.pos)))
	} else typars0;
	DTypeName(p.id, typars, p.pos);
}

typenameArity(dd : DDesugar, id : string, pos : int) -> int {
	mstruct = dd.resolveStructName(id);
	mstruct ?? length(mstruct.typars) : {
		munion = dd.resolveUnionName(id);
		switch (munion) {
			None(): {
				if (id == "array" || id == "ref") 1
				else {
					0
					/*
					if (contains(["void", "bool", "int", "double", "string", "flow", "auto"], id)) {
						0
					} else {
						dd.onError(pos, id + " unknown ");
						0
					}*/
				}
			}
			Some(un): length(un.typars);
		}
	};
}

pstructArg2dstructArg(dd : DDesugar, s : PStructArg) -> DStructArg {
	DStructArg(s.id, s.ismutable, ptype2dtype(dd, s.type), s.pos)
}

desugarPSwitch(dd : DDesugar, s : PSwitch) -> DExp {
	wrap = \ -> {
		name = makeTempDName(dd);
		pos = s.value.pos;
		DLet(
			name, pexp2dexp(dd, s.value),
			desugarDSwitchWithVar(dd, s, DVar(name, pos, -1), DTypeName("auto", [], pos)),
			pos, -1
		);
	};
	switch (s.value) {
		PVar(n, pos): {
			desugarDSwitchWithVar(dd, s, DVar(n, pos, -1), DTypeName("auto", [], pos));
		}
		PTyped(value, subtype, pos): {
			stype = ptype2dtype(dd, subtype);
			switch (value) {
				PVar(n, pos2): {	
					desugarDSwitchWithVar(dd, s, DVar(n, pos2, -1), stype);
				}
				default: {
					// We know the type, so OK
					name = makeTempDName(dd);
					DLet(
						name, pexp2dexp(dd, s.value),
						desugarDSwitchWithVar(dd, s, DVar(name, pos, -1), stype),
						pos, -1
					);
				}
			}
		}
		default: {
			wrap();
		}
	};
}

// OK, once we know we have a var for the switch, this is how we go
desugarDSwitchWithVar(dd : DDesugar, s : PSwitch, switchvar : DVar, type : DType) -> DSwitch {
	defaults = filter(s.cases, \c : PCase -> c.id == "default");
	def : Maybe<DExp> = if (length(defaults) == 1) Some(pexp2dexp(dd, defaults[0].body))
		else if (defaults == []) None()
		else {
			dd.onError(defaults[0].pos, "Only one default allowed in switch");
			None();
		};

	// Collect the struct names we have explicitly named
	structs : Set<string> = fold(s.cases, makeSet(), \acc, case : PCase -> {
		mstruct = dd.resolveStructName(case.id);
		mstruct ?? {
			if (containsSet(acc, case.id)) {
				dd.onError(case.pos, "Duplicate case " + case.id);
			}
			insertSet(acc, case.id)
		} : acc;
	});

	// Expand union cases
	unions = concatA(map(s.cases, \c : PCase -> {
		if (containsSet(structs, c.id) || c.id == "default") {
			// Already a struct, keep it as is
			[c]
		} else {
			// A union - expand to the cases we do not already have
			casestructs = expandDTypename2structs(dd, c.id);
			newStructs = filter(casestructs, \ss : DStruct -> {
				!containsSet(structs, ss.id)
			});
			if (newStructs == []) {
				dd.onError(c.pos, "Union case " + c.id + " is superfluous");
			}
			map(newStructs, \str -> {
				PCase(str.id, map(str.structArgs, \__ -> "__"), c.body, c.pos)
			})
		}
	}));

	// Add downcasts and desugar
	cases : [DCase] = filtermap(unions, \c : PCase -> {
		if (c.id == "default") None()
		else {
			body0 = pexp2dexp(dd, c.body);
			mstruct = dd.resolveStructName(c.id);
			body = switch (mstruct) {
				None(): {
					// It might be a union
					if (c.args != []) {
						dd.onError(c.pos, c.id + " does not accept arguments in case");
					}
					body0;
				}
				Some(struct): {
					if (length(c.args) == length(struct.structArgs)) {
						vars = extractDVars(makeSet(), body0);

						body1 = foldi(c.args, body0, \i, acc, arg : string -> {
							if (arg == "__" || !containsSet(vars, arg)) {
								// If "arg" does not appears in body0, no need to bind
								acc
							} else {
								structArg = struct.structArgs[i];
								field = DField(switchvar, structArg.id, c.pos, -1);
								// We can replace ? with auto, and then use the type always
								value = DTyped(
										field,
										instantiateDType(structArg.type),
										c.pos, -1
									);
								DLet(arg, value, acc, c.pos, -1)
							}
						});
						// Check if switchvar occurs in the body.
						// If not, no need for downcast
						if (body1 != body0 || containsSet(vars, switchvar.id)) {
							// Add a downcast
							typars = map(struct.typars, \__ -> DTypeName("auto", [], c.pos));
							stype = DTypeName(c.id, typars, c.pos);
							desugarDowncast(dd, DDowncast(switchvar.id, "", stype, -1, switchvar.eclass,
								body1, c.pos, -1));
						} else body1;
					} else {
						dd.onError(c.pos, c.id + " expects " + i2s(length(struct.structArgs)) + " args, got " + i2s(length(c.args)));
						body0;
					}
				}
			}
			Some(DCase(c.id, body, c.pos));
		}
	});

	DSwitch(switchvar, type, cases, def, s.pos, -1)
}

desugarPWith(dd : DDesugar, w : PWith) -> DExp {
	mstruct = dd.resolveStructName(w.struct);
	mstruct ?? {
		uni = makeTempDName(dd);
		args = map(mstruct.structArgs, \sa : DStructArg -> {
			mfield : Maybe<PFieldAssign> = find(w.fields, \f : PFieldAssign -> {
				f.id == sa.id
			});
			var = DVar(uni, w.value.pos, -1);
			switch (mfield) {
				None(): DField(var, sa.id, w.pos, -1);
				Some(field): pexp2dexp(dd, field.value);
			}
		});
		DLet(uni, 
			pexp2dexp(dd, w.value),
			DConstruct(w.struct, args, w.pos, -1),
			w.pos,
			-1
		);
	} : {
		dd.onError(w.pos, "Unknown struct for with: " + w.struct);
		pexp2dexp(dd, w.value)
	}
}

desugarPMaybe(dd : DDesugar, m : PMaybe) -> DExp {
	// PMaybe(value, match, otherwise, pos)
	// should expand to
	//
	//  tmp = value;
	// 	switch (tmp) {
	//		Some(unique): {
	//			$replace(match, value, unique);
	//		}
	// 		None(): otherwise;
	// 	}

	un1 = makeTempDName(dd);
	un2 = makeTempDName(dd);
	replaced = replacePExp(m.match, m.value, PVar(un2, m.match.pos));
	pswitch = 
		PLet(un1, m.value,
			PSwitch(PVar(un1, m.pos), [
				PCase("Some", [un2], replaced, m.match.pos),
				PCase("None", [], m.otherwise, m.otherwise.pos),
			], m.pos),
			m.pos
		);
	pexp2dexp(dd, pswitch);
}


getDTypePar(d : DType) -> DTypePar {
	switch (d) {
		DTypePar(__, __): d;
		default: DTypePar("", -1);
	}
}

desugarDowncast(dd : DDesugar, d : DDowncast) -> DDowncast {
	newid = d.id + makeTempDName(dd);

	renamed = renameDVar(d.id, DVar(newid, d.pos, -1), d.scope);
	DDowncast(
		d with
		newid = newid, scope = renamed
	);
}

renameDVar(old : string, new : DVar, d : DExp) -> DExp {
	rec = \ee -> renameDVar(old, new, ee);
	switch (d) {
		DValue(): d;
		DStringInclude(path, pos): d;
		DVar(id, pos, eclass): if (id == old) DVar(new with pos = pos) else d;
		DLet(id, value, body, pos, eclass): {
			if (id == old) {
				// Shadowing.
				DLet(id, rec(value), body, pos, eclass)
			} else {
				DLet(id, rec(value), rec(body), pos, eclass)
			}
		}
		DLambda(args, body, pos, eclass): {
			if (exists(args, \a -> a.id == old)) {
				// Shadowing
				d;
			} else {
				DLambda(args, rec(body), pos, eclass)
			}
		}
		DIf(cond, then, else_, pos, eclass): DIf(rec(cond), rec(then), rec(else_), pos, eclass);
		DCall(fn, args, pos, eclass): DCall(rec(fn), map(args, rec), pos, eclass);
		DConstruct(structid, args, pos, eclass): DConstruct(structid, map(args, rec), pos, eclass);
		DRef(value, pos, eclass): DRef(rec(value), pos, eclass);
		DField(value, field, pos, eclass): DField(rec(value), field, pos, eclass);
		DSetMutable(lhs, field, value, pos, eclass): DSetMutable(rec(lhs), field, rec(value), pos, eclass);
		DArray(exps, pos, eclass): DArray(map(exps, rec), pos, eclass);
		DSequence(exps, pos, eclass): DSequence(map(exps, rec), pos, eclass);
		DSwitch(value, type, cases, defaultCase, pos, eclass): {
			rcases = map(cases, \c : DCase -> {
				DCase(c with body = rec(c.body))
			});
			dcase = defaultCase ?? Some(rec(defaultCase)) : None();
			if (value.id == old) {
				DSwitch(new, type, rcases, dcase, pos, eclass);
			} else {
				DSwitch(value, type, rcases, dcase, pos, eclass);
			}
		}
		DCast(value, target, pos): DCast(rec(value), target, pos);
		DDowncast(oldid, newid, subtype, subeclass, supereclass, scope, pos, eclass): {
			if (oldid == old) {
				DDowncast(new.id, newid, subtype, subeclass, supereclass, rec(scope), pos, eclass);
			} else {
				DDowncast(oldid, newid, subtype, subeclass, supereclass, rec(scope), pos, eclass);
			}
		}
		DTyped(value, subtype, pos, eclass): DTyped(rec(value), subtype, pos, eclass);
	}
}<|MERGE_RESOLUTION|>--- conflicted
+++ resolved
@@ -319,11 +319,7 @@
 					// println("Promoting " + tn.id + " to have " + i2s(arity) + " typars like " + un + " " + toString(newStruct));
 					setTree(acc2, tn.id, newStruct)
 				} : {
-<<<<<<< HEAD
-					dd.onError(union.pos, "Can not promote " + tn.id + " to have " + i2s(arity) + " typars as the union " + un + " has " + i2s(nameArity));
-=======
 					dd.onError(union.pos, "Can not promote " + tn.id + " to have " + i2s(arity) + " typars as the union " + un + " has " + i2s(structArity));
->>>>>>> a4430a0c
 					acc2;
 				}
 			} else acc2;
