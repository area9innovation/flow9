--- conflicted
+++ resolved
@@ -160,19 +160,15 @@
 		BField(value, field, type): var();
 		BSetMutable(left, field, value, type): var();
 		BArray(args, type): var();
-<<<<<<< HEAD
-		BCast(value, from, to): var();
-		BDupValue(value) : var();
-		BDropValue(value) : var();
-		BReuseValue(value) : var();
-=======
 		BCast(value, from, to): {
 			switch (value : BExp) {
 				BLambda(args, body, type): expFn(args, body, to);
 				default : var();
 			}
 		}
->>>>>>> f427059c
+		BDupValue(value) : var();
+		BDropValue(value) : var();
+		BReuseValue(value) : var();
 	}
 }
 
