// strings
// TODO: fix u16 for win (c++ 17)
//#define _SILENCE_CXX17_CODECVT_HEADER_DEPRECATION_WARNING //or _SILENCE_ALL_CXX17_DEPRECATION_WARNINGS

#include <codecvt>
#include <string>
#include <locale>
#include <sstream>
#include <iomanip>

#include <algorithm>
// math
#include <cmath>
// getStructName
#ifdef __GNUG__
#include <cstdlib>
#include <memory>
#include <cxxabi.h>
std::string demangle(const char* name) {
    int status = -4; // some arbitrary value to eliminate the compiler warning
    // enable c++11 by passing the flag -std=c++11 to g++
    std::unique_ptr<char, void(*)(void*)> res {
        abi::__cxa_demangle(name, NULL, NULL, &status),
        std::free
    };
    return (status==0) ? res.get() : name ;
}
#else
// does nothing if not g++
std::string demangle(const char* name) {
    return name;
}
#endif

template <typename A>
std::shared_ptr<A> makeFlowRef(A value) {
  return std::make_shared<A>(value);
}

<<<<<<< HEAD
template <typename A>
std::shared_ptr<A> makeFlowRef(A value) {
  return std::make_shared<A>(value);
=======
// string

std::u16string flow_substring(std::u16string s, int32_t start, int32_t length) {
	return s.substr(start, length);
}

int32_t flow_strlen(std::u16string s) {
	return s.size();
}

int32_t flow_getCharCodeAt(std::u16string s, int32_t i) {
	return s.at(i);
}

// precision = 20!
std::u16string flow_d2s(double v) {
	std::stringstream stream;
	stream << std::fixed << std::setprecision(20) << v;
	std::string s = stream.str();

	std::wstring_convert<std::codecvt_utf8_utf16<char16_t>, char16_t> codecvt;
	return codecvt.from_bytes(s);
>>>>>>> 7242c2bc
}

// common
template <typename T, typename TT>
T flow_cast(const TT& val) {
	//std::cout<< "Casting from '" << demangle(typeid(val).name()) << "' to '" << demangle(typeid(T).name()) << "' ..." << std::endl;
	return T(reinterpret_cast<const T&>(val));
}

template <typename T, typename ...TT>
T flow_cast_variant(std::variant<TT...> val) {
	//std::cout<< "Casting VARIANT from '" << demangle(typeid(val).name()) << "' to '" << demangle(typeid(T).name()) << "' ..." << std::endl;
	if (const T* pval = std::get_if<T>(&val)) {
		return *pval; 
	} else  {
		/*std::cout<< "ERROR casting from '" << demangle(typeid(val).name()) << "' to '" << demangle(typeid(T).name()) << "'" << std::endl;
		T res;
		return res;*/
		throw std::invalid_argument("variant type is not equal '" + demangle(typeid(T).name()) + "' [" +  demangle(typeid(val).name()) + "]");
	}
}

// compare unions by address
template <typename ...Args1, typename ...Args2>
bool operator==(std::variant<Args1...>& struct1, std::variant<Args2...>& struct2) {
	return &struct1 == &struct2;
}
// for structs ( Struct1 == Struct2). (Struct1 == Struct1) is overloaded inside the struct
template <typename A, typename B>
bool operator==(const A& lhs, const B& rhs) {
	return lhs._id == rhs._id;
}

void flow_quit(int32_t code) {
	// TODO
	exit(code);
}

template <typename A>
void flow_print2(A&& v) {
	std::cout << v;
}

template <typename A>
void flow_print2(std::shared_ptr<A> v) {
	std::cout << "ref " << *v;
}


void flow_print2(std::u16string d) {
	std::wstring_convert<std::codecvt_utf8_utf16<char16_t>, char16_t> codecvt;
	std::cout << codecvt.to_bytes(d);
}

void flow_print2(const bool d) {
	std::cout << (d ? "true" : "false");
}

void flow_print2(const int d) {
	std::cout << d;
}

void flow_print2(const double d) {
	flow_print2(flow_d2s(d));
}

template <typename ...Args>
void flow_print2(std::variant<Args...>& v) {
	std::visit([](auto&& x) { flow_print2(x); }, v);
}

template <typename A>
void flow_print2(const std::vector<A>& v) {
	int32_t lastInd = v.size() - 1;

    flow_print2("[");
    for (std::size_t i = 0; i < v.size(); ++i) {
    	flow_print2(v[i]);
    	if (i != lastInd) flow_print2(", ");
	}
	flow_print2("]");
}

template <typename A, typename B>
bool areValuesEqual(const std::vector<A>& v1, const std::vector<B>& v2) {
	return v1.size() == v2.size() && std::equal(v1.begin(), v1.end(), v2.begin());
}

template <typename A, typename B>
bool areValuesEqual(const A& v1, const B& v2) {
	return v1 == v2;
}

// for println
template <typename A>
std::ostream& operator<<(std::ostream& os, const std::vector<A>& v){
    auto size = v.size() - 1;
    os << "[";
    for (std::size_t i = 0; i <= size; ++i) {
    	flow_print2(v[i]);
    	if (i != size) os << ", ";
	}
	os << "]";
    return os;
}

template <typename A>
bool flow_isArray(A v) {
	return false;
}

template <typename A>
bool flow_isArray(const std::vector<A>& v) {
	return true;
}

template <typename A, typename B>
bool flow_isSameObj(const A& v1, const B& v2) {
	if (typeid(v2) == typeid(v2)) {
		return v1 == v2;
	} else {
		return false;
	}
}

template <typename A, typename B>
bool flow_isSameObj(const std::vector<A>& v1, const std::vector<B>& v2) {
	return &v1 == &v2;
}

// memory
// TODO

// Structs

template <typename T>
void drop(T& a) {
	a.drop();
}

template <typename T>
void dropStruct(T& a) {
	a._counter -= 1;
	if (a._counter < 1) {
		std::cout<<"FREE:: &=" << &a << "; counter = " << a._counter << "; type=" << demangle(typeid(a).name()) << std::endl;
		// we will free the memory of the fields inside struct.drop();
		//a.~T();
	} else {
		std::cout<<"DEC COUNTER:: &=" << &a << "; counter = " << a._counter << "; type=" << demangle(typeid(a).name()) << std::endl;
	}
}


// TODO
// memory leak (?)
// use std::unique_ptr
template <typename T>
T& reuse(T& a) {
	if (a._counter > 1) {
		std::cout<<"REUSE:: &=" << &a << "; counter = " << a._counter << std::endl;
		return a;
	} else {
		T* tmp;
		std::cout<<"REUSE:: from &=" << &a <<" to &="<< tmp << std::endl;
		tmp = &a;
		drop<T>(a);
		return *tmp;
	}
	// does not transfer ownership
	// does not work as expected because it does not break the link to the variable.
	/*std::cout<<"REUSE:: &=" << &a << std::endl;
	a._counter = 1;
	return a;*/
}

// TODO: recursive DUP // v1 = struct1(struct2(...)) (??)
template <typename T>
T& dup(T& a) {
	a._counter += 1;
	//std::cout<<"DUP:: cnt after: "<< a._counter << "; &=" << &a <<std::endl;
	return a;
}

// Unions
template <typename ...T>
void drop(std::variant<T...>& v) {
	std::cout<<"DROP VARIANT:: &=" << &v << std::endl;
	return std::visit(
		[](auto&& a) { return drop(a); },
		v
	);
}

template <typename ...T>
std::variant<T...>& reuse(std::variant<T...>& v) {
	std::variant<T...>* tmp = new std::variant<T...>;
	std::cout<<"REUSE VARIANT:: from &=" << &v <<" to &="<< tmp <<std::endl;
	// make a copy (+1 tmp value)
	*tmp = std::visit([](auto&& a) {return std::variant<T...>(a);}, v);
	// drop value
	std::visit([](auto&& a) {drop(a);}, v);
	return *tmp;
}

int32_t dup(int32_t a) {
	std::cout<<"DUP:: int value "<< a <<std::endl;
	return a;
}

void drop(int32_t a) {
	std::cout<<"DROP:: int value "<< a <<std::endl;
}

int32_t reuse(int32_t a) {
	std::cout<<"REUSE:: int value "<< a <<std::endl;
	return a;
}

std::u16string dup(std::u16string a) {
	std::cout<<"DUP:: string value ";flow_print2(a); std::cout <<std::endl;
	return a;
}

void drop(std::u16string& a) {
	std::cout<<"DROP:: string value ";flow_print2(a); std::cout <<std::endl;
	a = u"";
}

std::u16string reuse(std::u16string a) {
	std::cout<<"REUSE:: string value ";flow_print2(a); std::cout <<std::endl;
	return a;
}

bool dup(bool a) {
	std::cout<<"DUP:: bool value "<< a <<std::endl;
	return a;
}

void drop(bool a) {
	std::cout<<"DROP:: bool value "<< a <<std::endl;
}

bool reuse(bool a) {
	std::cout<<"REUSE:: bool value "<< a <<std::endl;
	return a;
}

double dup(double a) {
	std::cout<<"DUP:: double value "<< a <<std::endl;
	return a;
}

void drop(double a) {
	std::cout<<"DROP:: double value "<< a <<std::endl;
}

double reuse(double a) {
	std::cout<<"REUSE:: double value "<< a <<std::endl;
	return a;
}

template <typename A, typename ...B>
void drop(std::function<A(B...)>& fn) {
	std::cout<<"DROP:: function &="<< &fn << std::endl;
}

// TODO: vector (array)
template <typename T>
void drop(std::vector<T>& a) {
	std::cout<<"DROP VECTOR:: &=" << &a << std::endl;
	/*for (std::size_t i = 0; i != a.size(); ++i) {
		drop(a[i]);
	}*/
}

// print with drop
template <typename A>
void flow_println2(A&& v) {
	flow_print2(v);
	std::cout << std::endl;
	drop(v);
}

// math

double flow_log(double v) {
	return std::log(v);
}

double flow_exp(double v) {
	return std::exp(v);
}

int32_t flow_bitNot(int32_t v) {
	return ~v;
}

int32_t flow_bitAnd(int32_t a, int32_t b) {
	return a & b;
}

int32_t flow_bitOr(int32_t a, int32_t b) {
	return a | b;
}

int32_t flow_bitXor(int32_t a, int32_t b) {
	return a ^ b;
}

int32_t flow_bitShl(int32_t a, int32_t n) {
	return a << n;
}

int32_t flow_bitUshr(int32_t a, int32_t n) {
	return ((unsigned int)a) >> n;
}

int32_t flow_trunc(double v) {
	return (int32_t)v;
}

// array

template <typename A, typename B>
B flow_fold(const std::vector<A>& flow_a, const B flow_b, const std::function<B(B, A)> & flow_fn) {
  B _res = flow_b;
  for (std::size_t i = 0; i != flow_a.size(); ++i) {
    _res = flow_fn(_res, flow_a[i]);
  }
  return _res;
}

std::vector<int32_t> flow_enumFromTo(int32_t start, int32_t end) {
	if (end < start) {
		std::vector<int> res;
		return res;
	} else {
		int32_t len = end - start + 1;
		std::vector<int> res(len);
		std::generate(res.begin(), res.end(), [i = start] () mutable { return i++; });
		return res;
	}
}


template <typename A, typename B>
std::vector<B> flow_map(const std::vector<A>& flow_a, const std::function<B(A)> & flow_fn) {
  // std::vector<B> res(flow_a.size());
  // for (std::size_t i = 0; i != flow_a.size(); ++i) {
  //   res[i] = flow_fn(flow_a[i]);
  // }
  //return res;
	std::vector<B> res;
	std::transform(flow_a.begin(), flow_a.end(), std::back_inserter(res), flow_fn);
	return res;
}

// TODO: fix cpp and uncomment this
/*std::vector<B> flow_map(const std::vector<A>& flow_a, const std::function<B(const A&)> & flow_fn) {
  std::vector<B> res(flow_a.size());
  for (std::size_t i = 0; i != flow_a.size(); ++i) {
    res[i] = flow_fn(flow_a[i]);
  }
  return res;
}
*/

template <typename A>
std::vector<A> flow_filter(const std::vector<A>& flow_a, const std::function<bool(A)> & flow_test) {
  std::vector<A> res;
  std::copy_if (flow_a.begin(), flow_a.end(), std::back_inserter(res), flow_test);
  return res;
}


template <typename A>
std::vector<A> flow_concat(const std::vector<A>& flow_a, const std::vector<A> flow_b) {
  std::vector<A> res;
  res.reserve(flow_a.size() + flow_b.size());
  res.insert(res.end(), flow_a.cbegin(), flow_a.cend());
  res.insert(res.end(), flow_b.cbegin(), flow_b.cend());
  return res;
}

template <typename A>
int32_t flow_length(const std::vector<A>& flow_a) {
  return flow_a.size();
}

template <typename A>
std::vector<A> flow_replace(const std::vector<A>& flow_a, int32_t i, A value) {
  auto len = flow_a.size();
  if (i >= len || i < 0) {
  	std::vector<A> res;
    std::copy(flow_a.begin(), flow_a.end(), std::back_inserter(res));
    res.push_back(value);
    return res;
  } else {
  	std::vector<A> res(len);
  	res[i] = value;
  	for (int j = 0; j < len; j++) {
		if (i != j) res[j] = flow_a[j];
	}
  	return res;
  }
}

template <typename A>
void flow_iter(const std::vector<A>& flow_a, const std::function<void(A)> & flow_fn) {
  std::for_each(flow_a.begin(), flow_a.end(), flow_fn);
}

template <typename A>
void flow_iter(const std::vector<A>& flow_a, void(*fn)(A) ) {
	for (std::size_t i = 0; i != flow_a.size(); ++i) {
		(*fn)(flow_a[i]);
	}
}

template <typename A>
void flow_iteri(const std::vector<A>& flow_a, const std::function<void(int32_t, A)> & flow_fn) {
	for (std::size_t i = 0; i != flow_a.size(); ++i) {
		flow_fn(i, flow_a[i]);
	}
}

template <typename A>
int flow_iteriUntil(const std::vector<A>& flow_a, const std::function<bool(int32_t, A)> & flow_fn) {
	int32_t i = 0;
	bool found = false;
	while (i < flow_a.size() && !found) {
		found = flow_fn(i, flow_a[i]);
		if (!found) i++;
	}
	return i;
}

// flowstruct
template <typename A, typename B>
bool flow_isSameStructType(A struct1, B struct2) {
	return struct1._id == struct2._id;
}

template <typename A, typename ...Args2>
bool flow_isSameStructType(A struct1, std::variant<Args2...> struct2) {
	unsigned int id2 = std::visit([&](auto&& x) {return x._id;}, struct2);
	return struct1._id == id2;
}

template <typename ...Args1, typename B>
bool flow_isSameStructType(std::variant<Args1...> struct1, B struct2) {
	unsigned int id1 = std::visit([&](auto&& x) {return x._id;}, struct1);
	return id1 == struct2._id;
}

template <typename ...Args1, typename ...Args2>
bool flow_isSameStructType(std::variant<Args1...> struct1, std::variant<Args2...> struct2) {
	unsigned int id1 = std::visit([&](auto&& x) {return x._id;}, struct1);
	unsigned int id2 = std::visit([&](auto&& x) {return x._id;}, struct2);
	return id1 == id2;
}

template <typename A, typename ...B> A _extractStructVal(std::variant<B...> v) { return std::get<A>(v); }
template <typename A> A _extractStructVal(A v) { return v; }

template <typename A, typename B>
B flow_extractStruct(const std::vector<A> flow_a, B flow_b) {
  auto item = std::find_if(flow_a.begin(), flow_a.end(), [flow_b](A v){ return flow_isSameStructType(v, flow_b); });
  if (item == flow_a.end()) {
    return flow_b;
  } else {
    return _extractStructVal<B>(*item);
  }
}

template <typename T> std::string type_name();

template <typename A>
std::u16string flow_getStructName(A st) {
	std::wstring_convert<std::codecvt_utf8_utf16<char16_t>, char16_t> codecvt;
	return codecvt.from_bytes(demangle(typeid(st).name()));
}<|MERGE_RESOLUTION|>--- conflicted
+++ resolved
@@ -37,11 +37,6 @@
   return std::make_shared<A>(value);
 }
 
-<<<<<<< HEAD
-template <typename A>
-std::shared_ptr<A> makeFlowRef(A value) {
-  return std::make_shared<A>(value);
-=======
 // string
 
 std::u16string flow_substring(std::u16string s, int32_t start, int32_t length) {
@@ -64,7 +59,6 @@
 
 	std::wstring_convert<std::codecvt_utf8_utf16<char16_t>, char16_t> codecvt;
 	return codecvt.from_bytes(s);
->>>>>>> 7242c2bc
 }
 
 // common
@@ -78,7 +72,7 @@
 T flow_cast_variant(std::variant<TT...> val) {
 	//std::cout<< "Casting VARIANT from '" << demangle(typeid(val).name()) << "' to '" << demangle(typeid(T).name()) << "' ..." << std::endl;
 	if (const T* pval = std::get_if<T>(&val)) {
-		return *pval; 
+		return *pval;
 	} else  {
 		/*std::cout<< "ERROR casting from '" << demangle(typeid(val).name()) << "' to '" << demangle(typeid(T).name()) << "'" << std::endl;
 		T res;
