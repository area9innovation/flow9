import tools/flow9/backends/link;
import tools/flow9/backends/back_eval;
import tools/flow9/backends/pretty;
import tools/flow9/backends/cpp/cpp_backend;
import tools/flow9/backends/type_hierarchy;
import tools/flow9/backends/utils;
import tools/flow9/backends/struct_ids;

/*

flowcpp flow9\flow9.flow -- file=demos/euler/euler1.flow cpp=euler1.cpp
g++ -std=c++2a euler1.cpp 2>out.flow
*/

export {
	// Compiles the given flow path to C++ as a single string
	bmodule2cpp(cache : FlowCache, flowpath : string, shortenIds : bool) -> string;
}

bmodule2cpp(cache : FlowCache, flowpath : string, shortenIds : bool) -> string {
	bprogram2cpp(linkBProgram(cache, flowpath, shortenIds, cppBackendSpec()), flowpath);
}

bprogram2cpp(b : BProgram, flowpath : string) -> string {
	typeHierarchy = resolveBTypeHierarchy(b.structs, b.unions);

	info = CppInfo(
		fold(b.declarations, makeSet(), \acc, d -> {
			insertSet(acc, d.id)
		}),
		makeStructIds(b.structs, b.unions),
		typeHierarchy.unionTypes,
	);

	backend = cppBackend(info);
	// Structs in unions
	unionStructs = foldTree(typeHierarchy.unionedStructs, "", \id, struct, acc -> {
		acc + dstruct2cpp(backend, struct) + "\n"
	});
	unions = superglue(typeHierarchy.unions, \u : DUnion -> dunion2cpp(backend, u), "\n");
	structs = superglue(typeHierarchy.structs, \s : DStruct -> dstruct2cpp(backend, s), "\n");
	body = superglue(b.declarations, \d : BDeclaration -> bdeclaration2cpp(backend, d), "\n");

	// The backend keeps track of what requirements are used by the various
	// constructs used
	strReplace(
		"#include <cstdint>\n#include <variant>\n#include <functional>\n#include <any>\n#include <tuple>\n#include <iostream>"
		+ getBackendRequirements(backend) + "\n"
	//	+ "// RUNTIME\n"
	//	+ runtime + "\n"
		+ "#include <codecvt>\n#include <string>\n#include <locale>\n#include <cmath>\n" // for u16string, math
		+ "// Structs for unions\n"
		+ unionStructs
		+ "// UNIONS\n"
		+ unions + "\n"
		+ "// STRUCTS\n"
		+ structs + "\n"
		+ "// BODY\n"
		+ body
		// TODO: If flow_main returns int, do something else
		+ "int main() { flow_main(); return 0; }",
		"\t",
		"  "
	)
}

bdeclaration2cpp(backend : Backend<CppInfo>, d : BDeclaration) -> string {
	makeTailCallBody = \body : BStatement, type -> {
		defaultReturn = if (type == bvoidType.id) {
			"";
		} else {
			blueprint(
				"%type% _defReturn;
return _defReturn;",
				["type", type,]
			);
		}
		blueprint(
			"bool _end;
do {
	_end = true;
	%body%
} while (!_end);
%return%",
			[
				"body", bstatement2cpp(backend, body,),
				"return", defaultReturn,
			]
		)
	}
	switch (d) {
		BGlobalVar(id, body, type): {
			btype2cpp(backend, type) + " " + id + " = " + bexp2cpp(backend, body) + ";";
		}
		BStatFunction(id, args, body, tailCall, type): {
			if (id == "flow_i2s") {
				blueprint("
					std::u16string flow_i2s(int32_t flow_i) {
					  std::wstring_convert<std::codecvt_utf8_utf16<char16_t>,char16_t> convert;
					  return convert.from_bytes(std::to_string(flow_i));
					}
				", [
				])
			} else if (id == "flow_i2d") {
				blueprint("
					double flow_i2d(int32_t flow_i) {
						return double(flow_i);
					}
				", [
				])
			} else {
				polyvars = extractPolymorphism(makeSet(), type);
				argtypes = getBArgTypes(type);
				returnType = btype2cpp(backend, getBReturnType(type));

				blueprint("
					%polyvars%%returnType% %id%(%args%) {
						%body%
					}
				", [
					"polyvars", {
						if (isEmptySet(polyvars)) ""
						else "template <" + superglue(set2array(polyvars), \pv -> "typename " + btype2cpp(backend, pv), ", ") + "> "
					},
					"id", id,
					// TODO: if (tailCall) byValue (as it is now) else byRef (add &)
					"args", supergluei(args, \i, arg -> {
						btype2cpp(backend, argtypes[i]) + " " + arg
					}, ", "),
<<<<<<< HEAD
					"returnType", returnType,
					"body", if (tailCall) makeTailCallBody(body, returnType) else bstatement2cpp(backend, body)
=======
					"rt", rt,
					"body", bstatement2cpp(backend, body, true)
>>>>>>> 0175f7a9
				])
			}
		}
		BExpNative(id, isio, type, nativeName): {
			if (id == "flow_println") {
				"template <typename A>
void flow_println(A d) {
	std::cout << d << std::endl;
}

void flow_println(std::u16string d) {
	std::wstring_convert<std::codecvt_utf8_utf16<char16_t>, char16_t> codecvt;
	std::cout << codecvt.to_bytes(d) << std::endl;
}
";
			} else if (id == "flow_isSameStructType") {
				makeNativeIsSameStructType();
			} else if (id == "flow_quit") {
				" void flow_quit(int32_t code) {
	// TODO
	exit(code);
}"
			} else if (id == "flow_substring") {
				"std::u16string flow_substring(std::u16string s, int32_t start, int32_t length) {
	return s.substr(start, length);
}"
			} else if (id == "flow_strlen") {
				"int32_t flow_strlen(std::u16string s) {
	return s.size();
}"
<<<<<<< HEAD
			} else if (id == "flow_log") {
				"double flow_log(double v) {
	return std::log(v);
}"
			} else if (id == "flow_exp") {
				"double flow_exp(double v) {
	return std::exp(v);
=======
			} else if (id == "flow_fold") {
				"template <typename A, typename B> B flow_fold(const std::vector<A> flow_a, const B flow_b, const std::function<B(B, A)> & flow_fn) {
  B _res = flow_b;
  for (std::size_t i = 0; i != flow_a.size(); ++i) {
    _res = flow_fn(_res, flow_a[i]);
  }
  return _res;
>>>>>>> 0175f7a9
}"
			} else {
				"// TODO: Native " + id;
			}
		}
	}
}

bstatement2cpp(backend : Backend<CppInfo>, s : BStatement, withReturn : bool) -> string {
	todo = \ -> {
		println("TODO C++ statement: " + toString(s));
		toString(s)
	}
	rec = \ss -> bstatement2cpp(backend, ss, withReturn);
	rece = \ee -> bexp2cpp(backend, ee);
	switch (s) {
		BIfStatement(cond, then, else_): {
			blueprint("
					if (%c%) {
						%then%
					} else {
						%else%
					}",
				[
					"c", rece(cond),
					"then", rec(then),
					"else", rec(else_),
			]);

		}
		BLetStatement(id, value, body): {
			"auto " + id + " = " + bexp2cpp(backend, value) + ";\n"
			+ bstatement2cpp(backend, body, withReturn);
		}
		BSetMutableStatement(left, field, value): todo();
		BReturnVoid(): "return;";
		BReturn(val): {
			type = getBType(val);
<<<<<<< HEAD
			(if (type == bvoidType) "" else "return ") + bexp2cpp(backend, val) + ";"
=======
			(if (type == bvoidType || !withReturn) {
				""
			} else {
				"return ";
			}) + bexp2cpp(backend, val) + ";"
>>>>>>> 0175f7a9
		}
		BTailCall(fn, args, values, type): {
			"_end = false;\n"
			+ supergluei(args, \i, arg -> {
				"auto __" + arg + " = " + rece(values[i])
			}, ";\n") + ";\n"
			+ supergluei(args, \i, arg -> {
				arg + " = " + "__" + arg
			}, ";\n") + ";"
		}
		BSequenceStatement(statements): {
			blueprint("
					{
						%exps%
					}",
				[
<<<<<<< HEAD
					"exps", superglue(statements, rec, "\n"),
				]
			);
=======
					"exps", supergluei(statements, \i, v -> bstatement2cpp(backend, v, i == length(statements) - 1), "\n"),
			]);
>>>>>>> 0175f7a9

		}
		BSwitchStatement(expr, cases, type): {
			switchType = getBType(expr);
			caseIndexes = switchType2caseIndexes(switchType, backend);
			// cases should not be empty. otherwise let there be a crash.
			// cpp needs a default case in the 'return' case
			defaultCase = cases[0].body;
			blueprint("
					switch (%value%.index()) {
						%cases%
						%default%
					}",
				[
					"value", rece(expr),
					"cases", superglue(cases, \case : BCaseStatement -> {
						blueprint("
							case %id%: {
								%body%
								break;
							}",
							[
								"id", eitherMap(lookupTree(caseIndexes, case.id), i2s, ""),
								"body", rec(case.body),
							]);
					}, ";\n"),
					"default", "default: " + rec(defaultCase) + ";",
			]);
		}
	}
}


bexp2cpp(backend : Backend<CppInfo>, bexp : BExp) -> string {
	rec = \ee -> bexp2cpp(backend, ee);
	switch (bexp) {
		BVoid(): "{}";
		BBool(v): if (v) "true" else "false";
		BInt(v): "int32_t(" + i2s(v) + ")";
		BDouble(v): double2string(v);
		BString(v): "std::u16string(u" + toString(v) + ")";
		BVar(id, type): id;
		BLet(id, value, body, type): {
			blueprint("
				[&]() {
					auto %id% = %value%;
					return %body%;
				}()", [
				"id", id,
				"value", rec(value),
				"body", rec(body),
			])
		}
		BIf(cond, then, else_, type): {
			blueprint("
					(%c%) ? (
						%then%
					) : (
						%else%
					)",
				[
					"c", rec(cond),
					"then", rec(then),
					"else", rec(else_),
			]);
		}
		BCall(fn, args, type): {
			produceBackendCall(backend, bexp, bexp2cpp);
		}
		BLambda(args, body, type): {
			argtypes = getBArgTypes(type);
			rt0 = btype2cpp(backend, getBReturnType(type));
			blueprint("
					%type%([&](%args%) {
						return %body%;
					})",
				[
					"args", supergluei(args, \i, arg -> {
							btype2cpp(backend, argtypes[i]) + " " + arg
						}, ", "),
					"body", rec(body),
					"type", btype2cpp(backend, type),
			]);
		}
		BSequence(exps, type): {
			blueprint("
					(%exps%)",
				[
					"exps", superglue(exps, rec, ", "),
			]);
		}
		BConstruct(struct, args, type): {
			blueprint(
				"(struct %struct%){%args%}",
				[
					"struct", if (args == []) struct else addTyparsToStruct(backend, type, struct),
					"args", superglue(args, rec, ", "),
				]
			);
		}
		BField(value, field, type): {
			blueprint("
					%value%.%field%",
				[
					"value", rec(value),
					"field", field,
			]);
		}
		BSetMutable(left, field, value, type): "TODO-set-mutable(" + rec(left) + "." + field + ", " + rec(value);
		BSwitch(value, switchType, allCases, defaultCaseM, type): makeBSwitchType(bexp, backend);
		BArray(args, type): {
			blueprint("%type%({ %args% })",
				[
					"type", btype2cpp(backend, type),
					"args", superglue(args, rec, ", "),
			]);
		}
		BCast(value, from, to): castBexp2cpp(backend, bexp);
	}
}

dunion2cpp(backend : Backend<CppInfo>, u : DUnion) -> string {
	addTemplatesToStruct(
		mapConcat(u.types, \t -> t.typars),
		blueprint("
			using %name% = std::variant<%members%>;", [
				"name", u.id,
				"members", superglue(u.types, \t : DTypeName -> {
					dtype2cpp(backend, t);
				}, ", ")
			]
		)
	);
}

dstruct2cpp(backend : Backend<CppInfo>, s : DStruct) -> string {
	addTemplatesToStruct(
		map(s.structArgs, \arg -> arg.type),
		"struct " + s.id + "{"
		+ superglue(s.structArgs, \sa -> {
			dtype2cpp(backend, sa.type) + " " + sa.id + ";"
		}, "; ")
		+ dstruct2id(backend, s) + ";" 
		+ "};"
	);
}

addTemplatesToStruct(types : [DType], body : string) -> string {
	templates = makeStructTemplates(types);
	if (templates == "") body else templates + "\n" + body;
}

makeStructTemplates(types : [DType]) -> string {
	parameters = filtermap(types, \type -> {
		parametr = bTypePar2cpp(dtype2btype(type));
		if (parametr == "") None() else Some(parametr) 
	});
	if (parameters == []) {
		""
	} else {
		blueprint(
			"template <typename %types%>",
			["types", strGlue(parameters, ", typename ")]
		);
	}
}

addTyparsToStruct(backend : Backend<CppInfo>, type : BType, body : string) -> string {
	switch (type : BType) {
		BTypePar(id) : body;
		BTypeName(id, typars) : {
			if (typars == []) {
				body
			} else {
				blueprint(
					"%struct%<%types%>",
					[
						"struct", body,
						"types", superglue(typars, \tp -> btype2cpp(backend, tp), ", ")
					]
				);
			}
		}
		BTypeFunction(args, returnType) : body;
	}
}

dtype2cpp(backend : Backend<CppInfo>, type : DType) -> string {
	btype2cpp(backend, dtype2btype(type));
}

btype2cpp(backend : Backend<CppInfo>, btype : BType) -> string {
	switch (btype) {
		BTypePar(id): bTypeParId2cpp(id);
		BTypeName(id, typars): {
			if (id == "void") "void"
			else if (id == "bool" || id == "double") id
			else if (id == "int") { "int32_t" }
			else if (id == "string") { "std::u16string" }
			else if (id == "flow") "std::any"
			else if (id == "array") {
				"std::vector<" + btype2cpp(backend, typars[0]) + ">"
			} else if (id == "ref") {
				"std::tuple<" + btype2cpp(backend, typars[0]) + ">"
			} else if (trim2(id, "?") == "") {
				btype2cpp(backend, BTypePar(id));
			} else {
				id
				+ (if (typars != []) {
					"<" + superglue(typars, \tp -> btype2cpp(backend, tp), ", ") + ">"
				} else "")
			}
		}
		BTypeFunction(args, returnType): {
			"std::function<" + btype2cpp(backend, returnType)
			+ "(" + superglue(args, \tp -> btype2cpp(backend, tp), ", ") + ")>"
		}
	}
}

dstruct2id(backend : Backend<CppInfo>, s : DStruct) -> string {
	eitherMap(
		lookupTree(backend.info.structIds, s.id),
		\id -> getStructIdMember() + " = " + i2s(id),
		""
	);
}

getStructIdMember() -> string {
	" unsigned int " + getStructIdFieldName();
}

getStructIdFieldName() -> string {
	"_id";
}

makeNativeIsSameStructType() -> string {
	// UNION case : Complexity of visit: ? const?
	// https://en.cppreference.com/w/cpp/utility/variant/visit
	blueprint("template <typename A, typename ...Args2>
bool flow_isSameStructType(A struct1, std::variant<Args2...> struct2) {
	unsigned int id2 = std::visit([&](auto&& x) {return x.%id%;}, struct2);
	return struct1.%id% == id2;
}
template <typename ...Args1, typename B>
bool flow_isSameStructType(std::variant<Args1...> struct1, B struct2) {
	unsigned int id1 = std::visit([&](auto&& x) {return x.%id%;}, struct1);
	return id1 == struct2.%id%;
}

template <typename ...Args1, typename ...Args2>
bool flow_isSameStructType(std::variant<Args1...> struct1, std::variant<Args2...> struct2) {
	unsigned int id1 = std::visit([&](auto&& x) {return x.%id%;}, struct1);
	unsigned int id2 = std::visit([&](auto&& x) {return x.%id%;}, struct2);
	return id1 == id2;
}

template <typename A, typename B>
bool flow_isSameStructType(A struct1, B struct2) {
	return struct1.%id% == struct2.%id%;
}",
		["id", getStructIdFieldName()]
	);
}

makeBSwitchType(bexp : BSwitch, backend : Backend<CppInfo>) -> string {
	rec = \ee -> bexp2cpp(backend, ee);
	len = length(bexp.cases);
	expDefaultCase = bexp.defaultCase;

	if (len < 1) { // error
		""
	} else if (len < 6) { // if
		caseIndexes = switchType2caseIndexes(bexp.switchType, backend);
		// cases should not be empty. otherwise let there be a crash.
		defaultCase = expDefaultCase ?? expDefaultCase : bexp.cases[0].body;
		cases = expDefaultCase ?? bexp.cases : tail(bexp.cases);
		blueprint("
				%cases%(
					%default%
				)",
			[
				"cases", superglue(cases, \case -> {
					blueprint("
						(%value%.index() == %id%) ? (
							%body%
						) : ",
						[
							"value", rec(bexp.value),
							"id", eitherMap(lookupTree(caseIndexes, case.id), i2s, ""),
							"body", rec(case.body)
						]
					);
				}, ""),
				"default", " " + rec(defaultCase),
		]);
	} else { // switch + lambda
		caseIndexes = switchType2caseIndexes(bexp.switchType, backend);
		// cases should not be empty. otherwise let there be a crash.
		// cpp needs a default case in the 'return' case
		defaultCase = expDefaultCase ?? expDefaultCase : bexp.cases[0].body;
		blueprint("
				[&](int32_t ind){switch (ind) {
					%cases%
					%default%
				}}(%value%.index())",
			[
				"value", rec(bexp.value),
				"cases", superglue(bexp.cases, \case -> {
					blueprint("
						case %id%: {
							return %body%;
						}",
						[
							"id", eitherMap(lookupTree(caseIndexes, case.id), i2s, ""),
							"body", rec(case.body)
						]);
				}, ";\n"),
				"default", "default: return " + rec(defaultCase) + ";",
		]);
	}
}

// todo : flat union?
switchType2caseIndexes(switchType : BType, backend : Backend<CppInfo>) -> Tree<string, int> {
	switch (switchType : BType) {
		BTypePar(__) : makeTree(); // error
		BTypeName(id, __) : {
			foldi(
				lookupTreeDef(backend.info.unionTypes, id, []),
				makeTree(),
				\i, acc, itemId -> setTree(acc, itemId, i)
			);
		}
		BTypeFunction(__, __) : makeTree(); // error
	}
}

isBExpStringValue(e : BExp) -> bool {
	switch (e : BExp) {
		BString(__) : true;
		default : false;
	}
}

// only for structs
castBexp2cpp(backend : Backend<CppInfo>, bcast : BCast) -> string {
	getStructTypeId = \type : BType -> 
		switch (type : BType) {
			BTypePar(__) : "";
			BTypeName(typeId, __) : if (containsKeyTree(backend.info.structIds, typeId)) typeId else "";
			BTypeFunction(__, __) : "";
		}

	isSubStruct = \unionId : string, subStructId : string -> {
		contains(lookupTreeDef(backend.info.unionTypes, unionId, []), subStructId);
	}

	liftType = \value -> {
		blueprint(
			"(%type%)%value%",
			[
				"type", btype2cpp(backend, bcast.to),
				"value", value,
			]
		);
	}

	downType = \value -> {
		blueprint(
			"std::get<%type%>(%id%)",
			[
				"type", btype2cpp(backend, bcast.to),
				"id", value,
			]
		);
	}

	fromId = getStructTypeId(bcast.from);
	toId =  getStructTypeId(bcast.to);
	value = bexp2cpp(backend, bcast.value);

	if (fromId == "" || toId == "") {
		value;
	} else if (isSubStruct(fromId, toId)) {
		downType(value)
	} else if (isSubStruct(toId, fromId)) {
		liftType(value)
	} else {
		value;
	}
}

bTypePar2cpp(btype : BType) -> string {
	switch (btype) {
		BTypePar(id): bTypeParId2cpp(id);
		default: "";
	}
}

bTypeParId2cpp(id : string) -> string {
	// In C++, we use a, b, c, ...
	len = strlen(id) - 1;
	fromCharCode(getCharCodeAt("A", 0) + len);
}<|MERGE_RESOLUTION|>--- conflicted
+++ resolved
@@ -127,13 +127,8 @@
 					"args", supergluei(args, \i, arg -> {
 						btype2cpp(backend, argtypes[i]) + " " + arg
 					}, ", "),
-<<<<<<< HEAD
 					"returnType", returnType,
 					"body", if (tailCall) makeTailCallBody(body, returnType) else bstatement2cpp(backend, body)
-=======
-					"rt", rt,
-					"body", bstatement2cpp(backend, body, true)
->>>>>>> 0175f7a9
 				])
 			}
 		}
@@ -164,7 +159,14 @@
 				"int32_t flow_strlen(std::u16string s) {
 	return s.size();
 }"
-<<<<<<< HEAD
+			} else if (id == "flow_fold") {
+				"template <typename A, typename B> B flow_fold(const std::vector<A> flow_a, const B flow_b, const std::function<B(B, A)> & flow_fn) {
+  B _res = flow_b;
+  for (std::size_t i = 0; i != flow_a.size(); ++i) {
+    _res = flow_fn(_res, flow_a[i]);
+  }
+  return _res;
+}"
 			} else if (id == "flow_log") {
 				"double flow_log(double v) {
 	return std::log(v);
@@ -172,15 +174,6 @@
 			} else if (id == "flow_exp") {
 				"double flow_exp(double v) {
 	return std::exp(v);
-=======
-			} else if (id == "flow_fold") {
-				"template <typename A, typename B> B flow_fold(const std::vector<A> flow_a, const B flow_b, const std::function<B(B, A)> & flow_fn) {
-  B _res = flow_b;
-  for (std::size_t i = 0; i != flow_a.size(); ++i) {
-    _res = flow_fn(_res, flow_a[i]);
-  }
-  return _res;
->>>>>>> 0175f7a9
 }"
 			} else {
 				"// TODO: Native " + id;
@@ -219,15 +212,11 @@
 		BReturnVoid(): "return;";
 		BReturn(val): {
 			type = getBType(val);
-<<<<<<< HEAD
-			(if (type == bvoidType) "" else "return ") + bexp2cpp(backend, val) + ";"
-=======
 			(if (type == bvoidType || !withReturn) {
 				""
 			} else {
 				"return ";
 			}) + bexp2cpp(backend, val) + ";"
->>>>>>> 0175f7a9
 		}
 		BTailCall(fn, args, values, type): {
 			"_end = false;\n"
@@ -244,14 +233,9 @@
 						%exps%
 					}",
 				[
-<<<<<<< HEAD
-					"exps", superglue(statements, rec, "\n"),
+					"exps", supergluei(statements, \i, v -> bstatement2cpp(backend, v, i == length(statements) - 1), "\n"),
 				]
 			);
-=======
-					"exps", supergluei(statements, \i, v -> bstatement2cpp(backend, v, i == length(statements) - 1), "\n"),
-			]);
->>>>>>> 0175f7a9
 
 		}
 		BSwitchStatement(expr, cases, type): {
