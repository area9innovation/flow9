import tools/flow9/backends/link;
import tools/flow9/backends/back_eval;
import tools/flow9/backends/pretty;
import tools/flow9/backends/cpp/cpp_backend;
import tools/flow9/backends/type_hierarchy;
import tools/flow9/backends/utils;
import tools/flow9/backends/struct_ids;

/*

flowcpp flowe\flowe.flow -- file=demos/euler/euler1.flow cpp=euler1.cpp
g++ -std=c++2a euler1.cpp 2>out.flow

TODO:
- flow_fold
*/

export {
	// Compiles the given flow path to C++ as a single string
	bmodule2cpp(cache : FlowCache, flowpath : string, shortenIds : bool) -> string;
}

bmodule2cpp(cache : FlowCache, flowpath : string, shortenIds : bool) -> string {
	bprogram2cpp(linkBProgram(cache, flowpath, shortenIds, cppBackendSpec()), flowpath);
}

bprogram2cpp(b : BProgram, flowpath : string) -> string {
	typeHierarchy = resolveBTypeHierarchy(b.structs, b.unions);

	info = CppInfo(
		fold(b.declarations, makeSet(), \acc, d -> {
			insertSet(acc, d.id)
		}),
		makeStructIds(b.structs, b.unions),
		typeHierarchy.unionTypes,
	);

	backend = cppBackend(info);
	// Structs in unions
	unionStructs = foldTree(typeHierarchy.unionedStructs, "", \id, struct, acc -> {
		acc + dstruct2cpp(backend, struct) + "\n"
	});
	unions = superglue(typeHierarchy.unions, \u : DUnion -> dunion2cpp(backend, u), "\n");
	structs = superglue(typeHierarchy.structs, \s : DStruct -> dstruct2cpp(backend, s), "\n");
	body = superglue(b.declarations, \d : BDeclaration -> bdeclaration2cpp(backend, d), "\n");

	// The backend keeps track of what requirements are used by the various
	// constructs used
	strReplace(
		"#include <cstdint>\n#include <variant>\n#include <functional>\n#include <any>\n#include <tuple>\n#include <iostream>"
		+ getBackendRequirements(backend) + "\n"
	//	+ "// RUNTIME\n"
	//	+ runtime + "\n"
		+ "#include <codecvt>\n#include <string>\n#include <locale>\n" // for u16string
		+ "// Structs for unions\n"
		+ unionStructs
		+ "// UNIONS\n"
		+ unions + "\n"
		+ "// STRUCTS\n"
		+ structs + "\n"
		+ "// BODY\n"
		+ body
		// TODO: If flow_main returns int, do something else
		+ "int main() { flow_main(); return 0; }",
		"\t",
		"  "
	)
}

bdeclaration2cpp(backend : Backend<CppInfo>, d : BDeclaration) -> string {
	switch (d) {
		BGlobalVar(id, body, type): {
			btype2cpp(backend, type) + " " + id + " = " + bexp2cpp(backend, body) + ";";
		}
		BStatFunction(id, args, body, tailCall, type): {
			if (id == "flow_i2s") {
				blueprint("
					std::u16string flow_i2s(int32_t flow_i) {
						std::to_string(flow_i)
					}
				", [
				])
			} else if (id == "flow_i2d") {
				blueprint("
					double flow_i2d(int32_t flow_i) {
						double(flow_i)
					}
				", [
				])
			} else {
				polyvars = extractPolymorphism(makeSet(), type);
				argtypes = getBArgTypes(type);
				rt = btype2cpp(backend, getBReturnType(type));

				blueprint("
					%polyvars%%rt% %id%(%args%) {
						%body%
					}
				", [
					"polyvars", {
						if (isEmptySet(polyvars)) ""
						else "template <" + superglue(set2array(polyvars), \pv -> "typename " + btype2cpp(backend, pv), ", ") + "> "
					},
					"id", id,
					"args", supergluei(args, \i, arg -> {
						btype2cpp(backend, argtypes[i]) + " " + arg
					}, ", "),
					"rt", rt,
					"body", bstatement2cpp(backend, body)
				])
			}
		}
		BExpNative(id, isio, type, nativeName): {
			if (id == "flow_println") {
				"template <typename A>
void flow_println(A d) {
	std::cout << d << std::endl;
}

void flow_println(std::u16string d) {
	std::wstring_convert<std::codecvt_utf8_utf16<char16_t>, char16_t> codecvt;
	std::cout << codecvt.to_bytes(d) << std::endl;
}
";
			} else if (id == "flow_isSameStructType") {
				makeNativeIsSameStructType();
<<<<<<< HEAD
			} else if (id == "flow_substring") {
				"std::u16string flow_substring(std::u16string s, int32_t start, int32_t length) {
	return s.substr(start, length);
}"
			} else if (id == "flow_strlen") {
				"int32_t flow_strlen(std::u16string s) {
	return s.size();
=======
			} else if (id == "flow_quit") {
				" void flow_quit(int32_t code) {
	// TODO
	exit(code);
>>>>>>> d78f59f3
}"
			} else {
				"// TODO: Native " + id;
			}
		}
	}
}

bstatement2cpp(backend : Backend<CppInfo>, s : BStatement) -> string {
	todo = \ -> {
		println("TODO C++ statement: " + toString(s));
		toString(s)
	}
	rec = \ss -> bstatement2cpp(backend, ss);
	rece = \ee -> bexp2cpp(backend, ee);
	switch (s) {
		BIfStatement(cond, then, else_): {
			blueprint("
					if (%c%) {
						%then%
					} else {
						%else%
					}",
				[
					"c", rece(cond),
					"then", rec(then),
					"else", rec(else_),
			]);

		}
		BLetStatement(id, value, body): {
			"auto " + id + " = " + bexp2cpp(backend, value) + ";\n"
			+ bstatement2cpp(backend, body);
		}
		BSetMutableStatement(left, field, value): todo();
		BReturnVoid(): "return;";
		BReturn(val): {
			type = getBType(val);
			(if (type == bvoidType) {
				""
			} else {
				"return ";
			}) + bexp2cpp(backend, val) + ";"
		}
		BTailCall(fn, args, values, type): {
			fn  + "(" +superglue(values, rece, ", ") + ");"
		}
		BSequenceStatement(statements): {
			blueprint("
					{
						%exps%
					}",
				[
					"exps", superglue(statements, rec, "\n"),
			]);

		}
		BSwitchStatement(expr, cases, type): {
			switchType = getBType(expr);
			caseIndexes = switchType2caseIndexes(switchType, backend);
			// cases should not be empty. otherwise let there be a crash.
			// cpp needs a default case in the 'return' case
			defaultCase = cases[0].body;
			blueprint("
					switch (%value%.index()) {
						%cases%
						%default%
					}",
				[
					"value", rece(expr),
					"cases", superglue(cases, \case : BCaseStatement -> {
						blueprint("
							case %id%: {
								%body%
								break;
							}",
							[
								"id", eitherMap(lookupTree(caseIndexes, case.id), i2s, ""),
								"body", rec(case.body),
							]);
					}, ";\n"),
					"default", "default: " + rec(defaultCase) + ";",
			]);
		}
	}
}


bexp2cpp(backend : Backend<CppInfo>, bexp : BExp) -> string {
	rec = \ee -> bexp2cpp(backend, ee);
	switch (bexp) {
		BVoid(): "{}";
		BBool(v): if (v) "true" else "false";
		BInt(v): "int32_t(" + i2s(v) + ")";
		BDouble(v): double2string(v);
		BString(v): "std::u16string(u" + toString(v) + ")";
		BVar(id, type): id;
		BLet(id, value, body, type): {
			blueprint("
				[&]() {
					auto %id% = %value%;
					return %body%;
				}()", [
				"id", id,
				"value", rec(value),
				"body", rec(body),
			])
		}
		BIf(cond, then, else_, type): {
			blueprint("
					(%c%) ? (
						%then%
					) : (
						%else%
					)",
				[
					"c", rec(cond),
					"then", rec(then),
					"else", rec(else_),
			]);
		}
		BCall(fn, args, type): {
			produceBackendCall(backend, bexp, bexp2cpp);
		}
		BLambda(args, body, type): {
			argtypes = getBArgTypes(type);
			rt0 = btype2cpp(backend, getBReturnType(type));
			blueprint("
					%type%([](%args%) {
						return %body%;
					})",
				[
					"args", supergluei(args, \i, arg -> {
							btype2cpp(backend, argtypes[i]) + " " + arg
						}, ", "),
					"body", rec(body),
					"type", btype2cpp(backend, type),
			]);
		}
		BSequence(exps, type): {
			blueprint("
					(%exps%)",
				[
					"exps", superglue(exps, rec, ", "),
			]);
		}
		BConstruct(struct, args, type): {
			blueprint(
				"(struct %struct%){%args%}",
				[
<<<<<<< HEAD
					"struct", struct,
					"args", superglue(args, rec, ", "),
=======
					"struct", if (args == []) struct else addTyparsToStruct(backend, type, struct),
					"args", superglue(args, recField, ", "),
>>>>>>> d78f59f3
				]
			);
		}
		BField(value, field, type): {
			blueprint("
					%value%.%field%",
				[
					"value", rec(value),
					"field", field,
			]);
		}
		BSetMutable(left, field, value, type): "TODO-set-mutable(" + rec(left) + "." + field + ", " + rec(value);
		BSwitch(value, switchType, allCases, defaultCaseM, type): makeBSwitchType(bexp, backend);
		BArray(args, type): {
			blueprint("%type%({ %args% })",
				[
					"type", btype2cpp(backend, type),
					"args", superglue(args, rec, ", "),
			]);
		}
		BCast(value, from, to): castBexp2cpp(backend, bexp);
	}
}

dunion2cpp(backend : Backend<CppInfo>, u : DUnion) -> string {
	addTemplatesToStruct(
		mapConcat(u.types, \t -> t.typars),
		blueprint("
			using %name% = std::variant<%members%>;", [
				"name", u.id,
				"members", superglue(u.types, \t : DTypeName -> {
					dtype2cpp(backend, t);
				}, ", ")
			]
		)
	);
}

dstruct2cpp(backend : Backend<CppInfo>, s : DStruct) -> string {
	addTemplatesToStruct(
		map(s.structArgs, \arg -> arg.type),
		"struct " + s.id + "{"
		+ superglue(s.structArgs, \sa -> {
			dtype2cpp(backend, sa.type) + " " + sa.id + ";"
		}, "; ")
		+ dstruct2id(backend, s) + ";" 
		+ "};"
	);
}

addTemplatesToStruct(types : [DType], body : string) -> string {
	templates = makeStructTemplates(types);
	if (templates == "") body else templates + "\n" + body;
}

makeStructTemplates(types : [DType]) -> string {
	parameters = filtermap(types, \type -> {
		parametr = bTypePar2cpp(dtype2btype(type));
		if (parametr == "") None() else Some(parametr) 
	});
	if (parameters == []) {
		""
	} else {
		blueprint(
			"template <typename %types%>",
			["types", strGlue(parameters, ", typename ")]
		);
	}
}

addTyparsToStruct(backend : Backend<CppInfo>, type : BType, body : string) -> string {
	switch (type : BType) {
		BTypePar(id) : body;
		BTypeName(id, typars) : {
			if (typars == []) {
				body
			} else {
				blueprint(
					"%struct%<%types%>",
					[
						"struct", body,
						"types", superglue(typars, \tp -> btype2cpp(backend, tp), ", ")
					]
				);
			}
		}
		BTypeFunction(args, returnType) : body;
	}
}

dtype2cpp(backend : Backend<CppInfo>, type : DType) -> string {
	btype2cpp(backend, dtype2btype(type));
}

btype2cpp(backend : Backend<CppInfo>, btype : BType) -> string {
	switch (btype) {
		BTypePar(id): bTypeParId2cpp(id);
		BTypeName(id, typars): {
			if (id == "void") "void"
			else if (id == "bool" || id == "double") id
			else if (id == "int") { "int32_t" }
			else if (id == "string") { "std::u16string" }
			else if (id == "flow") "std::any"
			else if (id == "array") {
				"std::vector<" + btype2cpp(backend, typars[0]) + ">"
			} else if (id == "ref") {
				"std::tuple<" + btype2cpp(backend, typars[0]) + ">"
			} else if (trim2(id, "?") == "") {
				btype2cpp(backend, BTypePar(id));
			} else {
				id
				+ (if (typars != []) {
					"<" + superglue(typars, \tp -> btype2cpp(backend, tp), ", ") + ">"
				} else "")
			}
		}
		BTypeFunction(args, returnType): {
			"std::function<" + btype2cpp(backend, returnType)
			+ "(" + superglue(args, \tp -> btype2cpp(backend, tp), ", ") + ")>"
		}
	}
}

dstruct2id(backend : Backend<CppInfo>, s : DStruct) -> string {
	eitherMap(
		lookupTree(backend.info.structIds, s.id),
		\id -> getStructIdMember() + " = " + i2s(id),
		""
	);
}

getStructIdMember() -> string {
	" unsigned int " + getStructIdFieldName();
}

getStructIdFieldName() -> string {
	"_id";
}

makeNativeIsSameStructType() -> string {
	// UNION case : Complexity of visit: ? const?
	// https://en.cppreference.com/w/cpp/utility/variant/visit
	blueprint("template <typename A, typename ...Args2>
bool flow_isSameStructType(A struct1, std::variant<Args2...> struct2) {
	unsigned int id2 = std::visit([&](auto&& x) {return x.%id%;}, struct2);
	return struct1.%id% == id2;
}
template <typename ...Args1, typename B>
bool flow_isSameStructType(std::variant<Args1...> struct1, B struct2) {
	unsigned int id1 = std::visit([&](auto&& x) {return x.%id%;}, struct1);
	return id1 == struct2.%id%;
}

template <typename ...Args1, typename ...Args2>
bool flow_isSameStructType(std::variant<Args1...> struct1, std::variant<Args2...> struct2) {
	unsigned int id1 = std::visit([&](auto&& x) {return x.%id%;}, struct1);
	unsigned int id2 = std::visit([&](auto&& x) {return x.%id%;}, struct2);
	return id1 == id2;
}

template <typename A, typename B>
bool flow_isSameStructType(A struct1, B struct2) {
	return struct1.%id% == struct2.%id%;
}",
		["id", getStructIdFieldName()]
	);
}

makeBSwitchType(bexp : BSwitch, backend : Backend<CppInfo>) -> string {
	rec = \ee -> bexp2cpp(backend, ee);
	len = length(bexp.cases);
	expDefaultCase = bexp.defaultCase;

	if (len < 1) { // error
		""
	} else if (len < 6) { // if
		caseIndexes = switchType2caseIndexes(bexp.switchType, backend);
		// cases should not be empty. otherwise let there be a crash.
		defaultCase = expDefaultCase ?? expDefaultCase : bexp.cases[0].body;
		cases = expDefaultCase ?? bexp.cases : tail(bexp.cases);
		blueprint("
				%cases%(
					%default%
				)",
			[
				"cases", superglue(cases, \case -> {
					blueprint("
						(%value%.index() == %id%) ? (
							%body%
						) : ",
						[
							"value", rec(bexp.value),
							"id", eitherMap(lookupTree(caseIndexes, case.id), i2s, ""),
							"body", rec(case.body)
						]
					);
				}, ""),
				"default", " " + rec(defaultCase),
		]);
	} else { // switch + lambda
		caseIndexes = switchType2caseIndexes(bexp.switchType, backend);
		// cases should not be empty. otherwise let there be a crash.
		// cpp needs a default case in the 'return' case
		defaultCase = expDefaultCase ?? expDefaultCase : bexp.cases[0].body;
		blueprint("
				[&](int32_t ind){switch (ind) {
					%cases%
					%default%
				}}(%value%.index())",
			[
				"value", rec(bexp.value),
				"cases", superglue(bexp.cases, \case -> {
					blueprint("
						case %id%: {
							return %body%;
						}",
						[
							"id", eitherMap(lookupTree(caseIndexes, case.id), i2s, ""),
							"body", rec(case.body)
						]);
				}, ";\n"),
				"default", "default: return " + rec(defaultCase) + ";",
		]);
	}
}

// todo : flat union?
switchType2caseIndexes(switchType : BType, backend : Backend<CppInfo>) -> Tree<string, int> {
	switch (switchType : BType) {
		BTypePar(__) : makeTree(); // error
		BTypeName(id, __) : {
			foldi(
				lookupTreeDef(backend.info.unionTypes, id, []),
				makeTree(),
				\i, acc, itemId -> setTree(acc, itemId, i)
			);
		}
		BTypeFunction(__, __) : makeTree(); // error
	}
}

isBExpStringValue(e : BExp) -> bool {
	switch (e : BExp) {
		BString(__) : true;
		default : false;
	}
}

// only for structs
castBexp2cpp(backend : Backend<CppInfo>, bcast : BCast) -> string {
	getStructTypeId = \type : BType -> 
		switch (type : BType) {
			BTypePar(__) : "";
			BTypeName(typeId, __) : if (containsKeyTree(backend.info.structIds, typeId)) typeId else "";
			BTypeFunction(__, __) : "";
		}

	isSubStruct = \unionId : string, subStructId : string -> {
		contains(lookupTreeDef(backend.info.unionTypes, unionId, []), subStructId);
	}

	liftType = \value -> {
		blueprint(
			"(%type%)%value%",
			[
				"type", btype2cpp(backend, bcast.to),
				"value", value,
			]
		);
	}

	downType = \value -> {
		blueprint(
			"std::get<%type%>(%id%)",
			[
				"type", btype2cpp(backend, bcast.to),
				"id", value,
			]
		);
	}

	fromId = getStructTypeId(bcast.from);
	toId =  getStructTypeId(bcast.to);
	value = bexp2cpp(backend, bcast.value);

	if (fromId == "" || toId == "") {
		value;
	} else if (isSubStruct(fromId, toId)) {
		downType(value)
	} else if (isSubStruct(toId, fromId)) {
		liftType(value)
	} else {
		value;
	}
}

bTypePar2cpp(btype : BType) -> string {
	switch (btype) {
		BTypePar(id): bTypeParId2cpp(id);
		default: "";
	}
}

bTypeParId2cpp(id : string) -> string {
	// In C++, we use a, b, c, ...
	len = strlen(id) - 1;
	fromCharCode(getCharCodeAt("A", 0) + len);
}<|MERGE_RESOLUTION|>--- conflicted
+++ resolved
@@ -124,7 +124,11 @@
 ";
 			} else if (id == "flow_isSameStructType") {
 				makeNativeIsSameStructType();
-<<<<<<< HEAD
+			} else if (id == "flow_quit") {
+				" void flow_quit(int32_t code) {
+	// TODO
+	exit(code);
+}"
 			} else if (id == "flow_substring") {
 				"std::u16string flow_substring(std::u16string s, int32_t start, int32_t length) {
 	return s.substr(start, length);
@@ -132,12 +136,6 @@
 			} else if (id == "flow_strlen") {
 				"int32_t flow_strlen(std::u16string s) {
 	return s.size();
-=======
-			} else if (id == "flow_quit") {
-				" void flow_quit(int32_t code) {
-	// TODO
-	exit(code);
->>>>>>> d78f59f3
 }"
 			} else {
 				"// TODO: Native " + id;
@@ -288,13 +286,8 @@
 			blueprint(
 				"(struct %struct%){%args%}",
 				[
-<<<<<<< HEAD
-					"struct", struct,
+					"struct", if (args == []) struct else addTyparsToStruct(backend, type, struct),
 					"args", superglue(args, rec, ", "),
-=======
-					"struct", if (args == []) struct else addTyparsToStruct(backend, type, struct),
-					"args", superglue(args, recField, ", "),
->>>>>>> d78f59f3
 				]
 			);
 		}
