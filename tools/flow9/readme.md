# Flowe - a flow compiler

Usage:

flow9 myfile.flow

Options:
	help=1
		Print usage info

	js=1
		Compile to JS
	
	cpp=1
		Compile to CPP

	debug=<id>,<id>
		Will trace the compilation process of the given ids.
		The ids can be types, functions, globals, or files (without .flow).

	verbose=0,1,2
		Increasing amount of tracing information

Run "flow9" for more basic options.

# Goals and motivation

The goal is to an incremental compiler, which is incremental at the id level.
The existing flowc compiler is incremental at the module level, but that means
most compiles are slower than they have to be.

# Representations

This compiler has these representations:

1. Have complete AST after parsing, using typed Gringo grammar.
      PExp = Parsed Expressions
   `parsePExp` converts a string to `PExp`.
   Status: Done. Can parse all code we have. The grammar is found in 
   `pexp/pexp.gringo`.

2. Once files and dependents are parsed, desugar the program to DExp:
   DExp = Desugared Expressions.
   `desugarPExp` converts a `PExp` to `DExp`, using a `DDesugar` environment
   for struct and union lookups.
   Status: Done.

3. Once dependencies are desugared, do type inference and convert the result to
   ``BExp`. Typing happens in `ttypeInference` and then we get a bmodule from
   `dmodule2bmodule`.
   BExp = Backend, Typed Expressions.
   Status: Mostly done. Fixing bugs in type checker.

4. Then plug into the backends. Initial JS backend exists. js=1. We can also use
   flowc backends, such as Java.

This pipeline is exposed by 

	compileFlow(cache : FlowCache, file : string) -> BModule;

where `FlowCache` is a cache for modules.

## Type inference

The type inference uses equivalence classes for the types.
The type system is extended with two constructs:

- Overloads. This defines a set of types, where we know the
  real type is exactly one of them. As type inference proceeds,
  we will eliminate options one by one until we have a winner.
- Supertypes. This defines a type which is a supertype of all
  the subtypes within.

We use overload types to handle the overloading of +, - as well as
dot on structs, which can be considered as an overloaded function.

TODO CGraph:
<<<<<<< HEAD
- We need a subtype with multiple types when the max is closed

- Make it so that unify can postpone when it does not work.
  - Replace matchesCNode with unify with checkOnly flag
  - Fix it so that mergeCNodes always expects one side to be CEpsilon
=======
- We need a subtype with multiple types when the max is closed?
- In addition to makeSupertype, also have a makeSubtype to restrict the
  overloads more?

- fusion: FFn and FMaxConst type par mismatch. Need simpler test case
>>>>>>> 91b41e4a

Need decision:
- types.flow: implicit None type-parameter

- type39: flow
C:/flow9/lib/text/serialize.flow:289:16: Add type annotation. Unresolved type (equivalence class e2119)
		Triple(flow(None()), start, "");
		      ^
   when we cast something to flow, we could infer that the typars of the value can resolve to flow as well.
   Maybe postpone reductions against flow, so we do that at the end when there is nothing else to do?

- type40: function-level polymorphism does not work.

- Do prolog-style search when all possible unifications and subtypes
  have completed

- unify should have a way to telling if they were postponed
  so resolution knows how to handle it?

# Name and type lookups

A key problem is to find names, types, sub- and supertypes from the context 
of a given module. We would like this lookup to be precise in terms of the import graph.

This is not easy. Consider the problem of transitive supertypes:

	file1:
	U := A, B;

	Add relations: A -> U, B -> U

	file2:
	import file1
	T := U, C;

	Has: A -> U, B -> U, 
	Add relations: U -> T, C -> T, and expanding U to get A -> T, B -> T

	file3:
	import file2
	V := T, D;

	Has: A -> U, B -> U, U -> T, C -> T, A -> T, B -> T
	Add relations: T -> V, D -> V, expand T to get: U -> V, (A -> V, B -> V), C -> T

	file4:
	W := C, E;

	Add: C -> W, E -> W.

So we have a graph of types and subtypes, but there are some parts of the graph
that only become online when certain files are included.

Rejected this options for having efficient solution:

- Maintaining transivitive closure: https://pure.tue.nl/ws/files/4393029/319321.pdf

Basically, requires a N^2 binary matrix for each step. Thus, maintaining all intermediate
transitive closures requires N^3 space. We have on the order of 5000 flow files.
To keep all those would require 120gb. So we have to be smarter.
We could restrict the graph to just those files that define unions. For flowe, this is 21 
files out of 148. 15%. That still becomes 1GB for Rhapsode. So doing it precisely for all 
files is not realistic.

Instead, we maintain a global lookup. We should add a way to check what path each
global is defined in. Then we need the ability to check whether a given file is included 
in the transitive import closure of another file.

Live data structures to make this possible:
- Global graph of super/subtypes
- Import graph
- Global map from symbol to what file defines that

So to find the supertypes of a given file, we get the global list.
Then we filter that list by looking up the source file of each type, and
checking that this is in the transitive closure of the current file.

This paper provides an algorithm that allows us to check if A is in the
transitive closure of B:
https://dl.acm.org/doi/abs/10.1145/99935.99944

Try to understand that, and maybe implement it.

Plan:
- Implement prolog-style resolution.

- Get it to work with global ids.
  Place global ids in flowcache, which is the only thing which survives all files. Done for
  sub-/super-types, but todo: Do this eagerly for structs & unions as well.
- TODO: Implement the transitive closure check in a second step to filter the list of ids found.
  We should probably maintain a set of dependent ids for each global, so we can quickly check this
  also when incremental is going to be done on ids?

# TODOs

- Improve type error reporting: Probably, we should build a tyvar hierarchy with reference to where
  they belong and what semantic check they are involved in. Also, we should not report more than one
  error per tyvar.

  The errors should be semantic.
  Instead of "Could not merge FcTypeName and FcType", we should refer to the variable or other construct
  where the type originates. For each eclass, we could have a "origin" story associated. Some origins
  are more "understandable" than others, so that way, we could pick the most understandable one.

  An alternative is just to extend makeUnionFindMap with a "reason" argument when merging, so the merging
  can report a suitable error message.

- Debug type errors
  - test30: Somehow related to subscribe becoming a type with "flow" inside, and then
    all hell breaks loose

  - ds/dynamic_array.flow
	TODO: Picking random supertype from ["ArrayOperation", "ArrayOperationWithSwapp"] for: super181{ArrayNop<?>, ArrayRemove<?>}
	TODO: Picking random supertype from ["ArrayOperation", "ArrayOperationWithSwapp"] for: super182{ArrayInsert<?>, ArrayNop<?>, ArrayRemove<?>}
	TODO: Picking random supertype from ["ArrayOperation", "ArrayOperationWithSwapp"] for: super183{ArrayInsert<?>, ArrayNop<?>, ArrayRemove<?>, ArrayReplace<?>}
	C:/flow9/lib/ds/dynamic_array.flow:635:33: ERROR: Could not resolve supertype: super806{e1901}
									HeckelInsert(i, v): {
								^
	C:/flow9/lib/ds/dynamic_array.flow:636:46: Add type annotation. Unresolved type (equivalence class e1662)
										if (a.fn(v)) {
												^
	C:/flow9/lib/ds/dynamic_array.flow:638:103: Add type annotation. Unresolved type (equivalence class e1662)
											insertDynamicArray(a, countA(subrange(^result , 0, i), idfn), v);
																										^
	C:/flow9/lib/ds/dynamic_array.flow:866:21: Add type parameter. Implicit polymorphism in (DList<(HeckelOperationSimple<e14564>) -> void>) -> int
		if (a.linked && lengthDList(a.subscribers) == 0) {
					^

  - ds/vector.flow:178
    

  - forcelayout.flow:
	C:/flow9/lib/forcelayout.flow:145:51: ERROR: overload889{(CubicBezierTo)->double, (Factor)->double, (ForceNode)->DynamicBehaviour<double>, (GCircle)->double, (GEllipse)->double, (GRect)->double, (GRoundedRect)->double, (LineTo)->double, (MouseDownInfo)->double, (MouseInfo)->double, (MoveTo)->double, (Point)->double, (QPoint)->double, (QuadraticBezierTo)->double, (Scale)->Behaviour<double>, (StaticGraphicShape)->double, (Translate)->Behaviour<double>, (V2)->double, (XYWeight)->double} != (ForceNode)->Behaviour<double> (e-1 and e1422), field x
		nodes = map(f.nodes, \n -> XYWeight(getValue(n.x), getValue(n.y), n.weight));
	                                             ^
    Has some strange -1 for eclass. The conflict seems to be 
		(ForceNode)->DynamicBehaviour<double> vs (ForceNode)->Behaviour<double>

  - ds/array_diff.flow: Supertype resolution


  - tools/flowc/type_helpers.flow:1108:9: ERROR: Merge FcTypeName and FcType (e12441 and e11628)
		FcTypeName(n1, typars1,__):

  - type25: it is fundamentally flow vs [flow]

	- flowe/test/struct.flow
	C:\fast\flowe\tests\struct.flow:11:9: Could not resolve supertype: super1{e96}
			Some(v): v;
		^
	C:\fast\flowe\tests\struct.flow:9:5: Could not resolve supertype: super3{e96, e115}
		switch (m : Maybe) {
	^
	This is somehow related to how "println" contaminates the rest with the "flow" type
	there.

  - form/renderform:
	C:/flow9/lib/form/renderform.flow:367:13: and here
			CameraID(id) : {
			^
	C:/flow9/lib/form/renderform.flow:262:31: ERROR: Merge int and WidthHeight (e736 and e1930)
				if (length(texts) == 0) {
								^
	C:/flow9/lib/form/renderform.flow:262:31: and here
				if (length(texts) == 0) {
								^
	C:/flow9/lib/form/renderform.flow:533:17: and here
					ClipCapabilities(d.capabilities.move, d.capabilities.filters, d.capabilities.interactive, d.capabilities.scale, false), fn
				^
	C:/flow9/lib/form/renderform.flow:712:33: and here
			attachChildAndCapability(
								^
	Still unknown.

## Optimization of the compiler

The compiler has decent speed, but could be faster.

- Try vector in union_find_map, which might be faster at least in Java. 

- Try to reduce the active set of tyvars when doing chunks. Copy from one 
  tyvar space to a new one, to reduce max set.

- Compiling runtime.flow takes 2527ms. Rough breakdown:
    800ms in parsing. The best fix there is to improve Gringo backend for common
	      constructs
   1262ms in type inference
 	 	600ms in resolveTNodes

- UnionFindMap total time (with some double counting, since they call each others):
  588ms in iterUnionMap
  529ms in findUnionMapRoot
  468ms in unionEnsureMapCapacity
  328ms in setUnionMapValue
  184ms in getUnionMapValue
  167ms in unionUnionMap
  Main potential improvement is the reduce the number of live tyvars, next
  try a different data structure.

- When finding chunks, check if the code for a referenced piece of code has any
  free ids. If not, no need to chunk it. (see unicodeToLowerTable and others
  in text/unicodecharacters.flow)

## Improvements

- Imports that start with "lib/" are almost surely wrong, and do not work.

- Add a check that imports really exist, and report errors for those that do not

- Add a compile server
  - Add option to only type check given ids

## Type inference inspriation

Review the lower/upper types from
https://gilmi.me/blog/post/2021/04/13/giml-typing-polymorphic-variants

- It seems we could consider to enhance our supertypes construct to
  record whether the type is exact (closed), an upper-bound (not sure where
  this happens) or a lower-bound (from a switch with a "default"), and
  then it would match their system to a substantial degree.

Unify of two closed variants is easy: They have to match both sides.


# Proposal: Rewrite syntax

We could extend Flowe with a rewriting feature.

	flow-exp: $id = $val; $body
	=>
	js-statement: 
	var $id = $val(100);
	$body

	flow-exp: $l + $r
	=>
	js-exp: $l(100) + $r(99)

# Integration with flowc:

- Add a conversion to FiProgram from (modules : BModules, flowpath : string)

# C++ backend

TODO:
- We need struct id and unions to work

There is a C GC library here:

Automatic:
https://github.com/mkirchner/gc
https://github.com/orangeduck/tgc

Requires implementing "mark", but that should be simple.
https://github.com/doublec/gc

Advanced, performant, but complicated:
https://chromium.googlesource.com/chromium/src/+/master/third_party/blink/renderer/platform/heap/BlinkGCAPIReference.md

The best solution is to go for Perceus:
https://www.microsoft.com/en-us/research/uploads/prod/2020/11/perceus-tr-v1.pdf
<|MERGE_RESOLUTION|>--- conflicted
+++ resolved
@@ -75,19 +75,11 @@
 dot on structs, which can be considered as an overloaded function.
 
 TODO CGraph:
-<<<<<<< HEAD
-- We need a subtype with multiple types when the max is closed
-
-- Make it so that unify can postpone when it does not work.
-  - Replace matchesCNode with unify with checkOnly flag
-  - Fix it so that mergeCNodes always expects one side to be CEpsilon
-=======
 - We need a subtype with multiple types when the max is closed?
 - In addition to makeSupertype, also have a makeSubtype to restrict the
   overloads more?
 
 - fusion: FFn and FMaxConst type par mismatch. Need simpler test case
->>>>>>> 91b41e4a
 
 Need decision:
 - types.flow: implicit None type-parameter
