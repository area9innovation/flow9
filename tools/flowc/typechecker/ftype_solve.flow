import tools/flowc/typechecker/type_expect_helpers;
import tools/flowc/typechecker/ftype;
import tools/flowc/typechecker/ftype_basic;
import tools/flowc/typechecker/funify_cases;
import tools/flowc/typechecker/ftype_bound;
import tools/flowc/fcexp_description;

/*
tools/flowc/tests/out/digraphpath.flow can not be typed


113: Gives error

Test 24, 90: Can not infer type

Test 46, 52, 59: Figure out how the refs can grow to Maybe, without compromising other
tests like wikitranslationhelper.flow: removeLanguageFromWigiText_rec.



47 lines:
c:\material\mwigi\mwigi\mw_fixup.flow:170:21: fixupUniqWigiNameThroughWigiExternalElements: struct arg #2: WigiBlock(): We expect WigiRecursiveStyle to be fully contained in WigiBlockStyle

51 lines:
C:\material\mwigi\mwigi\mw_toolbar_preview.flow:129:93: previewDialogSize: arg #1: call of getValue(): We expect Behaviour<α860657> to fully contain <union> ::= (DynamicBehaviour<string>, TAccess<>, TAlpha<>, TAttach<>, TAvailable<>, TBaselineCols2<>, TBaselineOffset<>, TBorder<>, TCase<>, TCols2<>, TConstruct<>, TControlFocus<>, TCrop<>, TCropSize<>, TCssBlock<>, TCursor<>, TDebug<>, TDisplay<>, TDispose<>, TEmpty<>, TFillX<>, TFillY<>, TFilter<>, TForm<>, TFormAvailable<>, TFormIn<>, TFullWindow<>, TGhost<>, TGhostMin<>, TGraphics<>, TGroup2<>, TIf<>, TInteractive<>, TLet<>, TLetAvailable<>, TLines2<>, TMask<>, TMinimumGroup2<>, TMutable<>, TNamespace<>, TNative<>, TPicture<>, TPositionScale<>, TRealHTML<>, TRotate<>, TRounded<>, TScale<>, TScrollable<>, TShift<>, TSize<>, TSizeOf<>, TSubtractGroup2<>, TTag<>, TTag2<>, TText<>, TTranslate<>, TTweak<>, TVisible<>, TZoomFill<>, TransformTAcc<>)

71 lines:
c:\material\mwigi\mwigi\external_blocks\text_input_formats\text_input_date.flow:195:5: buildDateContent: definition of (minDate): Expected just DynamicBehaviour here, got union Transform. Not allowed: ConstBehaviour, FSelect, FSelect2, FSubSelect. The conflict is with the following:

10 relevant lines:
c:\material\mwigi\mwigi\external_blocks\diagrams\register_diagram.flow:487:48: replaceMChartDataReportTable: arg #1: call of removeValueType(): Expected ChartSeriesFirstValue, got ChartSeriesLastValue

3 relevant lines:
c:\material\mwigi\mwigi\external_blocks\diagrams\register_diagram.flow:307:20: updateChartContent: arg #1: call of isTypeData(): Expected ExternalDiagramDataTable, got ExternalDiagramDataReport


~50 relevant lines:
c:\material\mwigi\mwigi\external_blocks\diagrams\register_diagram.flow:1080:13: MPropertiesEditor: arg #1 (call of fold()): Expected .(.color : {<union> ::= (CAmber<>, CBlack<>, CBlue<>, CBlueGrey<>, CBrown<>, CCustom<>, CCyan<>, CDeepOrange<>, CDeepPurple<>, CGreen<>, CGrey<>, CIndigo<>, CLightBlue<>, CLightGreen<>, CLime<>, COrange<>, CPink<>, CPurple<>, CRed<>, CTeal<>, CWhite<>, CYellow<>, MColor<>) .. *}) in MBarChart<>, MLineChart<>, ChartSeriesName<>. The conflict is with the following:



wigi/test_wigi:
c:\flow9\lib\formats\wiki\wikiui.flow:177:9: makeWikiBlank: cases in switch against WikiBlankScoring: switch: Expected just WikiBlankLegacyScoring here, got union WikiBlankScoring.
c:\flow9\lib\formats\wiki\wikiui.flow:203:13: makeWikiBlank: switch body var: vGeneralCorrectness: Expected WikiBlankLegacyScoring, got WikiBlank2Scoring
c:\flow9\lib\formats\wiki\wikiui.flow:177:9: makeWikiBlank: Superfluous cases: WikiBlankLegacyScoring



material/tests/material_test.flow: 125 lines.


Speedups:

Fix FcLessOrEqual to have a function returning the description instead of the expression
builtin.

Improve algorithm and reduce the cache use in unifyType.

Consider to put the explanations on the edges of graphviz instead of the nodes.

86: We iterate to propagate too few times. We could attempt smarter propagation, or we could
    attempt to just resolve before propagating fully

54: Seems wrong to instantiate the var, or more precisely, we should complain about
    'a' being polymorphic


Improvements
------------

51: We should arguably have a ambigious resolution phase in FType land, rather than defer to
   FType2FcType to handle this. Maybe enumerate, and bias towards those mentioned somewhere
   in the file?

69: Not able to resolve "unused" type var

57: Recursive types are expanded arbitrarily

Module-wide finalization?

20: Find a way to stop iterating when nothing good comes out of it

*/

export {
	// This resolves the constraints
	ftypeSolve(name : string, tyvarIdGroup : IdGroup, pos : FcPosition, env : FcTypeEnv) -> FEnv;

	unifyType(env : FEnv, output : FType, input : FType, kind : FUnification, onError : (string) -> void) -> FEnvType;
}


ftypeSolve(name : string, tyvarIdGroup : IdGroup, pos : FcPosition, env : FcTypeEnv) -> FEnv {
	expects = reverseList(^(env.local.expects));

	// Build a map from tyvar to typar
	typars : Tree<int, FType> = foldTree(^(env.local.typars), makeTree(), \typar, tyvar, acc : Tree<int, FType> -> {
		setTree(acc, tyvar.id, FTypePar(typar));
	});

	be = FEnv(
		env, 
		tyvarIdGroup, 
		if (^(env.local.debugTyping) > 0 || getConfigParameter(env.program.acc.config.config, "verbose") == name) 3 else env.program.acc.config.verbose, 
		typars, makeTree(), makeTree()
	);

	if (be.verbose >= 2)  {
		fcPrintln("\nType " + name);
	}

	onError = \m, info, description -> {
		poss = FcPosition(pos.file, info.start, info.end);
		addFcTypeError(env.program, FcError(name + ": " + (if (description != "") description + ": " else "") + m, [poss]));
	};


	funify = \benv : FEnv, output : FcType, input : FcType, info : FcInfo2, kind, description : () -> string -> {
		ot = fctype2ftype(benv.env, tyvarIdGroup, output);
		it = fctype2ftype(benv.env, tyvarIdGroup, input);
		et = unifyType(benv, ot, it, kind, \m -> onError(m, info, description()));
		et.env;
	}

	be2 = foldList(expects, be, \acc, e -> {
		// If verbose is on, we keep track of what expects to debug
		solveDebug = (be.verbose >= 1 && containsSet(^(env.local.debugExpects), e)) || be.verbose >= 3;
		if (solveDebug) {
			env.local.debugTyping := 1;
		};
		if (solveDebug || be.verbose >= 2) {
			fcPrintln("\n// " + strReplace(fcExpect2string(acc.env, e), "\n", " "));
		}

		re = switch (e : FcTypeExpect) {
			FcLessOrEqual(e1, e2, d, info, ex): {
				re1 = getResolvedFcType(env.local, e1);
				re2 = getResolvedFcType(env.local, e2);
				funify(acc, re1, re2, info, FUnifyLeft(), \ -> d + ": " + fcexpDescription(ex));
			}
<<<<<<< HEAD
			FcVerifyType(e1, e2, info): {
				re1 = getResolvedFcType(env.local, e1);
				re2 = getResolvedFcType(env.local, e2);
				et1 = funify(acc, re1, re2, info, FUnifyLeft(), \ -> "");
				if (true) funify(et1, re2, re1, info, FUnifyLeft(), \ -> "") else et1;
=======
			FcVerifyType(e1, e2, d, info, ex): {
				re1 = getResolvedFcType(env, e1);
				re2 = getResolvedFcType(env, e2);
				et1 = funify(acc, re1, re2, info, FUnifyLeft(), \ -> d + ": " + fcexpDescription(ex));
				if (true) funify(et1, re2, re1, info, FUnifyLeft(), \ -> d + ": " + fcexpDescription(ex)) else et1;
>>>>>>> 26a3f561
			}
			FcExpectField(field, ftype, t, info, ex): {
				struct = getResolvedFcType(env.local, t);
				// Some unnamed struct or union
				fields = FFields([
					FField(field, fctype2ftype(env, tyvarIdGroup, ftype), FGetField())
				], makeSet(), makeSet());
				oe = \m -> onError(m, info, "." + field);

				st = fctype2ftype(env, tyvarIdGroup, struct);

				restricted = restrictFFields(acc, fields, false, unifyType, oe);
				et = unifyType(restricted.env, restricted.type, st, FGrowRight(), oe);
				et.env;
			}
			FcSetMutableField(stype, field, ftype, info): {
				st = fctype2ftype(acc.env, tyvarIdGroup, stype);
				ft = fctype2ftype(acc.env, tyvarIdGroup, ftype);

				rt = FFields([FField(field, ft, FSetField())], makeSet(), makeSet());

				et = unifyType(acc, st, rt, FUnifyLeft(), \ m -> onError(m, info, "set mutable"));
				et.env;
			}
		}
		if (solveDebug) {
			env.local.debugTyping := 0;
		}
		re;
	});
	be2;
}

unifyType(env : FEnv, output : FType, input : FType, kind : FUnification, onError : (string) -> void) -> FEnvType {
	if (output == input) {
		FEnvType(env, output);
	} else {
		tr = Triple(output, kind, input);
		prev = lookupTree(env.seen, tr);
		switch (prev) {
			Some(prevt): {
				pt = \t -> ftype2string(env, t);
				if (env.verbose >= 3)  {
					printStay(env.env, "Cached " + pt(output) + fkind2string(kind) + pt(input) + "  =  " + pt(prevt));
				}
				FEnvType(env, prevt);
			}
			None(): {
				// We preliminarily set an entry in the cache
				seen = setTree(env.seen, tr, output);
				if (env.verbose >= 3)  {
					pt = \t -> ftype2string(env, t);
					printIndent(env.env, "Unify " + pt(output) + fkind2string(kind) + pt(input));
				}
				// debugTydeps(env);

				env2 = FEnv(env.env, env.tyvarIdGroup, env.verbose, env.tyvars, seen, env.tyvarDeps);

				rt : FEnvType = if (output == input) FEnvType(env2, output) else unifyAndRecurse(env2, output, input, kind, onError);

				// Now, set the real type in the cache
				seen2 = setTree(rt.env.seen, tr, rt.type);
				env3 = FEnv(rt.env.env, rt.env.tyvarIdGroup, rt.env.verbose, rt.env.tyvars, seen2, rt.env.tyvarDeps);

				if (env.verbose >= 3)  {
					printDedent(env.env, "Gave " + ftype2string(env3, rt.type));
				}
				// debugTydeps(env3);

				FEnvType(env3, rt.type);
			}
		}
	}
}

// Alright, these ftypes meet. We have to recursively spiral down on these guys
unifyAndRecurse(env : FEnv, left : FType, right : FType, kind : FUnification, onError : (string) -> void) -> FEnvType {
	if (env.verbose >= 4)  {
		// printStay(env.env, "Unify  " + ftype2string(env, resolveFVar(env, left, makeSet())) + fkind2string(kind) + ftype2string(env, resolveFVar(env, right, makeSet())));
		printIndent(env.env, "Unify  " + ftype2string(env, left) + fkind2string(kind) + ftype2string(env, right));
	}

	rest = \ -> {
		switch (right) {
			FTypeVar(rid): unifyTyvar(env, rid, left, false, true, kind, onError);
			FFlow(): {
				explicit_flow = isConfigParameterTrue(env.env.program.acc.config.config, "explicit-flow");
				switch (left) {
					FFlow(): {
						FEnvType(env, left);
					}
					FBasicType(bt): {
						if (explicit_flow) {
							switch (bt) {
								FcTypeNative(__): {}
								default: {
									// We require explicit casts to/from flow
									onError(ftype2string(env, left) + " != " + ftype2string(env, right));
								}
							}
						}
						FEnvType(env, if (kind == FUnifyLeft() || kind == FReduceLeft()) left else right);
					}
					FTypeVar(rid): {
						unifyTyvar(env, rid, right, true, true, kind, onError);
					}
					default: {
						if (false) {
							// We will require explicit casts to/from flow at some point,
							// but we are not ready for that yet.
							onError(ftype2string(env, left) + " != " + ftype2string(env, right));
						}
						tyvars = extractFTypeVars(env, left, makeSet());
							acc2 = foldSet(tyvars, env, \acc, tv -> {
							if (containsKeyTree(acc.tyvars, tv)) acc
							else setFTypeVar(acc, tv, right);
						});
						FEnvType(acc2, 
							if (kind == FUnifyLeft() || kind == FReduceLeft()) left else right
						); // This is just what we think might make sense...
					}
				}
			}
			FTopBottom(): {
				// This is top
				FEnvType(env, switch (kind) {
					FUnifyLeft(): left;
					FUnifyRight(): right;
					FGrowRight(): right;  // It can not be bigger. We could consider adopting the left as a lower bound?
					FReduceLeft(): left;  // There is nothing to propagate down.
				})
			}
			default: {
				if (left == FFlow()) {
					// OK, we find all unbound tyvars and bind them to flow!
					tyvars = extractFTypeVars(env, right, makeSet());
					acc2 = foldSet(tyvars, env, \acc, tv -> {
						if (containsKeyTree(acc.tyvars, tv)) acc
						else setFTypeVar(acc, tv, left);
					});
					FEnvType(acc2, 
						if (kind == FUnifyLeft() || kind == FReduceLeft()) left else right
					);
				} else {
					onError(ftype2string(env, left) + "   and   " + ftype2string(env, right) + " are incompatible");
						// we do not support toString(FType) at the moment
						// + (if (env.verbose > 1) "\n   " + toString(left) + "\nvs " + toString(right) else ""));
					simplest = switch (left) {
						FBasicType(__): left;
						default: right;
					}
					FEnvType(env, simplest);
				}
			}
		}
	}
	r = switch (left) {
		FTypeVar(lid): {
			switch (right) {
				FTypeVar(rid): {
					unifyTyvars(env, lid, kind, rid, onError);
				}
				default: {
					unifyTyvar(env, lid, right, true, true, kind, onError);
				}
			}
		}
		FTypePar(lid): {
			switch (right) {
				FTypePar(rid): {
					if (lid == rid) {
						FEnvType(env, if (kind == FUnifyLeft()) left else right);
					} else {
						strict = getConfigParameter(env.env.program.acc.config.config, "strict");
						if (strict == "1") {
							onError(lid + " and " + rid + " are distinct");
						}
						FEnvType(env, if (kind == FUnifyLeft()) left else right);
					}
				}
				FBounded(lower, upper): {
					fns = FunifyFns(unifyType, kind, onError, rest);
					funifyBounded(env, right, left, false, fns);
				}
				default: {
					rest();
				}
			}
		}
		FBasicType(ltype): {
			switch (right) {
				FBasicType(rtype): {
					if (isSameFcType(env.env, ltype, rtype, false)) {
						FEnvType(env, left);
					} else {
						pt = \tt -> prettyFcType(FcPretty(false, true, ^(env.env.local.tyvars), ^(env.env.local.typars)), tt, makeSet());
						onError(pt(ltype) + " != " + pt(rtype));
						FEnvType(env, left);
					}
				}
				FBounded(lower, upper): {
					fns = FunifyFns(unifyType, kind, onError, rest);
					funifyBounded(env, right, left, false, fns);
				}
				default: rest();
			}
		}
		FFunction(largs, lrt): {
			switch (right) {
				FFunction(rargs, rrt): {
					fns = FunifyFns(unifyType, kind, onError, rest);
					et1 = unifyTypes(env, "function arguments", rargs, largs, fns);
					et2 = unifyType(et1.env, lrt, rrt, kind, onError);
					FEnvType(
						et2.env,
						FFunction(et1.types, et2.type)
					);
				}
				FBounded(lower, upper): {
					fns = FunifyFns(unifyType, kind, onError, rest);
					funifyBounded(env, right, left, false, fns);
				}
				default: rest();
			}
		}
		FUnion(lname, ltps): {
			fns = FunifyFns(unifyType, kind, onError, rest);
			funifyUnion(env, left, right, fns);
		}
		FStruct(lname, ltps): {
			fns = FunifyFns(unifyType, kind, onError, rest);
			funifyStruct(env, left, right, fns);
		}
		FFields(lfields, lseen, lexclud): {
			fns = FunifyFns(unifyType, kind, onError, rest);
			funifyFields(env, left, right, true, fns);
		}
		FFlow(): {
			rt = if (kind == FUnifyLeft() || kind == FReduceLeft()) left else right;
			explicit_flow = isConfigParameterTrue(env.env.program.acc.config.config, "explicit-flow");
			switch (right) {
				FFlow(): {
					FEnvType(env, rt);
				}
				FBasicType(bt): {
					switch (bt) {
						FcTypeNative(__): FEnvType(env, rt);
						default: {
							if (explicit_flow) {
								// We require explicit casts to/from flow
								onError(ftype2string(env, left) + " != " + ftype2string(env, right));
							}
							FEnvType(env, rt);
						}
					}
				}
				FTypeVar(rid): {
					unifyTyvar(env, rid, left, false, true, kind, onError);
				}
				default: {
					if (explicit_flow) {
						// We require explicit casts to/from flow
						onError(ftype2string(env, left) + " != " + ftype2string(env, right));
					}
					FEnvType(env, rt);
				}
			}
		}
		FUnnamedUnion(ltypes): {
			fns = FunifyFns(unifyType, kind, onError, rest);
			funifyUnnamedUnion(env, left, right, true, fns);
		}
		FArray(ltype): {
			switch (right) {
				FArray(rtype): {
					et1 = unifyType(env, ltype, rtype, kind, onError);
					FEnvType(
						et1.env,
						FArray(
							et1.type,
						)
					);
				}
				FBounded(lower, upper): {
					fns = FunifyFns(unifyType, kind, onError, rest);
					funifyBounded(env, right, left, false, fns);
				}
				FFlow(): {
					if (!isFDetermined(env, ltype, makeList())) {
						// OK, deconstruct and go down with the flow
						et = unifyType(env, ltype, right, kind, onError);
						FEnvType(
							et.env,
							if (kind == FUnifyLeft() || kind == FReduceLeft()) left else right
						)
					} else rest();
				}
				default: rest();
			}
		}
		FRef(lrtype, lwtype): {
			switch (right) {
				FRef(rrtype, rwtype): {
					et1 = unifyType(env, lrtype, rrtype, kind, onError);
					et2 = unifyType(et1.env, lwtype, rwtype, kind, onError);
					FEnvType(
						et2.env,
						FRef(
							et1.type,
							et2.type,
						)
					);
				}
				FBounded(lower, upper): {
					fns = FunifyFns(unifyType, kind, onError, rest);
					funifyBounded(env, right, left, false, fns);
				}
				default: rest();
			}
		}
		FBounded(llower, lupper): {
			fns = FunifyFns(unifyType, kind, onError, rest);
			funifyBounded(env, left, right, true, fns);
		}
		FTopBottom(): {
			// On the left, we are also bottom.
			FEnvType(env, switch (kind) {
				FUnifyLeft(): left;
				FUnifyRight(): right;
				FGrowRight(): right;
				FReduceLeft(): left;
			});
		}
	}

	if (env.verbose >= 4)  {
		printDedent(env.env, "Results " + ftype2string(r.env, r.type) + "    from   " + ftype2string(r.env, left) + fkind2string(kind) + ftype2string(r.env, right));
		// printStay(env.env, "Results " + ftype2string(r.env, resolveFVar(r.env, r.type, makeSet())));
	}

	r;
}

// id is the id of our tyvar. We assume that type is NOT a tyvar.
// left is true if the alpha is on the left hand side
// recordDep is to track whether we should record dependencies or not
unifyTyvar(env : FEnv, id : int, type : FType, left : bool, recordDep : bool, kind : FUnification, onError : (string) -> void) -> FEnvType {
	leftt = if (left) FTypeVar(id) else type;
	rightt = if (left) type else FTypeVar(id);
	if (leftt == rightt) {
		FEnvType(env, type)
	} else {
		if (env.verbose >= 3) {
			if (left) {
				printIndent(env.env, "Unify tyvar " + ftype2string(env, FTypeVar(id)) + fkind2string(kind) + ftype2string(env, type));
			} else {
				printIndent(env.env, "Unify " + ftype2string(env, type) + fkind2string(kind) + "tyvar " + ftype2string(env, FTypeVar(id)));
			}
		}
		unify = \ -> {
			mftype = lookupTree(env.tyvars, id);
			switch (mftype) {
				None(): {
					unifyUnboundTyvar(env, id, type, left, recordDep, kind, onError);
				}
				Some(ftype): {
					nkind = if (kind == FUnifyLeft() && !left) FUnifyRight() 
							else if (kind == FUnifyRight() && left) FUnifyLeft()
							else kind;
					// OK, this dude is bound. Unify with the bound value. Be sure to extract the right hand side!
					et = unifyType(env, if (left) ftype else type, if (left) type else ftype, nkind, onError);
					// Alright, we should update this tyvar to the new type!
					nenv0 = setFTypeVar(et.env, id, et.type);
					nenv = if (recordDep) addTyvarDependency(nenv0, leftt, nkind, rightt) else nenv0;
					FEnvType(nenv, FTypeVar(id)); // Important to keep this as a tyvar. See test 35.
				}
			}
		}
		rt : FEnvType = switch (kind) {
			FUnifyLeft(): {
				unify();
			}
			FUnifyRight(): {
				unify();
			}
			FGrowRight(): {
				growRightTyvar(env, id, type, left, recordDep, kind, onError);
			}
			FReduceLeft(): {
				reduceLeftTyvar(env, id, type, left, recordDep, kind, onError);
			}
		}

		if (env.verbose >= 3) {
			if (left) {
				printDedent(env.env, "Unify tyvar α" + i2s(id) + fkind2string(kind) + ftype2string(env, type) + " gave " + ftype2string(rt.env, FTypeVar(id)));
			} else {
				printDedent(env.env, "Unify " + ftype2string(env, type) + fkind2string(kind) + "tyvar α" + i2s(id) + " gave " + ftype2string(rt.env, FTypeVar(id)));
			}
		}
		rt;
	}
}

// left is true if the tyvar is on the left hand side
unifyUnboundTyvar(env : FEnv, id : int, type : FType, left : bool, recordDep : bool, kind : FUnification, onError  : (string) -> void) -> FEnvType {
	leftt = if (left) FTypeVar(id) else type;
	rightt = if (left) type else FTypeVar(id);

	def = \ -> {
		if (left) makeFBoundedEnv(env, FTopBottom(), type, kind, unifyType, onError) 
		else makeFBoundedEnv(env, type, FTopBottom(), kind, unifyType, onError)
	}

	// Unbound, so just bind it as an upper or lower bound
	et = switch (type) {
		FBounded(lower, upper): if (left) {
			// a <= l...u   -> a = ... u
			makeFBoundedEnv(env, FTopBottom(), upper, kind, unifyType, onError) 
		} else {
			// l...u <= a   ->  a= l ... 
			makeFBoundedEnv(env, lower, FTopBottom(), kind, unifyType, onError);
		};
		FArray(at): {
			// Workaround for test142.
			// In situation, where array is "self-defined", i.e. we try to
			// type array like [?] in a place where type is ?,
			// code in else branch goes to endless recursion.
			// But since we already have typing errors to the moment,
			// we simply stop processing without further expanding of
			// tyvar and let upper code gracefully exit with error.
			if (^(env.env.program.errors) > 0) {
				FEnvType(env, type);
			} else {
				// OK, we have a tyvar against an array of unknown type. We construct a new
				// tyvar for the array type, and bind ourselves to this guy
				atyvar = makeFTyvar(env);
				aenv = setFTypeVar(env, id, FArray(atyvar));
				aet = unifyType(aenv, if (left) atyvar else at, if (left) at else atyvar, kind, onError);
				FEnvType(aet.env, FBounded(FTopBottom(), FTopBottom()));
			}
		}
		FRef(rt, wt): {
			// OK, we have a tyvar against a ref of unknown type. We construct a new
			// tyvar for the ref type, and bind ourselves to this guy. This is required to
			// allow the interval to change
			rtyvar = makeFTyvar(env);
			wtyvar = makeFTyvar(env);
			aenv = setFTypeVar(env, id, FRef(rtyvar, wtyvar));
			ret = unifyType(aenv, if (left) rtyvar else rt, if (left) rt else rtyvar, kind, onError);
			wet = unifyType(ret.env, if (left) wtyvar else wt, if (left) wt else wtyvar, kind, onError);
			FEnvType(wet.env, FBounded(FTopBottom(), FTopBottom()));
		}
		FFlow(): FEnvType(env, type);
		FBasicType(__): FEnvType(env, type);
		FTypePar(__): FEnvType(env, type);
		FTopBottom(): def();
		FTypeVar(__): {
			fcPrintln("This is not supposed to happen with tyvar against tyvar");
			def();
		}
		FFunction(args, rt): {
			// Alright, we have to structurally construct the type
			rtyvar = makeFTyvar(env);
			atyvars = map(args, \__ -> makeFTyvar(env));
			ftype = FFunction(atyvars, rtyvar);
			fenv = setFTypeVar(env, id, ftype);
			// OK, we have to side-step the cache, so call the recurse directly! See unify test 12.
			ret = unifyAndRecurse(fenv, if (left) leftt else type, if (left) type else rightt, kind, onError);
			FEnvType(
				ret.env,
				FBounded(FTopBottom(), FTopBottom())
			);
		}
		FUnion(__, __): def();
		FStruct(__, __): def();
		FUnnamedUnion(__): def();
		FFields(__, __, __): def();
	}

	nenv0 = if (et.type != FBounded(FTopBottom(), FTopBottom())) setFTypeVar(et.env, id, et.type) else et.env;
	nenv = if (recordDep) addTyvarDependency(nenv0, leftt, kind, rightt) else nenv0;
	FEnvType(
		nenv,
		if (true || left) {
			FTypeVar(id) // Important to keep this as a tyvar. See test 35.
		} else type // Unify 21 & 22 are improved by this, but a lot of code breaks.
	);
}




// Left defines whether the tyvar is on the left hand side or not
growRightTyvar(env : FEnv, id : int, type : FType, left : bool, recordDep : bool, kind : FUnification, onError : (string) -> void) -> FEnvType {
	mftype = lookupTree(env.tyvars, id);
	switch (mftype) {
		None(): {
			unifyUnboundTyvar(env, id, type, left, recordDep, kind, onError);
		}
		Some(ftype): {
			// OK, this dude is bound. Unify with the bound value
			// a=ftype   grow_right   T     -> a = ftype grow_right T
			// T   grow_right   a=ftype     -> a = T grow_right ftype
			et : FEnvType = unifyType(env, if (left) ftype else type, if (left) type else ftype, kind, onError);

			resenv = et.env;
			restype = et.type;

			// Alright, we should update this tyvar to the new type!
			if (env.verbose >= 3)  {
				printStay(resenv.env, "Setting α" + i2s(id) + " to " + ftype2string(resenv, restype));
			}

			lefty = if (left) FTypeVar(id) else type;
			righty = if (left) type else FTypeVar(id);

			nenv0 = setFTypeVar(resenv, id, restype);
			nenv = if (recordDep) addTyvarDependency(nenv0, lefty, kind, righty) else nenv0;
			FEnvType(
				nenv,
				righty
			);
		}
	}
}



// Left defines whether the tyvar is on the left hand side or not
reduceLeftTyvar(env : FEnv, id : int, type : FType, left : bool, recordDep : bool, kind : FUnification, onError : (string) -> void) -> FEnvType {
	mftype = lookupTree(env.tyvars, id);
	switch (mftype) {
		None(): {
			unifyUnboundTyvar(env, id, type, left, recordDep, kind, onError);
		}
		Some(ftype): {
			// OK, this dude is bound. Unify with the bound value
			// a=ftype  reduce_left   T    ->   a = ftype reduce_left T
			// T   reduce_left  a=ftype     ->   a = T reduce_left ftype
			et : FEnvType = unifyType(env, if (left) ftype else type, if (left) type else ftype, kind, onError);

			resenv = et.env;
			restype = et.type;

			// Alright, we should update this tyvar to the new type!
			if (env.verbose >= 3)  {
				printStay(resenv.env, "Setting α" + i2s(id) + " to " + ftype2string(resenv, restype));
			}

			lefty = if (left) FTypeVar(id) else type;
			righty = if (left) type else FTypeVar(id);
			nenv0 = setFTypeVar(resenv, id, restype);
			nenv = if (recordDep) addTyvarDependency(nenv0, lefty, kind, righty) else nenv0;
			FEnvType(
				nenv,
				lefty
			);
		}
	}
}


// a < b, both tyvars. id1 is always left
unifyTyvars(env0 : FEnv, id1 : int, kind : FUnification, id2 : int, onError : (string) -> void) -> FEnvType {
	if (id1 == id2) {
		// OK, they are identical
		FEnvType(env0, FTypeVar(id1))
	} else {
		// OK, just do criss-cross
		lt = lookupTree(env0.tyvars, id1);
		envt1 = switch (lt) {
			None(): FEnvType(env0, FTypeVar(id1));
			Some(ltype): {
				// Go ahead and send this kind up to the right hand side
				unifyTyvar(env0, id2, ltype, false, false, kind, onError)
			}
		}
		rt = lookupTree(envt1.env.tyvars, id2);
		envt2 = switch (rt) {
			None(): {
				FEnvType(envt1.env, FTypeVar(id2));
			}
			Some(rtype): {
				unifyTyvar(envt1.env, id1, rtype, true, false, kind, onError)
			}
		}
		env2 = envt2.env;
		FEnvType(
			addTyvarDependency(env2, FTypeVar(id1), kind, FTypeVar(id2)),
			if (kind == FUnifyLeft() || kind == FReduceLeft()) FTypeVar(id1)
			else FTypeVar(id2)
		);
	}
}

addTyvarDependency(env : FEnv, left : FType, kind : FUnification, right : FType) -> FEnv {
	deps = getTreeArrayValue(env.tyvarDeps, left);
	ut = FUnifyType(kind, right);
	if (contains(deps, ut)) env
	else {
		if (env.verbose >= 3) {
			printStay(env.env, "Adding dependency: " + ftype2string(env, left) + fkind2string(kind) + ftype2string(env, right));
		}
		FEnv(
			env.env,
			env.tyvarIdGroup, 
			env.verbose,
			env.tyvars,
			env.seen,
			setTree(env.tyvarDeps, left, arrayPush(deps, ut))
		);
	}
}<|MERGE_RESOLUTION|>--- conflicted
+++ resolved
@@ -138,19 +138,11 @@
 				re2 = getResolvedFcType(env.local, e2);
 				funify(acc, re1, re2, info, FUnifyLeft(), \ -> d + ": " + fcexpDescription(ex));
 			}
-<<<<<<< HEAD
-			FcVerifyType(e1, e2, info): {
+			FcVerifyType(e1, e2, d, info, ex): {
 				re1 = getResolvedFcType(env.local, e1);
 				re2 = getResolvedFcType(env.local, e2);
-				et1 = funify(acc, re1, re2, info, FUnifyLeft(), \ -> "");
-				if (true) funify(et1, re2, re1, info, FUnifyLeft(), \ -> "") else et1;
-=======
-			FcVerifyType(e1, e2, d, info, ex): {
-				re1 = getResolvedFcType(env, e1);
-				re2 = getResolvedFcType(env, e2);
 				et1 = funify(acc, re1, re2, info, FUnifyLeft(), \ -> d + ": " + fcexpDescription(ex));
 				if (true) funify(et1, re2, re1, info, FUnifyLeft(), \ -> d + ": " + fcexpDescription(ex)) else et1;
->>>>>>> 26a3f561
 			}
 			FcExpectField(field, ftype, t, info, ex): {
 				struct = getResolvedFcType(env.local, t);
