import tools/flowc/statements/fs_transform;

export {
	fsStatIds(new_id: () -> int) -> (FsStat) -> FsStat;
	fsExpIds(new_id: () -> int) -> (FsExp) -> FsExp;
	fsIds(new_id: () -> int) -> (FsAll) -> FsAll;
/*	
	fsWrapStatCaseVarsWithCasts(e : FsStat, names: FiGlobalNames) -> FsStat;
	fsWrapExpCaseVarsWithCasts(e : FsExp, names: FiGlobalNames) -> FsExp;

	fsMakeStatCastsExplicit(s : FsStat, type: FiType, names: FiGlobalNames) -> FsStat;
	fsMakeExpCastsExplicit(e : FsExp, type: FiType, names: FiGlobalNames, do: bool) -> FsExp;

	fsStatSSA(s: FsStat, vars: Tree<string, int>) -> Pair<FsStat, Tree<string, int>>;
	fsExpSSA(e: FsExp, vars: Tree<string, int>) -> FsExp;

	fsInterpolateTyparsStat(s : FsStat, names: FiGlobalNames) -> FsStat;
	fsInterpolateTyparsExp(e : FsExp, names: FiGlobalNames) -> FsExp;

	fsStatReturnVars(s : FsStat) -> FsStat;
	fsExpReturnVars(e : FsExp) -> FsExp;
*/
}

fsStatIds(new_id: () -> int) -> (FsStat) -> FsStat {
	\s -> switch(s) {
		FsIf(__,__,__,__):     FsIf(s with id = new_id());
		FsSwitch(__,__,__,__): FsSwitch(s with id = new_id());
		FsLet(__,__,__,__):    FsLet(s with id = new_id());
		FsSeq(__, __):         FsSeq(s with id = new_id());
		FsWrapExp(__,__):      FsWrapExp(s with id = new_id());
		FsRet(__,__):          FsRet(s with id = new_id());
		FsAssign(__,__,__):    FsAssign(s with id = new_id());
		FsModRc(__,__,__):     FsModRc(s with id = new_id());
		FsDecRc(__,__):        FsDecRc(s with id = new_id());
		FsVarDecl(__,__):      FsVarDecl(s with id = new_id());
		FsVarDef(__,__,__):    FsVarDef(s with id = new_id());
		FsLet1(__,__,__):      FsLet1(s with id = new_id());
	}
}

fsExpIds(new_id: () -> int) -> (FsExp) -> FsExp {
	\e -> switch(e) {
		FsLambda(__,__,__,__,__): FsLambda(e with id = new_id());
		FsCall(__,__,__,__):      FsCall(e with id = new_id());
		FsCallPrim(__,__,__,__):  FsCallPrim(e with id = new_id());
		FsCast(__,__,__,__):      FsCast(e with id = new_id());
		FsConst(__,__):           FsConst(e with id = new_id());
		FsTailCall(__,__,__,__):  FsTailCall(e with id = new_id());
		FsIncRc(__,__,__):        FsIncRc(e with id = new_id());
		FsVar(__,__,__,__):       FsVar(e with id = new_id()); 
	}
}

fsIds(new_id: () -> int) -> (FsAll) -> FsAll {
	\s -> switch(s) {
		FsIf(__,__,__,__):        FsIf(s with id = new_id());
		FsSwitch(__,__,__,__):    FsSwitch(s with id = new_id());
		FsLet(__,__,__,__):       FsLet(s with id = new_id());
		FsSeq(__, __):            FsSeq(s with id = new_id());
		FsWrapExp(__,__):         FsWrapExp(s with id = new_id());
		FsRet(__,__):             FsRet(s with id = new_id());
		FsAssign(__,__,__):       FsAssign(s with id = new_id());
		FsModRc(__,__,__):        FsModRc(s with id = new_id());
		FsDecRc(__,__):           FsDecRc(s with id = new_id());
		FsIncRc(__,__,__):        FsIncRc(s with id = new_id());
		FsVarDecl(__,__):         FsVarDecl(s with id = new_id());
		FsVarDef(__,__,__):       FsVarDef(s with id = new_id());
		FsLet1(__,__,__):         FsLet1(s with id = new_id());
		FsLambda(__,__,__,__,__): FsLambda(s with id = new_id());
		FsCall(__,__,__,__):      FsCall(s with id = new_id());
		FsCallPrim(__,__,__,__):  FsCallPrim(s with id = new_id());
		FsCast(__,__,__,__):      FsCast(s with id = new_id());
		FsConst(__,__):           FsConst(s with id = new_id());
		FsTailCall(__,__,__,__):  FsTailCall(s with id = new_id());
		FsVar(__,__,__,__):       FsVar(s with id = new_id()); 
	}
}


/*
fsWrapStatCaseVarsWithCasts(s : FsStat, names: FiGlobalNames) -> FsStat {
	switch(s) {
		FsIf(cond, s1, s2, __,__): {
			FsIf(s with
				cond = fsWrapExpCaseVarsWithCasts(cond, names),
				s1 = fsWrapStatCaseVarsWithCasts(s1, names),
				s2 = fsWrapStatCaseVarsWithCasts(s2, names),
			);
		}
		FsSwitch(v, __, cases, __,__): {
			FsSwitch(s with
				cases = map(cases, \c -> {
					body1 = fsWrapStatCaseVarsWithCasts(c.body, names);
					if (c.struct == "default") {
						FsCase(c with body = body1);
					} else {
						switch (lookupTree(names.structs, c.struct)) {
							Some(struct): {
								args_to_wrap = filtermapi(c.args, \i, arg -> {
									arg_type = struct.args[i].type;
									arg_typars = fiCollectTypars(arg_type, makeSet());
									if (isEmptySet(arg_typars)) None() else Some(Pair(arg.name, arg_type));
								});
								body2 = if (args_to_wrap == []) body1 else fsDoWrapCaseVarsWithCasts(body1, args_to_wrap);
								FsCase(c with body = body2);
							}
							None(): {
								fail0("struct " + c.struct + "is not found");
							}
						}
					}
				})
			);
		}
		FsLet(v, x, s1,__,__): {
			FsLet(s with 
				e = fsWrapExpCaseVarsWithCasts(x, names),
				s = fsWrapStatCaseVarsWithCasts(s1, names)
			);
		}
		FsSeq(ss, __,__): {
			FsSeq(s with ss = map(ss, \x -> fsWrapStatCaseVarsWithCasts(x, names)));
		}
		FsWrapExp(x, __): {
			FsWrapExp(s with e = fsWrapExpCaseVarsWithCasts(x, names));
		}
		FsRet(x,__): {
			FsRet(s with e = fsWrapExpCaseVarsWithCasts(x, names));
		}
		FsAssign(to, what, __): {
			FsAssign(s with 
				to = fsWrapExpCaseVarsWithCasts(to, names),
				what = fsWrapExpCaseVarsWithCasts(what, names),
			);
		}
		FsModRc(__, x,__): {
			FsModRc(s with e = fsWrapExpCaseVarsWithCasts(x, names));
		}
		default: s;
	}
}

fsWrapExpCaseVarsWithCasts(e : FsExp, names: FiGlobalNames) -> FsExp {
	switch(e) {
		FsLambda(__,closure, args, body, type1,__): {
			FsLambda(e with body = fsWrapStatCaseVarsWithCasts(body, names));
		}
		FsCall(fn, args,__,__): {
			FsCall(e with
				f = fsWrapExpCaseVarsWithCasts(fn, names),
				args = map(args, \arg -> fsWrapExpCaseVarsWithCasts(arg, names))
			);
		}
		FsCallPrim(__,es,__,__): {
			FsCallPrim(e with es = map(es, \x -> fsWrapExpCaseVarsWithCasts(x, names)));
		}
		default: e;
	}
}

fsDoWrapCaseVarsWithCasts(e : FsStat, vars: [Pair<string, FiType>]) -> FsStat {
	switch (e) {
		FsLet(v, vtype, ex, s,__): {
			switch (find(vars, \p -> p.first == v)) {
				Some(p): {
					FsLet(e with 
						e = fsMakeCast(ex, fsExpType(ex), vtype),
						s = fsDoWrapCaseVarsWithCasts(s, vars)
					);
				}
				None(): e;
			}
		}
		FsSeq(ss, __): {
			FsSeq(e with ss = map(ss, \x -> fsDoWrapCaseVarsWithCasts(x, vars)));
		}
		default: e;
	}
}

fsMakeStatCastsExplicit(s : FsStat, type: FiType, names: FiGlobalNames) -> FsStat {
	do_cast = \x -> fsMakeStatCastsExplicit(x, type, names);
	switch(s) {
		FsLet(v, vtype, e1, s1,__): {
			FsLet(s with 
				e = fsMakeExpCastsExplicit(e1, vtype, names, true),
				s = do_cast(s1)
			);
		}
		FsIf(e1, s1, s2, __): {
			FsIf(s with
				cond = fsMakeExpCastsExplicit(e1, FiTypeBool(), names, true),
				s1 = do_cast(s1),
				s2 = do_cast(s2),
			);
		}
		FsSwitch(v, __, cases, __,__): {
			FsSwitch(s with
				cases = map(cases, \c -> FsCase(c with body = do_cast(c.body)))
			);
		}
		FsSeq(ss, __,__): {
			FsSeq(s with ss = map(ss, do_cast));
		}
		FsWrapExp(e, start): {
			FsWrapExp(fsMakeExpCastsExplicit(e, fsExpType(e), names, false), start);
		}
		FsRet(e, start): {
			FsRet(fsMakeExpCastsExplicit(e, type, names, true), start);
		}
		FsAssign(to, what, start): {
			tp = fsExpType(to);
			switch (tp) {
				FiTypeRef(t): {
					switch (fsExpType(what)) {
						FiTypeRef(__): FsAssign(
							fsMakeExpCastsExplicit(to, tp, names, false), 
							fsMakeExpCastsExplicit(what, tp, names, true), start
						);
						default: FsAssign(
							fsMakeExpCastsExplicit(to, tp, names, false), 
							fsMakeExpCastsExplicit(what, t, names, true), start
						);
					}
				}
				default: {
					FsAssign(
						fsMakeExpCastsExplicit(to, tp, names, false), 
						fsMakeExpCastsExplicit(what, tp, names, true), start
					);
				}
			}
		}
		FsModRc(__,e,__): {
			FsModRc(s with e = fsMakeExpCastsExplicit(e, type, names, false));
		}
		FsTailCall(__,__,__): s;
		FsVarDecl(var,__): s;
	}
}

fsMakeExpCastsExplicit(e : FsExp, type: FiType, names: FiGlobalNames, do: bool) -> FsExp {
	no_cast = \x -> fsMakeExpCastsExplicit(x, FiTypeVoid(), names, false);
	e1 = switch(e) {
		FsLambda(__,closure, args, body, type1,__): {
			switch (type) {
				FiTypeFunction(__,returnType): {
					FsLambda(e with 
						body = fsMakeStatCastsExplicit(body, returnType, names),
						type = FiTypeFunction(type1 with returnType = returnType)
					);
				}
				FiTypeParameter(__): {
					FsLambda(e with body = fsMakeStatCastsExplicit(body, fsStatType(body), names));
				}
				FiTypeFlow(): {
					FsLambda(e with body = fsMakeStatCastsExplicit(body, fsStatType(body), names));
				}
				FiTypeNative(): {
					FsLambda(e with body = fsMakeStatCastsExplicit(body, fsStatType(body), names));
				}
				default: {
					fail0("non func type: " + toString(type) + ", expected: " + toString(type) + "\n" + toStringFormatted(e));
				}
			}
		}
		FsCall(fn, args,__,__): {
			debug = ref false;
			fn_type = cast(fsExpType(fn): FiType -> FiTypeFunction);
			FsCall(e with
				f = fsMakeExpCastsExplicit(fn, fn_type, names, false),
				args = mapi(args, \i, arg ->
					fsMakeExpCastsExplicit(arg, fn_type.args[i].type, names, true)
				)
			);
		}
		FsCallPrim(__,__,type1,__): {
			fsMakeCallPrimCastsExplicit(e, type1, names);
		}
		default: e;
	}
	type1 = fsExpType(e1);
	if (!do) e1 else {
		fsMakeCast(e1, type1, type);
	}
}

fsMakeCast(e: FsExp, from: FiType, to: FiType) -> FsExp {
	if (fiEqualTypes(from, to) || to == FiTypeVoid()) e else {
		switch (fiMatchTyparsSym(from, to, Pair(makeTree(), makeTree()))) {
			Some(p): {
				from1 = fiApplyTypeSubstitution(p.first, from);
				to1 = fiApplyTypeSubstitution(p.second, to);
				if (fiEqualTypes(from1, to1)) e else FsCast(e, from1, to1, -1);
			}
			None(): {
				FsCast(e, from, to, -1);
			}
		}
	}
}

fsMakeCallPrimCastsExplicit(e : FsCallPrim, type: FiType, names: FiGlobalNames) -> FsExp {
	def_case = \do -> FsCallPrim(e with es = map(e.es, \x -> fsMakeExpCastsExplicit(x, type, names, do)));
	typed_case = \tp, do -> FsCallPrim(e with es = map(e.es, \x -> fsMakeExpCastsExplicit(x, tp, names, do)));
	struct_case = \name -> {
		struct = lookupTreeDef(names.structs, name, FiTypeStruct("", [], [], 0));
		switch (type) {
			FiTypeName(__,typars): {
				typar_subst = foldi(struct.typars, makeTree(), \i, acc, tp ->
					switch (tp) {
						FiTypeParameter(nm): setTree(acc, nm, typars[i]);
						default: acc;
					}
				);
				FsCallPrim(e with es = mapi(e.es, \i, x ->
					fsMakeExpCastsExplicit(x, fiApplyTypeSubstitution(typar_subst, struct.args[i].type), names, true)
				));
			}
			default: {
				fail0("struct type must be FiTypeName, got: " + toString(type));
			}
		}
	}
	dearray_type = \tp -> switch (tp) {
		FiTypeArray(t): t;
		default: FiTypeVoid();
	}
	deref_type = \tp -> switch (tp) {
		FiTypeRef(t): t;
		default: FiTypeVoid();
	}
	switch (e.op) {
		FsOrPrim():  def_case(false);
		FsAndPrim(): def_case(false);
		FsNotPrim(): def_case(false);

		FsEqPrim():  typed_case(fiTypeUpperBoundary(fsExpType(e.es[0]), fsExpType(e.es[1]), names), true);
		FsNePrim():  typed_case(fiTypeUpperBoundary(fsExpType(e.es[0]), fsExpType(e.es[1]), names), true);
		FsLePrim():  typed_case(fiTypeUpperBoundary(fsExpType(e.es[0]), fsExpType(e.es[1]), names), true);
		FsGePrim():  typed_case(fiTypeUpperBoundary(fsExpType(e.es[0]), fsExpType(e.es[1]), names), true);
		FsLtPrim():  typed_case(fiTypeUpperBoundary(fsExpType(e.es[0]), fsExpType(e.es[1]), names), true);
		FsGtPrim():  typed_case(fiTypeUpperBoundary(fsExpType(e.es[0]), fsExpType(e.es[1]), names), true);

		FsPlusPrim():  def_case(true);
		FsMinusPrim(): def_case(true);
		FsMulPrim():   def_case(true);
		FsDivPrim():   def_case(true);
		FsModPrim():   def_case(true);
		FsNegPrim():   def_case(true);
		FsArrayPrim(): typed_case(dearray_type(type), true);
		FsIndexPrim(): FsCallPrim(e with es = [
			fsMakeExpCastsExplicit(e.es[0], FiTypeArray(type), names, true),
			fsMakeExpCastsExplicit(e.es[1], FiTypeInt(), names, true)
		]);
		FsDerefPrim(): typed_case(FiTypeRef(type), true);
		FsRefPrim(): typed_case(deref_type(type), true);
		FsStructPrim(name): struct_case(name);
		FsFieldPrim(name): {
			if (name == "structname") {
				def_case(false);
			} else {
				switch (fsExpType(e.es[0])) {
					FiTypeName(struct_name, typars): {
						switch (lookupTree(names.structs, struct_name)) {
							Some(struct): {
								switch (find(struct.args, \arg -> arg.name == name)) {
									Some(arg): {
										fsMakeCast(def_case(false), arg.type, type);
									}
									None(): fail0("field " + name + " of struct " + struct_name + " is not found");
								}
							}
							None(): def_case(false);
						}
					}
					default: def_case(false);
				}
			}
		}
		FsRequirePrim(file):  def_case(false);
		FsUnsafePrim(name):   def_case(false);
		FsIfPrim(): {
			FsCallPrim(e with
				es = [
					fsMakeExpCastsExplicit(e.es[0], FiTypeBool(), names, false),
					fsMakeExpCastsExplicit(e.es[1], type, names, true),
					fsMakeExpCastsExplicit(e.es[2], type, names, true)
				]
			);
		}
		FsReusePrim(name, reuse): struct_case(name);
	}
}

fsStatSSA(s: FsStat, vars: Tree<string, int>) -> Pair<FsStat, Tree<string, int>> {
	switch(s) {
		FsLet(v, vtype, e, s1, __): {
			if (v == "__") {
				p = fsStatSSA(s1, vars);
				Pair(FsLet(s with e = fsExpSSA(e, vars), s = p.first), p.second);
			} else {
				new_vars = setTree(vars, v, lookupTreeDef(vars, v, 0) + 1);
				p = fsStatSSA(s1, new_vars);
				Pair(
					FsLet(
						fsSSAvar(v, new_vars),
						vtype, 
						fsExpSSA(e, new_vars), 
						p.first, -1
					),
					p.second
				);
			}
		}
		FsIf(cond, s1, s2,__,__): {
			Pair(
				FsIf(s with
					cond = fsExpSSA(cond, vars),
					s1 = fsStatSSA(s1, vars).first,
					s2 = fsStatSSA(s2, vars).first
				), 
				vars
			);
		}
		FsSwitch(var, __, cases, type,__): {
			Pair(
				FsSwitch(s with
					x = fsExpSSA(var, vars),
					cases = map(cases, \c -> {
						new_vars = fold(c.args, vars, \acc, arg -> 
							if (arg.name == "__") acc else
							setTree(acc, arg.name, lookupTreeDef(vars, arg.name, 0) + 1)
						);
						FsCase(c with
							args = map(c.args, \arg -> FsVar(arg with name = fsSSAvar(arg.name, new_vars))),
							body = fsStatSSA(c.body, vars).first
						);
					})
				), 
				vars
			);
		}
		FsSeq(es,__): {
			p = fold(es, Pair([], vars), \acc, e -> {
				x = fsStatSSA(e, acc.second);
				Pair(concat(acc.first, [x.first]), x.second);
			});
			Pair(FsSeq(s with ss = p.first), p.second);
		}
		FsWrapExp(e, start): {
			Pair(FsWrapExp(fsExpSSA(e, vars), start), vars);
		}
		FsRet(e, start): {
			Pair(FsRet(fsExpSSA(e, vars), start), vars);
		}

		FsVarDecl(var, start): {
			if (var.name == "__") {
				Pair(s, vars);
			} else {
				new_vars = setTree(vars, var.name, lookupTreeDef(vars, var.name, 0) + 1);
				Pair(
					FsVarDecl(FsVar(var with name = fsSSAvar(var.name, new_vars)), start),
					new_vars
				);
			}
		}
		FsAssign(to, what, start): {
			Pair(
				FsAssign(
					fsExpSSA(to, vars), 
					fsExpSSA(what, vars), start
				),
				vars
			);
		}
		FsModRc(op, e, info): {
			Pair(FsModRc(op, fsExpSSA(e, vars), info), vars);
		}
	}
}

fsExpSSA(e: FsExp, vars: Tree<string, int>) -> FsExp {
	switch(e) {
		FsLambda(closure, args, body,__,__): {
			new_vars = fold(args, vars, \acc, arg ->
				if (arg.name == "__") acc else {
					setTree(acc, arg.name, lookupTreeDef(acc, arg.name, 0) + 1);
				}
			);
			FsLambda(e with
<<<<<<< HEAD
				closure = map(closure, \v -> FsVar(v with name = fsSSAvar(v.name, new_vars))),
				args = map(args, \arg ->
					FsVar(fsSSAvar(arg.name, new_vars), false, arg.type, -1)
				),
=======
				closure = map(closure, \v -> fsSSAvar(v, new_vars)),
				args = map(args, \arg -> {
					arg_i = lookupTreeDef(new_vars, arg.name, 0);
					FiFunArg(arg with 
						name = fsSSAvar(arg.name, new_vars)
					);
				}),
>>>>>>> 3345bdcc
				body = fsStatSSA(body, new_vars).first
			);
		}
		FsCall(fn, args,__,__): {
			FsCall(e with
				f = fsExpSSA(fn, vars),
				args = map(args, \arg -> fsExpSSA(arg, vars))
			);
		}
		FsCallPrim(__, es,__,__): {
			FsCallPrim(e with es = map(es, \x -> fsExpSSA(x, vars)));
		}
		FsVar(name, __,__,__): {
			FsVar(e with name = fsSSAvar(name, vars));
		}
		FsConst(__,__): e;
	}
}

fsSSAvar(v: string, vars: Tree<string, int>) -> string {
	if (v == "__") v else {
		i = lookupTreeDef(vars, v, 0);
		if (i == 0) fail("fsSSAvar: i == 0, v=" + v);
		v + if (i == 1) "" else "__ssa_" + i2s(i - 1);
	}
}

fsInterpolateTyparsStat(s : FsStat, names: FiGlobalNames) -> FsStat {
	do_interpolate = \x -> fsInterpolateTyparsStat(x, names);
	switch(s) {
		FsLet(v, vtype, e1, s1,__): {
			FsLet(s with 
				e = fsInterpolateTyparsExp(e1, names),
				s = do_interpolate(s1)
			);
		}
		FsIf(e1, s1, s2, __): {
			FsIf(s with
				cond = fsInterpolateTyparsExp(e1, names),
				s1 = do_interpolate(s1),
				s2 = do_interpolate(s2),
			);
		}
		FsSwitch(v, __, cases, __): {
			FsSwitch(s with
				cases = map(cases, \c -> FsCase(c with body = do_interpolate(c.body)))
			);
		}
		FsSeq(ss, __): {
			FsSeq(s with ss = map(ss, do_interpolate));
		}
		FsWrapExp(e, start): {
			FsWrapExp(fsInterpolateTyparsExp(e, names), start);
		}
		FsRet(e, start): {
			FsRet(fsInterpolateTyparsExp(e, names), start);
		}
		FsAssign(var, e, start): {
			FsAssign(var, fsInterpolateTyparsExp(e, names), start);
		}
		FsModRc(op, e, start): {
			FsModRc(op, fsInterpolateTyparsExp(e, names), start);
		}
		FsTailCall(__,__,__): s;
		FsVarDecl(var,__): s;
	}
}

fsInterpolateTyparsExp(e : FsExp, names: FiGlobalNames) -> FsExp {
	do_interpolate = \x -> fsInterpolateTyparsExp(x, names);
	switch(e) {
		FsLambda(closure, args, body, type,__): {
			FsLambda(e with body = fsInterpolateTyparsStat(body, names));
		}
		FsCall(fn, args, ret_type,__): {
			fn1 = fsInterpolateTyparsExp(fn, names);
			fn_type = fsExpType(fn1);
			args1 = mapi(args, \i, arg -> fsInterpolateTyparsExp(arg, names));
			switch (fn_type) {
				FiTypeFunction(fn_args, returnType): {
					// Match arguments 
					args_unified = mapi(args1, \i, arg -> fiUnifyTypes(fsExpType(arg), fn_args[i].type));
					ret_unified = fiUnifyTypes(returnType, ret_type);
					FsCall(e with 
						f = fsSetExpType(fn1, FiTypeFunction(
							mapi(fn_args, \i, arg -> FiFunArg(arg.name, args_unified[i].second)),
							ret_unified.second
						)), 
						args = mapi(args1, \i, arg -> fsSetExpType(arg, args_unified[i].first)),
						type = ret_unified.first
					);
				}
				default: {
					FsCall(e with f = fn1, args = args1);
				}
			}
		}
		FsCallPrim(__,__,type1,__): {
			fsInterpolateTyparsCallPrim(e, names);
		}
		default: e;
	}
}

fsInterpolateTyparsCallPrim(e : FsCallPrim, names: FiGlobalNames) -> FsExp {
	def_interpolate = \ -> FsCallPrim(e with es = map(e.es, \x -> fsInterpolateTyparsExp(x, names)));
	interpolate_struct = \name -> {
		struct = lookupTreeDef(names.structs, name, FiTypeStruct("", [], [], 0));
		type = fsExpType(e);
		switch (type) {
			FiTypeName(__,typars): {
				typar_subst = foldi(struct.typars, makeTree(), \i, acc, tp ->
					switch (tp) {
						FiTypeParameter(nm): setTree(acc, nm, typars[i]);
						default: acc;
					}
				);
				subst = foldi(struct.args, makeTree(), \i, sub, struct_arg -> 
					fiMatchTypars(fsExpType(e.es[i]), fiApplyTypeSubstitution(typar_subst, struct_arg.type), sub)
				);
				FsCallPrim(e with es = mapi(e.es, \i, x ->
					fsSetExpType(
						fsInterpolateTyparsExp(x, names), 
						fiApplyTypeSubstitution(subst, fsExpType(x))
					)
				));
			}
			default: {
				fail0("struct type must be FiTypeName, got: " + toString(type));
			}
		}
	}
	switch (e.op) {
		FsOrPrim():  def_interpolate();
		FsAndPrim(): def_interpolate();
		FsNotPrim(): def_interpolate();

		FsEqPrim():  def_interpolate();
		FsNePrim():  def_interpolate();
		FsLePrim():  def_interpolate();
		FsGePrim():  def_interpolate();
		FsLtPrim():  def_interpolate();
		FsGtPrim():  def_interpolate();

		FsPlusPrim():  def_interpolate();
		FsMinusPrim(): def_interpolate();
		FsMulPrim():   def_interpolate();
		FsDivPrim():   def_interpolate();
		FsModPrim():   def_interpolate();
		FsNegPrim():   def_interpolate();
		FsArrayPrim(): def_interpolate();
		FsIndexPrim(): def_interpolate();
		FsDerefPrim(): def_interpolate();
		FsRefPrim(): def_interpolate();
		FsStructPrim(name): interpolate_struct(name);
		FsFieldPrim(name): def_interpolate();
		FsRequirePrim(__): def_interpolate();
		FsUnsafePrim(__): def_interpolate();
		FsIfPrim(): def_interpolate();
		FsReusePrim(name, reuse): interpolate_struct(name);
	}
}

fsStatReturnVars(s : FsStat) -> FsStat {
	switch(s) {
		FsLet(v, vtype, e, s1, start): {
			FsLet(v, vtype, fsExpReturnVars(e), fsStatReturnVars(s1), start);
		}
		FsIf(e, s1, s2, __,__): {
			FsIf(s with
				cond = fsExpReturnVars(e),
				s1 = fsStatReturnVars(s1),
				s2 = fsStatReturnVars(s2),
			);
		}
		FsSwitch(v, __, cases, __,__): {
			FsSwitch(s with
				cases = map(cases, \c -> FsCase(c with body = fsStatReturnVars(c.body)))
			);
		}
		FsSeq(ss, __): {
			FsSeq(s with ss = mapConcat(ss, \x -> fsUnwrapSeq(fsStatReturnVars(x))));
		}
		FsRet(e, start): {
			er = fsExpReturnVars(e);
			//ret = FsRet(, start);
			switch (er) {
				FsVar(__,__,__,__): FsRet(er, start);
				default: {
					type = fsExpType(er);
					switch (type) {
						FiTypeVoid():
							FsSeq([FsWrapExp(er, start), FsRet(FsConst(FiVoid(start), -1), -1)], -1);
						default: {
							FsLet("__ret_var__", type, er, FsRet(FsVar("__ret_var__", false, type, -1), -1), -1);
						}
					}
				}
			}
		}
		FsWrapExp(e, start): FsWrapExp(fsExpReturnVars(e), start);
		FsAssign(var, e, start): {
			FsAssign(var, fsExpReturnVars(e), start);
		}
		default: s;
	}
}

fsExpReturnVars(e : FsExp) -> FsExp {
	switch(e) {
		FsLambda(__,__,body,__,__): {
			FsLambda(e with body = fsStatReturnVars(body));
		}
		FsCall(fn, args, ret_type, start): {
			FsCall(fsExpReturnVars(fn), map(args, fsExpReturnVars), ret_type, start);
		}
		FsCallPrim(__,es,__,__): {
			FsCallPrim(e with es = map(es, fsExpReturnVars));
		}
		default: e;
	}
}
*/<|MERGE_RESOLUTION|>--- conflicted
+++ resolved
@@ -491,20 +491,10 @@
 				}
 			);
 			FsLambda(e with
-<<<<<<< HEAD
 				closure = map(closure, \v -> FsVar(v with name = fsSSAvar(v.name, new_vars))),
 				args = map(args, \arg ->
 					FsVar(fsSSAvar(arg.name, new_vars), false, arg.type, -1)
 				),
-=======
-				closure = map(closure, \v -> fsSSAvar(v, new_vars)),
-				args = map(args, \arg -> {
-					arg_i = lookupTreeDef(new_vars, arg.name, 0);
-					FiFunArg(arg with 
-						name = fsSSAvar(arg.name, new_vars)
-					);
-				}),
->>>>>>> 3345bdcc
 				body = fsStatSSA(body, new_vars).first
 			);
 		}
