import tools/flowc/backends/common;
import tools/flowc/backends/nim/fi2nim_assemble;
import tools/flowc/backends/nim/fi2nim_defines;
import tools/flowc/backends/nim/fi2nim_utils;
import tools/flowc/backends/nim/fi2nim_compile;
import tools/flowc/manipulation/flatten_unions;

export {
	fi2nim(program : FiProgram, cfg : FiNimConfig, callback : (int) -> void) -> void;
}

fi2nim(program0 : FiProgram, cfg : FiNimConfig, callback : (int) -> void) -> void {
	fcVerbose(cfg, 0, "Making NIM '" + cfg.outputfile + "'...");

	// Unions shouldn't contain other unions - only structs
	// fiCompleteStructTypars
	// fiRemoveImplicitStructTypars
	program = program0 |> fiCompleteStructTypars |> fiFlattenUnions;

	casts_from_to = fiFoldProgramToplevel(program, makeTree(), \decl,__,__,acc ->
		switch (decl) {
			FiFunctionDec(__,lambda,__,__,__): fiAllCasts(lambda, acc);
			FiGlobalVar(__,value,__,__,__):    fiAllCasts(value, acc);
			FiNativeDec(__,__,__,__,fb,__,__): fiAllCasts(fb, acc);
			default: acc;
		}
	);
	casts_to_from = foldTree(casts_from_to, makeTree(), \from, to_set, acc ->
		foldSet(to_set, acc, \ac, to ->
			setTree(ac, to, insertSet(lookupTreeDef(ac, to, makeSet()), from))
		)
	);
	types_map_to_s = \tree -> {
		concatStrings(map(tree2pairs(tree), \p -> 
			"\t" + prettyFiType(dummyPretty, p.first, makeSet()) + " => [" + 
				superglue(set2array(p.second), \t -> prettyFiType(dummyPretty, t, makeSet()), ", ")
			+ "]\n"
		))
	}

<<<<<<< HEAD
	/*println("casts_from_to:\n" +
		types_map_to_s(casts_from_to) + "\n" +
		"casts_to_from:\n" +
		types_map_to_s(casts_to_from) + "\n"
	);*/
=======
	println("casts_from_to:\n" +
		types_map_to_s(casts_from_to) + "\n" +
		"casts_to_from:\n" +
		types_map_to_s(casts_to_from) + "\n"
	);
>>>>>>> c4d09b40

	fcVerbose(cfg, 1, "Collecting code for all imported files...");

	// Store all declarations of a program into one large array.
	// Declarations stored in init order (order of their appearance in files).
	decls : [Pair<string, [FiDeclaration]>] = fiCollectDeclarationsCommon(program);

	env = FiNimEnv(cfg, program, 
		fiStruct2unions(program),
		fold(program.traversal, [], \acc, mname ->
			eitherFn(lookupTree(program.modules, mname), \module -> concat(acc, module.structs), \ -> acc)
		),
		casts_to_from,
		set2array(lookupTreeDef(casts_to_from, FiTypeFlow(), makeSet())),
		set2array(lookupTreeDef(casts_to_from, FiTypeString(), makeSet())),
<<<<<<< HEAD
		collectFiEffects(program)

=======
>>>>>>> c4d09b40
	);
	moduleCount = i2s(length(decls));

	fcVerbose(cfg, 0, "Generating Nim code for declarations...");
	modulesCode = foldi(decls, Cons("", makeList()), \i, acc, p: Pair<string, [FiDeclaration]> -> {
		fcVerbose(cfg, 1, "[" + i2s(i+1) + "/" + moduleCount + "] Generating Nim code for module " + p.first);
		mdl = lookupTree(program.modules, p.first);
		switch (mdl) {
			None(): {
				fail("Could not retrieve module " + p.first);
				Cons("", makeList());
			}
			Some(module): {
				r = fold(p.second, acc, \l, v -> {
					cfg.fileinfo ::= module.fileinfo;
					tl = fiNimCompileToplevel(env, v, fiNimIndent);
					Cons(if (tl == "") "" else "\n", Cons(tl, l));
				});
				Cons("\n", r);
			}
		}
	});

	types = "type\n" + concatStrings([
		fiNimIndent+ "# Struct Ids\n", 
		fi2nimStructIds(env) + "\n",
		fiNimIndent + "# Struct definitions\n",
		concatStrings(map(env.structs, \s -> fi2nimStructDef(env, s))) + "\n",
		//fiNimIndent + "# Union definitions\n",
		//concatStrings(map(getTreeValues(program.names.unions), \u -> fi2nimUnionDef(env, u))) + "\n",
	]);

	fi2nimAssemble(cfg, [
		fi2nimRuntime(cfg),
		"\n# Types\n", 
		types,
		"# Struct functions\n",
		concatStrings(map(env.structs, \s -> fi2nimStructFuncs(env, s))),
		fi2nimNatives(cfg), 
		list2string(^nimProcDefinition), 
		"\n", 
		list2string(modulesCode), 
		"main()\n"
	]);

	callback(0);
}<|MERGE_RESOLUTION|>--- conflicted
+++ resolved
@@ -38,19 +38,11 @@
 		))
 	}
 
-<<<<<<< HEAD
 	/*println("casts_from_to:\n" +
 		types_map_to_s(casts_from_to) + "\n" +
 		"casts_to_from:\n" +
 		types_map_to_s(casts_to_from) + "\n"
 	);*/
-=======
-	println("casts_from_to:\n" +
-		types_map_to_s(casts_from_to) + "\n" +
-		"casts_to_from:\n" +
-		types_map_to_s(casts_to_from) + "\n"
-	);
->>>>>>> c4d09b40
 
 	fcVerbose(cfg, 1, "Collecting code for all imported files...");
 
@@ -66,17 +58,16 @@
 		casts_to_from,
 		set2array(lookupTreeDef(casts_to_from, FiTypeFlow(), makeSet())),
 		set2array(lookupTreeDef(casts_to_from, FiTypeString(), makeSet())),
-<<<<<<< HEAD
 		collectFiEffects(program)
 
-=======
->>>>>>> c4d09b40
 	);
 	moduleCount = i2s(length(decls));
 
 	fcVerbose(cfg, 0, "Generating Nim code for declarations...");
 	modulesCode = foldi(decls, Cons("", makeList()), \i, acc, p: Pair<string, [FiDeclaration]> -> {
+
 		fcVerbose(cfg, 1, "[" + i2s(i+1) + "/" + moduleCount + "] Generating Nim code for module " + p.first);
+
 		mdl = lookupTree(program.modules, p.first);
 		switch (mdl) {
 			None(): {
