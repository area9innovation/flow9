import tools/flowc/backends/nim/fi2nim_utils;
import tools/flowc/manipulation/transform_exps;

export {
	fiNimCompileToplevel(env : FiNimEnv, decl: FiDeclaration, indent : string) -> string;
}

fiNimCompileToplevel(env : FiNimEnv, decl : FiDeclaration, indent : string) {
	switch (decl) {
		FiNativeDec(name, io, type, nativeName, fallback, __, __) : {
			switch (fallback) {
				FiLambda(__, __, fn_type, __): {
					switch (lookupTree(env.natives, name)) {
						Some(nat): {
							// native is implemented in runtime
							env.forward_decls := Cons(nat.decl + "\n", ^(env.forward_decls));
							env.native_imports := mergeSets(^(env.native_imports), buildSet(nat.imports));
							"# native function\n" + 
							nat.code;
						}
						None(): {
							// use a fallback
							"# fallback of a native function\n" + 
							fiNimCompileFunction(env, FiFunctionDec(name, fallback, fn_type, 0, 0));
						}
					}
				}
				FiVoid(__): {
					switch (lookupTree(env.natives, name)) {
						Some(nat): {
							// native is implemented in runtime
							env.forward_decls := Cons(nat.decl + "\n", ^(env.forward_decls));
							env.native_imports := mergeSets(^(env.native_imports), buildSet(nat.imports));
							"# native function\n" + 
							nat.code;
						}
						None(): {
							fcPrintln("Error: native " + name + pretFiType(type) + " = " + nativeName + " is not implemented in nim backend", env.cfg.threadId);
							"# native: " + name + "(" + nativeName + ")\n";
						}
					}
				}
				default: {
					fcPrintln("fallbackLambda in FiNativeDec must be FiLambda or FiVoid, but is: " + pretFiExp(fallback), env.cfg.threadId);
					"# native: " + nativeName + " " + name + "\n"
				}
			}
		}
		FiFunctionDec(name, lambda,__,__, __): {
			switch (lookupTree(env.natives, name)) {
				Some(nat): {
					//is implemented as native in runtime
					""
				}
				None(): {
					fiNimCompileFunction(env, decl);
				}
			}
		}
		FiGlobalVar(name, __,__,__,__): {
			fiNimCompileGlobalVar(env, decl);
		}
	};
}

nim_debug_lambda0 : ref FiExp = ref FiVoid(0);
nim_debug_lambda : ref FiExp = ref FiVoid(0);

fiNimFail(msg: string, expr: FiExp) -> void {
	fail("fail: " + msg + "\n" +
		"expr: " + pretFiExp(expr) + "\n" +
		"lambda0: " + pretFiExp(^nim_debug_lambda0) + "\n" +
		"lambda: " + pretFiExp(^nim_debug_lambda0) + "\n"
		//"\n" +
		//"RAW expr: " + toStringFormatted(expr) + "\n" +
		//"RAW lambda0: " + toStringFormatted(^nim_debug_lambda0) + "\n" +
		//"RAW lambda: " + toStringFormatted(^nim_debug_lambda0) + "\n"
	);
}

fiNimShow(msg: string, expr: FiExp) -> void {
	println("show: " + msg + "\n" +
		"expr: " + pretFiExp(expr) + "\n" +
		"lambda0: " + pretFiExp(^nim_debug_lambda0) + "\n" +
		"lambda: " + pretFiExp(^nim_debug_lambda) + "\n"
		//"\n" +
		//"RAW expr: " + toStringFormatted(expr) + "\n" +
		//"RAW lambda0: " + toStringFormatted(^nim_debug_lambda0) + "\n" +
		//"RAW lambda: " + toStringFormatted(^nim_debug_lambda) + "\n"
	);
}

fiNimPrepareExp(env: FiNimEnv, e: FiExp, type: FiType, debug: bool) -> FiExp {
	maybe_show = \fn, msg -> \x -> {
		e1 = fn(x);
		if (!debug) e1 else {
			println(msg + ":\n" + pretFiExp(e1));
			e1;
		}
	}
	e 
	|> maybe_show(fiFixVarInSameStructType1, "fiFixVarInSameStructType1")
	|> maybe_show(\x -> fiExpMakeCastsExplicit(x, type, env.prog.names), "fiExpMakeCastsExplicit")
	|> maybe_show(\y -> fiExplicitCastInSwitch1(y, env.prog.names), "fiExplicitCastInSwitch1")
	|> maybe_show(\z -> fiRemoveUnusedVars(z, env.effects), "fiRemoveUnusedVars")
	|> maybe_show(fiExpChangeAndOr2If, "fiExpChangeAndOr2If")
	|> maybe_show(fiExpShortcutIf, "fiExpShortcutIf")
	|> maybe_show(fiExpNormalizeSeqences, "fiExpNormalizeSeqences")
	|> maybe_show(fiPullStatementsUp, "fiPullStatementsUp")
}

fiNimNormalizeMain(func: FiFunctionDec) -> FiFunctionDec {
	if (func.name != "main" || func.type.returnType == FiTypeVoid()) func else {
		// In case 'main' is returning non-void value force it not to return.
		FiFunctionDec(func with
			type = FiTypeFunction(func.lambda.type with returnType = FiTypeVoid()),
			lambda = FiLambda(func.lambda with
				type = FiTypeFunction(func.lambda.type with returnType = FiTypeVoid()),
				body = FiSeq(concat(unFiSeq(func.lambda.body), [FiVoid(0)]), FiTypeVoid(), 0)
			)
		)
	}
}

fiNimCompileFunction(env : FiNimEnv, func0: FiFunctionDec) -> string {
	if (containsSet(nimForbiddenFunctions, func0.name)) {
		env.forward_decls := Cons("# " + func0.name + " forbidden with nimForbiddenFunctions\n", ^(env.forward_decls));
		""
	} else {
<<<<<<< HEAD
		debug = (func.name == getUrlParameter("nim-debug"));
=======
		func = fiNimNormalizeMain(func0);
>>>>>>> 8195c2f0
		type = FiTypeFunction(func.type with args = func.lambda.args);
		nim_debug_lambda0 := func.lambda;
		lambda = cast(fiNimPrepareExp(env, func.lambda, type, debug): FiExp -> FiLambda);
		nim_debug_lambda := lambda;

		if (debug) {
			fiNimShow(func.name, FiVoid(0));
			//println(toStringFormatted(fiExpMakeCastsExplicit(lambda0, type, env.prog.names)))
		}

		fn_typars = fiNimTypeParamsList(env, func.type);

		decl = "proc " + fiNimRenameKeyword(func.name) + fn_typars + fiNimCompileFuncType(env, type);

		if (func.name != "main") {
			env.forward_decls := Cons(decl + "\n", ^(env.forward_decls));
		}
		has_tail_call = fiNimHasTailCall(lambda.body, func.name);
		fn_code = if (!has_tail_call) {
			fiNimCompile(env, lambda.body, true);
		} else {
			tailcall_args = map(lambda.args, \arg -> 
				FiFunArg(arg with name = fiNimRenameKeyword("tailcall_" + arg.name))
			);
			body_type = fiExpType(lambda.body);
			body = foldri(lambda.args, lambda.body, \i, acc, arg -> 
				fiRenameVar(acc, arg.name, tailcall_args[i].name)
			);
			env1 = FiNimEnv(env with 
				tailcall_fn = func.name,
				tailcall_args = tailcall_args
			);
			body_code = fiNimCompile(env1, body, true);
			strGlue(concat(
				mapi(lambda.args, \i, arg -> 
					"var " + fiNimRenameKeyword(tailcall_args[i].name) + ": " + 
						fiNimCompileType(env, arg.type) + " = " + 
						fiNimRenameKeyword(arg.name)
				),
				["while true:\n" + fi2nimSureIndent(body_code)]
			), "\n"
			);
		}
		//we cannot terminate the program, if there is no quit(). maybe quit() in some callback.
		waitMain = if (func.name == "main") {
			"\n# Waiting code\nwhile true: waitFor(sleepAsync(2000000000))\n";
		} else {
			""
		}

		decl + (if (func.name == "main") " {.discardable.}" else "") + " =" + 
			fi2nimMaybeIndent(fn_code + waitMain) + "\n";
	}
}

fiNimCompileGlobalVar(env : FiNimEnv, var: FiGlobalVar) {
	debug = (var.name == getUrlParameter("nim-debug"));
	value = fiNimPrepareExp(env, var.value, var.type, debug);
	value1 = if (fiNimIsExp(value)) value else {
		FiCall(FiLambda([], value, FiTypeFunction([], var.type), 0), [], var.type, 0);
	} 
	"var " + fiNimRenameKeyword(var.name) + ": " + fiNimCompileType(env, var.type) + " =" +
		fi2nimMaybeIndent(fiNimCompile(env, value1, false));
}

fiNimIsExp(e: FiExp) -> bool {
	switch (e) {
		FiConst(): true;
		FiVar(__,__,__): true;
		FiLet(__,__,__,__,__,__): false;
		FiLambda(args, body, type, __): true;
		FiCall(fn, es, __, __): fiNimIsExp(fn) && forall(es, fiNimIsExp);
		FiSeq(es, __, __): {
			if (length(es) == 0) true else
			if (length(es) == 1) fiNimIsExp(es[0]) else false;
		}
		FiIf(e1, e2, e3, __, __):
			fiNimIsExp(e1) && fiNimIsExp(e2) && fiNimIsExp(e3);
		FiSwitch(x, __, cs, __, __): {
			false;
		}
		FiCallPrim(op, es, tp, __): {
			forall(es, fiNimIsExp) && 
			switch (op : FcPrim) {
				FcAssignPrim():	false;
				FcSetMutablePrim(name): false;
				default: true;
			};
		}
		FiCast(ex,__,__,__,__): fiNimIsExp(ex);
		default: false;
	}
}

fiNimHasTailCall(expr: FiExp, fn_name: string) -> bool {
	switch (expr) {
		FiLet(__,__,__, e2,__,__): {
			fiNimHasTailCall(e2, fn_name);
		}
		FiCall(fn,__, __, __): {
			switch (fn) {
				FiVar(x, __, __): x == fn_name;
				default: false;
			}
		}
		FiSeq(es, __, __): {
			if (length(es) == 0) false else fiNimHasTailCall(es[length(es) - 1], fn_name);
		}
		FiIf(__, e2, e3, __, __): {
			fiNimHasTailCall(e2, fn_name) || fiNimHasTailCall(e3, fn_name);
		}
		FiSwitch(__, __, cs, __, __): {
			exists(cs, \c -> fiNimHasTailCall(c.body, fn_name));
		}
		default: false;
	}
}

fiNimCompile(env : FiNimEnv, expr : FiExp, returns: bool) -> string {
	wrap_ret = \s -> if (returns && fiExpType(expr) != FiTypeVoid()) "return " + s else s;
	add_newlines = \ls -> mapi(ls, \i, line -> if (endsWith(line, "\n") || i + 1 == length(ls)) line else line + "\n");
	switch (expr) {
		FiVoid(__):  if (returns) "return" else "discard";
		FiBool(b, __): wrap_ret(if (b) "true" else "false");
		FiInt(v, __):  wrap_ret(i2s(v) + "i32");
		FiDouble(d, __): {
			s = d2s(d);
			wrap_ret(if (strIndexOf(s, ".") < 0 && strIndexOf(s, "e") < 0) s + ".0" else s);
		}
		FiString(s,__): wrap_ret("\"" + escapeStr(s) + "\"");
		FiVar(x,__,__): {
			wrap_ret(fiNimRenameKeyword(x));
		}
		FiLet(x, tp, e1, e2, __, __): {
			"var " + fiNimRenameKeyword(x) + ": " + fiNimCompileType(env, tp) + " =" + 
			fi2nimMaybeIndent(fiNimCompile(env, e1, false)) + "\n" +
			fiNimCompile(env, e2, returns);
		}
		FiLambda(args, body, type, __): {
			wrap_ret(fiNimCompileType(env, FiTypeFunction(type with args = args)) + " =" + 
				fi2nimSureIndent(fiNimCompile(env, body, true)));
		}
		FiCall(fn, es, __, __): {
			args_code = map(es, \e -> fiNimCompile(env, e, false));
			args = "(" + strGlue(args_code, ", ") + ")";
			switch (fn) {
				FiVar(x, __, __): {
					if (!(returns && x == env.tailcall_fn)) {
						n: Maybe<FiDeclaration> = lookupTree(env.prog.names.toplevel, x);
						typars = switch (n) {
							Some(decl): {
								fiMatchTyparsOrdered(decl.type, fiExpType(fn));
							}
							None(): [];
						}
						typars_str = if (length(typars) == 0) "" else {
							"[" + superglue(typars, \tp -> fiNimCompileType(env, tp), ", ") + "]";
						}
						wrap_ret(fiNimRenameKeyword(x) + typars_str + args);
					} else {
						// Tail call detected
						arg_is_not_changed = \y, i -> {
							switch (y) {
								FiVar(v,__,__): v == env.tailcall_args[i].name;
								default: false;
							}
						}
						tmp_arg = \i -> fiNimRenameKeyword("tmp__" + env.tailcall_args[i].name);
						strGlue(concat3(
							filtermapi(args_code, \i, arg_code -> 
								if (arg_is_not_changed(es[i], i)) None() else {
									Some("let " + tmp_arg(i) + ": " + fiNimCompileType(env, env.tailcall_args[i].type) + " =" +
										fi2nimMaybeIndent(args_code[i])
									);
								}
							),
							filtermapi(args_code, \i, arg_code -> 
								if (arg_is_not_changed(es[i], i)) None() else {
									Some(fiNimRenameKeyword(env.tailcall_args[i].name) + " = " + tmp_arg(i));
								}
							),
							["continue"]
						), "\n");
					}
				}
				default: {
					wrap_ret("(" + fiNimCompile(env, fn, false) + ")" + args);
				}
			}
		}
		FiSeq(es, __, __): {
			if (length(es) == 0) if (returns) "return" else "discard" else
			if (length(es) == 1) fiNimCompile(env, es[0], returns) else {
				concatStrings(add_newlines(mapi(es, \i, x -> {
					needs_discard = switch(x) {
						FiLet(__, __, __, __, __, __) : false;
						FiCallPrim(op, __, __, __) : {
							switch (op) {
								FcAssignPrim() : false;
								FcSetMutablePrim(__) : false;
								default: true;
							}
						}
						FiCall(__, __, tp, __): {
							switch (tp) {
								FiTypeVoid() : false;
								default : true;
							}
						}
						default: fiExpType(x) != FiTypeVoid();
					}
					last_returns = returns && i + 1 == length(es);
					x_code = fiNimCompile(env, x, last_returns);
					if (needs_discard) {
						if (last_returns) {
							x_code;
						} else {
							"discard" + fi2nimMaybeIndent(x_code);
						}
					} else {
						x_code;
					}
				})));
			}
		}
		FiIf(e1, e2, e3, __, __): {
			"if " + fiNimCompile(env, e1, false) + ":" + 
				fi2nimSureIndent(fiNimCompile(env, e2, returns)) + 
			"else:" + 
				fi2nimSureIndent(fiNimCompile(env, e3, returns));
		}
		FiSwitch(x, x_type, cs, __, __): {
			x_code = fiNimCompile(env, x, false);
			non_defcases = filter(cs, \c -> c.struct != "default");
			def_case = switch (find(cs, \c -> c.struct == "default")) {
				Some(dc): fi2nimMaybeIndent(fiNimCompile(env, dc.body, returns));
				None(): "assert(false,\"illegal struct id in switch: \" & $StructType(" + x_code + ".id))";
			}
			"case " + x_code + ".kind" + "\n" +
			concatStrings(add_newlines(concat(
				map(non_defcases, \c ->
					"of st_" + c.struct + ": # " + c.struct + 
							fi2nimSureIndent(fiNimCompile(env, c.body, returns))
					/*superglue(
						filtermap(
							switch (lookupTree(env.specializations, c.struct)) {
								Some(specs): set2array(specs);
								None(): [FiTypeName(c.struct, [])];
							},
							\tp -> switch (tp) {
								FiTypeName(__,typars): Some(tp);
								default: None();
							}
						),
						\spec -> "of " + fi2nimTypeNameId(env, spec) + ": # " + prettyFiType(spec, makeSet()) + 
							fi2nimSureIndent(fiNimCompile(env, c.body, returns)), "\n"
					)*/
				),
				["else:" + fi2nimSureIndent(def_case)]
			)));
		}
		FiCallPrim(op, es, tp, __): {
			args = map(es, \arg : FiExp -> fiNimCompile(env, arg, false));
			arg_type = if (length(es) > 0) fiNimDerefType(fiExpType(es[0])) else FiTypeVoid();
			opt = switch (op : FcPrim) {
				FcOrPrim():    "(" + args[0] + " or " + args[1] + ")";
				FcAndPrim():   "(" + args[0] + " and " + args[1] + ")";
				FcNotPrim():   "not " + args[0];
				FcEqPrim():    "(" + args[0] + " == " + args[1] + ")";
				FcNePrim():    "(" + args[0] + " != " + args[1] + ")";
				FcLePrim():    "(" + args[0] + " <= " + args[1] + ")";
				FcGePrim():    "(" + args[0] + " >= " + args[1] + ")";
				FcLtPrim():    "(" + args[0] + " < "  + args[1] + ")";
				FcGtPrim():    "(" + args[0] + " > "  + args[1] + ")";
				FcPlusPrim():  fiNimCompilePlus(env, arg_type, args[0], " + ", args[1]);
				FcMinusPrim(): "(" + args[0] + " - "  + args[1] + ")";
				FcMulPrim():   "(" + args[0] + " * "  + args[1] + ")";
				FcDivPrim():   fiNimCompileDiv(env, arg_type, args[0], " / ", args[1]);
				FcModPrim():   fiNimCompileDiv(env, arg_type, args[0], " %% ", args[1]);
				FcNegPrim():  "-" + args[0];
				FcArrayPrim(): "@[" + strGlue(args, ", ") + "]";
				FcIndexPrim(): args[0] + "[" + args[1] + "]";
				FcDerefPrim(): args[0];
				FcAssignPrim():	"(" + args[0] + " = " + args[1] + ")";
				FcRefPrim(): args[0];
				FcStructPrim(struct_name): {
					typars = fiNimParamsForInstantiate(env, cast(tp: FiType -> FiTypeName).typeparameters);
					"make_" + struct_name + typars + "(" + strGlue(args, ", ") + ")";
				};
				FcFieldPrim(name): {
					switch (fiExpType(es[0])) {
						FiTypeName(__,__): args[0] +  "." + fiNimRenameKeyword(name);
						FiTypeFlow(): "rt_get_flow_field(" + args[0] +  ", \"" + fiNimRenameKeyword(name) + "\")";
						default: fail0("field may be get of a struct or a flow");
					}
				}
				FcSetMutablePrim(name): {
					"(" + args[0] + "." + fiNimRenameKeyword(name) + " = " + args[1] + ")";
				}
				FcCreateClosurePrim(__, __): fail0("TODO"); // should not happen - Nim does not use lambda lifting
                FcQuote(): fail0("TODO");
                FcUnquote(): fail0("TODO");
			};
			wrap_ret(opt);
		}
		FiCast(e, from, to, __, __): {
			e_code = fiNimCompile(env, e, false);
			cast_code = if (fiEqualTypes(from, to)) e_code else {
				fiNimCompileCast(env, 
					fiNimDerefType(from), 
					fiNimDerefType(to), 
					e_code	
				);
			}
			wrap_ret(cast_code);
		}
		default: "#!other!\n" + toString(expr);
	}
}

fiNimCompileCast(env: FiNimEnv, from: FiType, to: FiType, ex: string) -> string {
	def_cast = \-> "cast[" + fiNimCompileType(env, to) + "](" + ex + ")";
	structs = env.prog.names.structs;
	unions = env.prog.names.unions;
	switch (to) {
		FiTypeName(to_name, to_typars): {
			switch (from) {
				FiTypeName(from_name, from_typars): {
					switch (lookupTree(structs, from_name)) {
						Some(from_struct): {
							switch (lookupTree(structs, to_name)) {
								Some(to_struct): {
									def_cast();
								}
								None(): {
									switch (lookupTree(unions, to_name)) {
										Some(to_union): {
											to_name + fiNimParamsForInstantiate(env, to_typars) + "(" + 
												"kind: st_" + from_name + ", " + 
												"ust_" + from_name + ": " + ex +
											")";
										}
										None(): {
											fail0(to_name + " type is not found");
										}
									}
								}
							}
						}
						None(): {
							switch (lookupTree(unions, from_name)) {
								Some(from_union): {
									switch (lookupTree(structs, to_name)) {
										Some(to_struct): {
											//fiNimCompileType(env, to) + "(Struct(" + ex + "))";
											ex + ".ust_" + to_name;
										}
										None(): {
											ex;
										}
									}
								}
								None(): {
									fail0(to_name + " type is not found");
								}
							}
						}
					}
				}
				default: def_cast();
			}
		}
		FiTypeFlow(): {
			"rt_to_flow(" + ex + ")";
		}
		FiTypeString(): {
			"rt_to_string(" + ex + ")";
		}
		FiTypeDouble(): {
			"rt_to_double(" + ex + ")";
		}
		FiTypeBool(): {
			"rt_to_bool(" + ex + ")";
		}
		FiTypeInt(): {
			"rt_to_int(" + ex + ")";
		}
		default: def_cast();
	}
}

fiNimCompilePlus(env : FiNimEnv, arg_type: FiType, a1 : string, op : string, a2 : string) {
	"(" + (if (arg_type == FiTypeString() && (op == " + ")) a1 + " & " + a2 else a1 + op + a2) + ")";
}

fiNimCompileDiv(env : FiNimEnv, arg_type: FiType, a1 : string, op : string, a2 : string) {
	"(" + (if (arg_type == FiTypeInt() && (op == " / ")) {
		a1 + " div " + a2
	} else if (arg_type == FiTypeInt() && (op == " %% ")) {
		a1 + " mod " + a2
	} else if (arg_type == FiTypeDouble() && (op == " %% ")) {
		a1 + " mod " + a2
	} else {
		a1 + op + a2
	}) + ")";
}<|MERGE_RESOLUTION|>--- conflicted
+++ resolved
@@ -127,11 +127,8 @@
 		env.forward_decls := Cons("# " + func0.name + " forbidden with nimForbiddenFunctions\n", ^(env.forward_decls));
 		""
 	} else {
-<<<<<<< HEAD
-		debug = (func.name == getUrlParameter("nim-debug"));
-=======
+		debug = (func0.name == getUrlParameter("nim-debug"));
 		func = fiNimNormalizeMain(func0);
->>>>>>> 8195c2f0
 		type = FiTypeFunction(func.type with args = func.lambda.args);
 		nim_debug_lambda0 := func.lambda;
 		lambda = cast(fiNimPrepareExp(env, func.lambda, type, debug): FiExp -> FiLambda);
