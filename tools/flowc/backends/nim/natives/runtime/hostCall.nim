--- conflicted
+++ resolved
@@ -1,8 +1,3 @@
-<<<<<<< HEAD
-proc $F_0(hostCall)*(name: string, args: seq[Flow]): Flow =
-  echo("hostCall of " & name & " is not implemented")
-  return Flow(tp: rtVoid)
-=======
 {.experimental: "dynamicBindSym".}
 import macros
 
@@ -65,12 +60,11 @@
               result = newCall(bindSym("rt_to_flow"))
       else: result = newCall(bindSym("rt_to_flow"))
 
-macro hostCall*(fnName : string, args: varargs[untyped]): untyped =
+macro $F_0(hostCall)*(fnName : string, args: varargs[untyped]): untyped =
   if (args != nil):
     result = quote do:
       when type(hostCall2(`fnName`, `args`)) is void:
         hostCall2(`fnName`, `args`)
         rt_to_flow()
       else : rt_to_flow(hostCall2(`fnName`, `args`))
-  else: result = newCall(bindSym("rt_to_flow"))
->>>>>>> 32830962
+  else: result = newCall(bindSym("rt_to_flow"))