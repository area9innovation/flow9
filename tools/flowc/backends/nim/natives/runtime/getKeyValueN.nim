--- conflicted
+++ resolved
@@ -1,8 +1,3 @@
-<<<<<<< HEAD
 proc $F_0(getKeyValueN)*(key : string, defaultValue : string): string =
-  echo "TODO: Implement getKeyValueN in Nim"
-=======
-proc getKeyValueN*(key : string, defaultValue : string): string =
   echo "getKeyValueN is not supported."
->>>>>>> 32830962
   return defaultValue