--- conflicted
+++ resolved
@@ -1,15 +1,4 @@
 proc $F_0(makeStructValue)*(name : string, args : seq[Flow], default_value : Flow): Flow =
   let struct_id = rt_struct_name_to_id(name)
   if struct_id == -1: return default_value
-<<<<<<< HEAD
-  else:
-    let type_args = @[struct_id] & map(args, rt_type_id)
-    let al_type = (ctStruct, type_args, name)
-    var type_id = rt_find_type_id(al_type)
-    if (type_id == -1):
-      rt_register_type(al_type)
-      type_id = rt_find_type_id(al_type)
-    return Flow(tp: rtStruct, tp_id: type_id, str_id: struct_id, str_name: name, str_args: args)
-=======
-  else: return Flow(tp: rtStruct, str_id: struct_id, str_args: args)
->>>>>>> 0252b255
+  else: return Flow(tp: rtStruct, str_id: struct_id, str_args: args)