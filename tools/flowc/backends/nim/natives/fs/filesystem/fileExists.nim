<<<<<<< HEAD
# already exists in nim environment

#proc fileExists*(path : string): bool =
#  return fileExists(path)
=======
# native fileExists : (string) -> bool = FlowFileSystem.fileExists
# the same name function
>>>>>>> a3d21674
<|MERGE_RESOLUTION|>--- conflicted
+++ resolved
@@ -1,9 +1,2 @@
-<<<<<<< HEAD
-# already exists in nim environment
-
-#proc fileExists*(path : string): bool =
-#  return fileExists(path)
-=======
 # native fileExists : (string) -> bool = FlowFileSystem.fileExists
-# the same name function
->>>>>>> a3d21674
+# the same name function