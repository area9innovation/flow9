<<<<<<< HEAD
# nimble install jester
import jester
import asyncdispatch
import os
import strutils
import threadpool

proc createHttpServerInner(
    port: int32,
    isHttps: bool,
    pfxPath: string,
    pfxPassword: string,
    onOpen: proc (): void,
    onMessage: proc (
        requestUrl: string,
        requestBody: string,
        requestMethod: string,
        requestHeaders: seq[seq[string]],
        endResponse: proc (body: string): void,
        setResponseHeader: proc (key: string, values: seq[string]): void,
        setResponseStatus: proc (code: int32): void): void
): FlowHttpServer =
  echo "Not implemented . " & getOS() & " target"


router myrouter:
  get "/":
    resp "It's alive!"

proc startServer(portId : int) =
#   let port = paramStr(1).parseInt().Port
  echo "startServer : " & $(portId)
  let port = Port(portId)
  let settings = newSettings(port=port)
  var jester = initJester(myrouter, settings=settings)
  jester.serve()


startServer(8082)
  nil

proc createHttpServerNative*(
=======
proc $F_0(createHttpServerNative)*(
>>>>>>> f8e140ee
    port: int32,
    isHttps: bool,
    pfxPath: string,
    pfxPassword: string,
    onOpen: proc (): void,
    onMessage: proc (
        requestUrl: string,
        requestBody: string,
        requestMethod: string,
        requestHeaders: seq[seq[string]],#seq[tuple[key, value: string]],
        endResponse: proc (body: string): void,
        setResponseHeader: proc (key: string, values: seq[string]): void,
        setResponseStatus: proc (code: int32): void): void
): Native =
  makeHttpServerNative(createHttpServerInner(port, isHttps, pfxPath, pfxPassword, onOpen, onMessage))<|MERGE_RESOLUTION|>--- conflicted
+++ resolved
@@ -1,4 +1,3 @@
-<<<<<<< HEAD
 # nimble install jester
 import jester
 import asyncdispatch
@@ -41,9 +40,6 @@
   nil
 
 proc createHttpServerNative*(
-=======
-proc $F_0(createHttpServerNative)*(
->>>>>>> f8e140ee
     port: int32,
     isHttps: bool,
     pfxPath: string,
