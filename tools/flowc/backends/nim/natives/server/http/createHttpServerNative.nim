<<<<<<< HEAD
import httpbeast, asyncdispatch, strtabs

# nimble install httpbeast

# Untested
proc $F_0(createHttpServerNative)*(port: int, isHttps: bool, pfxPath: string, pfxPassword: string,
                            onOpen: proc (): void,
                            onMessage: proc (requestUrl: string, requestBody: string,
                                             requestMethod: string, requestHeaders: seq[tuple[key, value: string]],
                                             endResponse: proc (body: string): void,
                                             setResponseHeader: proc (key: string, values: seq[string]): void,
                                             setResponseStatus: proc (code: int): void): void): (HttpServer, Future[void]) =
  echo("Untested createHttpServerNative")
  var closeFuture = newFuture[void]()
  
  proc onRequest(req: Request) {.async.} =
    if closeFuture.finished:
      return
    var headers: seq[tuple[key, value: string]] = @[]
    for key, value in req.headers:
      headers.add((key: key, value: value))

    proc endResponse(body: string) =
      req.send(Http200, body)

    proc setResponseHeader(key: string, values: seq[string]) =
      for value in values:
        req.setHeader(key, value)

    proc setResponseStatus(code: int) =
      req.status = HttpCode(code)

    onMessage(req.url, $req.body, $req.method, headers, endResponse, setResponseHeader, setResponseStatus)

  var server = newHttpServer(port)
  if isHttps:
    server.sslContext = newContext(certFile = pfxPath, keyFile = pfxPath, password = pfxPassword)
  server.listen()

  onOpen()

  while true:
    if closeFuture.finished:
      break
    await server.processClient(onRequest)

  return (server, closeFuture)
=======
proc createHttpServerNative*(
    port: int32,
    isHttps: bool,
    pfxPath: string,
    pfxPassword: string,
    onOpen: proc (): void,
    onMessage: proc (
        requestUrl: string,
        requestBody: string,
        requestMethod: string,
        requestHeaders: seq[seq[string]],#seq[tuple[key, value: string]],
        endResponse: proc (body: string): void,
        setResponseHeader: proc (key: string, values: seq[string]): void,
        setResponseStatus: proc (code: int32): void): void
): Native =
  makeHttpServerNative(createHttpServerInner(port, isHttps, pfxPath, pfxPassword, onOpen, onMessage))
>>>>>>> b8442cf8
<|MERGE_RESOLUTION|>--- conflicted
+++ resolved
@@ -1,53 +1,4 @@
-<<<<<<< HEAD
-import httpbeast, asyncdispatch, strtabs
-
-# nimble install httpbeast
-
-# Untested
-proc $F_0(createHttpServerNative)*(port: int, isHttps: bool, pfxPath: string, pfxPassword: string,
-                            onOpen: proc (): void,
-                            onMessage: proc (requestUrl: string, requestBody: string,
-                                             requestMethod: string, requestHeaders: seq[tuple[key, value: string]],
-                                             endResponse: proc (body: string): void,
-                                             setResponseHeader: proc (key: string, values: seq[string]): void,
-                                             setResponseStatus: proc (code: int): void): void): (HttpServer, Future[void]) =
-  echo("Untested createHttpServerNative")
-  var closeFuture = newFuture[void]()
-  
-  proc onRequest(req: Request) {.async.} =
-    if closeFuture.finished:
-      return
-    var headers: seq[tuple[key, value: string]] = @[]
-    for key, value in req.headers:
-      headers.add((key: key, value: value))
-
-    proc endResponse(body: string) =
-      req.send(Http200, body)
-
-    proc setResponseHeader(key: string, values: seq[string]) =
-      for value in values:
-        req.setHeader(key, value)
-
-    proc setResponseStatus(code: int) =
-      req.status = HttpCode(code)
-
-    onMessage(req.url, $req.body, $req.method, headers, endResponse, setResponseHeader, setResponseStatus)
-
-  var server = newHttpServer(port)
-  if isHttps:
-    server.sslContext = newContext(certFile = pfxPath, keyFile = pfxPath, password = pfxPassword)
-  server.listen()
-
-  onOpen()
-
-  while true:
-    if closeFuture.finished:
-      break
-    await server.processClient(onRequest)
-
-  return (server, closeFuture)
-=======
-proc createHttpServerNative*(
+proc $F_0(createHttpServerNative)*(
     port: int32,
     isHttps: bool,
     pfxPath: string,
@@ -62,5 +13,4 @@
         setResponseHeader: proc (key: string, values: seq[string]): void,
         setResponseStatus: proc (code: int32): void): void
 ): Native =
-  makeHttpServerNative(createHttpServerInner(port, isHttps, pfxPath, pfxPassword, onOpen, onMessage))
->>>>>>> b8442cf8
+  makeHttpServerNative(createHttpServerInner(port, isHttps, pfxPath, pfxPassword, onOpen, onMessage))