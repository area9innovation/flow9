--- conflicted
+++ resolved
@@ -1,11 +1,4 @@
 import sequtils
 
-<<<<<<< HEAD
-# CAUTION!!!
-# NAMES and order of argments (s1 and s2) MATTER - used in compiler to fix errors caused by concat with empty array
-
 proc $F_0(concat)*[T](s1, s2: openArray[T]): seq[T] {.inline.} =
-=======
-proc concat*[T](s1, s2: openArray[T]): seq[T] {.inline.} =
->>>>>>> 32830962
   sequtils.concat(@s1, @s2)