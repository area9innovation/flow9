import osproc
import streams

# Untested
<<<<<<< HEAD
proc $F_0(writeProcessStdin)*(process: Native, input: string) =
  case process.tp:
=======
proc writeProcessStdin*(process: Native, input: string) =
  case process.ntp:
>>>>>>> 32830962
  of ntProcess:
    if (process.p != nil and process.p.running and process.p.inputStream != nil):
        process.p.inputStream.write(input)
        process.p.inputStream.flush()
  else : discard<|MERGE_RESOLUTION|>--- conflicted
+++ resolved
@@ -2,13 +2,8 @@
 import streams
 
 # Untested
-<<<<<<< HEAD
 proc $F_0(writeProcessStdin)*(process: Native, input: string) =
-  case process.tp:
-=======
-proc writeProcessStdin*(process: Native, input: string) =
   case process.ntp:
->>>>>>> 32830962
   of ntProcess:
     if (process.p != nil and process.p.running and process.p.inputStream != nil):
         process.p.inputStream.write(input)
