# native killSystemProcess : io (process : native) -> void = Native.killProcess;
import osproc

<<<<<<< HEAD
proc $F_0(killSystemProcess)*(process: Native) =
  case process.tp:
=======
proc killSystemProcess*(process: Native) =
  case process.ntp:
>>>>>>> 32830962
  of ntProcess:
    if (process.p != nil and process.p.running):
      process.p.terminate()
      process.p.close()
  else : discard<|MERGE_RESOLUTION|>--- conflicted
+++ resolved
@@ -1,13 +1,8 @@
 # native killSystemProcess : io (process : native) -> void = Native.killProcess;
 import osproc
 
-<<<<<<< HEAD
 proc $F_0(killSystemProcess)*(process: Native) =
-  case process.tp:
-=======
-proc killSystemProcess*(process: Native) =
   case process.ntp:
->>>>>>> 32830962
   of ntProcess:
     if (process.p != nil and process.p.running):
       process.p.terminate()
