import sequtils
import typetraits
import strutils
import unicode
import math
import tables
import hashes
import asyncdispatch
import osproc
import macros
import "flow_lib/httpServer_type"

# Runtime for NIM backend

{.experimental: "overloadableEnums".}

proc rt_runtime_error*(what: string): void =
  assert(false, "runtime error: " & what)

proc rt_escape(s: string): string = 
  var r: string = ""
  for ch in s:
    case ch:
    of '\n': r.add("\\n")
    of '\t': r.add("\\t")
    of '\r': r.add("\\u000d")
    of '\\': r.add("\\\\")
    of '"':  r.add("\\\"")
    else: r.add(ch)
  return r

#[ General conversions ]#

  # to_string conversions
proc rt_to_string*(): string = "{}"
proc rt_to_string*(x: int32): string = intToStr(x)
proc rt_to_string*(x: float): string =
  var x = formatFloat(x)
  x.trimZeros()
  return x
proc rt_to_string*(x: bool): string = return if (x): "true" else: "false"
proc rt_to_string*(x: string): string = x

proc rt_to_string_quot*(): string = "{}"
proc rt_to_string_quot*(x: int32): string = intToStr(x)
proc rt_to_string_quot*(x: float): string = rt_to_string(x)
proc rt_to_string_quot*(x: bool): string = rt_to_string(x)
proc rt_to_string_quot*(x: string): string = '"' & rt_escape(x) & '"'

  # to_bool conversions
proc rt_to_bool*(x: int32): bool = x != 0
proc rt_to_bool*(x: float): bool = x != 0.0
proc rt_to_bool*(x: bool): bool = x
proc rt_to_bool*(x: string): bool = x != "false"

  # to_int conversions
proc rt_to_int*(x: int32): int32 = x
proc rt_to_int*(x: float): int32 = int32(round(x))
proc rt_to_int*(x: bool): int32 = return if x: 1 else: 0
proc rt_to_int*(x: string): int32 = int32(parseInt(x))

  # to_double conversions
proc rt_to_double*(x: int32): float = float(x)
proc rt_to_double*(x: float): float = x
proc rt_to_double*(x: bool): float = return if x: 1.0 else: 0.0
proc rt_to_double*(x: string): float = parseFloat(x)

#[ General comparison ]#
proc rt_compare*(x: int32, y: int32): int32 = return if x < y: -1 elif x > y: 1 else: 0
proc rt_compare*(x: float, y: float): int32 = return if x < y: -1 elif x > y: 1 else: 0
proc rt_compare*(x: bool, y: bool): int32 = return if x < y: -1 elif x > y: 1 else: 0
proc rt_compare*(x: string, y: string): int32 = return if x < y: -1 elif x > y: 1 else: 0
proc rt_compare*[T](x: ptr T, y: ptr T): int32 = return if x < y: -1 elif x > y: 1 else: 0

proc rt_equal*[T](x: T, y: T): bool = rt_compare(x, y) == 0
proc rt_nequal*[T](x: T, y: T): bool = rt_compare(x, y) != 0

type
  # Basic runtime type kinds
  RtType* = enum
    # Atiomic types
    rtVoid, rtBool, rtInt, rtDouble, rtString, rtNative,
    # Composite types
    rtRef, rtArray, rtFunc, rtStruct

#[ Representation of a dynamic type ]#

  Flow* = ref object of RootObj
    #tp: int32
    case tp*: RtType
    # Atiomic types
    of rtVoid:   discard
    of rtBool:   bool_v:   bool
    of rtInt:    int_v:    int32
    of rtDouble: double_v: float
    of rtString: string_v: string
    of rtNative: native_v: Native
    # Composite types
    of rtRef:    ref_v:    Flow
    of rtArray:  array_v:  seq[Flow]
    of rtFunc:   func_v:   proc(x: seq[Flow]): Flow
    of rtStruct:
      str_id: int32
      str_args: seq[Flow]

  Ref*[T] = ref object of Flow
    val: T

  Struct* = ref object of RootObj
    str_id: int32

#[ Native Types ]#
  NativeType* = enum
    ntProcess,
    ntFlow,
    ntHttpServer
  Native* = ref object 
    case ntp*: NativeType
    of ntProcess: p: Process
    of ntHttpServer: s: FlowHttpServer
    of ntFlow: flow_v: Flow
    what: string
proc makeHttpServerNative*(srv : FlowHttpServer) : Native =
  Native(what : "HttpServer", ntp: ntHttpServer, s : srv)

# Function type traits/utils
$A_0
<<<<<<< HEAD

# Flow type traits
template rt_type_is_flow*(X: typedesc[Flow]): bool = true
template rt_type_is_flow*(X: typedesc): bool = false

# Array type traits
template rt_type_is_array*[T](X: typedesc[seq[T]]): bool = true
template rt_type_is_array*(X: typedesc): bool = false
template rt_type_de_array*[T](X: typedesc[seq[T]]): typedesc[T] = typedesc[T]

# Type index oprations
var id2type*: seq[AlType]
var type2id*: Table[AlType, int32]
var id2fields*: seq[seq[string]]
var struct2id*: Table[string, int32]
=======
>>>>>>> 0252b255

# Flow type traits
template rt_type_is_flow*(X: typedesc[Flow]): bool = true
template rt_type_is_flow*(X: typedesc): bool = false

# Array type traits
template rt_type_is_array*[T](X: typedesc[seq[T]]): bool = true
template rt_type_is_array*(X: typedesc): bool = false
template rt_type_de_array*[T](X: typedesc[seq[T]]): typedesc[T] = typedesc[T]

type StructDef* = tuple[name: string, fields: seq[string]]

# Struct index
var id2struct*: seq[StructDef]
var struct2id*: Table[string, int32]

proc rt_register_struct*(name: string, fields: seq[string]): void =
  if not struct2id.hasKey(name):
    let id: int32 = int32(id2struct.len)
    id2struct.add((name, fields))
    struct2id[name] = id
  else:
    echo "struct " & name & " is aleady registered"

proc rt_struct_name_to_id*(name: string): int32 =
  if struct2id.hasKey(name):
    return struct2id[name]
  else:
    return -1
proc rt_struct_id_to_fields*(id: int32): seq[string] =
  return if id < id2struct.len: id2struct[id].fields else: @[]
proc rt_struct_id_to_name*(id: int32): string =
  return if id < id2struct.len: id2struct[id].name else: ""
proc rt_struct_name_to_fields*(name: string): seq[string] =
  return rt_struct_id_to_fields(rt_struct_name_to_id(name))
<<<<<<< HEAD

proc rt_struct_name_wrapper*[R](v: R, name: string): string = name

proc rt_flow_struct_name*(f: Flow): string = f.str_name

proc rt_type_id*(f: Flow): int32 =
  case f.tp:
  of rtVoid:   return 0i32
  of rtBool:   return 1i32
  of rtInt:    return 2i32
  of rtDouble: return 3i32
  of rtString: return 4i32
  of rtNative: return 5i32
  of rtRef:
    let r_type = rt_type_id(f.ref_v)
    return rt_find_type_id((ctRef, @[r_type], ""))
  of rtArray:
    if f.array_v.len == 0:
      echo "type of an empty array can't be resolved at runtime"
      return -1i32
    else:
      let el_type = rt_type_id(f.array_v[0])
      return rt_find_type_id((ctArray, @[el_type], ""))
  of rtFunc:
    echo "type of a function can't be resolved at runtime"
    return -1i32
  of rtStruct: return f.str_id
=======
proc rt_struct_name_wrapper*[R](v: R, name: string): string = name
proc rt_flow_struct_name*(f: Flow): string = rt_struct_id_to_name(f.str_id)
>>>>>>> 0252b255

# to_string conversions
proc rt_to_string*(f: Flow): string
# this function quotes all strings in ".."
proc rt_to_string_quot*(f: Flow): string
proc rt_to_string*(x: Native): string =
  case x.ntp:
  of ntProcess: return "process"
  of ntHttpServer: return "http server"
  of ntFlow:    return rt_to_string(x.flow_v)
proc rt_to_string_quot*(x: Native): string =
  case x.ntp:
  of ntProcess: return "process"
  of ntHttpServer: return "http server"
  of ntFlow:    return rt_to_string_quot(x.flow_v)

proc rt_to_string*[T](x: Ref[T]): string = return "ref " & rt_to_string_quot(x.val)
proc rt_to_string_quot*[T](x: Ref[T]): string = return "ref " & rt_to_string_quot(x.val)
proc rt_to_string*[T](x: seq[T]): string =
  var s = "["
  for i in 0..x.len - 1:
    if i > 0:
      s.add(", ")
    s.add(rt_to_string_quot(x[i]))
  s.add("]")
  return s
proc rt_to_string_quot*[T](x: seq[T]): string =
  var s = "["
  for i in 0..x.len - 1:
    if i > 0:
      s.add(", ")
    s.add(rt_to_string_quot(x[i]))
  s.add("]")
  return s


# this function quotes all strings in ".."
proc rt_to_string_quot*(f: Flow): string =
  case f.tp:
  of rtVoid:   return rt_to_string()
  of rtBool:   return rt_to_string(f.bool_v)
  of rtInt:    return rt_to_string(f.int_v)
  of rtDouble: return rt_to_string(f.double_v)
  of rtString: return "\"" & rt_escape(f.string_v) & "\""
  of rtNative: return rt_to_string(f.native_v)
  of rtRef:    return "ref " & rt_to_string_quot(f.ref_v)
  of rtArray:
    var s = "["
    for i in 0..f.array_v.len - 1:
      if i > 0:
        s.add(", ")
      s.add(rt_to_string_quot(f.array_v[i]))
    s.add("]")
    return s
  of rtFunc:   return "<function>"
  of rtStruct:
    var s = rt_struct_id_to_name(f.str_id) & "("
    for i in 0..f.str_args.len - 1:
        if i > 0:
           s.add(", ")
        s.add(rt_to_string_quot(f.str_args[i]))
    s.add(")")
    return s

# this function keeps toplevel strings as is and quotes strings in components in ".."
proc rt_to_string*(f: Flow): string =
  return if f.tp == rtString: f.string_v else: rt_to_string_quot(f)

# to_flow conversions
proc rt_to_flow*(): Flow = Flow(tp: rtVoid)
proc rt_to_flow*(b: bool): Flow = Flow(tp: rtBool, bool_v: b)
proc rt_to_flow*(i: int32): Flow = Flow(tp: rtInt, int_v: i)
proc rt_to_flow*(d: float): Flow = Flow(tp: rtDouble, double_v: d)
proc rt_to_flow*(s: string): Flow = Flow(tp: rtString, string_v: s)
proc rt_to_flow*(f: Flow): Flow = f
proc rt_to_flow*(n: Native): Flow =
  return if n.ntp == ntFlow: return n.flow_v else: Flow(tp: rtNative, native_v: n)
proc rt_to_flow*[T](rf: Ref[T]): Flow = Flow(tp: rtRef, ref_v: rt_to_flow(rf.val))
proc rt_to_flow*[T](arr: seq[T]): Flow =
  var flow_seq = newSeq[Flow](arr.len)
  for i in 0..arr.len - 1:
    flow_seq[i] = rt_to_flow(arr[i])
  Flow(tp: rtArray, array_v: flow_seq)

proc rt_compare*(x: Flow, y: Flow): int32
proc rt_compare*(x: Native, y: Native): int32 =
  case x.ntp:
  of ntProcess: return rt_compare(addr(x.p), addr(y.p))
  of ntHttpServer: return rt_compare(addr(x.s), addr(y.s))
  of ntFlow:    return rt_compare(x.flow_v, y.flow_v)

proc rt_compare*[T](x: Ref[T], y: Ref[T]): int32 = rt_compare(x.val, y.val)
proc rt_compare*[T](x: seq[T], y: seq[T]): int32 =
  if x.len < y.len: return -1
  elif x.len > y.len: return 1
  else:
    for i in 0 .. x.len - 1:
      let c = rt_compare(x[i], y[i])
      if c != 0:
        return c
    return 0
proc rt_compare*(x: Flow, y: Flow): int32 =
  if x.tp < y.tp: return -1
  elif x.tp > y.tp: return 1
  else:
    case x.tp:
    of rtVoid:   return 0
    of rtBool:   return rt_compare(x.bool_v, y.bool_v)
    of rtInt:    return rt_compare(x.int_v, y.int_v)
    of rtDouble: return rt_compare(x.double_v, y.double_v)
    of rtString: return rt_compare(x.string_v, y.string_v)
    of rtNative: return rt_compare(addr(x.native_v), addr(y.native_v))
    of rtRef:    return rt_compare(x.ref_v, y.ref_v)
    of rtArray:  return rt_compare(x.array_v, y.array_v)
    of rtFunc:   return rt_compare(addr(x.func_v), addr(y.func_v))
    of rtStruct:
      if x.str_id < y.str_id: return -1
      elif x.str_id > y.str_id: return 1
      else:
        for i in 0 .. x.str_args.len - 1:
          let c = rt_compare(x.str_args[i], y.str_args[i])
          if c != 0:
            return c
        return 0

# General comparison of all other values - by address
proc rt_compare*[R](x: var R, y: var R): int32 = rt_compare(addr(x), addr(y))

# to_void conversions
proc rt_to_void*(x: Flow): void = 
  case x.tp:
  of rtVoid: discard
  else: rt_runtime_error("illegal conversion of " & rt_to_string(x) & " to void")

proc rt_to_bool*(x: Flow): bool =
  case x.tp:
  of rtInt:    return rt_to_bool(x.int_v)
  of rtBool:   return rt_to_bool(x.bool_v)
  of rtDouble: return rt_to_bool(x.double_v)
  of rtString: return rt_to_bool(x.string_v)
  else: rt_runtime_error("illegal conversion of " & rt_to_string(x) & " to bool")

proc rt_to_int*(x: Flow): int32 =
  case x.tp:
  of rtInt:    return rt_to_int(x.int_v)
  of rtBool:   return rt_to_int(x.bool_v)
  of rtDouble: return rt_to_int(x.double_v)
  of rtString: return rt_to_int(x.string_v)
  else: rt_runtime_error("illegal conversion of " & rt_to_string(x) & " to int")

proc rt_to_double*(x: Flow): float =
  case x.tp:
  of rtInt:    return rt_to_double(x.int_v)
  of rtBool:   return rt_to_double(x.bool_v)
  of rtDouble: return rt_to_double(x.double_v)
  of rtString: return rt_to_double(x.string_v)
  else: rt_runtime_error("illegal conversion of " & rt_to_string(x) & " to double")

proc rt_to_native*(x: Flow): Native =
  return if x.tp == rtNative: x.native_v else: Native(ntp: ntFlow, flow_v: x)

proc rt_get_flow_field*(x: Flow, field_name: string): Flow =
  case x.tp:
  of rtStruct:
    let fields = rt_struct_id_to_fields(x.str_id)
    var i = 0
    for arg in x.str_args:
      if fields[i] == field_name:
        return arg
      i += 1
    rt_runtime_error("flow struct " & rt_struct_id_to_name(x.str_id) & "  has no field " & field_name)
  else: rt_runtime_error("attempt to get field of non-struct: " & rt_to_string(x))

proc rt_set_flow_field*(s: Flow, field: string, val: Flow): void =
  if s.tp == rtStruct:
    let s_fields = rt_struct_id_to_fields(s.str_id)
    var i = 0
    for f in s_fields:
      if f == field:
        break
      i += 1
    if i != s_fields.len:
      s.str_args[i] = val

# Implicit natives, which are called via `hostCall`
proc getOs*(): string = hostOS & "," & hostCPU
proc getVersion*(): string = ""
proc getUserAgent*(): string = ""
proc getBrowser*(): string = ""
proc getResolution*(): string = ""
proc getDeviceType*(): string = ""

# different libraries for different platforms
macro importPlatformLib(
  arg: static[string]): untyped = newTree(nnkImportStmt, newLit(arg)
)

const winHtppServer = "flow_lib/createHttpServerNative_win"
const unixHtppServer = "flow_lib/createHttpServerNative_unix"
const httpServerLib = when defined windows: winHtppServer else: unixHtppServer
importPlatformLib(httpServerLib)<|MERGE_RESOLUTION|>--- conflicted
+++ resolved
@@ -125,24 +125,6 @@
 
 # Function type traits/utils
 $A_0
-<<<<<<< HEAD
-
-# Flow type traits
-template rt_type_is_flow*(X: typedesc[Flow]): bool = true
-template rt_type_is_flow*(X: typedesc): bool = false
-
-# Array type traits
-template rt_type_is_array*[T](X: typedesc[seq[T]]): bool = true
-template rt_type_is_array*(X: typedesc): bool = false
-template rt_type_de_array*[T](X: typedesc[seq[T]]): typedesc[T] = typedesc[T]
-
-# Type index oprations
-var id2type*: seq[AlType]
-var type2id*: Table[AlType, int32]
-var id2fields*: seq[seq[string]]
-var struct2id*: Table[string, int32]
-=======
->>>>>>> 0252b255
 
 # Flow type traits
 template rt_type_is_flow*(X: typedesc[Flow]): bool = true
@@ -178,38 +160,8 @@
   return if id < id2struct.len: id2struct[id].name else: ""
 proc rt_struct_name_to_fields*(name: string): seq[string] =
   return rt_struct_id_to_fields(rt_struct_name_to_id(name))
-<<<<<<< HEAD
-
-proc rt_struct_name_wrapper*[R](v: R, name: string): string = name
-
-proc rt_flow_struct_name*(f: Flow): string = f.str_name
-
-proc rt_type_id*(f: Flow): int32 =
-  case f.tp:
-  of rtVoid:   return 0i32
-  of rtBool:   return 1i32
-  of rtInt:    return 2i32
-  of rtDouble: return 3i32
-  of rtString: return 4i32
-  of rtNative: return 5i32
-  of rtRef:
-    let r_type = rt_type_id(f.ref_v)
-    return rt_find_type_id((ctRef, @[r_type], ""))
-  of rtArray:
-    if f.array_v.len == 0:
-      echo "type of an empty array can't be resolved at runtime"
-      return -1i32
-    else:
-      let el_type = rt_type_id(f.array_v[0])
-      return rt_find_type_id((ctArray, @[el_type], ""))
-  of rtFunc:
-    echo "type of a function can't be resolved at runtime"
-    return -1i32
-  of rtStruct: return f.str_id
-=======
 proc rt_struct_name_wrapper*[R](v: R, name: string): string = name
 proc rt_flow_struct_name*(f: Flow): string = rt_struct_id_to_name(f.str_id)
->>>>>>> 0252b255
 
 # to_string conversions
 proc rt_to_string*(f: Flow): string
