import sequtils
import typetraits
import strutils
import unicode
import math
<<<<<<< HEAD
import tables
import hashes
=======
import asyncdispatch
>>>>>>> f35dd92a

# Runtime for NIM backend

proc rt_escape(s: string): string = 
  var r: string = ""
  for ch in s:
    case ch:
    of '\n': r.add("\\n")
    of '\t': r.add("\\t")
    of '\r': r.add("\\r")
    of '\\': r.add("\\\\")
    of '"': r.add("\\\"")
    else: r.add(ch)
  return r

#[ General conversions ]#

  # to_string conversions
proc rt_to_string*(): string = "{}"
proc rt_to_string*(x: int32): string = intToStr(x)
proc rt_to_string*(x: float): string = formatFloat(x)
proc rt_to_string*(x: bool): string = return if (x): "true" else: "false"
proc rt_to_string*(x: string): string = "\"" & x.rt_escape & "\""

  # to_bool conversions
proc rt_to_bool*(x: int32): bool = x != 0
proc rt_to_bool*(x: float): bool = x != 0.0
proc rt_to_bool*(x: bool): bool = x
proc rt_to_bool*(x: string): bool = x != "false"

  # to_int conversions
proc rt_to_int*(x: int32): int32 = x
proc rt_to_int*(x: float): int32 = int32(round(x))
proc rt_to_int*(x: bool): int32 = return if x: 1 else: 0
proc rt_to_int*(x: string): int32 = int32(parseInt(x))

  # to_double conversions
proc rt_to_double*(x: int32): float = float(x)
proc rt_to_double*(x: float): float = x
proc rt_to_double*(x: bool): float = return if x: 1.0 else: 0.0
proc rt_to_double*(x: string): float = parseFloat(x)

type
  # Basic runtime type kinds
  RtType* = enum
    # Atiomic types
    rtVoid, rtBool, rtInt, rtDouble, rtString, rtNative,
    # Composite types
    rtArray, rtFunc, rtStruct

  # Compile time type kinds
  CtType* = enum
    # Atiomic types
    ctVoid, ctBool, ctInt, ctDouble, ctString, ctNative, ctFlow, ctUnion,
    # Composite types
    ctArray, ctFunc, ctStruct

  # A complex type descriptor.
  AlType* = tuple[op: CtType, args: seq[int32], name: string]

#[ Representation of a dynamic type ]#

  Flow* = ref object
    case tp*: RtType
    # Atiomic types
    of rtVoid:   discard
    of rtBool:   bool_v:   bool
    of rtInt:    int_v:    int32
    of rtDouble: double_v: float
    of rtString: string_v: string
    of rtNative: native_v: Native
    # Composite types
    of rtArray:  array_v:  seq[Flow]
    of rtFunc:   func_v:   proc(x: seq[Flow]): Flow
    of rtStruct:
      str_id: int32
      str_name: string
      str_args: seq[Flow]

  Struct* = ref object of RootObj
    id: int32
  Array* = ref object
    id: int32

  Native* = ref object of RootObj
    what: string
    val: RootObj

# Type index oprations
var id2type*: seq[AlType]
var type2id*: Table[AlType, int32]
var id2fields*: seq[seq[string]]
var struct2id*: Table[string, int32]

proc rt_type_id_to_string*(id: int32): string =
  let tp = id2type[id]
  case tp.op:
  of ctArray:  return "[" & rt_type_id_to_string(tp.args[0]) & "]"
  of ctFunc:   return "(" & map(tp.args[1..tp.args.len - 1], proc (arg: int32): string = rt_type_id_to_string(arg)).join(", ") & ") -> " & rt_type_id_to_string(tp.args[0])
  of ctStruct: return tp.name & "(" & map(tp.args[1..tp.args.len - 1], proc (arg: int32): string = rt_type_id_to_string(arg)).join(", ") & ")"
  else: tp.name

proc rt_type_id_to_struct_id*(id: int32): int32 =
  return id2type[id].args[0]

proc rt_find_type_id*(tp: AlType): int32 =
  return if type2id.hasKey(tp): type2id[tp] else: -1

proc rt_register_type*(tp: AlType): void =
  if not type2id.hasKey(tp):
    let id: int32 = int32(id2type.len)
    id2type.add(tp)
    type2id[tp] = id
  else:
    echo "type is aleady registered: " & rt_type_id_to_string(type2id[tp])

proc hash*(tp: AlType): Hash =
  var h: Hash = 0
  h = h !& hash(tp.op)
  for arg in tp.args:
    h = h !& hash(arg)
  result = !$h

proc rt_register_struct*(name: string, fields: seq[string]): void =
  if not struct2id.hasKey(name):
    let id: int32 = int32(id2fields.len)
    id2fields.add(fields)
    struct2id[name] = id
  else:
    echo "struct " & name & " is aleady registered"

proc rt_struct_name_to_id*(name: string): int32 =
  if struct2id.hasKey(name):
    return struct2id[name]
  else:
    return -1

proc rt_struct_id_to_fields*(id: int32): seq[string] =
  return if id < id2fields.len: id2fields[id] else: @[]

proc rt_struct_name_to_fields*(name: string): seq[string] =
  return rt_struct_id_to_fields(rt_struct_name_to_id(name))

#[
	tp_v # 0 = void,
    tp_b # 1 = bool,
    tp_i # 2 = int,
    tp_d # 3 = double,
    tp_s # 4 = string,
    tp_n # 5 = native,
    tp_f # 6 = flow,
]#

proc rt_type_id*(): int32 = 0i32
proc rt_type_id*(v: bool): int32 = 1i32
proc rt_type_id*(v: int): int32 = 2i32
proc rt_type_id*(v: float): int32 = 3i32
proc rt_type_id*(v: string): int32 = 4i32
proc rt_type_id*(v: Native): int32 = 5i32

proc rt_type_id*(f: Flow): int32 =
  case f.tp:
  of rtVoid:   return 0i32
  of rtBool:   return 1i32
  of rtInt:    return 2i32
  of rtDouble: return 3i32
  of rtString: return 4i32
  of rtNative: return 5i32
  of rtArray:
    if f.array_v.len == 0:
      echo "type of an empty array can't be resolved at runtime"
      return -1i32
    else:
      let el_type = rt_type_id(f.array_v[0])
      return rt_find_type_id((ctArray, @[el_type], ""))
  of rtFunc:
    echo "type of a function can't be resolved at runtime"
    return -1i32
  of rtStruct: return f.str_id



  # to_string conversions
proc rt_to_string*(x: Struct): string
proc rt_to_string*[R](fn: proc(): R): string = "<function>"
proc rt_to_string*(x: Native): string = x.what & ":" & $(x.val)
proc rt_to_string*[T](x: seq[T]): string = 
  var s = "["
  for i in 0..x.len - 1:
    if i > 0:
      s.add(", ")
    s.add(rt_to_string(x[i]))
  s.add("]")
  return s

proc rt_to_string*(f: Flow): string = 
  case f.tp:
  of rtVoid:   return rt_to_string()
  of rtBool:   return rt_to_string(f.bool_v)
  of rtInt:    return rt_to_string(f.int_v)
  of rtDouble: return rt_to_string(f.double_v)
  of rtString: return rt_to_string(f.string_v)
  of rtNative: return rt_to_string(f.native_v)
  of rtArray:  return rt_to_string(f.array_v)
  of rtFunc:   return "<function>"
  of rtStruct:
    var s = f.str_name & "("
    for i in 0..f.str_args.len - 1:
        if i > 0:
           s.add(", ")
        s.add(rt_to_string(f.str_args[i]))
    s.add(")")
    return s

  # to_flow conversions
proc rt_to_flow*(): Flow = Flow(tp: rtVoid)
proc rt_to_flow*(b: bool): Flow = Flow(tp: rtBool, bool_v: b)
proc rt_to_flow*(i: int32): Flow = Flow(tp: rtInt, int_v: i)
proc rt_to_flow*(d: float): Flow = Flow(tp: rtDouble, double_v: d)
proc rt_to_flow*(s: string): Flow = Flow(tp: rtString, string_v: s)
proc rt_to_flow*(f: Flow): Flow = f
proc rt_to_flow*(n: Native): Flow = Flow(tp: rtNative, native_v: n)
proc rt_to_flow*(x: Struct): Flow
proc rt_to_flow*[T](arr: seq[T]): Flow =
  var flow_seq = newSeq[Flow](arr.len)
  for i in 0..arr.len - 1:
    flow_seq[i] = rt_to_flow(arr[i])
  Flow(tp: rtArray, array_v: flow_seq)

proc rt_to_flow*[R](fn: proc(): R): Flow =
  Flow(
    tp: rtFunc, 
    func_v: proc(x: seq[Flow]): Flow =
      let y: R = fn()
      return rt_to_flow(y)
  )

  # to_void conversions
proc rt_to_void*(x: Flow): void = 
  case x.tp:
  of rtVoid: discard
  else: assert(false, "illegal conversion")

proc rt_to_bool*(x: Flow): bool =
  case x.tp:
  of rtInt:    return rt_to_bool(x.int_v)
  of rtBool:   return rt_to_bool(x.bool_v)
  of rtDouble: return rt_to_bool(x.double_v)
  of rtString: return rt_to_bool(x.string_v)
  else: assert(false, "illegal conversion")

proc rt_to_int*(x: Flow): int32 =
  case x.tp:
  of rtInt:    return rt_to_int(x.int_v)
  of rtBool:   return rt_to_int(x.bool_v)
  of rtDouble: return rt_to_int(x.double_v)
  of rtString: return rt_to_int(x.string_v)
  else: assert(false, "illegal conversion")

proc rt_to_double*(x: Flow): float =
  case x.tp:
  of rtInt:    return rt_to_double(x.int_v)
  of rtBool:   return rt_to_double(x.bool_v)
  of rtDouble: return rt_to_double(x.double_v)
  of rtString: return rt_to_double(x.string_v)
  else: assert(false, "illegal conversion")

proc rt_to_native*(x: Flow): Native =
  case x.tp:
  of rtNative: return x.native_v
  else: assert(false, "illegal conversion")

proc rt_get_flow_field*(x: Flow, field_name: string): Flow =
  case x.tp:
  of rtStruct:
    let fields = rt_struct_name_to_fields(x.str_name)
    var i = 0
    for arg in x.str_args:
      if fields[i] == field_name:
        return arg
      i += 1
    assert(false, "flow struct " & x.str_name & "  has no field " & field_name)
  else: assert(false, "attempt to get field of non-struct: " & rt_to_string(x))

proc rt_set_flow_field*(s: Flow, field: string, val: Flow): void =
  if s.tp == rtStruct:
    let s_fields = rt_struct_name_to_fields(s.str_name)
    var i = 0
    for f in s_fields:
      if f == field:
        break
      i += 1
    if i != s_fields.len:
      s.str_args[i] = val<|MERGE_RESOLUTION|>--- conflicted
+++ resolved
@@ -3,12 +3,9 @@
 import strutils
 import unicode
 import math
-<<<<<<< HEAD
 import tables
 import hashes
-=======
 import asyncdispatch
->>>>>>> f35dd92a
 
 # Runtime for NIM backend
 
