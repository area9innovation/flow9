--- conflicted
+++ resolved
@@ -22,25 +22,25 @@
 
   # to_string conversions
 proc rt_to_string*(): string = "{}"
-proc rt_to_string*(x: int): string = intToStr(x)
+proc rt_to_string*(x: in32t): string = intToStr(x)
 proc rt_to_string*(x: float): string = formatFloat(x)
 proc rt_to_string*(x: bool): string = return if (x): "true" else: "false"
 proc rt_to_string*(x: string): string = "\"" & x.rt_escape & "\""
 
   # to_bool conversions
-proc rt_to_bool*(x: int): bool = x != 0
+proc rt_to_bool*(x: int32): bool = x != 0
 proc rt_to_bool*(x: float): bool = x != 0.0
 proc rt_to_bool*(x: bool): bool = x
 proc rt_to_bool*(x: string): bool = x != "false"
 
   # to_int conversions
-proc rt_to_int*(x: int): int = x
-proc rt_to_int*(x: float): int = int(round(x))
-proc rt_to_int*(x: bool): int = return if x: 1 else: 0
-proc rt_to_int*(x: string): int = parseInt(x)
+proc rt_to_int*(x: int32): int32 = x
+proc rt_to_int*(x: float): int32 = int(round(x))
+proc rt_to_int*(x: bool): int32 = return if x: 1 else: 0
+proc rt_to_int*(x: string): int32 = parseInt(x)
 
   # to_double conversions
-proc rt_to_double*(x: int): float = float(x)
+proc rt_to_double*(x: int32): float = float(x)
 proc rt_to_double*(x: float): float = x
 proc rt_to_double*(x: bool): float = return if x: 1.0 else: 0.0
 proc rt_to_double*(x: string): float = parseFloat(x)
@@ -68,31 +68,17 @@
   Flow* = ref object
     case tp*: RtType
     of rtVoid:   discard
-<<<<<<< HEAD
     of rtBool:   bool_v:   bool
-    of rtInt:    int_v:    int
+    of rtInt:    int_v:    int32
     of rtDouble: double_v: float
     of rtString: string_v: string
     of rtNative: native_v: Native
     of rtArray:  array_v:  seq[Flow]
     of rtFunc:   func_v:   proc(x: seq[Flow]): Flow
     of rtStruct:
-      str_id: int
+      str_id: int32
       str_name: string
       str_fields: seq[FlowField]
-=======
-    of rtBool:   valBool: bool
-    of rtInt:    valInt: int32
-    of rtDouble: valDouble: float
-    of rtString: valString: string
-    of rtNative: valNative: Native
-    of rtArray:  valArray: seq[Flow]
-    of rtFunc:   valFunc: proc(x: seq[Flow]): Flow
-    of rtStruct:
-      idStruct: int32
-      nameStruct: string
-      valFields: seq[Flow]
->>>>>>> df0ac235
 
   Struct* = ref object of RootObj
     id: int32
@@ -101,21 +87,17 @@
     what: string
     val: RootObj
 
-<<<<<<< HEAD
   # to_string conversions
-=======
-#[ General conversions ]#
+proc rt_to_string*(x: Native): string = x.what & ":" & $(x.val)
+proc rt_to_string*(x: Struct): string
+proc rt_to_string*[R](fn: proc(): R): string = "<function>"
 
 proc rt_to_string*(): string = "{}"
 proc rt_to_string*(x: int32): string = intToStr(x)
 proc rt_to_string*(x: float): string = formatFloat(x)
 proc rt_to_string*(x: bool): string = return if (x): "true" else: "false"
 proc rt_to_string*(x: string): string = x
->>>>>>> df0ac235
 proc rt_to_string*(x: Native): string = x.what & ":" & $(x.val)
-proc rt_to_string*(x: Struct): string
-proc rt_to_string*[R](fn: proc(): R): string = "<function>"
-
 proc rt_to_string*[T](x: seq[T]): string = 
   var s = "["
   for i in 0..x.len - 1:
@@ -146,9 +128,8 @@
 
   # to_flow conversions
 proc rt_to_flow*(): Flow = Flow(tp: rtVoid)
-<<<<<<< HEAD
 proc rt_to_flow*(b: bool): Flow = Flow(tp: rtBool, bool_v: b)
-proc rt_to_flow*(i: int): Flow = Flow(tp: rtInt, int_v: i)
+proc rt_to_flow*(i: int32): Flow = Flow(tp: rtInt, int_v: i)
 proc rt_to_flow*(d: float): Flow = Flow(tp: rtDouble, double_v: d)
 proc rt_to_flow*(s: string): Flow = Flow(tp: rtString, string_v: s)
 proc rt_to_flow*(f: Flow): Flow = f
@@ -159,14 +140,6 @@
   for i in 0..arr.len - 1:
     flow_seq[i] = rt_to_flow(arr[i])
   Flow(tp: rtArray, array_v: flow_seq)
-=======
-proc rt_to_flow*(b: bool): Flow = Flow(tp: rtBool, valBool: b)
-proc rt_to_flow*(i: int32): Flow = Flow(tp: rtInt, valInt: i)
-proc rt_to_flow*(d: float): Flow = Flow(tp: rtDouble, valDouble: d)
-proc rt_to_flow*(s: string): Flow = Flow(tp: rtString, valString: s)
-proc rt_to_flow*(n: Native): Flow = Flow(tp: rtNative, valNative: n)
-proc rt_to_flow*[T](arr: seq[T]): Flow = Flow(tp: rtArray, valArray: map(arr, rt_to_flow))
->>>>>>> df0ac235
 
 proc rt_to_flow*[R](fn: proc(): R): Flow =
   Flow(
@@ -182,13 +155,6 @@
   of rtVoid: discard
   else: assert(false, "illegal conversion")
 
-<<<<<<< HEAD
-=======
-proc rt_to_bool*(x: int32): bool = x != 0
-proc rt_to_bool*(x: float): bool = x != 0.0
-proc rt_to_bool*(x: bool): bool = x
-proc rt_to_bool*(x: string): bool = x != "false"
->>>>>>> df0ac235
 proc rt_to_bool*(x: Flow): bool =
   case x.tp:
   of rtInt:    return rt_to_bool(x.int_v)
@@ -197,8 +163,7 @@
   of rtString: return rt_to_bool(x.string_v)
   else: assert(false, "illegal conversion")
 
-<<<<<<< HEAD
-proc rt_to_int*(x: Flow): int =
+proc rt_to_int*(x: Flow): int32 =
   case x.tp:
   of rtInt:    return rt_to_int(x.int_v)
   of rtBool:   return rt_to_int(x.bool_v)
@@ -206,28 +171,6 @@
   of rtString: return rt_to_int(x.string_v)
   else: assert(false, "illegal conversion")
 
-=======
-proc rt_to_int*(x: int32): int32 = x
-proc rt_to_int*(x: float): int32 = int32(round(x))
-proc rt_to_int*(x: bool): int32 = return if x: 1 else: 0
-proc rt_to_int*(x: string): int32 = cast[int32](parseInt(x))
-proc rt_to_int*(x: Flow): int32 =
-  if x.tp == rtInt:
-    return rt_to_int(x.valInt)
-  elif x.tp == rtBool:
-    return rt_to_int(x.valBool)
-  elif x.tp == rtDouble:
-    return rt_to_int(x.valDouble)
-  elif x.tp == rtString:
-    return rt_to_int(x.valString)
-  else:
-    assert(false, "illegal conversion")
-
-proc rt_to_double*(x: int32): float = float(x)
-proc rt_to_double*(x: float): float = x
-proc rt_to_double*(x: bool): float = return if x: 1.0 else: 0.0
-proc rt_to_double*(x: string): float = parseFloat(x)
->>>>>>> df0ac235
 proc rt_to_double*(x: Flow): float =
   case x.tp:
   of rtInt:    return rt_to_double(x.int_v)
