--- conflicted
+++ resolved
@@ -6,11 +6,8 @@
 import tools/flowc/manipulation/lambda_lifting;
 import tools/flowc/manipulation/specialization;
 import tools/flowc/manipulation/wrap_funcs_as_args;
-<<<<<<< HEAD
+import tools/flowc/manipulation/auto_smart_cast;
 import tools/flowc/manipulation/inline_functions;
-=======
-import tools/flowc/manipulation/auto_smart_cast;
->>>>>>> 05437a5d
 import tools/flowc/backends/wasm/wasm_js_wrapper;
 import tools/flowc/backends/wasm/wasm_native_linkage;
 import tools/flowc/backends/wasm/wasm_native_wrapper;
@@ -23,33 +20,19 @@
 	fi2wasm(program : FiProgram, globEnv : FcTypeEnvGlobal, cfg : FiWasmConfig, callback : () -> void) -> void;
 }
 
+inlineFunctions = [
+	"bitNot", "bitAnd", "bitOr", "bitXor", "bitShl", "bitUshr", 
+	"wasm_inc_refcnt", "wasm_inc_refcnt_passthru", "wasm_dec_refcnt",
+	"makeBitSet", "setBitSet", "unsetBitSet", "getBitSet", 
+	"wasm_get_next_field", "wasm_get_prev_field", "wasm_get_size_field", "wasm_get_next_block", 
+	"wasm_get_prev_block", "wasm_get_block_size", "wasm_set_next_block", "wasm_set_prev_block",
+	"wasm_read_head", "wasm_write_head", "wasm_write_header",
+	"wasm_get_array_i32", "wasm_get_array_i32_ref", "wasm_get_field_i32", "wasm_get_field_i32_ref", 
+];
+
 fi2wasm(program0 : FiProgram, globEnv : FcTypeEnvGlobal, cfg : FiWasmConfig, callback : () -> void) -> void {
 	fcVerbose(cfg, 0, "Making Wasm '" + cfg.outputfile + "'...");
 
-<<<<<<< HEAD
-	// Extend with the Wasm runtime
-	program11 = if (false) program0 else fiWasmExtendWithRuntime(program0, globEnv);
-	program12 = fiWasmAddIndirectWrappers(program11, cfg.flowfile);
-	program13 = fiWasmWrapFuncArgs(program12);
-	program2 = lift_lambdas(program13);
-	program31 = specializeProgram(cfg, program2);
-
-	program3 = if (cfg.doinline) {
-		inlineFunctions = [
-			"bitNot", "bitAnd", "bitOr", "bitXor", "bitShl", "bitUshr", 
-			"wasm_inc_refcnt", "wasm_inc_refcnt_passthru", "wasm_dec_refcnt",
-			"makeBitSet", "setBitSet", "unsetBitSet", "getBitSet", 
-			"wasm_get_next_field", "wasm_get_prev_field", "wasm_get_size_field", "wasm_get_next_block", 
-			"wasm_get_prev_block", "wasm_get_block_size", "wasm_set_next_block", "wasm_set_prev_block",
-			"wasm_read_head", "wasm_write_head", "wasm_write_header",
-			"wasm_get_array_i32", "wasm_get_array_i32_ref", "wasm_get_field_i32", "wasm_get_field_i32_ref", 
-			// "pot2"
-		];
-		fiInlineFunctions(program31, \fname -> contains(inlineFunctions, fname));
-	} else {
-		program31;
-	}
-=======
     // applying transformations in sequence
     processors = [
         \p -> fiWasmExtendWithRuntime(p, globEnv),
@@ -58,10 +41,10 @@
         expandCasts,
         fiWasmWrapFuncArgs,
         lift_lambdas,
+        \p -> (if (cfg.doinline) fiInlineFunctions(p, \fname -> contains(inlineFunctions, fname)) else p),
     ];
 
     program3 = fold(processors, program0, \p, proc -> proc(p));
->>>>>>> 05437a5d
 
 	fcVerbose(cfg, 1, "Collecting declarations..");
 	decls1: [Pair<string, [FiDeclaration]>] = fiCollectDeclarationsCommon(program3);
