import tools/flowc/backends/wasm/wasm_opcodes;

/**
 * Simple malloc implementation
 *  - uses double-linked list of blocks
 *  - uses first-fit approach to find the right one
 */
export {
	wasm_init_allocator() -> void;

	// Allocates this amount of bytes. Returns a memory address
	wasm_alloc(size: int) -> int;
	// Frees the block allocated at this address.
	wasm_free(address: int) -> void;

	// compiler will replace calls to this with the actual heap start
	native wasm_heap_start : () -> int = wasm_compiler.heap_start;
	
	// For debugging
	wasm_read_head() -> int;
	wasm_available_memory() -> int;
	wasm_free_memory() -> int;
}

// flow structs are not yet available, so malloc cannot use them 

// block descriptor:
// i32 next
// i32 pre
// i32 size, in bytes

wasm_header_size = 12;

// head is stored in memory[0]
wasm_read_head() {
	wasm_i32_load(wasm_heap_start());
}

wasm_write_head(address: int) {
	wasm_i32_store(wasm_heap_start(), address);
}

wasm_write_header(address: int, next: int, prev: int, size: int) {
	wasm_i32_store(wasm_get_next_field(address), next);
	wasm_i32_store(wasm_get_prev_field(address), prev);
	wasm_i32_store(wasm_get_size_field(address), size)
}

// helper functions - block field navigation
wasm_get_next_field(address: int) {
	address;
}

wasm_get_prev_field(address: int) {
	address + 4;
}

wasm_get_size_field(address: int) {
	address + 8;
}

// helper functions - read-write block fields
wasm_get_next_block(address: int) {
	wasm_i32_load(wasm_get_next_field(address));
}

wasm_get_prev_block(address: int) {
	wasm_i32_load(wasm_get_prev_field(address));
}

wasm_get_block_size(address: int) {
	wasm_i32_load(wasm_get_size_field(address));
}

wasm_set_next_block(address: int, next_block_offset: int) {
	wasm_i32_store(wasm_get_next_field(address), next_block_offset);
}

wasm_set_prev_block(address: int, prev_block_offset: int) {
	wasm_i32_store(wasm_get_prev_field(address), prev_block_offset);
}

wasm_set_block_size(address: int, size: int) {
	wasm_i32_store(wasm_get_size_field(address), size);
}

// return result block for address. i.e. if blocks was merged then return prev otherwise return address
wasm_merge_block(prev : int, address : int) {
	if (prev > 0 && address > 0) {
		sz = wasm_get_block_size(prev);
		if (prev + sz + wasm_header_size == address) {
			// just increase size of previous block
			next = wasm_get_next_block(address);
			wasm_set_block_size(prev, sz + wasm_header_size + wasm_get_block_size(address));
			wasm_set_next_block(prev, next);
			if (next > 0) wasm_set_prev_block(next, prev);
			prev;
		} else {
			address;
		}
	} else {
		address;
	}
}

// linked list management
// insert between prev and next linking to them directly
wasm_list_insert(prev: int, next: int, address: int) {
	if (prev > 0) {
		wasm_set_next_block(prev, address);
	} else {
		wasm_write_head(address)
	}
	wasm_set_prev_block(address, prev);

	if (next > 0) {
		wasm_set_prev_block(next, address);
	}
	wasm_set_next_block(address, next);

	// try to merge current block with prev then with next
	wasm_merge_block(wasm_merge_block(prev, address), next);
	{}
}

// remove item from the list
wasm_list_remove(address: int) {
	prev = wasm_get_prev_block(address);
	next = wasm_get_next_block(address);
	if (prev > 0) {
		wasm_set_next_block(prev, next);
	} else {
		wasm_write_head(next);
	}

	if (next > 0) {
		wasm_set_prev_block(next, prev);
	}
}

// splits block if needed, returns either newly created block or next block
wasm_split_or_use_block(size: int, address: int) {
	if (wasm_get_block_size(address) - size >= wasm_header_size) {
		next = wasm_get_next_block(address);
		prev = wasm_get_prev_block(address);
		// create a new block and 
		next_free_block = address + wasm_header_size + size;
		/*next_free_block = 
			if (non_aligned % 4 == 0)
				non_aligned
			else
				(non_aligned + 4) / 4 * 4;*/

		// write its header and put pointers to prev and next
		wasm_write_header(next_free_block, next, prev, wasm_get_block_size(address) - (next_free_block - address));

		wasm_list_insert(prev, next, next_free_block);

		// update address header
		wasm_write_header(address, -1, -1, size);
	} else {
		wasm_list_remove(address);    
	}
}

// recursive list traversal
wasm_alloc_tail(size: int, startAt: int) -> int {
	if (startAt <= 0) {
		-1; // means out of memory
	} else if (wasm_get_block_size(startAt) >= size) {
		wasm_split_or_use_block(size, startAt);
		startAt;
	} else { 
		wasm_alloc_tail(size, wasm_get_next_block(startAt));
	}
}

wasm_free_tail(address: int, startAt: int) {
	if (address < startAt) // if we found a free higher than we need, insert before
		wasm_list_insert(wasm_get_prev_block(startAt), startAt, address)
	else if (wasm_get_next_block(startAt) > 0) // otherwise, iterate
		wasm_free_tail(address, wasm_get_next_block(startAt))
	else // otherwise, add to the end of free block list
		wasm_list_insert(startAt, -1, address);
}

wasm_alloc(size: int) {
	// printi(1000000 + size);
<<<<<<< HEAD
	allocated = wasm_alloc_tail(size, wasm_read_head());
=======
	allocated = wasm_alloc_tail((size + 3) / 4 * 4, wasm_read_head());
>>>>>>> d4ee2216
	if (allocated > 0) allocated + wasm_header_size else -1;
}

wasm_free(address: int) {
	// printi(2000000 + wasm_get_block_size(address - wasm_header_size));
	if (wasm_read_head() < 0) {
		wasm_write_head(address);
		wasm_set_next_block(address, -1);
		wasm_set_prev_block(address, -1);
	} else
		wasm_free_tail(address - wasm_header_size, wasm_read_head());
}

wasm_init_allocator() {
	wasm_write_head(wasm_heap_start() + 4); // real memory starts from wasm_heap_start + 4
    // count for header size for the first block plus constant storage plus 4 for head storage 
    available_size = 65536 * wasm_memory_size() - wasm_header_size - wasm_heap_start() - 4;
	wasm_write_header(wasm_read_head(), -1, -1, available_size);
}

wasm_available_memory() {
	65536 * wasm_memory_size() - wasm_header_size - wasm_heap_start() - 4;
}


wasm_free_memory() -> int {
	wasm_do_free_memory(wasm_read_head(), 0);
}

wasm_do_free_memory(block, acc) -> int {
	next = wasm_get_next_block(block);
	nextAcc = wasm_get_block_size(block) + acc + wasm_header_size;

	if (next > 0) wasm_do_free_memory(next, nextAcc) else nextAcc;
}<|MERGE_RESOLUTION|>--- conflicted
+++ resolved
@@ -186,11 +186,7 @@
 
 wasm_alloc(size: int) {
 	// printi(1000000 + size);
-<<<<<<< HEAD
-	allocated = wasm_alloc_tail(size, wasm_read_head());
-=======
 	allocated = wasm_alloc_tail((size + 3) / 4 * 4, wasm_read_head());
->>>>>>> d4ee2216
 	if (allocated > 0) allocated + wasm_header_size else -1;
 }
 
