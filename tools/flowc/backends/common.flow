import lingo/flow/javascript_cli_params;
import tools/flowc/fctypeenv;
import ds/tree;
import tools/flowc/incremental/fimodule;
import tools/flowc/incremental/fiprogram;
import tools/flowc/backends/bytecode/fi2bytecode_bytecode;
import tools/flowc/flowc_println;
import ds/dlist;

export {
	STANDARD_JS = 0;
	STANDARD_ES6 = 1;
	NODEJS_MODE = 2;
	NWJS_MODE = 3;
	TS_MODE = 4;

	STANDARD_JS_TXT = "Standard JS";
	STANDARD_ES6_TXT = "ES6 JS";
	NODEJS_MODE_TXT = "Node.js";
	NWJS_MODE_TXT = "Node.js, NW.js";
	TS_MODE_TXT = "Typescript";

	FcBackendConfig ::=
		FiJsConfig,
		FiNimConfig,
		FcRustConfig,
		FiJavaConfig,
		FcBytecodeConfig,
		FiHTMLConfig,
		FcLISPConfig,
		FcCppConfig,
		FiDConfig,
		FcMLConfig,
		FiDocConfig,
		FiWasmConfig,
		FcIncaConfig,
		FcFlowConfig;

	FcCommonConfig ::= FcBackendConfig, CompilerConfig;

	FiJsConfig(
		flowfile : string,
		outputfile : string,
		includes : [string],
		// 0 - standard JS, 1 - standard ES6, 2 - nodejs, 3 - NW.js, 4 - TypeScript
		jsmode : int,
		webmodule : bool,
		jslibrary : Set<string>,
		modules : string,
		comments : bool,
		code : bool,
		beautify : bool,
		compress : bool,
		haxeRuntime : bool,
		fontconfig : string,
		debug : bool,
		verbose : int,
		readable : bool,
		tsProcess : TypeScriptProcessing,
		callMain : bool,
		keepDebugNewlines : bool
	);

	FiNimConfig(
		flowfile : string,
		outputfile : string,
		includes : [string],
		debug : bool,
		verbose : int,
		// For consistency, fileinfo should not be here,
		// it should be in module's context.
		// But in Nim generator context wasn't implemented,
		// (wasn't required), and config is passed through
		// all generator calls, so fileinfo is located here.
		mutable fileinfo : FiFileInfo
	);

	FiDConfig(
		flowfile : string,
		outputfile : string,
		includes : [string],
		debug : bool,
		verbose : int,
		mutable fileinfo : FiFileInfo,
		mutable initVars : string
	);

	FcLISPConfig(
		flowfile : string,
		outputfile : string,
		includes : [string],
		debug : bool,
		verbose : int,
		mutable fileinfo : FiFileInfo,
		mutable initVars : string,
		mutable structNames: Tree<string, int>,
		mutable structFields: Tree<string, string>
	);

	FcCppConfig(
		flowfile : string,
		outputfile : string,
		includes : [string],
		debug : bool,
		verbose : int,
		mutable fileinfo : FiFileInfo,
		mutable structIndexes: Tree<string, int>
	);

	FcCpp2Config(
		flowfile : string,
		outputFile : string,
		outputDir : string,
		includes : [string],
		debug : bool,
		verbose : int,
		extStructDefs : bool,
		entry : string
	);

	FcRustConfig(
		flowfile : string,
		outputfile : string,
		includes : [string],
		debug : bool,
		verbose : int
	);

	FcBytecodeConfig(
		flowfile : string,
		outputfile : string,
		upload : bool,
		includes : [string],
		debug : bool,
		verbose : int,
		debugInfoFunctions : DList<BCDFunction>,
		debugInfoLocals : DList<BCDLocal>,
		mutable debugInfoPositions : Tree<string, BCDPosition>,
		// if true, adds a CCallN(ctx.func.nargs) instead if CCall()
		nargs : bool,
		debugVerbose : bool
	);

	FiJavaConfig(
		flowfile : string,
		outputdir : string,
		packageName : string,
		jarfile : string,
		includes : [string],
		debug : bool,
		verbose : int
	);

	FiHTMLConfig(
		flowfile : string,
		outputfile : string,
		includes : [string],
		jsfile : string,
		verbose : int,
		title : string,
		splash : string,
		minify : bool,
		scripts : [string],
		additionalScripts: [string],
		predefinedParams: [Pair<string, string>],
		workingDir : string,
		manifestFileName: string
	);

	FcProtobufConfig(
		flowfile : string,
		outputfile : string,
		types : [string]
	);

	FcIncaConfig(
		flowfile : string,
		outputdir : string,
		includes : [string],
		verbose : int,
	);

	FcFlowConfig(
		flowfile : string,
		outputdir : string,
		includes : [string],
		verbose : int,
	);

	FcMLConfig(
		flowfile : string,
		outputfile : string,
		includes : [string],
		debug : bool,
		verbose : int,
		mutable structNames : Tree<string, int>,
		mutable fileinfo : FiFileInfo,
		mutable combinedUnions : Tree<string, FiTypeUnion>
	);

	FiDocConfig(
		flowfile : string,
		outputfolder : string,
		verbose : int,
	);

	FiWasmConfig(
		flowfile : string,
		outputfile : string,
		includes : [string],
		verbose : int,
		hostfile : string,
		nodejs : bool,
		listingFile : string,
		wasmast : string,		// Function's AST will be printed in this file
        memory : int,
        doinline : bool
	);

	FcBackendConfigs(
		jsconfig: Maybe<FiJsConfig>,
		es6config: Maybe<FiJsConfig>,
		tsconfig: Maybe<FiJsConfig>,
		bcconfig: Maybe<FcBytecodeConfig>,
		javaconfig: Maybe<FiJavaConfig>,
		rustconfig: Maybe<FcRustConfig>,
		nimconfig: Maybe<FiNimConfig>,
		htmlconfig: Maybe<FiHTMLConfig>,
		dconfig: Maybe<FiDConfig>,
		lispconfig: Maybe<FcLISPConfig>,
		cppconfig : Maybe<FcCppConfig>,
		protobufconfig : Maybe<FcProtobufConfig>,
		mlconfig : Maybe<FcMLConfig>,
		docconfig : Maybe<FiDocConfig>,
		wasmconfig : Maybe<FiWasmConfig>,
		incaconfig : Maybe<FcIncaConfig>,
		flowconfig : Maybe<FcFlowConfig>,
		cpp2config : Maybe<FcCpp2Config>
	);

	getFcBackendConfigs(config : CompilerConfig) -> FcBackendConfigs;
	fcVerbose(cfg : FcCommonConfig, level : int, message : string) -> void;
	fcEscapeString(s : string) -> string;

	fiCollectDeclarationsCommon(program : FiProgram) -> [Pair<string, [FiDeclaration]>];

	// Saves a file, but complains if unsuccessful
	saveFileContent(filename : string, content : string) -> void;

	updateJsConfig(conf : CompilerConfig, file : string) -> CompilerConfig;
	setFileContentIfChanged(filename : string, data : string) -> bool;
}

getFcBackendConfigs(config : CompilerConfig) {
	outdir1 = getConfigParameter(config.config, "output-dir");
	outdir = if (outdir1 == "" || endsWith(outdir1, "/")) outdir1 else outdir1 + "/";
	jsconfig = if (config.jsParams.jsfile != "") {
			Some(FiJsConfig(
				config.flowfile,
				fcConcatTarget(config, outdir, changeFileExt(config.jsParams.jsfile, ".js")),
				config.includes,
				STANDARD_JS,
				config.jsParams.webmodule,
				config.jsParams.dcePreservedNames,
				config.jsParams.modules,
				config.jsParams.comments,
				config.jsParams.code,
				config.jsParams.beautify,
				isConfigParameterTrue(config.config, "jscompress"),
				isConfigParameterTrue(config.config, "use-haxe-runtime"),
				config.jsParams.fontconfig,
				config.jsParams.debug,
				config.verbose,
				config.jsParams.readable,
				tsProcessing_dummy,
				isConfigParameterTrue(config.config, "js-call-main"),
				isConfigParameterTrue(config.config, "keep-debug-newlines")
			))
		} else None();

	es6config = if (config.jsParams.esfile != "") {
			isnodejs = isConfigParameterTrue(config.config, "nodejs");
			isnwjs = isConfigParameterTrue(config.config, "nwjs");

			es6mode = if (!isnodejs && isnwjs) NWJS_MODE
				else if (isnodejs) NODEJS_MODE
				else STANDARD_ES6;

			Some(FiJsConfig(
				config.flowfile,
				fcConcatTarget(config, outdir, changeFileExt(config.jsParams.esfile, ".js")),
				config.includes,
				es6mode,
				config.jsParams.webmodule,
				config.jsParams.dcePreservedNames,
				config.jsParams.modules,
				config.jsParams.comments,
				config.jsParams.code,
				config.jsParams.beautify,
				isConfigParameterTrue(config.config, "jscompress"),
				isConfigParameterTrue(config.config, "use-haxe-runtime"),
				config.jsParams.fontconfig,
				config.jsParams.debug,
				config.verbose,
				config.jsParams.readable,
				tsProcessing_dummy,
				isConfigParameterTrue(config.config, "js-call-main"),
				isConfigParameterTrue(config.config, "keep-debug-newlines")
			))
		} else None();

	tsconfig = if (config.jsParams.typescriptFile != "") {
			Some(FiJsConfig(
				config.flowfile,
				fcConcatTarget(config, outdir, changeFileExt(config.jsParams.typescriptFile, ".ts")),
				config.includes,
				TS_MODE,
				config.jsParams.webmodule,
				config.jsParams.dcePreservedNames,
				config.jsParams.modules,
				config.jsParams.comments,
				config.jsParams.code,
				config.jsParams.beautify,
				isConfigParameterTrue(config.config, "jscompress"),
				isConfigParameterTrue(config.config, "use-haxe-runtime"),
				config.jsParams.fontconfig,
				config.jsParams.debug,
				config.jsParams.verbose,
				true, // readable = 1, for considering named types and unions
				tsProcessing_dummy,
				isConfigParameterTrue(config.config, "js-call-main"),
				isConfigParameterTrue(config.config, "keep-debug-newlines")
			))
		} else None();

	jar0 = getConfigParameter(config.config, "jar");
	jar = fileNameOnly(if (jar0 != "1") jar0 else changeFileExt(config.flowfile, ".jar"));
	jv = if (jar == "" || isConfigParameterSet(config.config, "java")) getConfigParameter(config.config, "java") else "javagen";
	javaconfig =
		if (jv != "")
			Some(FiJavaConfig(
				config.flowfile,
				fcConcatTarget(config, outdir, jv),
				getConfigParameterDef(config.config, "java-package", "com.area9innovation.flow"),
				jar,
				config.includes,
				config.jsParams.debug,
				config.verbose)
			) else None();

	rs = getConfigParameter(config.config, "rust");
	rustconfig =
		if (rs != "")
			Some(FcRustConfig(
				config.flowfile,
				fcConcatTarget(config, outdir, rs),
				config.includes,
				config.jsParams.debug,
				config.verbose)
			) else None();
	nim = getConfigParameter(config.config, "nim");
	nimconfig =
		if (nim != "")
			Some(FiNimConfig(
				config.flowfile,
				fcConcatTarget(config, outdir, nim),
				config.includes,
				config.jsParams.debug,
				config.verbose,
				dummyFiFileInfo)
			) else None();

	dparam = getConfigParameter(config.config, "D");
	dconfig =
		if (dparam != "")
			Some(FiDConfig(
				config.flowfile,
				fcConcatTarget(config, outdir, dparam),
				config.includes,
				config.jsParams.debug,
				config.verbose,
				dummyFiFileInfo,
				"")
			) else None();

	lispparam = getConfigParameter(config.config, "lisp");
	lispconfig =
		if (lispparam != "")
			Some(FcLISPConfig(
				config.flowfile,
				fcConcatTarget(config, outdir, lispparam),
				config.includes,
				config.jsParams.debug,
				config.verbose,
				dummyFiFileInfo,
				"",
				makeTree(),
				makeTree()),
			) else None();

	mlparam = getConfigParameter(config.config, "ml");
	mlconfig =
		if (mlparam != "")
			Some(FcMLConfig(
				config.flowfile,
				fcConcatTarget(config, outdir, mlparam),
				config.includes,
				config.jsParams.debug,
				config.verbose,
				makeTree(),
				dummyFiFileInfo,
				makeTree())
			) else None();

	cppparam = getConfigParameter(config.config, "cpp");
	cppconfig =
		if (cppparam != "")
			Some(FcCppConfig(
				config.flowfile,
				fcConcatTarget(config, outdir, cppparam),
				config.includes,
				config.jsParams.debug,
				config.verbose,
				dummyFiFileInfo,
				makeTree()
				),
			) else None();

<<<<<<< HEAD
	cpp2outputFile = fcConcatTarget(config, outdir, "cpp");
	cpp2config =
		if (getConfigParameter(config.config, "cpp2") != "")
			Some(FcCpp2Config(
				config.flowfile,
				cpp2outputFile,
				dirName(cpp2outputFile),
=======
	true_dir_name = \f -> if (strContains(f, "/")) dirName(f) else ".";
	cpp2_0 = getConfigParameter(config.config, "cpp2");
	cpp2 = fileNameOnly(if (cpp2_0 != "1") cpp2_0 else changeFileExt(config.flowfile, ".cpp"));
	cpp2outputFile = fcConcatTarget(config, outdir, cpp2);
	cpp2config =
		if (cpp2 != "")
			Some(FcCpp2Config(
				config.flowfile,
				cpp2outputFile,
				if (outdir != "") outdir else true_dir_name(cpp2),
>>>>>>> c357b75b
				config.includes,
				config.jsParams.debug,
				config.verbose,
				true, // extStructDefs
				"native_program", // entry
				),
			) else None();

	bc0 = getConfigParameter(config.config, "bytecode");
	bc1 = if (bc0 == "1") fileNameOnly(config.flowfile) else bc0;
	bc = if (bc1 == "" || endsWith(bc1, ".serverbc")) bc1 else changeFileExt(bc1, ".bytecode");

	bcupload = isConfigParameterTrue(config.config, "upload");
	bytecodeconfig =
		if (bc != "")
			Some(FcBytecodeConfig(
				config.flowfile,
				fcConcatTarget(config, outdir, bc),
				bcupload,
				config.includes,
				config.jsParams.debug,
				config.verbose,
				makeDList(),
				makeDList(),
				makeTree(),
				isConfigParameterTrue(config.config, "nargs"),
				isConfigParameterTrue(config.config, "debug-verbose")
				),
			) else None();

	htmlMonolithic = getConfigParameter(config.config, "html");
	htmlTitle = getConfigParameter(config.config, "html-title");
	htmlSplash = getConfigParameter(config.config, "html-splash");
	htmlMinify = isConfigParameterTrue(config.config, "html-minify");
	htmlScripts = filter(strSplit(getConfigParameterDef(config.config, "html-scripts", ""), ","), \e -> e != "");
	htmlAdditionalScripts = filter(strSplit(getConfigParameterDef(config.config, "html-additional-scripts", ""), ","), \e -> e != "");
	htmlPredefinedParams =
		map(filter(strSplit(getConfigParameterDef(config.config, "html-predefined-params", ""), ","), \e -> e != ""), \e -> {
			r = strSplit(e, "=");
			if (length(r) == 1)
				Pair(r[0], "")
			else
				Pair(r[0], r[1]);
		});

	htmlManifest = getConfigParameterDef(config.config, "html-app-manifest", "");

	htmlconfig = if (htmlMonolithic != "")
			Some(FiHTMLConfig(
				config.flowfile,
				fcConcatTarget(config, outdir, htmlMonolithic),
				config.includes,
				config.jsParams.jsfile,
				config.verbose,
				htmlTitle,
				htmlSplash,
				htmlMinify,
				htmlScripts,
				htmlAdditionalScripts,
				htmlPredefinedParams,
				getConfigParameterDef(config.config, "working-dir", ""),
				if (htmlManifest == "1") "manifest.json" else htmlManifest)
			) else None();

	protobuffile = getConfigParameter(config.config, "protobuf");
	protobuftypes =  strSplit(getConfigParameter(config.config, "protobuf-types"), ",");

	protobufconfig = 
		if (protobuffile != "") {
			Some(FcProtobufConfig(
				config.flowfile, 
				fcConcatTarget(config,  outdir, protobuffile), 
				protobuftypes
				)
			)
		} else None();

	docparam = getConfigParameter(config.config, "doc");
	docconfig =
		if (docparam != "")
			Some(FiDocConfig(
				config.flowfile,
				fcConcatTarget(config, outdir, docparam),
				config.verbose,
				)
			) else None();

	wasmparam = getConfigParameter(config.config, "wasm");
	wasmconfig =
		if (wasmparam != "")
			Some(FiWasmConfig(
				config.flowfile,
				fcConcatTarget(config, outdir, wasmparam),
				config.includes,
				config.verbose,
				getConfigParameter(config.config, "wasmhost"),
				isConfigParameterTrue(config.config, "wasmnodejs"),
				getConfigParameter(config.config, "wasmlisting"),
				getConfigParameter(config.config, "wasmast"),
                getConfigParameterInt(config.config, "wasm-memory", 100),
				isConfigParameterTrue(config.config, "wasminline")
				)
			) else None();

	incaparam = getConfigParameter(config.config, "inca");
	incaconfig =
		if (incaparam != "")
			Some(FcIncaConfig(
				config.flowfile,
				fcConcatTarget(config, outdir, incaparam),
				config.includes,
				config.verbose,
				)
			) else None();

	flowparam = getConfigParameter(config.config, "flow");
	flowconfig =
		if (flowparam != "")
			Some(FcFlowConfig(
				config.flowfile,
				fcConcatTarget(config, outdir, flowparam),
				config.includes,
				config.verbose,
				)
			) else None();

	FcBackendConfigs(
		jsconfig,
		es6config,
		tsconfig,
		bytecodeconfig,
		javaconfig,
		rustconfig,
		nimconfig,
		htmlconfig,
		dconfig,
		lispconfig,
		cppconfig,
		protobufconfig,
		mlconfig,
		docconfig,
		wasmconfig,
		incaconfig,
		flowconfig,
		cpp2config,
	)
}

fcConcatTarget(config : CompilerConfig, outDir : string, targetName : string) -> string {
	target = if (isAbsolutePath(targetName)) targetName else outDir + targetName;
	dir = dirName(target);
	if (dir != target) {
		if (config.verbose >= 1) {
			fcPrintln("Ensure target directory '" + dir + "' exists");
		}
		ensureDirectoryExists(dir) |> ignore;
	}
	if (config.verbose >= 1) {
		fcPrintln("Using compilation target '" + target + "'");
	}
	target
}

fcVerbose(cfg, level, message : string) {
	if (cfg.verbose > level)
		fcPrintln(message);
}

fcEscapeString(s) {
	// We use Cons() concatenation instead of string concatenation,
	// because structures creation and list2string() call is
	// much cheaper than usual string concatenation.
	f = stringFold(s, Cons("\"", makeList()), \acc, code -> {
		Cons(if (code < 0x20) {
				if (code == 0x09) "\\t"
				else if (code == 0x0a) "\\n"
				else if (code == 0x0d) "\\r"
				else "\\u"+lpad(formatHex(code), "0", 4);
			} else if (code >= 0x80) {
				"\\u"+lpad(formatHex(code), "0", 4)
			} else {
				if (code == 0x22) "\\\""
				else if (code == 0x5c) "\\\\"
				else fromCharCode(code);
			}, acc)
	});
	list2string(Cons("\"", f));
}

fiCollectDeclarationsCommon(program : FiProgram) {
	fold(program.traversal, [], \macc: [Pair<string, [FiDeclaration]>], file -> {
		m = lookupTree(program.modules, file);
		switch (m) {
			None(): {
				fcPrintln("Could not find module '" + file + "'");
				macc;
			}
			Some(module): {
				nativeNames = buildSet(map(module.natives, \n -> n.name));
				notNatives = filter(module.initOrder, \mn -> !containsSet(nativeNames, mn));

				// TODO: Does 'initOrder' strictly follow makeInitOrder(...)?
				decls = concat(
					module.natives,
					filtermap(notNatives, \name -> lookupTree(program.names.toplevel, name))
				);
				arrayPush(macc, Pair(module.fileinfo.flowfile, decls));
			}
		}
	});
}


saveFileContent(filename : string, content : string) -> void {
	if (!setFileContent(filename, content)) {
		fcPrintln("Could not save " + filename);
	}
}
setFileContentIfChanged(filename : string, data : string) {
	v = getFileContent(filename);
	if (v == "") {
		setFileContent(filename, data);
	} else {
		mv = md5(v);
		md = md5(data);
		if (mv != md) {
			setFileContent(filename, data);
		} else {
			true
		}
	}
}
updateJsConfig(conf : CompilerConfig, file : string) -> CompilerConfig {
	jsfolder = getConfigParameter(conf.config, "jsfolder");
	if (jsfolder == "") {
		conf;
	} else {
		jsfold = if (jsfolder == "1") "tools/flowc/tests/out/js" else jsfolder;
		ensureDirectoryExists(jsfold);
		jsfile = jsfold + "/" + strLeft(fileNameOnly(file), -5) + ".js";
		j = conf.jsParams;
		CompilerConfig(
			conf.flowfile,
			conf.includes,
			conf.objectFolders,
			conf.verbose,
			JSCliParams(
				jsfile,
				j.esfile,
				j.typescriptFile,
				j.debug,
				j.code,
				j.modules,
				j.comments,
				j.node,
				j.webmodule,
				j.isES6,
				j.isTypeScript,
				j.tsProcess,
				j.readable,
				j.beautify,
				j.verbose,
				j.nwjs,
				j.fontconfig,
				j.dcePreservedNames,
				j.dceRemoveMain,
				j.callMain
			),
			setTree(
				setTree(conf.config, "js", jsfile),
				"use-haxe-runtime",
				"0"
			)
		)
	}
}<|MERGE_RESOLUTION|>--- conflicted
+++ resolved
@@ -426,15 +426,6 @@
 				),
 			) else None();
 
-<<<<<<< HEAD
-	cpp2outputFile = fcConcatTarget(config, outdir, "cpp");
-	cpp2config =
-		if (getConfigParameter(config.config, "cpp2") != "")
-			Some(FcCpp2Config(
-				config.flowfile,
-				cpp2outputFile,
-				dirName(cpp2outputFile),
-=======
 	true_dir_name = \f -> if (strContains(f, "/")) dirName(f) else ".";
 	cpp2_0 = getConfigParameter(config.config, "cpp2");
 	cpp2 = fileNameOnly(if (cpp2_0 != "1") cpp2_0 else changeFileExt(config.flowfile, ".cpp"));
@@ -445,7 +436,6 @@
 				config.flowfile,
 				cpp2outputFile,
 				if (outdir != "") outdir else true_dir_name(cpp2),
->>>>>>> c357b75b
 				config.includes,
 				config.jsParams.debug,
 				config.verbose,
