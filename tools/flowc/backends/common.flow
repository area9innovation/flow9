--- conflicted
+++ resolved
@@ -329,11 +329,8 @@
 		flowconfig : Maybe<FcFlowConfig>,
 		tsdconfig : Maybe<FiTsdConfig>,
 		cpp2config : Maybe<FcCpp2Config>,
-<<<<<<< HEAD
+		wiseconfig : Maybe<FiWiseConfig>,
 		cpp3config : Maybe<FiCpp3Config>,
-=======
-        wiseconfig : Maybe<FiWiseConfig>,	
->>>>>>> 14d781c4
 	);
 
 	getFcBackendConfigs(config : CompilerConfig) -> FcBackendConfigs;
@@ -822,11 +819,8 @@
 		flowconfig,
 		tsdconfig,
 		cpp2config,
-<<<<<<< HEAD
+		wiseconfig,
 		cpp3config,
-=======
-        wiseconfig,
->>>>>>> 14d781c4
 	)
 }
 
@@ -991,6 +985,6 @@
 		extract(configs.flowconfig),
 		extract(configs.tsdconfig),
 		extract(configs.cpp2config),
-        extract(configs.wiseconfig),
+		extract(configs.wiseconfig),
 	]);
 }