import tools/flowc/backends/common;
import tools/flowc/incremental/fiprogram;
import tools/flowc/incremental/fi_helpers;
import tools/flowc/backends/inca/promote_types;
import tools/flowc/backends/inca/lift_types;
import tools/flowc/backends/inca/lift_functions;
import tools/flowc/backends/inca/lift_globals;
<<<<<<< HEAD
import tools/flowc/backends/inca/fi2incaflow;
import tools/flowc/backends/inca/fi2special;
import tools/flowc/backends/inca/special_change;
=======
import tools/flowc/backends/inca/special_fiexp;
>>>>>>> 32658bf7
import tools/flowc/manipulation/lambda_lifting;

export {
	fi2inca(program : FiProgram, cfg : FcIncaConfig, callback : () -> void) -> void;
}

fi2inca(program : FiProgram, cfg : FcIncaConfig, callback : () -> void) -> void {
	timePhases = isUrlParameterTrue("timephases");
	repTime = \phase, t0 -> {
		now = timestamp();
		if (timePhases) println(phase + " " + d2s((now - t0) / 1000.0) + "s");
		now
	}
	time0 = timestamp();
	incaEnv0 = buildIncaEnv(program);
	incaEnv = promoteIncaTypes(incaEnv0);

	time1 = repTime("Build inca env", time0);

	if (true) {
		i1 = buildIncaEnv(program);
		i2 : IncaEnv = promoteIncaTypes(i1);
		// Build all the change functions
		i3 = foldTree(i2.functions, i2, \name, fn, acc -> {
			makeChangeFunction(acc, fn)
		});
		// TODO:
		// Write the output somewhere
	}

	if (true) {
		i1 = buildIncaEnv(program);
		i2 = promoteIncaTypes(i1);
		// Construct the special flow representation
		senv0 = fi2special(i2);
		// Build all the change functions
		sienv0 = foldTree(senv0.functions, senv0, \name, fn, acc -> {
			makeChangeFunction(acc, fn)
		});
		// TODO:
		// Write the output somewhere
	}

	if (true) {
		details = isUrlParameterTrue("details");
		graph = buildIncaConversionGraph(incaEnv, details);
		dot = simpleGraph2dot(graph, "", [], \n -> {
			concat(
				[DotLabel(n)],
				if (containsKeyTree(incaEnv.unions, n)) {
					[DotFillColor("#ff0000"), DotShape("rectangle")]
				} else {
					[]
				}

			)
		}, \e -> [DotLabel(e)]);
		setFileContent("incagraph.dot", dot);
		{}
	}
	time2 = repTime("Build dot", time1);


	fcPrintln("Saving " + cfg.outputdir + "/types.flow");
	types = liftIncaTypes(incaEnv);
	saveFileContent(cfg.outputdir + "/types.flow", types);

	time3 = repTime("Lift types", time2);

	fcPrintln("Saving " + cfg.outputdir + "/functions.flow");
	functions = liftIncaFunctions(incaEnv, cfg.outputdir);
	saveFileContent(cfg.outputdir + "/functions.flow", functions);

	time4 = repTime("Lift functions", time3);

	fcPrintln("Saving " + cfg.outputdir + "/globals.flow");
	globals = liftIncaGlobals(incaEnv, cfg.outputdir);
	saveFileContent(cfg.outputdir + "/globals.flow", globals);

	time5 = repTime("Lift globals", time4);

	callback();
}


buildIncaEnv(program : FiProgram) -> IncaEnv {
	// What files should we lift from?
	parsed0 = getTreeKeys(program.modules);
	// All those ending with _i.flow
	parsed = filter(parsed0, \p -> endsWith(p, "_i"));

	env0 = IncaEnv(
		program.config,
		parsed,
		makeTree(),
		makeTree(),
		makeTree(),
		makeTree(),
		makeTree(),
		[],
		makeSet(),
		makeSet(),
	);
	fold(parsed, env0, \acc, m -> addModuleToIncaEnv(program, acc, m));
}


addModuleToIncaEnv(program : FiProgram, acc : IncaEnv, module : string) -> IncaEnv {
	m = lookupTree(program.modules, module);
	switch (m) {
		None(): acc;
		Some(mo): {	
			if (validIncaModule(mo)) {
				IncaEnv(
					acc with
					structs = fold(mo.structs, acc.structs, \acc0, s -> setTree(acc0, s.name, s)),
					unions = fold(mo.unions, acc.unions, \acc0, u -> setTree(acc0, u.name, u)),
					functions = fold(mo.functions, acc.functions, \acc0, f -> {
						if (endsWith(f.name, "_lifted")) acc0
						else setTree(acc0, f.name, f)
					}),
					globals = fold(mo.globalVars, acc.globals, \acc0, g -> setTree(acc0, g.name, g)),
					globalsOrder = fold(mo.initOrder, acc.globalsOrder, \acc0, o -> if (exists(mo.globalVars, \g -> g.name == o)) arrayPush(acc0, o) else acc0),
					alreadyLifted = fold(mo.functions, acc.alreadyLifted, \acc0, f -> {
						if (endsWith(f.name, "_lifted")) insertSet(acc0, strsubsmart(f.name, 0, -7))
						else acc0
					}),
					hasIncaManager = fold(mo.functions, acc.hasIncaManager, \acc0, f -> {
						if (length(f.type.args) >= 1 && getFiTypeName(f.type.args[0].type) == "IncaManager") {
							insertSet(acc0, f.name)
						} else acc0
					})
				)
			} else {
				println("Error in " + mo.fileinfo.flowfile);
				acc
			}
		}
	}
}


/*
Todo:
- Better error reporting in checks

- Implement linear typing, or automatic insert of copy.

- Implement lambda lifting, and check for closures
*/

validIncaModule(m : FiModule) -> bool {
	// A bunch of rules apply to Inca files:
	// No natives functions

	check = \b, e -> {
		if (!b) println(e);
		b;
	}

	check(m.forbids == [], "no forbids")
	&& check(m.natives == [], "no natives")

	// Check that the structs and unions do not contain refs, mutable,
	// nested arrays, natives, functions nor polymorphism
	&& fold(m.structs, true, \acc, t -> acc && {
		forall(t.args, \a -> {
			check(validIncaType(a.type), "wrong struct type for " + t.name)
		})
	})
	&& fold(m.unions, true, \acc, t -> acc && {
		forall(t.typenames, \a -> {
			check(validIncaType(a), "wrong union type for " + t.name)
		})
	})

	&& fold(m.functions, true, \acc, f -> acc &&
		validIncaExp(f.lambda)
	)
}

validIncaType(type : FiType) -> bool {
	switch (type) {
		FiTypeBool(): true;
		FiTypeInt(): true;
		FiTypeDouble(): true;
		FiTypeString(): true;
		FiTypeNative(): true;

		FiTypeFlow(): false;
		FiTypeVoid(): false;

		FiTypeArray(t): validIncaType(t);

		FiTypeFunction(args, returnType): false;
		FiTypeRef(t): false;

		FiTypeParameter(n): true;
		FiTypeName(name, typeparameters): true;
	}
}

validIncaExp(in : FiExp) -> bool {
	switch (in) {
		FiLambda(args, body, type, start): true; // For now. TODO: Check no closures
		FiSwitch(x, switchType, cases, type, start): true; // For now. TODO

		FiCall(f, args, type, start): validIncaExp(f) && validIncaType(type);
		FiVar(name, type, start): validIncaType(type);
		FiLet(name, type, e1, e2, type2, start): validIncaExp(e1) && validIncaExp(e2) && validIncaType(type) && validIncaType(type2);

		FiIf(e1, e2, e3, type, start): validIncaExp(e1) && validIncaExp(e2) && validIncaExp(e3) && validIncaType(type);
		FiSeq(es, type, start): forall(es, validIncaExp);
		FiCallPrim(op, es, type, start): switch (op) {
			FcOrPrim(): true;
			FcAndPrim(): true;
			FcNotPrim(): true;
			FcEqPrim(): true;
			FcNePrim(): true;
			FcLePrim(): true;
			FcGePrim(): true;
			FcLtPrim(): true;
			FcGtPrim(): true;
			FcPlusPrim(): true;
			FcMinusPrim(): true;
			FcMulPrim(): true;
			FcDivPrim(): true;
			FcModPrim(): true;
			FcNegPrim(): true;
			FcArrayPrim(): true;
			FcIndexPrim(): true;
			FcDerefPrim(): false;
			FcAssignPrim(): false;
			FcRefPrim(): false;
			FcStructPrim(struct_name): true;
			FcFieldPrim(name): true;
			FcSetMutablePrim(name): false;
			FcCreateClosurePrim(structName, functionName): false;
			FcQuote(): false;
			FcUnquote(): false;
		 } && validIncaType(type) && forall(es, validIncaExp);

		FiVoid(start): true;
		FiDouble(d, start): true;
		FiInt(i, start): true;
		FiString(s, start): true;
		FiBool(b, start): true;

		FiCast(e, tFrom, tTo, type, start): false;

		FiRequire(flowfile, e, type, start): false;
		FiUnsafe(name, fallback, type, start): false;
	}
}<|MERGE_RESOLUTION|>--- conflicted
+++ resolved
@@ -5,13 +5,7 @@
 import tools/flowc/backends/inca/lift_types;
 import tools/flowc/backends/inca/lift_functions;
 import tools/flowc/backends/inca/lift_globals;
-<<<<<<< HEAD
-import tools/flowc/backends/inca/fi2incaflow;
-import tools/flowc/backends/inca/fi2special;
-import tools/flowc/backends/inca/special_change;
-=======
 import tools/flowc/backends/inca/special_fiexp;
->>>>>>> 32658bf7
 import tools/flowc/manipulation/lambda_lifting;
 
 export {
@@ -36,19 +30,6 @@
 		i2 : IncaEnv = promoteIncaTypes(i1);
 		// Build all the change functions
 		i3 = foldTree(i2.functions, i2, \name, fn, acc -> {
-			makeChangeFunction(acc, fn)
-		});
-		// TODO:
-		// Write the output somewhere
-	}
-
-	if (true) {
-		i1 = buildIncaEnv(program);
-		i2 = promoteIncaTypes(i1);
-		// Construct the special flow representation
-		senv0 = fi2special(i2);
-		// Build all the change functions
-		sienv0 = foldTree(senv0.functions, senv0, \name, fn, acc -> {
 			makeChangeFunction(acc, fn)
 		});
 		// TODO:
