--- conflicted
+++ resolved
@@ -21,7 +21,7 @@
 	// increase performance.
 	//	"Native.strRangeIndexOf"
 ], makeTree(), \a,v -> setTree(a,v,true));
-// 
+
 indexJavaModules(program : FiProgram) -> Pair<Tree<string, JavaModule>, [JavaModule]> {
 	init = Triple(makeTree(), makeTree(), []);
 
@@ -258,7 +258,6 @@
 
 			pushstr(javaList2String(csm.vars, ""));
 
-<<<<<<< HEAD
 			iter(csm.decl_order, \decl -> {
 				switch (decl : FiDeclaration) {
 					FiFunctionDec(name, lambda, type, __, __): {
@@ -296,11 +295,6 @@
 			});
 			writeJavaSource(gctx, module_path, javaList2String(module_text, "}\n"));
 		}
-=======
-		fname = pathCombine(output_dir, "Module_" + csm.id + ".java");
-		setFileContentIfChanged(fname, javaList2String(module_text, "}\n"));
-		{}
->>>>>>> 1df6fce1
 	});
 }
 
