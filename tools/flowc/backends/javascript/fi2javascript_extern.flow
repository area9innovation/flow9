--- conflicted
+++ resolved
@@ -53,13 +53,8 @@
 					js_file];
 				args = if (cfg.jsmode != NODEJS_MODE) args0 else concat(args0, ["--platform=node"]);
 				fcVerbose(cfg, 0, "Linking the package with esbuild ...");
-<<<<<<< HEAD
-				result = execSystemProcessOutput("esbuild", args, dir);
+				result = execSystemCommandOutput(cfg, "esbuild", args, dir);
 				if (fileExists(js_file) && !cfg.debug) {
-=======
-				result = execSystemCommandOutput(cfg, "esbuild", args, dir);
-				if (fileExists(js_file)) {
->>>>>>> 07a79fbe
 					err = deleteFile(js_file);
 					if (err != "") {
 						fcPrintln(err, cfg.threadId);
@@ -77,15 +72,9 @@
 }
 
 ensurePackageIsLoaded(program : FiProgram, dep : FiJsDependency, dir : string, cfg : FiJsConfig, success : ref bool, conf_dir : string) -> void {
-<<<<<<< HEAD
-	provider_why = execSystemProcessOutput(dep.provider, ["why", dep.package], dir);
+	provider_why = execSystemCommandOutput(cfg, dep.provider, ["why", dep.package], dir);
 	if (provider_why.exitCode != 0) {
 		fcPrintln("Failed to run '" + dep.provider + " why " + dep.package + "'. Check that " + dep.provider + " is installed:\n" + provider_why.stdall, cfg.threadId);
-=======
-	provider_list = execSystemCommandOutput(cfg, dep.provider, ["list"], dir);
-	if (provider_list.exitCode != 0) {
-		fcPrintln("Failed to run '" + dep.provider + " list'. Check that " + dep.provider + " is installed:\n" + provider_list.stdall, cfg.threadId);
->>>>>>> 07a79fbe
 		success := false;
 	} else {
 		if (
@@ -141,7 +130,6 @@
 								if (^success) {
 									// Check typescript files with tsc compiler
 									if (endsWith(dep.package, ".ts")) {
-<<<<<<< HEAD
 										tsc_check_args = if (cfg.jsmode == STANDARD_ES6 || cfg.jsmode == NODEJS_MODE) {
 											["--noEmit", "--moduleResolution", "node", "-t", "es6", dep.package]
 										} else {
@@ -154,10 +142,7 @@
 											"CWD: '" + resolveRelativePath(".") + "'\n"
 										);
 
-										tsc_check = execSystemProcessOutput("tsc", tsc_check_args, dir);
-=======
-										tsc_check = execSystemCommandOutput(cfg, "tsc", ["--noEmit", "-t", "es6", dep.package], dir);
->>>>>>> 07a79fbe
+										tsc_check = execSystemCommandOutput(cfg, "tsc", tsc_check_args, dir);
 										if (tsc_check.exitCode != 0) {
 											fcPrintln("Failed to check types in '" + dep.package + "':\n" + tsc_check.stdall, cfg.threadId);
 											success := false;
@@ -172,8 +157,8 @@
 										if (file_install.exitCode != 0) {
 											success := false;
 											fcPrintln(
-												"Failed to run 'yarn " + strGlue(args, " ") + "'. Check that yarn is installed:\n" +
-												strIndent(file_install.stdall),
+												"Failed to run 'yarn " + strGlue(args, " ") + "'. Check that yarn is installed:\n" + 
+												strIndent(file_install.stdall), 
 												cfg.threadId
 											);
 										} else {
@@ -210,10 +195,10 @@
 }
 
 checkProgramIsInstalled(cfg : FiJsConfig, prog : string) -> bool {
-	prog_version = execSystemCommandOutput(cfg, prog, ["--version"], ".");
+	prog_version = execSystemProcessOutput(prog, ["--version"], ".");
 	if (prog_version.exitCode == 0 && prog_version.stderr == "" && stringIsVersion(prog_version.stdout)) {
 		fcVerbose(cfg, 1, prog + " version is: " + prog_version.stdout);
-		true
+		true 
 	} else {
 		fcPrintln("Seems that '" + prog + "' is not installed. Please install it.", cfg.threadId);
 		false;
