import sys/system;
import string_utils;
import tools/flowc/flowc_typecheck;
import tools/common/utils;
<<<<<<< HEAD
=======
import tools/flowc/flow_parser;
>>>>>>> 13b1505a

export {
	// Runs REPL loop for flow. Console help is available by 'help' command.
	// Help on particular commands is available with 'help <command>'.
	fcReplLoop(config : CompilerConfig) -> void;
}

fcReplDebug(message : string, config : CompilerConfig, level : int) -> void {
	debug_level = s2i(getConfigParameterDef(config.config, "repl-debug", "0"));
	if (debug_level > level) {
		fcReplLog(message, config);
	}
}

fcReplLoop(config : CompilerConfig) -> void {
	code = if (config.flowfile == "") "" else {
		getFcFileInfo(config.flowfile, config).content
	}
	fcReplDebug("REPL STARTED", config, 0);
	fcReplPrintln("Type 'help' and press enter to get more information about REPL mode in flowc.", true, config);
	fcReplPrintln("A piece of code is input from a command line until an empty line (two enters pressed).", true, config);
	for(
		FcReplEnv(config, code, [], makeTree(), false),
		\env -> !env.exit,
		\env -> fcReplLoopStep(env)
	);
	fcReplDebug("REPL ENDED", config, 0);
	quit(0);
}

FcReplPiece ::= FcReplDecls, FcReplStats, FcReplExp;
	FcReplDecls(name : string, code : string);
	FcReplStats(name : string, code : string);
	FcReplExp(name : string, code : string);

FcReplCommand ::= FcReplEval, FcReplExec, FcReplCompile, FcReplAdd, FcReplDel, FcReplSave, FcReplImport, FcReplConfig, FcReplExit;
	FcReplEval(expr : string);
	FcReplExec(piece : FcReplPiece);
	FcReplCompile(code : string, args : [string]);
	FcReplAdd(name : string, code : string);
	FcReplDel(name : string);
	FcReplSave(file : string);
	FcReplImport(file : string);
	FcReplConfig(opts : [string]);
	FcReplExit();

FcReplEnv(
	config : CompilerConfig,
	code : string,
	imports : [string],
	pieces : Tree<string, FcReplPiece>,
	exit : bool
);

fcReplPrint(str : string, config : CompilerConfig) -> void {
	print(str);
	fcReplDebug("REPL print: \n" + strIndent(str) + "\n", config, 3);
}

fcReplPrintln(str : string, success : bool, config : CompilerConfig) -> void {
	msg = (if (success) "" else "Error: ") + str;
	println(msg);
	fcReplDebug("REPL println: \n" + strIndent(msg) + "\n", config, 3);
}

fcReplReadCommand(env : FcReplEnv) -> FcReplCommand {
	fcReplPrint("> ", env.config);
	header = ltrim2(fcReadLine(), " \r\n\t");
	comm = trim2({
		i = strIndexOf(header, " ");
		if (i == -1) header else strLeft(header, i);
	}, " \r\n\t");
	splitted = filtermap(strSplit(trim2(header, " \r\t\n"), " "), \arg -> 
		if (isNotSpace(arg)) Some(trim2(arg, " \r\n\t")) else None()
	);
	args = tail(splitted);
	if (length(splitted) == 0) {
		fcReplReadCommand(env);
	} else {
		fcReplDebug("REPL have read command: " + comm + ", args: " + strGlue(args, ", "), env.config, 0);
		if (comm == "help") {
			details = if (length(args) == 0) "" else args[0];
			fcReplPrintln(fcReplPrintHelp(details), true, env.config);
			fcReplReadCommand(env);
		} else if (comm == "exit") {
			fcReplPrintln("Bye.", true, env.config);
			FcReplExit();
		} else if (comm == "show") {
			if (length(args) == 0) {
				fcReplPrintln("show command must take an argument: the name of a code piece", false, env.config);
			} else {
				if (args[0] == "all") {
					fcReplPrintln(fcReplJoinCode(env, true), true, env.config);
				} else {
					switch (lookupTree(env.pieces, args[0])) {
						Some(piece): fcReplPrintln(piece.code, true, env.config);
						None(): fcReplPrintln("There's no piece of code with the name " + args[0], false, env.config);
					}
				}
			}
			fcReplReadCommand(env);
		} else if (comm == "eval") {
			if (length(args) == 0) {
				FcReplEval(fcReadCode(env.config)); 
			} else {
				switch (lookupTree(env.pieces, args[0])) {
					Some(p): {
						FcReplExec(p); 
					}
					None(): {
						fcReplPrintln("No piece of code with the name " + args[0] + " is found", false, env.config);
						fcReplReadCommand(env);
					}
				}
			}
		} else if (comm == "exec") {
			if (length(args) == 0) {
				fcReplPrintln("show command must take an argument: the name of a code piece", false, env.config);
				fcReplReadCommand(env);
			} else {
				switch (lookupTree(env.pieces, args[0])) {
					Some(p): {
						FcReplExec(p); 
					}
					None(): {
						fcReplPrintln("No piece of code with the name " + args[0] + " is found", false, env.config);
						fcReplReadCommand(env);
					}
				}
			}
		} else if (comm == "compile") {
			FcReplCompile(fcReadCode(env.config), args); 
		} else if (comm == "add") {
			if (length(args) == 0) {
				fcReplPrintln("add command must take an argument: the name of a code piece", false, env.config);
				fcReplReadCommand(env);
			} else {
				switch (lookupTree(env.pieces, args[0])) {
					Some(__): {
						if (length(args) == 1 || toLowerCase(args[1]) != "force") {
							fcReplPrintln("A piece of code with the name " + args[0] + " already exists", false, env.config);
							fcReplReadCommand(env);
						} else { 
							FcReplAdd(args[0], fcReadCode(env.config)); 
						}
					}
					None(): {
						FcReplAdd(args[0], fcReadCode(env.config)); 
					}
				}
			}
		} else if (comm == "del") {
			if (length(args) == 0) {
				fcReplPrintln("del command must take an argument: the name of a code piece", false, env.config);
				fcReplReadCommand(env);
			} else {
				switch (lookupTree(env.pieces, args[0])) {
					Some(__): FcReplDel(args[0]); 
					None(): {
						fcReplPrintln("There's no piece of code with the name " + args[0], false, env.config);
						fcReplReadCommand(env);
					}
				}
			}
		} else if (comm == "save") {
			if (length(args) == 0) {
				fcReplPrintln("save command must take an argument: the name of a file", false, env.config);
				fcReplReadCommand(env);
			} else {
				FcReplSave(args[0]);
			}
		} else if (comm == "import") {
			if (length(args) == 0) {
				fcReplPrintln("import command must take an argument: the name of a file", false, env.config);
				fcReplReadCommand(env);
<<<<<<< HEAD
			} else {
				FcReplImport(args[0]);
			}
		} else if (comm == "config") {
			if (length(args) == 0) {
				fcReplPrintln("config command must take at least one argument", false, env.config);
				fcReplReadCommand(env);
			} else {
=======
			} else {
				FcReplImport(args[0]);
			}
		} else if (comm == "config") {
			if (length(args) == 0) {
				fcReplPrintln("config command must take at least one argument", false, env.config);
				fcReplReadCommand(env);
			} else {
>>>>>>> 13b1505a
				FcReplConfig(args);
			}
		} else {
			FcReplEval(fcReadLines(header, ""));
		}
	}
}

FcReplCode(
	imports : [string],
	source : string
);

fcReplSplitCode(config : CompilerConfig, src : string) -> FcReplCode {
	lines = filtermap(strSplit(src, "\n"), \l -> 
		if (isNotSpace(l)) Some(rtrim2(l, " \t\r")) else None()
	);
	FcReplCode(
		filtermap(lines, \line ->
			if (startsWith(line, "import ")) Some(rtrim2(strRight(line, 7), "; \t")) else None()
		),
		strGlue(filter(lines, \line -> !startsWith(line, "import")), "\n")
	);
}

fcReplLoopStep(env : FcReplEnv) -> FcReplEnv {
	command = fcReplReadCommand(env);
	fcReplDebug("REPL command: " + fcReplCommand2s(command, true) + " have read", env.config, 0);
	run = \src -> {
		code = fcReplSplitCode(env.config, src);
		fcReplRun( 
			FcReplEnv(env with imports = concat(env.imports, code.imports)),
			code.source
		);
		env;
	}
	ret = switch (command) {
		FcReplEval(src): {
			run(src);
<<<<<<< HEAD
		}
		FcReplCompile(src, args): {
			code = fcReplSplitCode(env.config, src);
			fcReplCompile(
				FcReplEnv(env with imports = concat(env.imports, code.imports)), 
				code.source, 
				args
			);
			env;
		}
=======
		}
		FcReplCompile(src, args): {
			code = fcReplSplitCode(env.config, src);
			fcReplCompile(
				FcReplEnv(env with imports = concat(env.imports, code.imports)), 
				code.source, 
				args
			);
			env;
		}
>>>>>>> 13b1505a
		FcReplExec(piece): {
			switch (piece) {
				FcReplDecls(name, code): {
					// evaluation of a declaration makes no effect
					env;
				}
				FcReplStats(name, src): {
					run(src);
				}
				FcReplExp(name, src): {
					run(src);
				}
			}
		}
		FcReplAdd(name, src): {
			code = fcReplSplitCode(env.config, src);
			fcReplAdd(
				FcReplEnv(env with imports = concat(env.imports, code.imports)), 
				name,
				code.source
			);
		}
		FcReplDel(name): {
			FcReplEnv(env with pieces = removeFromTree(env.pieces, name));
		}
		FcReplSave(file): {
			setFileContent(file, fcReplJoinCode(env, true));
			env;
		}
		FcReplImport(file): {
			FcReplEnv(env with imports = concat(env.imports, [file]));
		}
		FcReplConfig(opts): {
			FcReplEnv(env with 
				config = setConfigOptions(env.config, filtermap(opts, \opt0 -> {
					opt = trim2(opt0, " \t\r\n");
					if (opt == "") None() else 
					if (!strContains(opt, "=")) Some(Pair(opt, "")) else {
						splitted = strSplit(opt, "=");
						Some(Pair(splitted[0], splitted[1]))
					}
				}))
			);
		}
		FcReplExit(): {
			FcReplEnv(env with exit = true);
		}
	}
	fcReplDebug("REPL command: " + fcReplCommand2s(command, false) + " completed", env.config, 0);
	ret;
}

fcDeleteGently(file : string, config : CompilerConfig) -> void {
	if (fileExists(file) && getConfigParameterDef(config.config, "repl-save-tmp", "0") == "0") {
		err = deleteFile(file);
		if (err != "") {
			fcReplDebug("REPL error while deleting: " + file + "\n" + err, config, 0);
			fcReplPrintln(err, false, config);
		}
	}
}

fcReplUnwrapfcReplPrintln(expr : string) -> string {
	expr0 = trim2(expr, " \n\r\t");
	expr1 = if (!endsWith(expr0, ";")) expr0 else strLeft(expr0, strlen(expr0) - 1);
	expr2 = if (!startsWith(expr1, "println(")) expr1 else 
		strRight(strLeft(expr1, strlen(expr1) - 1), 8);
	expr3 = if (!startsWith(expr2, "print(")) expr2 else 
		strRight(strLeft(expr2, strlen(expr2) - 1), 6);
	expr3;
}

fcPrepareExpSource(env : FcReplEnv, code : string, args : [string]) -> string {
	blueprint("
		%env_code%

		main() -> void {
			tmp_var = %expr_code%;
			println(tmp_var);
			%quit%
		}
		",
		[
			"env_code", fcReplJoinCode(env, false),
			"expr_code", code,
			"quit", (if (contains(args, "repl-no-quit=1")) "//" else "") + "quit(0);"
		]
	);
}

fcPrepareStatsSource(env : FcReplEnv, code : string, args : [string]) -> string {
	blueprint("
		%env_code%
		
		main() -> void {
			%main_code%
			%quit%
		}
		",
		[
			"env_code", fcReplJoinCode(env, false),
			"main_code", code,
			"quit", (if (contains(args, "repl-no-quit=1")) "//" else "") + "quit(0);"
		]
	);
}

fcPrepareDeclsSource(env : FcReplEnv, code : string, args : [string]) -> string {
	main = if (strContains(code, "main()")) "" else 
	blueprint("
		main() -> void {
			%quit%
		}
		",
		["quit", (if (contains(args, "repl-no-quit=1")) "//" else "") + "quit(0);"]
	);
	blueprint("
		%env_code%

		%cur_code%
		
		%main%
		",
		[
			"env_code", fcReplJoinCode(env, false),
			"cur_code", code,
			"main", main
		]
	);
}

fcPreparePieceSource(env : FcReplEnv, piece : FcReplPiece, args : [string]) -> string {
	code = switch (piece) {
		FcReplDecls(name, code): fcPrepareDeclsSource(env, code, args);
		FcReplStats(name, code): fcPrepareStatsSource(env, code, args);
		FcReplExp(name, code):   fcPrepareExpSource(env, code, args);
	}
	setFileContent("___tmp___.flow", code);
	code;
}

<<<<<<< HEAD
=======
fcIsFlowProgram(src : string) -> bool {
	p = parse_flow(src);
	p.first.end == strlen(src);
}

>>>>>>> 13b1505a
fcReplMakePiece(env : FcReplEnv, name : string, code0 : string) -> Maybe<FcReplPiece> {
	env_code = fcReplJoinCode(env, false);
	code1 = trim2(code0, " \t\n\r");
	cur_code = if (code1 != "" && !endsWith(code1, ";")) code1 + ";" else code1;
	cur_unwrapped = fcReplUnwrapfcReplPrintln(cur_code);
	code_variants = [
		// At first, try to treat code as an expression
		FcReplExp(name, cur_unwrapped),
		// Then, try to treat code as a set of statements
		FcReplStats(name, cur_code),
		// At last, try to treat code as a set of toplevel definitions 
		FcReplDecls(name, cur_code),
	];
<<<<<<< HEAD
	silent_conf = CompilerConfig(env.config with verbose = 0);
	find(code_variants, \piece -> {
		code = fcPreparePieceSource(env, piece, []);
		fcReplDebug("REPL TRYING TO TYPECHECK: \n" + code + "\n\n", env.config, 2);
		// Disable any output, otherwise the output will be polluted with trial errors
		fcSetSkipPrinting(env.config.threadId, true);
		ret = parseAndTypecheckProgram(silent_conf, initFcTypeEnvGlobal(), "___tmp___").second == 0;
		// Enable the output back
		fcSetSkipPrinting(env.config.threadId, false);
		fcReplDebug("REPL TYPECHECK RESULT: " + b2s(ret) + "\n", env.config, 2);
		ret;
	});
=======
	maybeBind(
		find(code_variants, \piece -> {
			code = fcPreparePieceSource(env, piece, []);
			fcReplDebug("REPL TRYING TO PARSE: \n" + piece.code + "\n\n" + code, env.config, 2);
			ret = fcIsFlowProgram(code);
			fcReplDebug("WAS PARSED: " + b2s(ret), env.config, 2);
			ret;
		}),
		\variant -> {
			code = fcPreparePieceSource(env, variant, []);
			fcReplDebug("REPL TRYING TO TYPECHECK: \n" + variant.code + "\n\n" + code, env.config, 2);
			if (parseAndTypecheckProgram(env.config, initFcTypeEnvGlobal(), "___tmp___").second == 0) {
				fcReplDebug("WAS TYPECHECKED", env.config, 2);
				Some(variant);
			} else {
				fcReplDebug("WAS NOT TYPECEHECKED", env.config, 2);
				None();
			}
		}
	);
>>>>>>> 13b1505a
}

fcReplAdd(env0 : FcReplEnv, name : string, code : string) -> FcReplEnv {
	env = FcReplEnv(env0 with 
		pieces = removeFromTree(env0.pieces, name)
	);
	switch (fcReplMakePiece(env, name, code)) {
		Some(piece): {
			fcReplDebug("REPL ADDED: \n" + toString(piece) + "\n\n", env.config, 1);
			FcReplEnv(env with 
				pieces = setTree(env.pieces, name, piece)
			);
		}
		None(): {
			fcReplDebug("REPL ERROR IN CODE:\n" + code, env.config, 0);
			fcReplPrintln("the entered code contains errors and cannot be compiled.", false, env.config);
			env;
<<<<<<< HEAD
		}
	}
}

fcReplCompile(env : FcReplEnv, code0 : string, args : [string]) -> bool {
	r = switch (fcReplMakePiece(env, "", code0)) {
		Some(piece): {
			code = fcPreparePieceSource(env, piece, args);
			fcReplDebug("REPL compiling args: '" + strGlue(args, " ") + "'", env.config, 1);
			fcReplDebug("REPL compiling code:\n" + code, env.config, 2);
			flowc = "flowc1" + (if (hasTargetName("windows")) ".bat" else "");
			output = FcReplOutput(ref [], ref [], ref []);
			print_out = fcReplOnOut(output, env);
			print_err = fcReplOnErr(output, env);
			compile_code = execSystemProcess(flowc, concat(args, ["___tmp___.flow"]), ".", print_out, print_err);
			ret = (length(^(output.errs)) == 0) && (compile_code == 0);
			if (getConfigParameterDef(env.config.config, "repl-output-imediately", "1") == "0") {
				fcReplPrintln(strGlue(^(output.all), "\n"), ret, env.config);
			}
			ret;
		}
		None(): {
			fcReplDebug("REPL ERROR IN CODE:\n" + code0, env.config, 0);
			fcReplPrintln("the entered code contains errors and cannot be compiled.", false, env.config);
			false;
		}
	}
	fcDeleteGently("___tmp___.js", env.config);
	r;
}

fcReplRun(env : FcReplEnv, code0 : string) -> bool {
	r = switch (fcReplMakePiece(env, "", code0)) {
		Some(piece): {
			code = fcPreparePieceSource(env, piece, []);
			fcReplDebug("REPL running:\n" + code, env.config, 1);
			output = FcReplOutput(ref [], ref [], ref []);
			print_out = fcReplOnOut(output, env);
			print_err = fcReplOnErr(output, env);
			engine = getConfigParameterDef(env.config.config, "repl-engine", "bc");
			flowc = "flowc1" + (if (hasTargetName("windows")) ".bat" else "");
			flowcpp = "flowcpp" + (if (hasTargetName("windows")) ".bat" else "");
			compile_code = 
				if (engine == "jar") {
					cmp_code = execSystemProcess(flowc, ["jar=1", "___tmp___.flow"], ".", print_out, print_err);
					if (cmp_code == 0) {
						execSystemProcess("java", ["-jar", "___tmp___.jar"], ".", print_out, print_out);
						{ }
					} 
					fcDeleteGently("___tmp___.jar", env.config);
					cmp_code
				} else if (engine == "js") {
					cmp_code = execSystemProcess(flowc, ["es6=___tmp___.js", "nodejs=1", "___tmp___.flow"], ".", print_out, print_err);
					if (cmp_code == 0) {
						execSystemProcess("js", ["___tmp___.js"], ".", print_out, print_out);
						{ }
					}
					fcDeleteGently("___tmp___.js", env.config);
					cmp_code
				} else if (engine == "bc") {
					cmp_code = execSystemProcess(flowc, ["bytecode=1", "___tmp___.flow"], ".", print_out, print_err);
					if (cmp_code == 0) {
						execSystemProcess(flowcpp, ["--batch", "___tmp___.bytecode"], ".", print_out, print_out);
						{ }
					}
					fcDeleteGently("___tmp___.bytecode", env.config);
					cmp_code
				} else {
					fcReplPrintln("unknown execution engine: " + engine, false, env.config);
					-1;
				}
			ret = (length(^(output.errs)) == 0) && (compile_code == 0);
			if (getConfigParameterDef(env.config.config, "repl-output-imediately", "1") == "0") {
				fcReplPrintln(strGlue(^(output.all), "\n"), ret, env.config);
			}
			ret;
		}
		None(): {
			fcReplDebug("REPL ERROR IN CODE:\n" + code0, env.config, 0);
			fcReplPrintln("the entered code contains errors and cannot be compiled.", false, env.config);
			false;
		}
	}
	fcDeleteGently("___tmp___.js", env.config);
	r;
}

FcReplOutput(
	all  : ref [string],
	errs : ref [string],
	outs : ref [string]
);

fcReplOnErr(output : FcReplOutput, env : FcReplEnv) -> (string) -> void {
	\err -> {
		if (err != "") {
			refArrayPush(output.all, err);
			refArrayPush(output.errs, err);
			fcReplDebug("REPL err:\n" + err, env.config, 0);
			if (getConfigParameterDef(env.config.config, "repl-output-imediately", "1") == "1") {
				fcReplPrintln(err, false, env.config);
			}
		}
	}
}

fcReplOnOut(output : FcReplOutput, env : FcReplEnv) -> (string) -> void {
	\o -> {
		out = trimFlowcHeaderFromOutput(o);
		if (out != "") {
			refArrayPush(output.all, out);
			refArrayPush(output.outs, out);
			fcReplDebug("REPL out:\n" + out, env.config, 1);
			if (getConfigParameterDef(env.config.config, "repl-output-imediately", "1") == "1") {
				fcReplPrintln(out, true, env.config);
			}
		}
	}
}

=======
		}
	}
}

fcReplCompile(env : FcReplEnv, code0 : string, args : [string]) -> bool {
	r = switch (fcReplMakePiece(env, "", code0)) {
		Some(piece): {
			code = fcPreparePieceSource(env, piece, args);
			fcReplDebug("REPL compiling args: '" + strGlue(args, " ") + "'", env.config, 1);
			fcReplDebug("REPL compiling code:\n" + code, env.config, 2);
			flowc = "flowc1" + (if (hasTargetName("windows")) ".bat" else "");
			output = FcReplOutput(ref [], ref [], ref []);
			print_out = fcReplOnOut(output, env);
			print_err = fcReplOnErr(output, env);
			compile_code = execSystemProcess(flowc, concat(args, ["___tmp___.flow"]), ".", print_out, print_err);
			ret = (length(^(output.errs)) == 0) && (compile_code == 0);
			if (getConfigParameterDef(env.config.config, "repl-output-imediately", "1") == "0") {
				fcReplPrintln(strGlue(^(output.all), "\n"), ret, env.config);
			}
			ret;
		}
		None(): {
			fcReplDebug("REPL ERROR IN CODE:\n" + code0, env.config, 0);
			fcReplPrintln("the entered code contains errors and cannot be compiled.", false, env.config);
			false;
		}
	}
	fcDeleteGently("___tmp___.js", env.config);
	r;
}

fcReplRun(env : FcReplEnv, code0 : string) -> bool {
	r = switch (fcReplMakePiece(env, "", code0)) {
		Some(piece): {
			code = fcPreparePieceSource(env, piece, []);
			fcReplDebug("REPL running:\n" + code, env.config, 1);
			output = FcReplOutput(ref [], ref [], ref []);
			print_out = fcReplOnOut(output, env);
			print_err = fcReplOnErr(output, env);
			engine = getConfigParameterDef(env.config.config, "repl-engine", "bc");
			flowc = "flowc1" + (if (hasTargetName("windows")) ".bat" else "");
			flowcpp = "flowcpp" + (if (hasTargetName("windows")) ".bat" else "");
			compile_code = 
				if (engine == "jar") {
					cmp_code = execSystemProcess(flowc, ["jar=1", "___tmp___.flow"], ".", print_out, print_err);
					if (cmp_code == 0) {
						execSystemProcess("java", ["-jar", "___tmp___.jar"], ".", print_out, print_out);
						{ }
					} 
					fcDeleteGently("___tmp___.jar", env.config);
					cmp_code
				} else if (engine == "js") {
					cmp_code = execSystemProcess(flowc, ["es6=___tmp___.js", "nodejs=1", "___tmp___.flow"], ".", print_out, print_err);
					if (cmp_code == 0) {
						execSystemProcess("js", ["___tmp___.js"], ".", print_out, print_out);
						{ }
					}
					fcDeleteGently("___tmp___.js", env.config);
					cmp_code
				} else if (engine == "bc") {
					cmp_code = execSystemProcess(flowc, ["bytecode=1", "___tmp___.flow"], ".", print_out, print_err);
					if (cmp_code == 0) {
						execSystemProcess(flowcpp, ["--batch", "___tmp___.bytecode"], ".", print_out, print_out);
						{ }
					}
					fcDeleteGently("___tmp___.bytecode", env.config);
					cmp_code
				} else {
					fcReplPrintln("unknown execution engine: " + engine, false, env.config);
					-1;
				}
			ret = (length(^(output.errs)) == 0) && (compile_code == 0);
			if (getConfigParameterDef(env.config.config, "repl-output-imediately", "1") == "0") {
				fcReplPrintln(strGlue(^(output.all), "\n"), ret, env.config);
			}
			ret;
		}
		None(): {
			fcReplDebug("REPL ERROR IN CODE:\n" + code0, env.config, 0);
			fcReplPrintln("the entered code contains errors and cannot be compiled.", false, env.config);
			false;
		}
	}
	fcDeleteGently("___tmp___.js", env.config);
	r;
}

FcReplOutput(
	all  : ref [string],
	errs : ref [string],
	outs : ref [string]
);

fcReplOnErr(output : FcReplOutput, env : FcReplEnv) -> (string) -> void {
	\err -> {
		if (err != "") {
			refArrayPush(output.all, err);
			refArrayPush(output.errs, err);
			fcReplDebug("REPL err:\n" + err, env.config, 0);
			if (getConfigParameterDef(env.config.config, "repl-output-imediately", "1") == "1") {
				fcReplPrintln(err, false, env.config);
			}
		}
	}
}

fcReplOnOut(output : FcReplOutput, env : FcReplEnv) -> (string) -> void {
	\o -> {
		out = trimFlowcHeaderFromOutput(o);
		if (out != "") {
			refArrayPush(output.all, out);
			refArrayPush(output.outs, out);
			fcReplDebug("REPL out:\n" + out, env.config, 1);
			if (getConfigParameterDef(env.config.config, "repl-output-imediately", "1") == "1") {
				fcReplPrintln(out, true, env.config);
			}
		}
	}
}

>>>>>>> 13b1505a
fcReplJoinCode(env : FcReplEnv, all : bool) -> string {
	imports = uniq(concat(env.imports, ["string"]));
	strGlue(map(imports, \imp -> "import " + 
		(if (endsWith(imp, ";")) imp else imp + ";")
	), "\n") + "\n\n" +
	(if (sizeTree(env.pieces) == 0) "" else 
		concatStrings(map(
			sortCustom(tree2pairs(env.pieces), \p -> p.first, true), 
			\pair -> 
				switch (pair.second) {
					FcReplDecls(name, code): "// " + name + "\n" + code + "\n";
					FcReplStats(name, code): if (all) "// " + name + "\n/* \n" + strIndent(code) + "\n*/\n" else "";
					FcReplExp(name, code):   if (all) "// " + name + "\n//" + strReplace(code, "\n", "\\n") + "\n" else "";
				}
		))
	) +
	(if (env.code == "") "" else env.code + "\n\n");
}

fcReplPrintHelp(details : string) -> string {
	if (details == "add") {
		"Adding a piece of code.\n" +
		"-----------------------\n" +
		"To add a piece of code enter the command:\n" +
		"\t> add <name> [force]\n" +
		"where <name> is the name of a function/variable/struct/union/etc.\n" + 
		"then press enter and start input of code. Add a 'force' parameter to overwrite the existing code.\n" + 
		"The empty line (double enter) will be considered the end of the code.\n";
	} else if (details == "del") {
		"Deleting a piece of code.\n" +
		"-------------------------\n" +
		"To delete a piece of code enter the command:\n" +
		"\t> del <name>\n" +
		"where <name> is the name of a function/variable/struct/union/etc. added at some previous steps\n";
	} else if (details == "eval") {
		"Evaluate an expression.\n" +
		"-----------------------\n" +
		"To evaluate an expression enter the command:\n" +
		"\t> eval \n" +
		"and press enter. After that the stage of code of the expression input begins.\n" +
		"The other way to enter an expression is just start typing it, so by default what is on\n"+
		"the console is considered an expression to evaluate\n" +
		"The empty line (double enter) means the end of the input.\n";
	} else if (details == "exec") {
		"Execute a named piece code.\n" +
		"-----------------------\n" +
		"To execute a piece of code the command:\n" +
		"\t> exec <name>\n" +
		"and press enter.\n";
	} else if (details == "save") {
		"Save entered code as a file.\n" +
		"----------------------------\n" +
		"To save all entered code use the command:\n" +
		"\t> save <file>\n" +
		"where <file> is the name of the file, where to the code is saved.\n";
	} else if (details == "show") {
		"Show a piece of code.\n" +
		"----------------------------\n" +
		"To show previously entered piece of code use the command:\n" +
		"\t> show <name>\n" +
		"where <name> is the name of a function/variable/struct/union/etc. added at some previous steps.\n" +
		"You can use 'show all' command to see the whole source code, including the original file source.\n";
	} else if (details == "import") {
		"Add an import.\n" +
		"----------------------------\n" +
		"To add an imported module use command:\n" +
		"\t> import <module>\n" +
		"where <module> is the name of a module.\n";
	} else if (details == "config") {
		"Set a config key-value pairs.\n" +
		"----------------------------\n" +
		"To set config options use a space separated key-value pairs (separated by =):\n" +
		"\t> config <key_1>=<val_1> <key_2>=<val_2> ... <key_n>=<val_n>\n";
	} else {
		"Flowc REPL commands:\n" +
		"--------------------\n" +
		"help            - print this message\n" +
		"help <command>  - print the help on a specific command\n" +
		"exit            - exit from the interpreter\n" +
		"eval            - eval an expression\n" +
		"exec            - execute a named code fragment\n" +
		"add <name>      - add a named code fragment \n" +
		"show <name>     - show a named code fragment \n" +
		"del <name>      - delete a named code fragment \n" +
		"save <file>     - save to a file \n" +
		"import <module> - add an import \n" +
		"config <pairs>  - set config key-value pairs \n";
	}
}

fcReadLine() -> string {
	readUntil("\n");
}

fcReadCode(config : CompilerConfig) -> string {
	code = fcReadLines("", "");
	fcReplDebug("REPL code:\n" + code, config, 3);
	code;
}

fcReadLines(prev : string, acc : string) -> string {
	line = fcReadLine();
	two_lines = prev + line;
	if (endsWith(two_lines, "\n\n") || endsWith(two_lines, "\r\n\r\n")) {
		acc + two_lines
	} else {
		fcReadLines(line, acc + prev);
	}
}

fcReplCommand2s(command : FcReplCommand, full : bool) -> string {
	switch (command) {
		FcReplEval(expr):          "eval" + if (full) " " + expr else "";
		FcReplExec(piece):         "exec " + fcReplPiece2s(piece, full);
		FcReplCompile(code, args): "compile" + if (full) " " + strGlue(args, " ") else "";
		FcReplAdd(name, code):     "add " + name + if (full) "\n" + code else "";
		FcReplDel(name):           "del " + name;
		FcReplSave(file):          "save " + file;
		FcReplImport(file):        "import " + file;
		FcReplConfig(opts):        "config " + strGlue(opts, " ");
		FcReplExit():              "exit";
	}
}

fcReplPiece2s(piece : FcReplPiece, full : bool) -> string {
	switch (piece) {
		FcReplDecls(name, code): name + " decls" + (if (full) " \n" + code else ""); 
		FcReplStats(name, code): name + " stats" + (if (full) " \n" + code else "");
		FcReplExp(name, code):   name + " exp" + (if (full) " \n" + code else "");
	}
}

fcReplLog(message : string, conf : CompilerConfig) -> void {
	log_file = getConfigParameterDef(conf.config, "repl-log", getFlowDir() + "/.log/flowc_repl.log");
	log_dir = fcDirName(log_file);
	if (log_dir != "") {
		err = ensureDirectoryExists(log_dir);
		if (err != "") {
			fcPrintln(err, conf.threadId);
		}
	}
	if (log_file != "") {
		log_size = s2i(getConfigParameterDef(conf.config, "log-max-lines", "128"));
		message_size = getConfigParameterDef(conf.config, "log-max-message", "4096");
		if (isDigits(message_size)) {
			writeLogMessage(fcCutLongStringUpTo(message, s2i(message_size)), log_file, log_size);
		} else {
			writeLogMessage(message, log_file, log_size);
		}
	}
}<|MERGE_RESOLUTION|>--- conflicted
+++ resolved
@@ -2,10 +2,7 @@
 import string_utils;
 import tools/flowc/flowc_typecheck;
 import tools/common/utils;
-<<<<<<< HEAD
-=======
 import tools/flowc/flow_parser;
->>>>>>> 13b1505a
 
 export {
 	// Runs REPL loop for flow. Console help is available by 'help' command.
@@ -181,7 +178,6 @@
 			if (length(args) == 0) {
 				fcReplPrintln("import command must take an argument: the name of a file", false, env.config);
 				fcReplReadCommand(env);
-<<<<<<< HEAD
 			} else {
 				FcReplImport(args[0]);
 			}
@@ -190,16 +186,6 @@
 				fcReplPrintln("config command must take at least one argument", false, env.config);
 				fcReplReadCommand(env);
 			} else {
-=======
-			} else {
-				FcReplImport(args[0]);
-			}
-		} else if (comm == "config") {
-			if (length(args) == 0) {
-				fcReplPrintln("config command must take at least one argument", false, env.config);
-				fcReplReadCommand(env);
-			} else {
->>>>>>> 13b1505a
 				FcReplConfig(args);
 			}
 		} else {
@@ -239,7 +225,6 @@
 	ret = switch (command) {
 		FcReplEval(src): {
 			run(src);
-<<<<<<< HEAD
 		}
 		FcReplCompile(src, args): {
 			code = fcReplSplitCode(env.config, src);
@@ -250,18 +235,6 @@
 			);
 			env;
 		}
-=======
-		}
-		FcReplCompile(src, args): {
-			code = fcReplSplitCode(env.config, src);
-			fcReplCompile(
-				FcReplEnv(env with imports = concat(env.imports, code.imports)), 
-				code.source, 
-				args
-			);
-			env;
-		}
->>>>>>> 13b1505a
 		FcReplExec(piece): {
 			switch (piece) {
 				FcReplDecls(name, code): {
@@ -403,14 +376,11 @@
 	code;
 }
 
-<<<<<<< HEAD
-=======
 fcIsFlowProgram(src : string) -> bool {
 	p = parse_flow(src);
 	p.first.end == strlen(src);
 }
 
->>>>>>> 13b1505a
 fcReplMakePiece(env : FcReplEnv, name : string, code0 : string) -> Maybe<FcReplPiece> {
 	env_code = fcReplJoinCode(env, false);
 	code1 = trim2(code0, " \t\n\r");
@@ -424,20 +394,6 @@
 		// At last, try to treat code as a set of toplevel definitions 
 		FcReplDecls(name, cur_code),
 	];
-<<<<<<< HEAD
-	silent_conf = CompilerConfig(env.config with verbose = 0);
-	find(code_variants, \piece -> {
-		code = fcPreparePieceSource(env, piece, []);
-		fcReplDebug("REPL TRYING TO TYPECHECK: \n" + code + "\n\n", env.config, 2);
-		// Disable any output, otherwise the output will be polluted with trial errors
-		fcSetSkipPrinting(env.config.threadId, true);
-		ret = parseAndTypecheckProgram(silent_conf, initFcTypeEnvGlobal(), "___tmp___").second == 0;
-		// Enable the output back
-		fcSetSkipPrinting(env.config.threadId, false);
-		fcReplDebug("REPL TYPECHECK RESULT: " + b2s(ret) + "\n", env.config, 2);
-		ret;
-	});
-=======
 	maybeBind(
 		find(code_variants, \piece -> {
 			code = fcPreparePieceSource(env, piece, []);
@@ -458,7 +414,6 @@
 			}
 		}
 	);
->>>>>>> 13b1505a
 }
 
 fcReplAdd(env0 : FcReplEnv, name : string, code : string) -> FcReplEnv {
@@ -476,7 +431,6 @@
 			fcReplDebug("REPL ERROR IN CODE:\n" + code, env.config, 0);
 			fcReplPrintln("the entered code contains errors and cannot be compiled.", false, env.config);
 			env;
-<<<<<<< HEAD
 		}
 	}
 }
@@ -597,128 +551,6 @@
 	}
 }
 
-=======
-		}
-	}
-}
-
-fcReplCompile(env : FcReplEnv, code0 : string, args : [string]) -> bool {
-	r = switch (fcReplMakePiece(env, "", code0)) {
-		Some(piece): {
-			code = fcPreparePieceSource(env, piece, args);
-			fcReplDebug("REPL compiling args: '" + strGlue(args, " ") + "'", env.config, 1);
-			fcReplDebug("REPL compiling code:\n" + code, env.config, 2);
-			flowc = "flowc1" + (if (hasTargetName("windows")) ".bat" else "");
-			output = FcReplOutput(ref [], ref [], ref []);
-			print_out = fcReplOnOut(output, env);
-			print_err = fcReplOnErr(output, env);
-			compile_code = execSystemProcess(flowc, concat(args, ["___tmp___.flow"]), ".", print_out, print_err);
-			ret = (length(^(output.errs)) == 0) && (compile_code == 0);
-			if (getConfigParameterDef(env.config.config, "repl-output-imediately", "1") == "0") {
-				fcReplPrintln(strGlue(^(output.all), "\n"), ret, env.config);
-			}
-			ret;
-		}
-		None(): {
-			fcReplDebug("REPL ERROR IN CODE:\n" + code0, env.config, 0);
-			fcReplPrintln("the entered code contains errors and cannot be compiled.", false, env.config);
-			false;
-		}
-	}
-	fcDeleteGently("___tmp___.js", env.config);
-	r;
-}
-
-fcReplRun(env : FcReplEnv, code0 : string) -> bool {
-	r = switch (fcReplMakePiece(env, "", code0)) {
-		Some(piece): {
-			code = fcPreparePieceSource(env, piece, []);
-			fcReplDebug("REPL running:\n" + code, env.config, 1);
-			output = FcReplOutput(ref [], ref [], ref []);
-			print_out = fcReplOnOut(output, env);
-			print_err = fcReplOnErr(output, env);
-			engine = getConfigParameterDef(env.config.config, "repl-engine", "bc");
-			flowc = "flowc1" + (if (hasTargetName("windows")) ".bat" else "");
-			flowcpp = "flowcpp" + (if (hasTargetName("windows")) ".bat" else "");
-			compile_code = 
-				if (engine == "jar") {
-					cmp_code = execSystemProcess(flowc, ["jar=1", "___tmp___.flow"], ".", print_out, print_err);
-					if (cmp_code == 0) {
-						execSystemProcess("java", ["-jar", "___tmp___.jar"], ".", print_out, print_out);
-						{ }
-					} 
-					fcDeleteGently("___tmp___.jar", env.config);
-					cmp_code
-				} else if (engine == "js") {
-					cmp_code = execSystemProcess(flowc, ["es6=___tmp___.js", "nodejs=1", "___tmp___.flow"], ".", print_out, print_err);
-					if (cmp_code == 0) {
-						execSystemProcess("js", ["___tmp___.js"], ".", print_out, print_out);
-						{ }
-					}
-					fcDeleteGently("___tmp___.js", env.config);
-					cmp_code
-				} else if (engine == "bc") {
-					cmp_code = execSystemProcess(flowc, ["bytecode=1", "___tmp___.flow"], ".", print_out, print_err);
-					if (cmp_code == 0) {
-						execSystemProcess(flowcpp, ["--batch", "___tmp___.bytecode"], ".", print_out, print_out);
-						{ }
-					}
-					fcDeleteGently("___tmp___.bytecode", env.config);
-					cmp_code
-				} else {
-					fcReplPrintln("unknown execution engine: " + engine, false, env.config);
-					-1;
-				}
-			ret = (length(^(output.errs)) == 0) && (compile_code == 0);
-			if (getConfigParameterDef(env.config.config, "repl-output-imediately", "1") == "0") {
-				fcReplPrintln(strGlue(^(output.all), "\n"), ret, env.config);
-			}
-			ret;
-		}
-		None(): {
-			fcReplDebug("REPL ERROR IN CODE:\n" + code0, env.config, 0);
-			fcReplPrintln("the entered code contains errors and cannot be compiled.", false, env.config);
-			false;
-		}
-	}
-	fcDeleteGently("___tmp___.js", env.config);
-	r;
-}
-
-FcReplOutput(
-	all  : ref [string],
-	errs : ref [string],
-	outs : ref [string]
-);
-
-fcReplOnErr(output : FcReplOutput, env : FcReplEnv) -> (string) -> void {
-	\err -> {
-		if (err != "") {
-			refArrayPush(output.all, err);
-			refArrayPush(output.errs, err);
-			fcReplDebug("REPL err:\n" + err, env.config, 0);
-			if (getConfigParameterDef(env.config.config, "repl-output-imediately", "1") == "1") {
-				fcReplPrintln(err, false, env.config);
-			}
-		}
-	}
-}
-
-fcReplOnOut(output : FcReplOutput, env : FcReplEnv) -> (string) -> void {
-	\o -> {
-		out = trimFlowcHeaderFromOutput(o);
-		if (out != "") {
-			refArrayPush(output.all, out);
-			refArrayPush(output.outs, out);
-			fcReplDebug("REPL out:\n" + out, env.config, 1);
-			if (getConfigParameterDef(env.config.config, "repl-output-imediately", "1") == "1") {
-				fcReplPrintln(out, true, env.config);
-			}
-		}
-	}
-}
-
->>>>>>> 13b1505a
 fcReplJoinCode(env : FcReplEnv, all : bool) -> string {
 	imports = uniq(concat(env.imports, ["string"]));
 	strGlue(map(imports, \imp -> "import " + 
