--- conflicted
+++ resolved
@@ -2,9 +2,5 @@
 // Edit 'build-flowc' instead.
 export {
 	flowc_version = "3.0";
-<<<<<<< HEAD
-	flowc_git_revision = "1d20dce";
-=======
 	flowc_git_revision = "803a7346";
->>>>>>> 0b0ff1a6
 }