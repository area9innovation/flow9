import tools/flowc/incremental/fi_helpers2;
import tools/flowc/manipulation/common;
import tools/flowc/incremental/fi_type_unify;
import tools/flowc/manipulation/effects;
import tools/flowc/manipulation/flatten_unions;
import string_utils;
import tools/flowc/backends/cpp3/fi2cpp3_util;

export {

// Expand calls of common field of a struct in some unions to switch with individual 
// structs.
fiTransEliminateUnionFields(expr : FiExp, names: FiGlobalNames) -> FiExp;

/*
Example:
	U :: S1, S2;
		S1(a: int, b: string);
		S2(x: double, a: int);

function
	makeU() -> U { 
		...
	}

	someFn() -> void {
		...
		makeU().a
		...
	}

will expand to
	someFn() -> void {
		...
		__union_3 = makeU();
		switch(__union_3) {
			S1(__field_3,__): __field_3;
			S2(__,__field_3): __field_3;
		}
		...
	}

*/

fiRemoveUnusedVars(e : FiExp, effects : FiEffects) -> FiExp;

// Make explicit cast of a switch variable to all particular cases.
fiExplicitCastInSwitch1(e : FiExp, names: FiGlobalNames) -> FiExp;

// Rename enclosed same var name in recurring FiLet.
/* Example: here rettype is recurring, i.e. needs renaming in the inner scope
rettype = {
		switch (type) {
			FiTypeFunction(__, rettype): fiCppLambdaRetType(cfg, program, rettype);
			default: "TODO";
		}
}
*/
fiExpRenameRecurringVars1(e: FiExp, names: FiGlobalNames) -> FiExp;

/* Undo type coercing inside: 
	`if (isSameStructType(a, b)) { 
		e
	}`
transform it to:
	`if (isSameStructType(a, b)) { 
		__prime_a = cast(e: a.type -> b.type);
		e_prime
	}`
where `e_prime` - is e with `a` replaced by `__prime_a`
 */
fiFixVarInSameStructType1(e : FiExp) -> FiExp;

/*
In compound expressions, which contain subexpressions with non-scalar types, extract these
subexpressions via let-statements, which bind them with temporary variables, i.e.

func(Struct("A", 3, 4), 15, "...")

will be transformed into:

v1 = "A";
v2 = Struct(v1, 3, 4);
v3 = "...";
func(v2, 15, v3)

*/
//fiExpExtractNonScalarToLet(e: FiExp) -> FiExp;

// Repace sequences of length 1 by its content
fiExpNormalizeSeqences(e: FiExp) -> FiExp;

// Replace chains of casts into single transitive cast
fiNormalizeCasts(e: FiExp) -> FiExp;

// The same as FiSSA
fiExpMakeVarsUnique(e: FiExp) -> FiExp;

fiExpMakeCastsExplicit(x: FiExp, t: FiType, names: FiGlobalNames) -> FiExp;

fiExpInterpolateTypars(e: FiExp, names: FiGlobalNames) -> FiExp;

fiExpReturnVars(e: FiExp) -> FiExp;

fiExtractCallNonScalarExp(e: FiExp, names: FiGlobalNames) -> FiExp;

// Remove casts from non-scalar types to flow - these casts are implicit
fiRemoveImplicitCasts(e: FiExp) -> FiExp;

fiRemoveTrivialCasts(e: FiExp) -> FiExp;

fiPushExpsDown(e: FiExp) -> FiExp;

//fiPullStatementsUp(e: FiExp) -> FiExp;

fiIsStat(e: FiExp) -> bool;

// In case a switch has only one variant - remove it
fiExpShortcutTrivialSwitch(e: FiExp, names: FiGlobalNames) -> FiExp;

fiExpChangeAndOr2If(x: FiExp) -> FiExp;

fiExpShortcutIf(x: FiExp) -> FiExp;

fiExpReduceChainLets(x: FiExp) -> FiExp;

fiMakeCallerVar(x: FiExp) -> FiExp;

fiWrapFunctionCasts(x: FiExp) -> FiExp;

fiExpUnfoldCasts(x: FiExp, names: FiGlobalNames, toplevel_name: string) -> FiExp;

<<<<<<< HEAD
fiInlineHostCalls(e: FiExp, names: FiGlobalNames) -> FiExp;

fiTypeEmptyArrays(e: FiExp) -> FiExp;
=======
fiWrapGlobalFuncInLambdas(ex : FiExp, names : FiGlobalNames) -> FiExp;
>>>>>>> d880975c

}

fiTransEliminateUnionFields(expr : FiExp, names: FiGlobalNames) -> FiExp {
	fiFoldMapExp(expr, 0, 
		\x, env, local -> {
			switch (x) {
				FiCallPrim(op, es, rtype, start): {
					make_switch = \union, switch_var -> {
						FiSwitch(switch_var, switch_var.type, 
							map(union.typenames, \tn -> {
								struct = fiSpecializeStruct(tn, lookupTreeDef(names.structs, tn.name, FiTypeStruct("", [], [], 0)));
								case_var = FiVar(switch_var with 
									type = FiTypeName(struct.name, struct.typars)
								);
								FiCase(
									tn.name,
									map(struct.args, \__ -> "__"),
									FiCallPrim(x with es = replace(es, 0, case_var)),
									start
								)
							}),
							rtype, start
						);
					}
					do_work = \field -> {
						arg = es[0];
						arg_type = fiExpType(arg);
						switch (arg_type) {
							FiTypeName(__,typars): {
								switch (lookupTree(names.unions, arg_type.name)) {
									Some(union): {
										switch (arg) {
											FiVar(var, vtype,__): {
												Pair(make_switch(union, arg), local);
											}
											default: {
												union_var = "__union_" + i2s(local);
												Pair(FiLet(
													union_var, arg_type,
													arg,
													make_switch(union, FiVar(union_var, arg_type, start)),
													rtype, start
												), local + 1);
											}
										}
									}
									None(): Pair(x, local);
								}
							}
							default: Pair(x, local);
						}
					}
					switch (op) {
						FcFieldPrim(field): {
							if (field == "structname") Pair(x, local) else do_work(field);
						}
						FcSetMutablePrim(field): {
							do_work(field);
						}
						default: Pair(x, local);
					}
				}
				default: Pair(x, local);
			}
		},
		AstTraverseOrder(false, true)
	).first;
}

fiRemoveUnusedVars(e : FiExp, effects : FiEffects) -> FiExp {
	mapFiExp(e, \x -> 
		switch (x) {
			FiLet(var, vtype, e1, e2, type, start): {
				switch (fiFindInExpr(e2, \y ->
					switch (y) {
						FiVar(n,__,__): if (n == var) Some(y) else None();
						default: None();
					} 
				)) {
					Some(__): x;
					None(): {
						switch (e1) {
							FiLambda(__,__,__,__): {
								// We can safely skip unused lambda
								e2;
							}
							default: {
								// var is not used
								if (hasFiSideEffects(effects, e1)) {
									switch (e2) {
										FiSeq(es,__,s): {
											if (length(es) == 0) {
												// In this case we can't just concat es with e1,
												// since the type of the expression in that case would change
												FiSeq(e2 with es = [e1, FiVoid(s)]);
											} else {
												FiSeq(e2 with es = concat([e1], es));
											}
										}
										default: FiSeq([e1, e2], type, e1.start);
									}
								} else {
									e2;
								}
							}
						}
					}
				}
			}
			FiSeq(es, __,__): {
				es1 = filtermapi(es, \i, y ->
					// Remove non-last elements with no effects
					if (i + 1 == length(es) || hasFiSideEffects(effects, y)) Some(y) else None()
				);
				if (length(es1) == 1) es1[0] else FiSeq(x with es = es1);
			}
			default: x;
		}
	);
}

fiExplicitCastInSwitch1(e : FiExp, names: FiGlobalNames) -> FiExp {
	mapFiExp(e, \x -> 
		switch (x) {
			FiSwitch(var, vtype, cases, type, start): {
				do_switch = \ -> {
					FiSwitch(x with 
						cases = map(cases, \c -> {
							if (c.struct == "default") c else {
								switch (lookupTree(names.structs, c.struct)) {
									Some(struct): {
										is_var = \y, nm -> switch (y) {
											FiVar(z,__,__): if (z == nm) Some(y) else None();
											default: None();
										}
										spec_var = var.name + "__spec";
										if (isNone(fiFindInExpr(c.body, \y -> is_var(y, var.name)))) {
											// No variable in the body at all
											c;
										} else if (isSome(fiFindInExpr(c.body, \y -> is_var(y, spec_var)))) {
											// Cast is already done
											c;
										} else { 
											typars_instances = fiMatchTyparsOrdered(FiTypeName(struct.name, struct.typars), vtype);
											case_type = FiTypeName(struct.name, typars_instances);
											FiCase(c with body = 
												FiLet(spec_var, case_type, 
													FiCast(var, vtype, case_type, case_type, start),
													fiReplaceVar(c.body, var.name, FiVar(spec_var, case_type, 0)),
													fiExpType(c.body), c.body.start
												)
											);
										}
									}
									None(): {
										fail0("all switch cases must be structs, met: " + toStringFormatted(c));
									}
								}
							}
						})
					);
				}
				switch (vtype) {
					FiTypeName(typename, __): {
						if (containsKeyTree(names.unions, typename)) {
							do_switch();
						} else {
							switch (find(cases, \c -> c.struct == typename)) {
								Some(c): {
									c.body;
								}
								None(): {
									fail0("unmatched struct type '" + typename + "' in switch:\n" + prettyFiExp(dummyPretty, e));
								}
							}
						}
					}
					default: {
						do_switch();
					}
				}
			}
			default: x;
		}
	);
}

fiMakeNewVar(pref: string, v: string, locals: Tree<string, FiVar>, names: FiGlobalNames) -> string {
	fiDoMakeNewVar(pref, v, locals, names, 0);
}

fiDoMakeNewVar(pref: string, v: string, locals: Tree<string, FiVar>, names: FiGlobalNames, i: int) -> string {
	w = pref + v + "_" + i2s(i);
	if (!containsKeyTree(locals, w) && !containsKeyTree(names.toplevel, w)) w else fiDoMakeNewVar(pref, v, locals, names, i + 1);
}

fiExpRenameRecurringVars1(e: FiExp, names: FiGlobalNames) -> FiExp {
	fiMapExp(e, \x, env ->
		switch (x) {
			FiLet(v, type, e1, e2,__, start): {
				if (v == "__" || !containsKeyTree(env.locals, v)) x else {
					w = fiMakeNewVar("", v, env.locals, names);
					FiLet(x with
						name = w,
						e2 = fiRenameVar(e2, v, w)
					);
				}
			}
			default: x;
		}, false
	);
}

fiFixVarInSameStructType1(e : FiExp) -> FiExp {
	fiDetectIfIsSameStructType = \x -> switch (x.e1) {
		FiCall(f, args, __,__): {
			switch (f) {
			FiVar(name,__,__): {
				if (name == "isSameStructType") {
					filtermap(args, \arg -> 
						switch (arg) {
							FiVar(__,__,__): Some(arg);
							default: None();
						}
					);
				} else {
					[];
				}
			}
			default: [];
			}
		}
		default: [];
	}
	fiVarTypeInExpr = \y , var -> maybeMap(
		fiFindInExpr(y, \x ->
			switch (x) {
				FiVar(name,__,__): if (name == var) Some(x) else None();
				default: None();
			}
		), \x -> cast(x: FiExp -> FiVar)
	);
	mapFiExp(e, \x ->
		switch (x) {
			FiIf(e1, e2, e3, type, start): {
				vars = fiDetectIfIsSameStructType(x);
				if (length(vars) != 2) x else {
					v0 = vars[0];
					v1 = vars[1];
					fix_vars = \old: FiVar, new: FiVar -> {
						prim_name = "__prim_" + old.name;
						/* Example: 
							if (isSameStructType(acc, el)) {
								t : ?? = cast(flow(el) : flow -> ??);
								...
							} ...
						*/
						e2_prim = FiLet(prim_name, new.type, 
							FiCast(old, old.type, new.type, new.type, start),
							fiRenameVar(e2, old.name, prim_name), type, start
						);
						/*
							if (isSameStructType(acc, el)) {
								__prim_el : ?? = cast(el : ? -> ??);
								t : ?? = cast(flow(__prim_el) : flow -> ??);
								...
							} ...
						*/
						e2_prim_prim = mapFiExp(e2_prim, \y ->
							switch (y) {
								FiCast(y_e, y_from, y_to, y_type, __): {
									if (!fiEqualTypes(new.type, y_type)) y else {
										switch (y_e) {
											FiCall(fn, args, __,__): {
												switch (fn) {
													FiVar(fn_name,__,__): {
														if (fn_name != "flow") y else {
															switch (args[0]) {
																FiVar(arg_name,__,__): {
																	if (arg_name != prim_name) y else {
																		/*
																			if (isSameStructType(acc, el)) {
																				__prim_el : ?? = cast(el : ? -> ??);
																				t : ?? = __prim_el;
																				...
																			} ...
																		*/
																		args[0];
																	}
																}
																default: y;
															}
														}
													}
													default: y;
												}
											}
											default: y;
										}
									}
								}
								default: y;
							}
						);
						FiIf(x with e2 = e2_prim_prim);
					}
					switch (fiVarTypeInExpr(e2, v0.name)) {
						Some(v0_prim): {
							fix_vars(v0, v0_prim);
						}
						None(): {
							switch (fiVarTypeInExpr(e2, v1.name)) {
								Some(v1_prim): fix_vars(v1, v1_prim);
								None(): x;
							}
						}
					} 
				}
			}
			default: x;
		}
	);
}

fiExpNormalizeSeqences(e: FiExp) -> FiExp {
	mapFiExp(e,
		\x, -> switch (x) {
			FiSeq(es,__,__): {
				if (length(es) == 1) es[0] else {
					FiSeq(x with es = mapConcat(es, \y ->
						switch (y) {
							FiSeq(es1,__,__): es1;
							default: [y];
						}
					));
				}
			}
			default: x;
		}
	);
}

fiExpMakeVarsUnique(e: FiExp) -> FiExp {
	fiDoExpMakeVarsUnique(e, makeTree(), makeTree());
}

fiDoExpMakeVarsUnique(e: FiExp, counter: Tree<string, int>, rename: Tree<string, string>) -> FiExp {
	do = \x -> fiDoExpMakeVarsUnique(x, counter, rename);
	switch (e) {
		FiLet(name,__,e1, e2,__,__): {
			if (name == "__") {
				FiLet(e with e1 = do(e1), e2 = do(e2));
			} else {
				counter1 = setTree(counter, name, lookupTreeDef(counter, name, -1) + 1);
				rename1 = if (!containsKeyTree(counter, name)) rename else {
					setTree(rename, name, name + "__ssa_" + i2s(lookupTreeDef(counter1, name, 0) - 1))
				}
				FiLet(e with
					name = lookupTreeDef(rename1, name, name),
					e1 = fiDoExpMakeVarsUnique(e1, counter1, rename1), 
					e2 = fiDoExpMakeVarsUnique(e2, counter, rename1),
				);
			}
		}
		FiVar(name,__,__): {
			if (!containsKeyTree(rename, name)) e else {
				FiVar(e with name = lookupTreeDef(rename, name, name));
			}
		}
		FiLambda(args, body,__,__): {
			FiLambda(e with body = do(body));
		}
		FiSwitch(v, vtype, cases,__,__): {
			FiSwitch(e with 
				x = FiVar(v with name = lookupTreeDef(rename, v.name, v.name)),
				cases = map(cases, \c -> FiCase(c with body = do(c.body)))
			);
		}
		FiIf(e1, e2, e3, __,__): { 
			FiIf(e with e1 = do(e1), e2 = do(e2), e3 = do(e3));
		}
		FiSeq(es,__,__): {
			FiSeq(e with es = map(es, do));
		}
		FiCast(x, from, to,__,__): { 
			FiCast(e with e = do(x));
		}
		FiCall(f, args,__,__): { 
			FiCall(e with f = do(f), args = map(args, do));
		}
		FiCallPrim(op, args,__,__): { 
			FiCallPrim(e with es = map(args, do));
		}
		FiRequire(file, x,__,__): { 
			FiRequire(e with e = do(x));
		}
		FiUnsafe(name, x,__,__): { 
			FiUnsafe(e with fallback = do(x));
		}
		FiConst(): e;
	}
}

fiExpMakeCastsExplicit(x: FiExp, t: FiType, names: FiGlobalNames) -> FiExp {
	switch (x) {
		FiLambda(args, body, type, start): {
			body1 = switch (type) {
				FiTypeFunction(__,returnType): fiExpMakeCastsExplicit(body, returnType, names);
				default: fiExpMakeCastsExplicit(body, fiExpType(body), names);
			}
			switch (t) {
				FiTypeFunction(t_args, t_ret): {
					if (length(args) != length(t_args)) {
						fail("function args length mismatch with function arguments length:\n" +
							"args: [" + superglue(args, \y -> pretFiType(y.type), ", ") + "]\n" + 
							"t_args: [" + superglue(t_args, \y -> pretFiType(y.type), ", ") + "]\n"
						);
					}
					p = foldi(args, Pair([], body1), \i, acc, arg -> 
						if (fiEqualTypes(arg.type, t_args[i].type)) {
							Pair(concat(acc.first, [arg]), acc.second);
						} else {
							new_arg = FiFunArg(arg.name, t_args[i].type);
							new_body = fiReplaceVar(acc.second, arg.name, 
								fiMakeCast(FiVar(arg.name, t_args[i].type, start), t_args[i].type, arg.type)
							);
							Pair(concat(acc.first, [new_arg]), new_body);
						}
					);
					body2 = p.second;
					body2_type = fiExpType(body2);
					if (fiEqualTypes(body2_type, t_ret)) {
						FiLambda(x with args = p.first, body = body2, type = t);
					} else {
						FiLambda(x with args = p.first, body = fiMakeCast(body2, body2_type, t_ret), type = t);
					}
				}
				FiTypeFlow(): {
					FiCast(FiLambda(x with body = body1), type, t, t, start);
				}
				default: {
					fail("lambda must have a functional type");
					x;
				}
			}
		}
		FiLet(v, v_type, e1, e2, type,__): {
			FiLet(x with 
				e1 = fiExpMakeCastsExplicit(e1, v_type, names),
				e2 = fiExpMakeCastsExplicit(e2, t, names),
				type2 = t
			);
		}
		FiIf(e1, e2, e3, type,__): {
			FiIf(x with
				e1 = fiExpMakeCastsExplicit(e1, FiTypeBool(), names),
				e2 = fiExpMakeCastsExplicit(e2, t, names),
				e3 = fiExpMakeCastsExplicit(e3, t, names),
				type = t
			);
		}
		FiSwitch(v, v_type, cases, type,__): {
			x1 = FiSwitch(x with
				cases = map(cases, \c -> FiCase(c with body = fiExpMakeCastsExplicit(c.body, t, names))),
				type = t
			);
			fiMakeCast(x1, fiExpType(x1), t);
		}
		FiSeq(es, type,__): {
			FiSeq(x with 
				es = mapi(es, \i, e ->
					if (i + 1 == length(es)) fiExpMakeCastsExplicit(e, t, names)
					else fiExpMakeCastsExplicit(e, fiExpType(e), names)
				),
				type = t
			);
		}
		FiCall(fn, args, type,__): {
			fn_type = cast(fiExpType(fn): FiType -> FiTypeFunction);
			if (length(args) != length(fn_type.args)) {
				fail("function call args length mismatch with function arguments length:\n" +
					"args: [" + superglue(args, \y -> pretFiType(fiExpType(y)), ", ") + "]\n" + 
					"fn_type.args: [" + superglue(fn_type.args, \y -> pretFiType(y.type), ", ") + "]\n"
				);
			}
			x1 = FiCall(x with
				f = fiExpMakeCastsExplicit(fn, fn_type, names),
				args = mapi(args, \i, arg ->
					fiExpMakeCastsExplicit(arg, fn_type.args[i].type, names)
				)
			);
			fiMakeCast(x1, type, t);
		}
		FiCallPrim(op, es, type,__): {
			def_case = \ -> {
				x1 = FiCallPrim(x with es = map(es, \y -> fiExpMakeCastsExplicit(y, fiExpType(y), names)));
				fiMakeCast(x1, type, t);
			}
			typed_case = \tp -> {
				x1 = FiCallPrim(x with es = map(es, \y -> fiExpMakeCastsExplicit(y, tp, names)));
				fiMakeCast(x1, type, t);
			}
			switch (op) {
				FcOrPrim():  def_case();
				FcAndPrim(): def_case();
				FcNotPrim(): def_case();

				FcEqPrim():  typed_case(fiTypeUpperBoundary(fiExpType(es[0]), fiExpType(es[1]), names));
				FcNePrim():  typed_case(fiTypeUpperBoundary(fiExpType(es[0]), fiExpType(es[1]), names));
				FcLePrim():  typed_case(fiTypeUpperBoundary(fiExpType(es[0]), fiExpType(es[1]), names));
				FcGePrim():  typed_case(fiTypeUpperBoundary(fiExpType(es[0]), fiExpType(es[1]), names));
				FcLtPrim():  typed_case(fiTypeUpperBoundary(fiExpType(es[0]), fiExpType(es[1]), names));
				FcGtPrim():  typed_case(fiTypeUpperBoundary(fiExpType(es[0]), fiExpType(es[1]), names));

				FcPlusPrim():  typed_case(fiTypeLowerBoundary(fiExpType(es[0]), fiExpType(es[1]), names));
				FcMinusPrim(): def_case();
				FcMulPrim():   def_case();
				FcDivPrim():   def_case();
				FcModPrim():   def_case();
				FcNegPrim():   def_case();
				FcArrayPrim(): typed_case(fiDearrayType(type));
				FcIndexPrim(): {
					x1 = FiCallPrim(x with es = [
						fiExpMakeCastsExplicit(es[0], FiTypeArray(type), names),
						fiExpMakeCastsExplicit(es[1], FiTypeInt(), names)
					]);
					fiMakeCast(x1, type, t);
				}
				FcDerefPrim(): typed_case(FiTypeRef(type));
				FcRefPrim(): typed_case(fiDerefType(type));
				FcStructPrim(name): {
					struct = lookupTreeDef(names.structs, name, FiTypeStruct("", [], [], 0));
					switch (type) {
						FiTypeName(__,typars): {
							if (length(struct.typars) != length(typars)) {
								fail("struct " + name + " typars length mismatch with typename typars length:\n" +
									"struct typars: [" + superglue(struct.typars, pretFiType, ", ") + "]\n" + 
									"typename typars: [" + superglue(typars, pretFiType, ", ") + "]\n"
								);
							}
							typar_subst = foldi(struct.typars, makeTree(), \i, acc, tp ->
								switch (tp) {
									FiTypeParameter(nm): setTree(acc, nm, typars[i]);
									default: acc;
								}
							);
							if (length(struct.args) != length(es)) {
								fail("struct " + name + " arguments length mismatch with call arguments length:\n" +
									"struct args: [" + superglue(struct.args, \y -> pretFiType(y.type), ", ") + "]\n" + 
									"call args: [" + superglue(es, \y -> pretFiType(fiExpType(y)), ", ") + "]\n"
								);
							}
							x1 = FiCallPrim(x with es = mapi(es, \i, y ->
								fiExpMakeCastsExplicit(y, fiApplyTypeSubstitution(typar_subst, struct.args[i].type), names)
							));
							fiMakeCast(x1, type, t);
						}
						default: {
							fail("struct type must be FiTypeName, got: " + toString(type));
							def_case();
						}
					}
				}
				FcFieldPrim(name): {
					if (name == "structname") def_case() else {
						switch (fiExpType(es[0])) {
							FiTypeName(struct_name, typars): {
								switch (lookupTree(names.structs, struct_name)) {
									Some(struct): {
										switch (find(struct.args, \arg -> arg.name == name)) {
											Some(arg): {
												fiMakeCast(def_case(), arg.type, type);
											}
											None(): {
												fail("field '" + name + "' of struct '" + struct_name + "' is not found in expression: " + pretFiExp(x)
													+ "\n" + strIndent(toStringFormatted(x))
												);
												def_case();
											}
										}
									}
									None(): def_case();
								}
							}
							default: def_case();
						}
					}
				}
				FcAssignPrim(): {
					to = es[0];
					what = es[1];
					tp = fiExpType(to);
					x1 = switch (tp) {
						FiTypeRef(rt): {
							switch (fiExpType(what)) {
								FiTypeRef(__): {
									FiCallPrim(x with es = [
										fiExpMakeCastsExplicit(to, tp, names), 
										fiExpMakeCastsExplicit(what, tp, names)
									]);
								}
								default: {
									FiCallPrim(x with es = [
										fiExpMakeCastsExplicit(to, tp, names), 
										fiExpMakeCastsExplicit(what, rt, names)
									]);
								}
							}
						}
						default: {
							FiCallPrim(x with es = [
								fiExpMakeCastsExplicit(to, tp, names), 
								fiExpMakeCastsExplicit(what, tp, names)
							]);
						}
					}
					fiMakeCast(x1, type, t);
				}
				FcSetMutablePrim(name): {
					struct_type = fiExpType(es[0]);
					switch (struct_type) {
						FiTypeName(struct_name, typars): {
							switch (lookupTree(names.structs, struct_name)) {
								Some(struct): {
									spec = fiSpecializeStruct(struct_type, struct);
									switch (find(spec.args, \arg -> arg.name == name)) {
										Some(arg): {
											if (length(es) != 2) {
<<<<<<< HEAD
												fail("set mutable operator has " + i2s(length(es)) + " arguments, not exactly 2 arguments:\n" +
													"arguments:\n" + strIndent(toStringFormatted(es)) + "\n" +
													"expression:\n" + strIndent(toStringFormatted(x))
=======
												fail("FcSetMutablePrim must have exactly 2 arguments, but is:\n" + 
													//pretFiExp(x) + "\n" + 
													"raw format:\n" + toStringFormatted(x)
>>>>>>> d880975c
												);
											}
											x1 = FiCallPrim(x with es = [
												fiExpMakeCastsExplicit(es[0], struct_type, names), 
												fiExpMakeCastsExplicit(es[1], arg.type, names)
											]);
											fiMakeCast(x1, type, t);
										}
										None(): {
											fail("field '" + name + "' of struct '" + struct_name + "' is not found in expression: " + pretFiExp(x)
												+ "\n" + strIndent(toStringFormatted(x))
											);
											def_case();
										}
									}
								}
								None(): def_case();
							}
						}
						default: def_case();
					}
				}
				FcCreateClosurePrim(structName, functionName): def_case();
				FcQuote(): def_case();
				FcUnquote(): def_case();
			}
		}
		FiCast(e, from, to, type,__): {
			x1 = FiCast(x with e = fiExpMakeCastsExplicit(e, from, names));
			fiNormalizeCasts(fiMakeCast(x1, type, t));
		}
		FiUnsafe(name, fallback, type,__): {
			x1 = FiUnsafe(x with fallback = fiExpMakeCastsExplicit(fallback, fiExpType(fallback), names));
			fiMakeCast(x1, type, t);
		}
		FiRequire(file, e, type,__): {
			x1 = FiRequire(x with e = fiExpMakeCastsExplicit(e, fiExpType(e), names));
			fiMakeCast(x1, type, t);
		}
		FiVar(name, type, __): {
			fiMakeCast(x, type, t);
		}
		FiVoid(__):      fiMakeCast(x, FiTypeVoid(), t);
		FiBool(__,__):   fiMakeCast(x, FiTypeBool(), t);
		FiInt(__,__):    fiMakeCast(x, FiTypeInt(), t);
		FiDouble(__,__): fiMakeCast(x, FiTypeDouble(), t);
		FiString(__,__): fiMakeCast(x, FiTypeString(), t);
	}
}

fiNormalizeCasts(e: FiExp) -> FiExp {
	mapFiExp(e, \x -> switch (x) {
		FiCast(y, x_from, x_to, x_type, start): {
			switch (y) {
				FiCast(z, y_from, y_to, y_type, __): {
					if (!fiEqualTypes(y_to, x_from)) {
						fail("inconsistent cast sequence callee type " + prettyFiType(dummyPretty, y_to, makeSet()) + " differs from the caller type " + prettyFiType(dummyPretty, x_from, makeSet()));
					}
					if (fiEqualTypes(y_from, x_to)) z else
					FiCast(z, y_from, x_to, x_type, start);
				}
				default: x;
			}
		}
		default: x;
	});
}

fiExpInterpolateTypars(e: FiExp, names: FiGlobalNames) -> FiExp {
	mapFiExp(e, \x -> switch (x) {
		FiCall(fn, args, ret_type,__): {
			switch (fiExpType(fn)) {
				FiTypeFunction(fn_args, returnType): {
					// Match arguments 
					args_unified = mapi(args, \i, arg -> fiUnifyTypes(fiExpType(arg), fn_args[i].type));
					ret_unified = fiUnifyTypes(returnType, ret_type);
					FiCall(x with 
						f = fiSetExpType(fn, FiTypeFunction(
							mapi(fn_args, \i, arg -> FiFunArg(arg.name, args_unified[i].second)),
							ret_unified.second
						)), 
						args = mapi(args, \i, arg -> fiSetExpType(arg, args_unified[i].first)),
						type = ret_unified.first
					);
				}
				default: {
					FiCall(x with f = fn, args = args);
				}
			}
		}
		FiCallPrim(op, es, type,__): {
			switch (op) {
				FcStructPrim(name): {
					struct = lookupTreeDef(names.structs, name, FiTypeStruct("", [], [], 0));
					switch (type) {
						FiTypeName(__,typars): {
							typar_subst = foldi(struct.typars, makeTree(), \i, acc, tp ->
								switch (tp) {
									FiTypeParameter(nm): setTree(acc, nm, typars[i]);
									default: acc;
								}
							);
							subst = foldi(struct.args, makeTree(), \i, sub, struct_arg -> 
								fiMatchTypars(fiExpType(es[i]), fiApplyTypeSubstitution(typar_subst, struct_arg.type), sub)
							);
							FiCallPrim(x with es = mapi(es, \i, y ->
								fiSetExpType(y, fiApplyTypeSubstitution(subst, fiExpType(y)))
							));
						}
						default: {
							fail("struct type must be FiTypeName, got: " + toString(type));
							x;
						}
					}
				}
				default: x;
			}
		}
		default: x;
	});
}

fiExpReturnVars(e: FiExp) -> FiExp {
	fiDoExpReturnVars(e, true);
}

fiDoExpReturnVars(e: FiExp, returns: bool) -> FiExp {
	wrap_with_var = \x : FiExp -> {
		if (!returns) x else {
			switch (x) {
				FiVar(__,__,__): x;
				default: {
					tp = fiExpType(x);
					switch (tp) {
						FiTypeVoid(): {
							switch (x) {
								FiVoid(__): x;
								default: FiSeq([x, FiVoid(x.start)], tp, x.start);
							}
						}
						default: {
							ret = "__ret_var__";
							FiLet(ret, tp, x, FiVar(ret, tp, x.start), tp, x.start);
						}
					}
				}
			}
		}
	}
	switch (e) {
		FiLambda(__, body,__, __): {
			FiLambda(e with body = fiDoExpReturnVars(body, true));
		}
		FiCall(fn, args,__,__): {
			wrap_with_var(FiCall(e with
				f = fiDoExpReturnVars(fn, false),
				args = map(args, \x -> fiDoExpReturnVars(x, false))
			));
		}
		FiLet(__, __,e1, e2,__, __): {
			FiLet(e with
				e1 = fiDoExpReturnVars(e1, false),
				e2 = fiDoExpReturnVars(e2, returns)
			);
		}
		FiIf(e1, e2, e3,__, __): {
			FiIf(e with
				e1 = fiDoExpReturnVars(e1, false),
				e2 = fiDoExpReturnVars(e2, returns),
				e3 = fiDoExpReturnVars(e3, returns)
			);
		}
		FiSwitch(v, __,cases,__, __): {
			FiSwitch(e with 
				cases = map(cases, \c -> FiCase(c with body = fiDoExpReturnVars(c.body, returns)))
			);
		}
		FiCast(ex, __, __, __, __): {
			wrap_with_var(FiCast(e with e = fiDoExpReturnVars(ex, false)));
		}
		FiSeq(es,__,__): {
			FiSeq(e with es = mapi(es, \i, x -> fiDoExpReturnVars(x, returns && i + 1 == length(es))));
		}
		FiCallPrim(__, es,__,__): {
			wrap_with_var(FiCallPrim(e with es = map(es, \x -> fiDoExpReturnVars(x, false))));
		}
		FiRequire(__, ex,__,__): {
			wrap_with_var(FiRequire(e with e = fiDoExpReturnVars(ex, false)));
		}
		FiUnsafe(__, ex,__,__): {
			wrap_with_var(FiUnsafe(e with fallback = fiDoExpReturnVars(ex, false)));
		}
		FiVar(name,__, __): e;
		FiVoid(__):       e;
		FiDouble(__,__):  e;
		FiInt(__,__):     e;
		FiString(__,__):  e;
		FiBool(__,__):    e;
	}
}

fiExtractCallNonScalarExp(e: FiExp, names: FiGlobalNames) -> FiExp {
	tmp_var_counter = ref 0;
	new_num = \-> {
		num = i2s(^tmp_var_counter);
		tmp_var_counter := ^tmp_var_counter + 1;
		num;
	}
	fiMapExp(e,
		\x, env -> switch (env.parents) {
			EmptyList(): x;
			Cons(parent,__): {
				switch (parent.first) {
					FiLet(v, v_type, e1, e2,__,__): x;
					default: {
						switch (x) {
							FiVar(__,__,__): x;
							FiInt(__,__): x;
							FiBool(__,__): x;
							FiDouble(__,__): x;
							FiVoid(__): x;
							FiLet(__,__,__,__,__,__): x;
							default: {
								type = fiExpType(x);
								if (fiTypeIsScalar(type)) x else {
									fn_var = fiMakeNewVar("w", new_num(), env.locals, names);
									FiLet(fn_var, type, x, FiVar(fn_var, type, 0), type, 0);
								}
							}
						}
					}
				}
			}
		},
		false
	);
}

fiRemoveImplicitCasts(e: FiExp) -> FiExp {
	mapFiExp(e, \x -> switch (x) {
		FiCast(y, from, to, type, start): {
			switch (to) {
				FiTypeFlow(): {
					if (fiTypeIsScalar(from)) x else y;
				}
				default: x;
			}
		}
		default: x;
	});
}

fiRemoveTrivialCasts(e: FiExp) -> FiExp {
	mapFiExp(e, \x -> switch (x) {
		FiCast(y, from, to, type, start): {
			if (fiEqualTypes(from, to)) y else x;
		}
		default: x;
	});
}

fiLastVarUses(e: FiExp) -> [List<int>] {
	make_index_path = \pairs -> mapList(pairs, \p -> p.second);
	fiFoldExp(e, Pair([], makeSet()), \x, env, acc -> 
		switch (x) {
			FiVar(name, __,__): {
				if (containsSet(acc.second, name)) acc else {
					Pair(
						concat(acc.first, [make_index_path(env.parents)]),
						insertSet(acc.second, name)
					);
				}
			}
			default: acc;
		},
		AstTraverseOrder(true, false)
	).first;
}

fiIsStat(e: FiExp) -> bool {
	switch (e) {
		FiSeq(__,__,__): true;
		FiLet(__,__,__,__,__,__): true;
		FiSwitch(__,__,__,__,__): true;
		FiIf(__,__,__,__,__): true;
		FiCallPrim(op,__,__,__): {
			switch (op) {
				FcAssignPrim(): true;
				FcSetMutablePrim(__): true;
				default: false;
			}
		}
		default: false;
	}
}

fiStatsArePulled(e: FiExp) -> bool {
	isNone(fiFindInExpr(e, \x -> 
		switch (x) {
			FiLet(__,__, e1,__,__,__): {
				if (fiIsStat(e1)) Some(x) else None();
			}
			FiIf(e1,__,__,__,__): {
				if (fiIsStat(e1)) Some(x) else None();
			}
			FiCall(f, args,__,__): {
				if (exists(concat([f], args), fiIsStat)) Some(x) else None();
			}
			FiCast(e1,__,__,__,__): {
				if (fiIsStat(e1)) Some(x) else None();
			}
			FiCallPrim(__,es,__,__): {
				if (exists(es, fiIsStat)) Some(x) else None();
			}
			default: None();
		}
	));
}

fiDoPushExpsDown(i: int, xs: [FiExp], as: [FiExp], fn: ([FiExp]) -> FiExp, type: FiType) -> FiExp {
	if (i == length(xs)) fn(as) else {
		x = xs[i];
		switch (x) {
			FiIf(e1, e2, e3,__,__): {
				FiIf(x with
					type = type,
					e2 = fiDoPushExpsDown(i + 1, xs, concat(as, [e2]), fn, type),
					e3 = fiDoPushExpsDown(i + 1, xs, concat(as, [e3]), fn, type)
				);
			}
			FiSeq(es,__,__): {
				FiSeq(x with
					type = type,
					es = replace(es, length(es) - 1,
						fiDoPushExpsDown(i + 1, xs, concat(as, [es[length(es) - 1]]), fn, type)
					)
				);
			}
			FiLet(__,__,e1,e2,__,__): {
				FiLet(x with
					type2 = type,
					e2 = fiDoPushExpsDown(i + 1, xs, concat(as, [e2]), fn, type)
				);
			}
			FiSwitch(__,__,cs,__,__): {
				FiSwitch(x with
					type = type,
					cases = map(cs, \c -> 
						FiCase(c with body = fiDoPushExpsDown(i + 1, xs, concat(as, [c.body]), fn, type))
					)
				);
			}
			default: {
				fiDoPushExpsDown(i + 1, xs, concat(as, [x]), fn, type)
			}
		}
	}
}

fiPushExpDown(x: FiExp) -> FiExp {
	if (fiStatsArePulled(x)) x else {
		switch (x) {
			FiLet(v, vtype, e1, e2, type, start): {
				if (!fiIsStat(e1)) x else {
					switch (e1) {
						FiSeq(es1, type1, start1): {
							if (length(es1) == 1) FiLet(v, vtype, es1[0], e2, type, start) else {
								FiSeq(
									concat(
										take(es1, length(es1) - 1),
										[fiPushExpDown(FiLet(v, vtype, es1[length(es1) - 1], e2, type, start))]
									), type, start1
								);
							}
						}
						FiLet(v1, vtype1, e1_1, e1_2, type1, start1): {
							FiLet(v1, vtype1, e1_1,
								fiPushExpDown(FiLet(v, vtype, e1_2, e2, type, start)),
								type, start1
							);
						}
						FiSwitch(x1, swtype1, cs1, type1, start1): {
							FiSwitch(x1, swtype1, map(cs1, \c1 ->
									FiCase(c1 with body = fiPushExpDown(FiLet(v, vtype, c1.body, e2, type, start)))
								), 
								type, start1
							);
						}
						FiIf(e1_1, e1_2, e1_3, type1, start_1): {
							FiIf(e1_1, 
								fiPushExpDown(FiLet(v, vtype, e1_2, e2, type, start)),
								fiPushExpDown(FiLet(v, vtype, e1_3, e2, type, start)),
								type, start_1
							);
						}
						default: x; // TODO: FsAssign
					}
				}
			}
			FiIf(e1, e2, e3, type, start): {
				if (!fiIsStat(e1)) x else {
					switch (e1) {
						FiSeq(es1, type1, start1): {
							if (length(es1) == 1) FiIf(es1[0], e2, e3, type, start) else {
								FiSeq(
									concat(
										take(es1, length(es1) - 1),
										[fiPushExpDown(FiIf(es1[length(es1) - 1], e2, e3, type, start))]
									), type, start1
								);
							}
						}
						FiLet(v1, vtype1, e1_1, e1_2, type1, start1): {
							FiLet(v1, vtype1, e1_1,
								fiPushExpDown(FiIf(e1_2, e2, e3, type, start)),
								type, start1
							);
						}
						FiSwitch(x1, swtype1, cs1, type1, start1): {
							FiSwitch(x1, swtype1, map(cs1, \c1 ->
									FiCase(c1 with body = fiPushExpDown(FiIf(c1.body, e2, e3, type, start)))
								), 
								type, start1
							);
						}
						FiIf(e1_1, e1_2, e1_3, type1, start_1): {
							FiIf(e1_1, 
								fiPushExpDown(FiIf(e1_2, e2, e3, type, start)),
								fiPushExpDown(FiIf(e1_3, e2, e3, type, start)),
								type, start_1
							);
						}
						default: x; // TODO: FsAssign
					}
				}
			}
			FiCall(f, args, type, start): {
				if (!exists(concat([f], args), fiIsStat)) x else {
					fiDoPushExpsDown(0, concat([f], args), [], \as ->
						fiPushExpDown(FiCall(as[0], tail(as), type, start)), 
						type
					);
				}
			}
			FiCast(e, from, to, type, start): {
				if (!fiIsStat(e)) x else {
					fiDoPushExpsDown(0, [e], [], \as ->
						fiPushExpDown(FiCast(as[0], from, to, type, start)),
						type
					);
				}
			}
			FiLambda(__,body,__,__): {
				x;
			}
			FiCallPrim(op, es, type, start): {
				if (!exists(es, fiIsStat)) x else {
					fiDoPushExpsDown(0, es, [], \as ->
						fiPushExpDown(FiCallPrim(op, as, type, start)),
						type
					);
				}
			}
			default: x;
		}
	}
}

fiPushExpsDown(e: FiExp) -> FiExp {
	fiExpShortcutIf(mapFiExp(e, fiPushExpDown));
}

// In case a switch has only one variant - remove it
fiExpShortcutTrivialSwitch(x: FiExp, names: FiGlobalNames) -> FiExp {
	mapFiExp(x, \e -> switch (e) {
		FiSwitch(v, vtype, cs, type, start): {
			switch (vtype) {
				FiTypeName(typename,__): {
					if (containsKeyTree(names.unions, typename)) {
						e;
					} else {
						switch (find(cs, \c -> c.struct == typename)) {
							Some(c): c.body;
							None(): {
								fail0("unmatched struct type '" + typename + "' in switch:\n" + prettyFiExp(dummyPretty, e));
							}
						}
					}
				}
				FiTypeFlow(): {
					e;
				}
				default: {
					fail0("non-struct|union|flow type " + prettyFiType(dummyPretty, v.type, makeSet()) + " in switch:\n" + prettyFiExp(dummyPretty, e));
				}
			}
		}
		default: e;
	});
}

fiExpChangeAndOr2If(x: FiExp) -> FiExp {
	mapFiExp(x, \e -> switch (e) {
		FiCallPrim(op, es, type, start): {
			switch (op) {
				FcAndPrim(): {
					FiIf(es[0], es[1], FiBool(false, start), type, start);
				}
				FcOrPrim(): {
					FiIf(es[0], FiBool(true, start), es[1], type, start);
				}
				default: {
					e;
				}
			}
		}
		default: e;
	});
}


fiExpShortcutIf(x: FiExp) -> FiExp {
	mapFiExp(x, \e -> switch (e) {
		FiIf(c, e1, e2,__,__): {
			switch (c) {
				FiBool(v,__): {
					if (v) e1 else e2;
				}
				default: e;
			}
		}
		default: e;
	});
}

fiExpReduceChainLets(x: FiExp) -> FiExp {
	mapFiExp(x, \e -> switch (e) {
		FiLet(v, t1, e1, e2,__,__): {
			switch (e1) {
				FiVar(w,__,__): {
					fiRenameVar(e2, v, w);
				}
				default: e;
			}
		}
		default: e;
	});
}

fiMakeCallerVar(x: FiExp) -> FiExp {
	id = ref 0;
	new_id = \-> {
		nid = "tmp_fn_var_" + i2s(^id);
		id := ^id + 1;
		nid;
	}
	mapFiExp(x, \e -> switch (e) {
		FiCall(fn, args, type, s): {
			if (fiExpIsNestedField(fn)) e else {
				n_var = FiVar(new_id(), fiExpType(fn), s);
				FiLet(n_var.name, n_var.type, fn,
					FiCall(n_var, args, type, s), type, s
				);
			}
		}
		default: e;
	});
}


fiWrapFunctionCasts(x: FiExp) -> FiExp {
	mapFiExp(x, \e -> switch (e) {
		FiCast(e1, from, to, type, s): {
			switch (from) {
				FiTypeFunction(from_args, from_ret): {
					switch (to) {
						FiTypeFunction(to_args, to_ret): {
							args = mapi(to_args, \i, arg ->
								FiFunArg("fn_cast_wrapper_arg__" + i2s(i), arg.type)
							);
							FiLambda(
								args,
								FiCast(
									FiCall(e1, 
										mapi(args, \i, arg ->
											FiCast(FiVar(arg.name, arg.type, s), arg.type, from_args[i].type, from_args[i].type, s)
										), 
										from_ret, s
									),
									from_ret, to_ret, to_ret, s
								),
								to, s
							);
						}
						default:e;
					}
				}
				default:e;
			}
		}
		default: e;
	});
}

fiExpUnfoldCasts(x: FiExp, names: FiGlobalNames, toplevel_name: string) -> FiExp {
	id = ref 0;
	new_id = \-> {
		nid = "tmp_cast_wrapper_arg__" + i2s(^id);
		id := ^id + 1;
		nid;
	}
	mapFiExp(x, \e -> switch (e) {
		FiCast(e1, from, to, type, s): {
			if (fiEqualTypes(from, to)) e1 else {
				fiUnfoldCasts(e1, from, to, s, names, new_id, toplevel_name);
			}
		}
		default: e;
	});
}

fiUnfoldCasts(e: FiExp, from: FiType, to: FiType, s: int, names: FiGlobalNames, new_id: () -> string, toplevel_name: string) -> FiExp {
	if (fiEqualTypes(from, to)) e else {
		switch (from) {
			FiTypeFunction(from_args, from_ret): {
				switch (to) {
					FiTypeFunction(to_args, to_ret): {
						args = mapi(to_args, \i, arg ->
							FiFunArg(new_id(), arg.type)
						);
						call = FiCall(e, 
							mapi(args, \i, arg ->
								fiUnfoldCasts(FiVar(arg.name, arg.type, s), arg.type, from_args[i].type, s, names, new_id, toplevel_name)
							), 
							from_ret, s
						);
						FiLambda(
							args,
							if (to_ret == FiTypeVoid()) call else FiCast(call, from_ret, to_ret, to_ret, s),
							to, s
						);
					}
					default: FiCast(e, from, to, to, s);
				}
			}
			FiTypeArray(from_arr): {
				switch (to) {
					FiTypeArray(to_arr): {
						arg = FiFunArg(new_id(), from_arr);
						FiCall(
							FiVar("map", 
								FiTypeFunction([
									FiFunArg("", from), 
									FiFunArg("", FiTypeFunction([FiFunArg("", from_arr)], to_arr))
								], to), 
								s
							),
							[e, FiLambda([arg],
								fiUnfoldCasts(FiVar(arg.name, arg.type, s), from_arr, to_arr, s, names, new_id, toplevel_name),
								FiTypeFunction([arg], to_arr),
								s
							)],
							to, s
						);
					}
					default: FiCast(e, from, to, to, s);
				}
			}
			FiTypeRef(from_ref): {
				switch (to) {
					FiTypeRef(to_ref): {
						FiCallPrim(FcRefPrim(),
							[fiUnfoldCasts(FiCallPrim(FcDerefPrim(), [e], from, s), from_ref, to_ref, s, names, new_id, toplevel_name)],
							to, s
						);
					}
					default: FiCast(e, from, to, to, s);
				}
			}
			FiTypeName(from_name, from_typars): {
				cast_struct = \x, struct_from, struct_to -> {
					name = struct_from.name;
					from_tp = FiTypeName(name, struct_from.typars);
					to_tp = FiTypeName(name, struct_to.typars);
					if (struct_from == struct_to) x else {
						wrapper_name = fiStructCastWrapperName(name);
						switch (lookupTree(names.toplevel, wrapper_name)) {
							Some(wrapper): {
								switch (wrapper) {
									FiFunctionDec(__,__,fn_type,__,__): {
										wrapper_spec_type = FiTypeFunction(fn_type with
											args = [FiFunArg(fn_type.args[0] with type = from_tp)],
											returnType = to_tp
										);
										FiCall(FiVar(wrapper_name, wrapper_spec_type, 0), [x], to_tp, 0);
									}
									default: {
										fail0("must be a function, got:\n" +
											strIndent(pretFiDeclaration(wrapper))
										);
									}
								}
							}
							None(): {
								tmp = FiVar(new_id(), from_tp, s);
								FiLet(tmp.name, tmp.type, x, 
									FiCallPrim(FcStructPrim(name),
										mapi(struct_from.args, \i, arg -> 
											fiUnfoldCasts(
												FiCallPrim(FcFieldPrim(arg.name), [tmp], arg.type, s),
												arg.type, struct_to.args[i].type, s, names, new_id, toplevel_name
											)
										),
										to_tp, s
									),
									to_tp, s
								);
							}
						}
					}
				}
				fiMapTypeName(from, names, 
					\struct_from -> switch (to) {
						FiTypeName(to_name,__): {
							fiMapTypeName(to, names, 
								\struct_to -> {
									if (from_name != to_name) {
										fail(
											"illegal cast of " + pretFiType(from) + " to " + pretFiType(to) + " in " + toplevel_name + ", expression:\n" +
											strIndent(pretFiExp(e))
										);
									}
									cast_struct(e, struct_from, struct_to);
								},
								\union_to -> FiCast(e, from, to, to, s),
								\err -> FiCast(e, from, to, to, s)
							);
						}
						default: FiCast(e, from, to, to, s)
					},
					\union_from -> {
						switch (to) {
							FiTypeName(to_name,__): {
								fiMapTypeName(to, names, 
									\struct_to -> FiCast(e, from, to, to, s),
									\union_to -> {
										tmp = FiVar(new_id(), from, s);
										FiLet(tmp.name, tmp.type, e, 
											FiSwitch(tmp, tmp.type,
												map(union_from.typenames,
													\tn_from -> {
														switch (find(union_to.typenames, \x -> x.name == tn_from.name)) {
															Some(tn_to): {
																struct_from = fiTypeName2Struct(tn_from, names);
																struct_to = fiTypeName2Struct(tn_to, names);
																from_tn = FiTypeName(struct_from.name, struct_from.typars);
																to_tn = FiTypeName(struct_to.name, struct_to.typars);
																FiCase(tn_from.name, map(struct_from.args, \__-> "__"),
																	FiCast(
																		cast_struct(
																			FiCast(e, from, from_tn, from_tn, s),
																			struct_from, struct_to
																		),
																		to_tn, to, to, s
																	), 
																	s
																);
															}
															None(): {
																// Such a cast will cause a runtime error
																FiCase(tn_from.name, [],
																	FiCast(e, tn_from, to, to, s), 
																	s
																);
															}
														}
													}),
												to, s
											),
											to, s
										);
									},
									\err -> fail0("error")
								);
							}
							default: {
								FiCast(e, from, to, to, s);
							}
						}
					},
					\err -> FiCast(e, from, to, to, s)
				);
			}
			default: FiCast(e, from, to, to, s);
		}
	}
}

<<<<<<< HEAD

fiInlineHostCalls(e: FiExp, names: FiGlobalNames) -> FiExp {
	fiMapExp(e, \x,__ -> switch (x) {
		FiCall(f, args, ret_type, s1): {
			switch(f) {
				FiVar(v, v_type, s2): {
					if (v != "hostCall") x else {
						switch (args[0]) {
							FiString(fn,__): {
								switch (unFiCast(args[1])) {
									FiCallPrim(op, fn_args,__,__): {
										if (op != FcArrayPrim()) x else {
											mdecl: Maybe<FiDeclaration> = lookupTree(names.toplevel, fn);
											switch (mdecl) {
												Some(decl): {
													fn_type = cast(decl.type: FiType -> FiTypeFunction);
													out_type = FiTypeFunction(map(fn_args, \arg -> FiFunArg("", fiExpType(arg))), ret_type);
													call1 = FiCall(x with f = FiVar(fn, out_type, s2), args = fn_args);
													if (fiEqualTypes(fn_type.returnType, ret_type)) call1 else {
														switch (fn_type.returnType) {
															FiTypeVoid(): {
																FiCall(call1 with type = FiTypeVoid());
															}
															default: {
																FiCast(call1, fn_type.returnType, ret_type, ret_type, s1);
															}
														}
													}
												}
												None(): x;
											}
										}
									}
									default: x;
								}
							}
							default: x;
						}
					}
				}
				default: x;
			}
		}
		default: x;
	}, true);
}

fiTypeEmptyArrays(e: FiExp) -> FiExp {
	id = ref 0;
	new_id = \-> {
		nid = "tmp_empty_array_var_" + i2s(^id);
		id := ^id + 1;
		nid;
	}
	fiMapExp(e, \x,__ -> switch (x) {
		FiCallPrim(op, args, ret_type, s1): {
			switch(op) {
				FcArrayPrim(): {
					if (length(args) > 0) x else {
						tmp_var = new_id();
						FiLet(tmp_var, ret_type, x, FiVar(tmp_var, ret_type, s1), ret_type, s1);
					}
				}
				default: x;
			}
		}
		default: x;
	}, true);
=======
fiWrapGlobalFuncInLambdas(ex : FiExp, names : FiGlobalNames) -> FiExp {
	fiDoWrapGlobalFuncInLambdas(names, ex, true);
}

fiDoWrapGlobalFuncInLambdas(names : FiGlobalNames, ex : FiExp, isArg : bool) -> FiExp {
	processA = \exp0 -> fiDoWrapGlobalFuncInLambdas(names, exp0, true);
	process = \exp0 -> fiDoWrapGlobalFuncInLambdas(names, exp0, false);
	switch (ex) {
		FiBool(b, start): ex;
		FiInt(i, start): ex;
		FiString(s, start): ex;
		FiDouble(d, start): ex;
		FiVoid(start): ex;
		FiVar(name, type, start): {
			if (isArg && fiTypeIsFunction(type) && containsKeyTree(names.toplevel, name)) {
				ftype = cast (type : FiType -> FiTypeFunction);
				fargs = mapi(ftype.args, \i, a -> {
					FiFunArg("__" + name + "__arg__" + i2s(i) + "__" + a.name, a.type);
				}); 
				args = map(fargs, \aaa -> {
					FiVar(aaa.name, aaa.type, 0);
				});

				FiLambda(
					fargs,
					FiCall(ex, args, ftype.returnType, start),
					FiTypeFunction(fargs, ftype.returnType),
					start
				);
			} else {
				ex;
			}
		}
		FiCall(f, args, type, start):
			FiCall(process(f), map(args, \a -> processA(a)), type, start);
		FiSwitch(__, __, __, __, __): 
			FiSwitch(ex with cases = 
				map(ex.cases, \c -> FiCase(c with body = processA(c.body))));
		FiLambda(args, body, type, start):
			FiLambda(args, processA(body), type, start); 
		FiLet(name, type, e1, e2, type2, start): 
			FiLet(ex with e1 = processA(e1), e2 = processA(e2));
		FiIf(e1, e2, e3, type, start): 
			FiIf(processA(e1), processA(e2), processA(e3), type, start);
		FiCallPrim(__, es, __, __):
			FiCallPrim(ex with es = map(es, processA));
		FiRequire(flowfile, e, type, start):
			FiRequire(flowfile, processA(e), type, start);
		FiUnsafe(name, fallback, type, start):
			FiUnsafe(name, processA(fallback), type, start);
		FiSeq(es, type, start):
			FiSeq(map(es, processA), type, start);
		FiCast(__, __, __, __, __): 
			FiCast(ex with e = processA(ex.e));
	}
>>>>>>> d880975c
}<|MERGE_RESOLUTION|>--- conflicted
+++ resolved
@@ -111,8 +111,6 @@
 
 fiPushExpsDown(e: FiExp) -> FiExp;
 
-//fiPullStatementsUp(e: FiExp) -> FiExp;
-
 fiIsStat(e: FiExp) -> bool;
 
 // In case a switch has only one variant - remove it
@@ -130,13 +128,11 @@
 
 fiExpUnfoldCasts(x: FiExp, names: FiGlobalNames, toplevel_name: string) -> FiExp;
 
-<<<<<<< HEAD
+fiWrapGlobalFuncInLambdas(ex : FiExp, names : FiGlobalNames) -> FiExp;
+
 fiInlineHostCalls(e: FiExp, names: FiGlobalNames) -> FiExp;
 
 fiTypeEmptyArrays(e: FiExp) -> FiExp;
-=======
-fiWrapGlobalFuncInLambdas(ex : FiExp, names : FiGlobalNames) -> FiExp;
->>>>>>> d880975c
 
 }
 
@@ -766,15 +762,9 @@
 									switch (find(spec.args, \arg -> arg.name == name)) {
 										Some(arg): {
 											if (length(es) != 2) {
-<<<<<<< HEAD
-												fail("set mutable operator has " + i2s(length(es)) + " arguments, not exactly 2 arguments:\n" +
-													"arguments:\n" + strIndent(toStringFormatted(es)) + "\n" +
-													"expression:\n" + strIndent(toStringFormatted(x))
-=======
 												fail("FcSetMutablePrim must have exactly 2 arguments, but is:\n" + 
 													//pretFiExp(x) + "\n" + 
 													"raw format:\n" + toStringFormatted(x)
->>>>>>> d880975c
 												);
 											}
 											x1 = FiCallPrim(x with es = [
@@ -1573,7 +1563,62 @@
 	}
 }
 
-<<<<<<< HEAD
+fiWrapGlobalFuncInLambdas(ex : FiExp, names : FiGlobalNames) -> FiExp {
+	fiDoWrapGlobalFuncInLambdas(names, ex, true);
+}
+
+fiDoWrapGlobalFuncInLambdas(names : FiGlobalNames, ex : FiExp, isArg : bool) -> FiExp {
+	processA = \exp0 -> fiDoWrapGlobalFuncInLambdas(names, exp0, true);
+	process = \exp0 -> fiDoWrapGlobalFuncInLambdas(names, exp0, false);
+	switch (ex) {
+		FiBool(b, start): ex;
+		FiInt(i, start): ex;
+		FiString(s, start): ex;
+		FiDouble(d, start): ex;
+		FiVoid(start): ex;
+		FiVar(name, type, start): {
+			if (isArg && fiTypeIsFunction(type) && containsKeyTree(names.toplevel, name)) {
+				ftype = cast (type : FiType -> FiTypeFunction);
+				fargs = mapi(ftype.args, \i, a -> {
+					FiFunArg("__" + name + "__arg__" + i2s(i) + "__" + a.name, a.type);
+				}); 
+				args = map(fargs, \aaa -> {
+					FiVar(aaa.name, aaa.type, 0);
+				});
+
+				FiLambda(
+					fargs,
+					FiCall(ex, args, ftype.returnType, start),
+					FiTypeFunction(fargs, ftype.returnType),
+					start
+				);
+			} else {
+				ex;
+			}
+		}
+		FiCall(f, args, type, start):
+			FiCall(process(f), map(args, \a -> processA(a)), type, start);
+		FiSwitch(__, __, __, __, __): 
+			FiSwitch(ex with cases = 
+				map(ex.cases, \c -> FiCase(c with body = processA(c.body))));
+		FiLambda(args, body, type, start):
+			FiLambda(args, processA(body), type, start); 
+		FiLet(name, type, e1, e2, type2, start): 
+			FiLet(ex with e1 = processA(e1), e2 = processA(e2));
+		FiIf(e1, e2, e3, type, start): 
+			FiIf(processA(e1), processA(e2), processA(e3), type, start);
+		FiCallPrim(__, es, __, __):
+			FiCallPrim(ex with es = map(es, processA));
+		FiRequire(flowfile, e, type, start):
+			FiRequire(flowfile, processA(e), type, start);
+		FiUnsafe(name, fallback, type, start):
+			FiUnsafe(name, processA(fallback), type, start);
+		FiSeq(es, type, start):
+			FiSeq(map(es, processA), type, start);
+		FiCast(__, __, __, __, __): 
+			FiCast(ex with e = processA(ex.e));
+	}
+}
 
 fiInlineHostCalls(e: FiExp, names: FiGlobalNames) -> FiExp {
 	fiMapExp(e, \x,__ -> switch (x) {
@@ -1642,61 +1687,4 @@
 		}
 		default: x;
 	}, true);
-=======
-fiWrapGlobalFuncInLambdas(ex : FiExp, names : FiGlobalNames) -> FiExp {
-	fiDoWrapGlobalFuncInLambdas(names, ex, true);
-}
-
-fiDoWrapGlobalFuncInLambdas(names : FiGlobalNames, ex : FiExp, isArg : bool) -> FiExp {
-	processA = \exp0 -> fiDoWrapGlobalFuncInLambdas(names, exp0, true);
-	process = \exp0 -> fiDoWrapGlobalFuncInLambdas(names, exp0, false);
-	switch (ex) {
-		FiBool(b, start): ex;
-		FiInt(i, start): ex;
-		FiString(s, start): ex;
-		FiDouble(d, start): ex;
-		FiVoid(start): ex;
-		FiVar(name, type, start): {
-			if (isArg && fiTypeIsFunction(type) && containsKeyTree(names.toplevel, name)) {
-				ftype = cast (type : FiType -> FiTypeFunction);
-				fargs = mapi(ftype.args, \i, a -> {
-					FiFunArg("__" + name + "__arg__" + i2s(i) + "__" + a.name, a.type);
-				}); 
-				args = map(fargs, \aaa -> {
-					FiVar(aaa.name, aaa.type, 0);
-				});
-
-				FiLambda(
-					fargs,
-					FiCall(ex, args, ftype.returnType, start),
-					FiTypeFunction(fargs, ftype.returnType),
-					start
-				);
-			} else {
-				ex;
-			}
-		}
-		FiCall(f, args, type, start):
-			FiCall(process(f), map(args, \a -> processA(a)), type, start);
-		FiSwitch(__, __, __, __, __): 
-			FiSwitch(ex with cases = 
-				map(ex.cases, \c -> FiCase(c with body = processA(c.body))));
-		FiLambda(args, body, type, start):
-			FiLambda(args, processA(body), type, start); 
-		FiLet(name, type, e1, e2, type2, start): 
-			FiLet(ex with e1 = processA(e1), e2 = processA(e2));
-		FiIf(e1, e2, e3, type, start): 
-			FiIf(processA(e1), processA(e2), processA(e3), type, start);
-		FiCallPrim(__, es, __, __):
-			FiCallPrim(ex with es = map(es, processA));
-		FiRequire(flowfile, e, type, start):
-			FiRequire(flowfile, processA(e), type, start);
-		FiUnsafe(name, fallback, type, start):
-			FiUnsafe(name, processA(fallback), type, start);
-		FiSeq(es, type, start):
-			FiSeq(map(es, processA), type, start);
-		FiCast(__, __, __, __, __): 
-			FiCast(ex with e = processA(ex.e));
-	}
->>>>>>> d880975c
 }