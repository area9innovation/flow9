import tools/flowc/incremental/fi_helpers2;
import tools/flowc/manipulation/common;
import tools/flowc/incremental/fi_type_unify;
import tools/flowc/manipulation/effects;
import string_utils;
import tools/flowc/backends/cpp3/fi2cpp3_util;

export {

// Expand calls of common field of a struct in some unions to switch with individual 
// structs.
fiTransEliminateUnionFields(expr : FiExp, names: FiGlobalNames) -> FiExp;

/*
Example:
	U :: S1, S2;
		S1(a: int, b: string);
		S2(x: double, a: int);

function
	makeU() -> U { 
		...
	}

	someFn() -> void {
		...
		makeU().a
		...
	}

will expand to
	someFn() -> void {
		...
		__union_3 = makeU();
		switch(__union_3) {
			S1(__field_3,__): __field_3;
			S2(__,__field_3): __field_3;
		}
		...
	}

*/

fiRemoveUnusedVars(e : FiExp, effects : FiEffects) -> FiExp;

// Make explicit cast of a switch variable to all particular cases.
fiExplicitCastInSwitch1(e : FiExp, names: FiGlobalNames) -> FiExp;

// Rename enclosed same var name in recurring FiLet.
/* Example: here rettype is recurring, i.e. needs renaming in the inner scope
rettype = {
		switch (type) {
			FiTypeFunction(__, rettype): fiCppLambdaRetType(cfg, program, rettype);
			default: "TODO";
		}
}
*/
fiExpRenameRecurringVars1(e: FiExp, names: FiGlobalNames) -> FiExp;

/* Undo type coercing inside: 
	`if (isSameStructType(a, b)) { 
		e
	}`
transform it to:
	`if (isSameStructType(a, b)) { 
		__prime_a = cast(e: a.type -> b.type);
		e_prime
	}`
where `e_prime` - is e with `a` replaced by `__prime_a`
 */
fiFixVarInSameStructType1(e : FiExp) -> FiExp;

/*
In compound expressions, which contain subexpressions with non-scalar types, extract these
subexpressions via let-statements, which bind them with temporary variables, i.e.

func(Struct("A", 3, 4), 15, "...")

will be transformed into:

v1 = "A";
v2 = Struct(v1, 3, 4);
v3 = "...";
func(v2, 15, v3)

*/
//fiExpExtractNonScalarToLet(e: FiExp) -> FiExp;

// Repace sequences of length 1 by its content
fiExpNormalizeSeqences(e: FiExp) -> FiExp;

// Replace chains of casts into single transitive cast
fiNormalizeCasts(e: FiExp) -> FiExp;

// The same as FiSSA
fiExpMakeVarsUnique(e: FiExp) -> FiExp;

fiExpMakeCastsExplicit(x: FiExp, t: FiType, names: FiGlobalNames) -> FiExp;

fiExpInterpolateTypars(e: FiExp, names: FiGlobalNames) -> FiExp;

fiExpReturnVars(e: FiExp) -> FiExp;

fiExtractCallNonScalarExp(e: FiExp, names: FiGlobalNames) -> FiExp;

// Remove casts from non-scalar types to flow - these casts are implicit
fiRemoveImplicitCasts(e: FiExp) -> FiExp;

fiRemoveTrivialCasts(e: FiExp) -> FiExp;

fiPushExpsDown(e: FiExp) -> FiExp;

fiIsStat(e: FiExp) -> bool;

// In case a switch has only one variant - remove it
fiExpShortcutTrivialSwitch(e: FiExp, names: FiGlobalNames) -> FiExp;

fiExpChangeAndOr2If(x: FiExp) -> FiExp;

fiExpShortcutIf(x: FiExp) -> FiExp;

fiExpReduceChainLets(x: FiExp) -> FiExp;

fiMakeCallerVar(x: FiExp) -> FiExp;

fiWrapFunctionCasts(x: FiExp) -> FiExp;

fiExpUnfoldCasts(x: FiExp, names: FiGlobalNames) -> FiExp;

}

fiTransEliminateUnionFields(expr : FiExp, names: FiGlobalNames) -> FiExp {
	fiFoldMapExp(expr, 0, 
		\x, env, local -> {
			switch (x) {
				FiCallPrim(op, es, rtype, start): {
					make_switch = \union, switch_var -> {
						FiSwitch(switch_var, switch_var.type, 
							map(union.typenames, \tn -> {
								struct = fiSpecializeStruct(tn, lookupTreeDef(names.structs, tn.name, FiTypeStruct("", [], [], 0)));
								case_var = FiVar(switch_var with 
									type = FiTypeName(struct.name, struct.typars)
								);
								FiCase(
									tn.name,
									map(struct.args, \__ -> "__"),
									FiCallPrim(x with es = [case_var]),
									start
								)
							}),
							rtype, start
						);
					}
					do_work = \field -> {
						arg = es[0];
						arg_type = fiExpType(arg);
						switch (arg_type) {
							FiTypeName(__,typars): {
								switch (lookupTree(names.unions, arg_type.name)) {
									Some(union): {
										switch (arg) {
											FiVar(var, vtype,__): {
												Pair(make_switch(union, arg), local);
											}
											default: {
												union_var = "__union_" + i2s(local);
												Pair(FiLet(
													union_var, arg_type,
													arg,
													make_switch(union, FiVar(union_var, arg_type, start)),
													rtype, start
												), local + 1);
											}
										}
									}
									None(): Pair(x, local);
								}
							}
							default: Pair(x, local);
						}
					}
					switch (op) {
						FcFieldPrim(field): {
							if (field == "structname") Pair(x, local) else do_work(field);
						}
						FcSetMutablePrim(field): {
							do_work(field);
						}
						default: Pair(x, local);
					}
				}
				default: Pair(x, local);
			}
		},
		AstTraverseOrder(false, true)
	).first;
}

fiRemoveUnusedVars(e : FiExp, effects : FiEffects) -> FiExp {
	mapFiExp(e, \x -> 
		switch (x) {
			FiLet(var, vtype, e1, e2, type, start): {
				switch (fiFindInExpr(e2, \y ->
					switch (y) {
						FiVar(n,__,__): if (n == var) Some(y) else None();
						default: None();
					} 
				)) {
					Some(__): x;
					None(): {
						switch (e1) {
							FiLambda(__,__,__,__): {
								// We can safely skip unused lambda
								e2;
							}
							default: {
								// var is not used
								if (hasFiSideEffects(effects, e1)) {
									switch (e2) {
										FiSeq(es,__,s): {
											if (length(es) == 0) {
												// In this case we can't just concat es with e1,
												// since the type of the expression in that case would change
												FiSeq(e2 with es = [e1, FiVoid(s)]);
											} else {
												FiSeq(e2 with es = concat([e1], es));
											}
										}
										default: FiSeq([e1, e2], type, e1.start);
									}
								} else {
									e2;
								}
							}
						}
					}
				}
			}
			FiSeq(es, __,__): {
				es1 = filtermapi(es, \i, y ->
					// Remove non-last elements with no effects
					if (i + 1 == length(es) || hasFiSideEffects(effects, y)) Some(y) else None()
				);
				if (length(es1) == 1) es1[0] else FiSeq(x with es = es1);
			}
			default: x;
		}
	);
}

fiExplicitCastInSwitch1(e : FiExp, names: FiGlobalNames) -> FiExp {
	mapFiExp(e, \x -> 
		switch (x) {
			FiSwitch(var, vtype, cases, type, start): {
				do_switch = \ -> {
					FiSwitch(x with 
						cases = map(cases, \c -> {
							if (c.struct == "default") c else {
								switch (lookupTree(names.structs, c.struct)) {
									Some(struct): {
										is_var = \y, nm -> switch (y) {
											FiVar(z,__,__): if (z == nm) Some(y) else None();
											default: None();
										}
										spec_var = var.name + "__spec";
										if (isNone(fiFindInExpr(c.body, \y -> is_var(y, var.name)))) {
											// No variable in the body at all
											c;
										} else if (isSome(fiFindInExpr(c.body, \y -> is_var(y, spec_var)))) {
											// Cast is already done
											c;
										} else { 
											typars_instances = fiMatchTyparsOrdered(FiTypeName(struct.name, struct.typars), vtype);
											case_type = FiTypeName(struct.name, typars_instances);
											FiCase(c with body = 
												FiLet(spec_var, case_type, 
													FiCast(var, vtype, case_type, case_type, start),
													fiReplaceVar(c.body, var.name, FiVar(spec_var, case_type, 0)),
													fiExpType(c.body), c.body.start
												)
											);
										}
									}
									None(): {
										fail0("all switch cases must be structs, met: " + toStringFormatted(c));
									}
								}
							}
						})
					);
				}
				switch (vtype) {
					FiTypeName(typename, __): {
						if (containsKeyTree(names.unions, typename)) {
							do_switch();
						} else {
							switch (find(cases, \c -> c.struct == typename)) {
								Some(c): {
									c.body;
								}
								None(): {
									fail0("unmatched struct type '" + typename + "' in switch:\n" + prettyFiExp(dummyPretty, e));
								}
							}
						}
					}
					default: {
						do_switch();
					}
				}
			}
			default: x;
		}
	);
}

fiMakeNewVar(pref: string, v: string, locals: Tree<string, FiVar>, names: FiGlobalNames) -> string {
	fiDoMakeNewVar(pref, v, locals, names, 0);
}

fiDoMakeNewVar(pref: string, v: string, locals: Tree<string, FiVar>, names: FiGlobalNames, i: int) -> string {
	w = pref + v + "_" + i2s(i);
	if (!containsKeyTree(locals, w) && !containsKeyTree(names.toplevel, w)) w else fiDoMakeNewVar(pref, v, locals, names, i + 1);
}

fiExpRenameRecurringVars1(e: FiExp, names: FiGlobalNames) -> FiExp {
	fiMapExp(e, \x, env ->
		switch (x) {
			FiLet(v, type, e1, e2,__, start): {
				if (v == "__" || !containsKeyTree(env.locals, v)) x else {
					w = fiMakeNewVar("", v, env.locals, names);
					FiLet(x with
						name = w,
						e2 = fiRenameVar(e2, v, w)
					);
				}
			}
			default: x;
		}, false
	);
}

fiFixVarInSameStructType1(e : FiExp) -> FiExp {
	fiDetectIfIsSameStructType = \x -> switch (x.e1) {
		FiCall(f, args, __,__): {
			switch (f) {
			FiVar(name,__,__): {
				if (name == "isSameStructType") {
					filtermap(args, \arg -> 
						switch (arg) {
							FiVar(__,__,__): Some(arg);
							default: None();
						}
					);
				} else {
					[];
				}
			}
			default: [];
			}
		}
		default: [];
	}
	fiVarTypeInExpr = \y , var -> maybeMap(
		fiFindInExpr(y, \x ->
			switch (x) {
				FiVar(name,__,__): if (name == var) Some(x) else None();
				default: None();
			}
		), \x -> cast(x: FiExp -> FiVar)
	);
	mapFiExp(e, \x ->
		switch (x) {
			FiIf(e1, e2, e3, type, start): {
				vars = fiDetectIfIsSameStructType(x);
				if (length(vars) != 2) x else {
					v0 = vars[0];
					v1 = vars[1];
					fix_vars = \old: FiVar, new: FiVar -> {
						prim_name = "__prim_" + old.name;
						/* Example: 
							if (isSameStructType(acc, el)) {
								t : ?? = cast(flow(el) : flow -> ??);
								...
							} ...
						*/
						e2_prim = FiLet(prim_name, new.type, 
							FiCast(old, old.type, new.type, new.type, start),
							fiRenameVar(e2, old.name, prim_name), type, start
						);
						/*
							if (isSameStructType(acc, el)) {
								__prim_el : ?? = cast(el : ? -> ??);
								t : ?? = cast(flow(__prim_el) : flow -> ??);
								...
							} ...
						*/
						e2_prim_prim = mapFiExp(e2_prim, \y ->
							switch (y) {
								FiCast(y_e, y_from, y_to, y_type, __): {
									if (!fiEqualTypes(new.type, y_type)) y else {
										switch (y_e) {
											FiCall(fn, args, __,__): {
												switch (fn) {
													FiVar(fn_name,__,__): {
														if (fn_name != "flow") y else {
															switch (args[0]) {
																FiVar(arg_name,__,__): {
																	if (arg_name != prim_name) y else {
																		/*
																			if (isSameStructType(acc, el)) {
																				__prim_el : ?? = cast(el : ? -> ??);
																				t : ?? = __prim_el;
																				...
																			} ...
																		*/
																		args[0];
																	}
																}
																default: y;
															}
														}
													}
													default: y;
												}
											}
											default: y;
										}
									}
								}
								default: y;
							}
						);
						FiIf(x with e2 = e2_prim_prim);
					}
					switch (fiVarTypeInExpr(e2, v0.name)) {
						Some(v0_prim): {
							fix_vars(v0, v0_prim);
						}
						None(): {
							switch (fiVarTypeInExpr(e2, v1.name)) {
								Some(v1_prim): fix_vars(v1, v1_prim);
								None(): x;
							}
						}
					} 
				}
			}
			default: x;
		}
	);
}

fiExpNormalizeSeqences(e: FiExp) -> FiExp {
	mapFiExp(e,
		\x, -> switch (x) {
			FiSeq(es,__,__): {
				if (length(es) == 1) es[0] else {
					FiSeq(x with es = mapConcat(es, \y ->
						switch (y) {
							FiSeq(es1,__,__): es1;
							default: [y];
						}
					));
				}
			}
			default: x;
		}
	);
}

fiExpMakeVarsUnique(e: FiExp) -> FiExp {
	fiDoExpMakeVarsUnique(e, makeTree(), makeTree());
}

fiDoExpMakeVarsUnique(e: FiExp, counter: Tree<string, int>, rename: Tree<string, string>) -> FiExp {
	do = \x -> fiDoExpMakeVarsUnique(x, counter, rename);
	switch (e) {
		FiLet(name,__,e1, e2,__,__): {
			if (name == "__") {
				FiLet(e with e1 = do(e1), e2 = do(e2));
			} else {
				counter1 = setTree(counter, name, lookupTreeDef(counter, name, -1) + 1);
				rename1 = if (!containsKeyTree(counter, name)) rename else {
					setTree(rename, name, name + "__ssa_" + i2s(lookupTreeDef(counter1, name, 0) - 1))
				}
				FiLet(e with
					name = lookupTreeDef(rename1, name, name),
					e1 = fiDoExpMakeVarsUnique(e1, counter1, rename1), 
					e2 = fiDoExpMakeVarsUnique(e2, counter, rename1),
				);
			}
		}
		FiVar(name,__,__): {
			if (!containsKeyTree(rename, name)) e else {
				FiVar(e with name = lookupTreeDef(rename, name, name));
			}
		}
		FiLambda(args, body,__,__): {
			FiLambda(e with body = do(body));
		}
		FiSwitch(v, vtype, cases,__,__): {
			FiSwitch(e with 
				x = FiVar(v with name = lookupTreeDef(rename, v.name, v.name)),
				cases = map(cases, \c -> FiCase(c with body = do(c.body)))
			);
		}
		FiIf(e1, e2, e3, __,__): { 
			FiIf(e with e1 = do(e1), e2 = do(e2), e3 = do(e3));
		}
		FiSeq(es,__,__): {
			FiSeq(e with es = map(es, do));
		}
		FiCast(x, from, to,__,__): { 
			FiCast(e with e = do(x));
		}
		FiCall(f, args,__,__): { 
			FiCall(e with f = do(f), args = map(args, do));
		}
		FiCallPrim(op, args,__,__): { 
			FiCallPrim(e with es = map(args, do));
		}
		FiRequire(file, x,__,__): { 
			FiRequire(e with e = do(x));
		}
		FiUnsafe(name, x,__,__): { 
			FiUnsafe(e with fallback = do(x));
		}
		FiConst(): e;
	}
}


fiExpMakeCastsExplicit(x: FiExp, t: FiType, names: FiGlobalNames) -> FiExp {
	switch (x) {
		FiLambda(args, body, type, start): {
			body1 = switch (type) {
				FiTypeFunction(__,returnType): fiExpMakeCastsExplicit(body, returnType, names);
				default: fiExpMakeCastsExplicit(body, fiExpType(body), names);
			}
			switch (t) {
				FiTypeFunction(t_args, t_ret): {
					p = foldi(args, Pair([], body1), \i, acc, arg -> 
						if (fiEqualTypes(arg.type, t_args[i].type)) {
							Pair(concat(acc.first, [arg]), acc.second);
						} else {
							new_arg = FiFunArg(arg.name, t_args[i].type);
							new_body = fiReplaceVar(acc.second, arg.name, 
								fiMakeCast(FiVar(arg.name, t_args[i].type, start), t_args[i].type, arg.type)
							);
							Pair(concat(acc.first, [new_arg]), new_body);
						}
					);
					body2 = p.second;
					body2_type = fiExpType(body2);
					if (fiEqualTypes(body2_type, t_ret)) {
						FiLambda(x with args = p.first, body = body2, type = t);
					} else {
						FiLambda(x with args = p.first, body = fiMakeCast(body2, body2_type, t_ret), type = t);
					}
				}
				FiTypeFlow(): {
					FiCast(FiLambda(x with body = body1), type, t, t, start);
				}
				default: {
					fail("lambda must have a functional type");
					x;
				}
			}
		}
		FiLet(v, v_type, e1, e2, type,__): {
			FiLet(x with 
				e1 = fiExpMakeCastsExplicit(e1, v_type, names),
				e2 = fiExpMakeCastsExplicit(e2, t, names),
				type2 = t
			);
		}
		FiIf(e1, e2, e3, type,__): {
			FiIf(x with
				e1 = fiExpMakeCastsExplicit(e1, FiTypeBool(), names),
				e2 = fiExpMakeCastsExplicit(e2, t, names),
				e3 = fiExpMakeCastsExplicit(e3, t, names),
				type = t
			);
		}
		FiSwitch(v, v_type, cases, type,__): {
			x1 = FiSwitch(x with
				cases = map(cases, \c -> FiCase(c with body = fiExpMakeCastsExplicit(c.body, t, names))),
				type = t
			);
			fiMakeCast(x1, fiExpType(x1), t);
		}
		FiSeq(es, type,__): {
			FiSeq(x with 
				es = mapi(es, \i, e ->
					if (i + 1 == length(es)) fiExpMakeCastsExplicit(e, t, names)
					else fiExpMakeCastsExplicit(e, fiExpType(e), names)
				),
				type = t
			);
		}
		FiCall(fn, args, type,__): {
			fn_type = cast(fiExpType(fn): FiType -> FiTypeFunction);
			x1 = FiCall(x with
				f = fiExpMakeCastsExplicit(fn, fn_type, names),
				args = mapi(args, \i, arg ->
					fiExpMakeCastsExplicit(arg, fn_type.args[i].type, names)
				)
			);
			fiMakeCast(x1, type, t);
		}
		FiCallPrim(op, es, type,__): {
			def_case = \ -> {
				x1 = FiCallPrim(x with es = map(es, \y -> fiExpMakeCastsExplicit(y, fiExpType(y), names)));
				fiMakeCast(x1, type, t);
			}
			typed_case = \tp -> {
				x1 = FiCallPrim(x with es = map(es, \y -> fiExpMakeCastsExplicit(y, tp, names)));
				fiMakeCast(x1, type, t);
			}
			switch (op) {
				FcOrPrim():  def_case();
				FcAndPrim(): def_case();
				FcNotPrim(): def_case();

				FcEqPrim():  typed_case(fiTypeUpperBoundary(fiExpType(es[0]), fiExpType(es[1]), names));
				FcNePrim():  typed_case(fiTypeUpperBoundary(fiExpType(es[0]), fiExpType(es[1]), names));
				FcLePrim():  typed_case(fiTypeUpperBoundary(fiExpType(es[0]), fiExpType(es[1]), names));
				FcGePrim():  typed_case(fiTypeUpperBoundary(fiExpType(es[0]), fiExpType(es[1]), names));
				FcLtPrim():  typed_case(fiTypeUpperBoundary(fiExpType(es[0]), fiExpType(es[1]), names));
				FcGtPrim():  typed_case(fiTypeUpperBoundary(fiExpType(es[0]), fiExpType(es[1]), names));

				FcPlusPrim():  typed_case(fiTypeLowerBoundary(fiExpType(es[0]), fiExpType(es[1]), names));
				FcMinusPrim(): def_case();
				FcMulPrim():   def_case();
				FcDivPrim():   def_case();
				FcModPrim():   def_case();
				FcNegPrim():   def_case();
				FcArrayPrim(): typed_case(fiDearrayType(type));
				FcIndexPrim(): {
					x1 = FiCallPrim(x with es = [
						fiExpMakeCastsExplicit(es[0], FiTypeArray(type), names),
						fiExpMakeCastsExplicit(es[1], FiTypeInt(), names)
					]);
					fiMakeCast(x1, type, t);
				}
				FcDerefPrim(): typed_case(FiTypeRef(type));
				FcRefPrim(): typed_case(fiDerefType(type));
				FcStructPrim(name): {
					struct = lookupTreeDef(names.structs, name, FiTypeStruct("", [], [], 0));
					switch (type) {
						FiTypeName(__,typars): {
							if (length(struct.typars) != length(typars)) {
								fail("struct " + name + " typars length mismatch with typename typars length:\n" +
									"struct typars: [" + superglue(struct.typars, pretFiType, ", ") + "]\n" + 
									"typename typars: [" + superglue(typars, pretFiType, ", ") + "]\n"
								);
							}
							typar_subst = foldi(struct.typars, makeTree(), \i, acc, tp ->
								switch (tp) {
									FiTypeParameter(nm): setTree(acc, nm, typars[i]);
									default: acc;
								}
							);
							x1 = FiCallPrim(x with es = mapi(es, \i, y ->
								fiExpMakeCastsExplicit(y, fiApplyTypeSubstitution(typar_subst, struct.args[i].type), names)
							));
							fiMakeCast(x1, type, t);
						}
						default: {
							fail("struct type must be FiTypeName, got: " + toString(type));
							def_case();
						}
					}
				}
				FcFieldPrim(name): {
					if (name == "structname") def_case() else {
						switch (fiExpType(es[0])) {
							FiTypeName(struct_name, typars): {
								switch (lookupTree(names.structs, struct_name)) {
									Some(struct): {
										switch (find(struct.args, \arg -> arg.name == name)) {
											Some(arg): {
												fiMakeCast(def_case(), arg.type, type);
											}
											None(): {
												fail("field '" + name + "' of struct '" + struct_name + "' is not found in expression: " + pretFiExp(x)
													+ "\n" + strIndent(toStringFormatted(x))
												);
												def_case();
											}
										}
									}
									None(): def_case();
								}
							}
							default: def_case();
						}
					}
				}
				FcAssignPrim(): {
					to = es[0];
					what = es[1];
					tp = fiExpType(to);
					x1 = switch (tp) {
						FiTypeRef(rt): {
							switch (fiExpType(what)) {
								FiTypeRef(__): {
									FiCallPrim(x with es = [
										fiExpMakeCastsExplicit(to, tp, names), 
										fiExpMakeCastsExplicit(what, tp, names)
									]);
								}
								default: {
									FiCallPrim(x with es = [
										fiExpMakeCastsExplicit(to, tp, names), 
										fiExpMakeCastsExplicit(what, rt, names)
									]);
								}
							}
						}
						default: {
							FiCallPrim(x with es = [
								fiExpMakeCastsExplicit(to, tp, names), 
								fiExpMakeCastsExplicit(what, tp, names)
							]);
						}
					}
					fiMakeCast(x1, type, t);
				}
				FcSetMutablePrim(name): {
					struct_type = fiExpType(es[0]);
					switch (struct_type) {
						FiTypeName(struct_name, typars): {
							switch (lookupTree(names.structs, struct_name)) {
								Some(struct): {
									spec = fiSpecializeStruct(struct_type, struct);
									switch (find(spec.args, \arg -> arg.name == name)) {
										Some(arg): {
											x1 = FiCallPrim(x with es = [
												fiExpMakeCastsExplicit(es[0], struct_type, names), 
												fiExpMakeCastsExplicit(es[1], arg.type, names)
											]);
											fiMakeCast(x1, type, t);
										}
										None(): {
											fail("field '" + name + "' of struct '" + struct_name + "' is not found in expression: " + pretFiExp(x)
												+ "\n" + strIndent(toStringFormatted(x))
											);
											def_case();
										}
									}
								}
								None(): def_case();
							}
						}
						default: def_case();
					}
				}
				FcCreateClosurePrim(structName, functionName): def_case();
				FcQuote(): def_case();
				FcUnquote(): def_case();
			}
		}
		FiCast(e, from, to, type,__): {
			x1 = FiCast(x with e = fiExpMakeCastsExplicit(e, from, names));
			fiNormalizeCasts(fiMakeCast(x1, type, t));
		}
		FiUnsafe(name, fallback, type,__): {
			x1 = FiUnsafe(x with fallback = fiExpMakeCastsExplicit(fallback, fiExpType(fallback), names));
			fiMakeCast(x1, type, t);
		}
		FiRequire(file, e, type,__): {
			x1 = FiRequire(x with e = fiExpMakeCastsExplicit(e, fiExpType(e), names));
			fiMakeCast(x1, type, t);
		}
		FiVar(name, type, __): {
			fiMakeCast(x, type, t);
		}
		FiVoid(__):      fiMakeCast(x, FiTypeVoid(), t);
		FiBool(__,__):   fiMakeCast(x, FiTypeBool(), t);
		FiInt(__,__):    fiMakeCast(x, FiTypeInt(), t);
		FiDouble(__,__): fiMakeCast(x, FiTypeDouble(), t);
		FiString(__,__): fiMakeCast(x, FiTypeString(), t);
	}
}

fiNormalizeCasts(e: FiExp) -> FiExp {
	mapFiExp(e, \x -> switch (x) {
		FiCast(y, x_from, x_to, x_type, start): {
			switch (y) {
				FiCast(z, y_from, y_to, y_type, __): {
					if (!fiEqualTypes(y_to, x_from)) {
						fail("inconsistent cast sequence callee type " + prettyFiType(dummyPretty, y_to, makeSet()) + " differs from the caller type " + prettyFiType(dummyPretty, x_from, makeSet()));
					}
					if (fiEqualTypes(y_from, x_to)) z else
					FiCast(z, y_from, x_to, x_type, start);
				}
				default: x;
			}
		}
		default: x;
	});
}

fiExpInterpolateTypars(e: FiExp, names: FiGlobalNames) -> FiExp {
	mapFiExp(e, \x -> switch (x) {
		FiCall(fn, args, ret_type,__): {
			switch (fiExpType(fn)) {
				FiTypeFunction(fn_args, returnType): {
					// Match arguments 
					args_unified = mapi(args, \i, arg -> fiUnifyTypes(fiExpType(arg), fn_args[i].type));
					ret_unified = fiUnifyTypes(returnType, ret_type);
					FiCall(x with 
						f = fiSetExpType(fn, FiTypeFunction(
							mapi(fn_args, \i, arg -> FiFunArg(arg.name, args_unified[i].second)),
							ret_unified.second
						)), 
						args = mapi(args, \i, arg -> fiSetExpType(arg, args_unified[i].first)),
						type = ret_unified.first
					);
				}
				default: {
					FiCall(x with f = fn, args = args);
				}
			}
		}
		FiCallPrim(op, es, type,__): {
			switch (op) {
				FcStructPrim(name): {
					struct = lookupTreeDef(names.structs, name, FiTypeStruct("", [], [], 0));
					switch (type) {
						FiTypeName(__,typars): {
							typar_subst = foldi(struct.typars, makeTree(), \i, acc, tp ->
								switch (tp) {
									FiTypeParameter(nm): setTree(acc, nm, typars[i]);
									default: acc;
								}
							);
							subst = foldi(struct.args, makeTree(), \i, sub, struct_arg -> 
								fiMatchTypars(fiExpType(es[i]), fiApplyTypeSubstitution(typar_subst, struct_arg.type), sub)
							);
							FiCallPrim(x with es = mapi(es, \i, y ->
								fiSetExpType(y, fiApplyTypeSubstitution(subst, fiExpType(y)))
							));
						}
						default: {
							fail("struct type must be FiTypeName, got: " + toString(type));
							x;
						}
					}
				}
				default: x;
			}
		}
		default: x;
	});
}

fiExpReturnVars(e: FiExp) -> FiExp {
	fiDoExpReturnVars(e, true);
}

fiDoExpReturnVars(e: FiExp, returns: bool) -> FiExp {
	wrap_with_var = \x : FiExp -> {
		if (!returns) x else {
			switch (x) {
				FiVar(__,__,__): x;
				default: {
					tp = fiExpType(x);
					switch (tp) {
						FiTypeVoid(): {
							switch (x) {
								FiVoid(__): x;
								default: FiSeq([x, FiVoid(x.start)], tp, x.start);
							}
						}
						default: {
							ret = "__ret_var__";
							FiLet(ret, tp, x, FiVar(ret, tp, x.start), tp, x.start);
						}
					}
				}
			}
		}
	}
	switch (e) {
		FiLambda(__, body,__, __): {
			FiLambda(e with body = fiDoExpReturnVars(body, true));
		}
		FiCall(fn, args,__,__): {
			wrap_with_var(FiCall(e with
				f = fiDoExpReturnVars(fn, false),
				args = map(args, \x -> fiDoExpReturnVars(x, false))
			));
		}
		FiLet(__, __,e1, e2,__, __): {
			FiLet(e with
				e1 = fiDoExpReturnVars(e1, false),
				e2 = fiDoExpReturnVars(e2, returns)
			);
		}
		FiIf(e1, e2, e3,__, __): {
			FiIf(e with
				e1 = fiDoExpReturnVars(e1, false),
				e2 = fiDoExpReturnVars(e2, returns),
				e3 = fiDoExpReturnVars(e3, returns)
			);
		}
		FiSwitch(v, __,cases,__, __): {
			FiSwitch(e with 
				cases = map(cases, \c -> FiCase(c with body = fiDoExpReturnVars(c.body, returns)))
			);
		}
		FiCast(ex, __, __, __, __): {
			wrap_with_var(FiCast(e with e = fiDoExpReturnVars(ex, false)));
		}
		FiSeq(es,__,__): {
			FiSeq(e with es = mapi(es, \i, x -> fiDoExpReturnVars(x, returns && i + 1 == length(es))));
		}
		FiCallPrim(__, es,__,__): {
			wrap_with_var(FiCallPrim(e with es = map(es, \x -> fiDoExpReturnVars(x, false))));
		}
		FiRequire(__, ex,__,__): {
			wrap_with_var(FiRequire(e with e = fiDoExpReturnVars(ex, false)));
		}
		FiUnsafe(__, ex,__,__): {
			wrap_with_var(FiUnsafe(e with fallback = fiDoExpReturnVars(ex, false)));
		}
		FiVar(name,__, __): e;
		FiVoid(__):       e;
		FiDouble(__,__):  e;
		FiInt(__,__):     e;
		FiString(__,__):  e;
		FiBool(__,__):    e;
	}
}

fiExtractCallNonScalarExp(e: FiExp, names: FiGlobalNames) -> FiExp {
	tmp_var_counter = ref 0;
	new_num = \-> {
		num = i2s(^tmp_var_counter);
		tmp_var_counter := ^tmp_var_counter + 1;
		num;
	}
	fiMapExp(e,
		\x, env -> switch (env.parents) {
			EmptyList(): x;
			Cons(parent,__): {
				switch (parent.first) {
					FiLet(v, v_type, e1, e2,__,__): x;
					default: {
						switch (x) {
							FiVar(__,__,__): x;
							FiInt(__,__): x;
							FiBool(__,__): x;
							FiDouble(__,__): x;
							FiVoid(__): x;
							FiLet(__,__,__,__,__,__): x;
							default: {
								type = fiExpType(x);
								if (fiTypeIsScalar(type)) x else {
									fn_var = fiMakeNewVar("w", new_num(), env.locals, names);
									FiLet(fn_var, type, x, FiVar(fn_var, type, 0), type, 0);
								}
							}
						}
					}
				}
			}
		},
		false
	);
}

fiRemoveImplicitCasts(e: FiExp) -> FiExp {
	mapFiExp(e, \x -> switch (x) {
		FiCast(y, from, to, type, start): {
			switch (to) {
				FiTypeFlow(): {
					if (fiTypeIsScalar(from)) x else y;
				}
				default: x;
			}
		}
		default: x;
	});
}

fiRemoveTrivialCasts(e: FiExp) -> FiExp {
	mapFiExp(e, \x -> switch (x) {
		FiCast(y, from, to, type, start): {
			if (fiEqualTypes(from, to)) y else x;
		}
		default: x;
	});
}

fiLastVarUses(e: FiExp) -> [List<int>] {
	make_index_path = \pairs -> mapList(pairs, \p -> p.second);
	fiFoldExp(e, Pair([], makeSet()), \x, env, acc -> 
		switch (x) {
			FiVar(name, __,__): {
				if (containsSet(acc.second, name)) acc else {
					Pair(
						concat(acc.first, [make_index_path(env.parents)]),
						insertSet(acc.second, name)
					);
				}
			}
			default: acc;
		},
		AstTraverseOrder(true, false)
	).first;
}

fiIsStat(e: FiExp) -> bool {
	switch (e) {
		FiSeq(__,__,__): true;
		FiLet(__,__,__,__,__,__): true;
		FiSwitch(__,__,__,__,__): true;
		FiIf(__,__,__,__,__): true;
		FiCallPrim(op,__,__,__): {
			switch (op) {
				FcAssignPrim(): true;
				FcSetMutablePrim(__): true;
				default: false;
			}
		}
		default: false;
	}
}

fiStatsArePulled(e: FiExp) -> bool {
	isNone(fiFindInExpr(e, \x -> 
		switch (x) {
			FiLet(__,__, e1,__,__,__): {
				if (fiIsStat(e1)) Some(x) else None();
			}
			FiIf(e1,__,__,__,__): {
				if (fiIsStat(e1)) Some(x) else None();
			}
			FiCall(f, args,__,__): {
				if (exists(concat([f], args), fiIsStat)) Some(x) else None();
			}
			FiCast(e1,__,__,__,__): {
				if (fiIsStat(e1)) Some(x) else None();
			}
			FiCallPrim(__,es,__,__): {
				if (exists(es, fiIsStat)) Some(x) else None();
			}
			default: None();
		}
	));
}

fiDoPushExpsDown(i: int, xs: [FiExp], as: [FiExp], fn: ([FiExp]) -> FiExp, type: FiType) -> FiExp {
	if (i == length(xs)) fn(as) else {
		x = xs[i];
		switch (x) {
			FiIf(e1, e2, e3,__,__): {
				FiIf(x with
					type = type,
					e2 = fiDoPushExpsDown(i + 1, xs, concat(as, [e2]), fn, type),
					e3 = fiDoPushExpsDown(i + 1, xs, concat(as, [e3]), fn, type)
				);
			}
			FiSeq(es,__,__): {
				FiSeq(x with
					type = type,
					es = replace(es, length(es) - 1,
						fiDoPushExpsDown(i + 1, xs, concat(as, [es[length(es) - 1]]), fn, type)
					)
				);
			}
			FiLet(__,__,e1,e2,__,__): {
				FiLet(x with
					type2 = type,
					e2 = fiDoPushExpsDown(i + 1, xs, concat(as, [e2]), fn, type)
				);
			}
			FiSwitch(__,__,cs,__,__): {
				FiSwitch(x with
					type = type,
					cases = map(cs, \c -> 
						FiCase(c with body = fiDoPushExpsDown(i + 1, xs, concat(as, [c.body]), fn, type))
					)
				);
			}
			default: {
				fiDoPushExpsDown(i + 1, xs, concat(as, [x]), fn, type)
			}
		}
	}
}

fiPushExpDown(x: FiExp) -> FiExp {
	if (fiStatsArePulled(x)) x else {
		switch (x) {
			FiLet(v, vtype, e1, e2, type, start): {
				if (!fiIsStat(e1)) x else {
					switch (e1) {
						FiSeq(es1, type1, start1): {
							if (length(es1) == 1) FiLet(v, vtype, es1[0], e2, type, start) else {
								FiSeq(
									concat(
										take(es1, length(es1) - 1),
										[fiPushExpDown(FiLet(v, vtype, es1[length(es1) - 1], e2, type, start))]
									), type, start1
								);
							}
						}
						FiLet(v1, vtype1, e1_1, e1_2, type1, start1): {
							FiLet(v1, vtype1, e1_1,
								fiPushExpDown(FiLet(v, vtype, e1_2, e2, type, start)),
								type, start1
							);
						}
						FiSwitch(x1, swtype1, cs1, type1, start1): {
							FiSwitch(x1, swtype1, map(cs1, \c1 ->
									FiCase(c1 with body = fiPushExpDown(FiLet(v, vtype, c1.body, e2, type, start)))
								), 
								type, start1
							);
						}
						FiIf(e1_1, e1_2, e1_3, type1, start_1): {
							FiIf(e1_1, 
								fiPushExpDown(FiLet(v, vtype, e1_2, e2, type, start)),
								fiPushExpDown(FiLet(v, vtype, e1_3, e2, type, start)),
								type, start_1
							);
						}
						default: x; // TODO: FsAssign
					}
				}
			}
			FiIf(e1, e2, e3, type, start): {
				if (!fiIsStat(e1)) x else {
					switch (e1) {
						FiSeq(es1, type1, start1): {
							if (length(es1) == 1) FiIf(es1[0], e2, e3, type, start) else {
								FiSeq(
									concat(
										take(es1, length(es1) - 1),
										[fiPushExpDown(FiIf(es1[length(es1) - 1], e2, e3, type, start))]
									), type, start1
								);
							}
						}
						FiLet(v1, vtype1, e1_1, e1_2, type1, start1): {
							FiLet(v1, vtype1, e1_1,
								fiPushExpDown(FiIf(e1_2, e2, e3, type, start)),
								type, start1
							);
						}
						FiSwitch(x1, swtype1, cs1, type1, start1): {
							FiSwitch(x1, swtype1, map(cs1, \c1 ->
									FiCase(c1 with body = fiPushExpDown(FiIf(c1.body, e2, e3, type, start)))
								), 
								type, start1
							);
						}
						FiIf(e1_1, e1_2, e1_3, type1, start_1): {
							FiIf(e1_1, 
								fiPushExpDown(FiIf(e1_2, e2, e3, type, start)),
								fiPushExpDown(FiIf(e1_3, e2, e3, type, start)),
								type, start_1
							);
						}
						default: x; // TODO: FsAssign
					}
				}
			}
			FiCall(f, args, type, start): {
				if (!exists(concat([f], args), fiIsStat)) x else {
					fiDoPushExpsDown(0, concat([f], args), [], \as ->
						fiPushExpDown(FiCall(as[0], tail(as), type, start)), 
						type
					);
				}
			}
			FiCast(e, from, to, type, start): {
				if (!fiIsStat(e)) x else {
					fiDoPushExpsDown(0, [e], [], \as ->
						fiPushExpDown(FiCast(as[0], from, to, type, start)),
						type
					);
				}
			}
			FiLambda(__,body,__,__): {
				x;
			}
			FiCallPrim(op, es, type, start): {
				if (!exists(es, fiIsStat)) x else {
					fiDoPushExpsDown(0, es, [], \as ->
						fiPushExpDown(FiCallPrim(op, as, type, start)),
						type
					);
				}
			}
			default: x;
		}
	}
}

fiPushExpsDown(e: FiExp) -> FiExp {
	fiExpShortcutIf(mapFiExp(e, fiPushExpDown));
}

// In case a switch has only one variant - remove it
fiExpShortcutTrivialSwitch(x: FiExp, names: FiGlobalNames) -> FiExp {
	mapFiExp(x, \e -> switch (e) {
		FiSwitch(v, vtype, cs, type, start): {
			switch (vtype) {
				FiTypeName(typename,__): {
					if (containsKeyTree(names.unions, typename)) {
						e;
					} else {
						switch (find(cs, \c -> c.struct == typename)) {
							Some(c): c.body;
							None(): {
								fail0("unmatched struct type '" + typename + "' in switch:\n" + prettyFiExp(dummyPretty, e));
							}
						}
					}
				}
				FiTypeFlow(): {
					e;
				}
				default: {
					fail0("non-struct|union|flow type " + prettyFiType(dummyPretty, v.type, makeSet()) + " in switch:\n" + prettyFiExp(dummyPretty, e));
				}
			}
		}
		default: e;
	});
}

fiExpChangeAndOr2If(x: FiExp) -> FiExp {
	mapFiExp(x, \e -> switch (e) {
		FiCallPrim(op, es, type, start): {
			switch (op) {
				FcAndPrim(): {
					FiIf(es[0], es[1], FiBool(false, start), type, start);
				}
				FcOrPrim(): {
					FiIf(es[0], FiBool(true, start), es[1], type, start);
				}
				default: {
					e;
				}
			}
		}
		default: e;
	});
}


fiExpShortcutIf(x: FiExp) -> FiExp {
	mapFiExp(x, \e -> switch (e) {
		FiIf(c, e1, e2,__,__): {
			switch (c) {
				FiBool(v,__): {
					if (v) e1 else e2;
				}
				default: e;
			}
		}
		default: e;
	});
}

fiExpReduceChainLets(x: FiExp) -> FiExp {
	mapFiExp(x, \e -> switch (e) {
		FiLet(v, t1, e1, e2,__,__): {
			switch (e1) {
				FiVar(w,__,__): {
					fiRenameVar(e2, v, w);
				}
				default: e;
			}
		}
		default: e;
	});
}

fiMakeCallerVar(x: FiExp) -> FiExp {
	id = ref 0;
	new_id = \-> {
		nid = "tmp_fn_var_" + i2s(^id);
		id := ^id + 1;
		nid;
	}
	mapFiExp(x, \e -> switch (e) {
		FiCall(fn, args, type, s): {
			if (fiExpIsNestedField(fn)) e else {
				n_var = FiVar(new_id(), fiExpType(fn), s);
				FiLet(n_var.name, n_var.type, fn,
					FiCall(n_var, args, type, s), type, s
				);
			}
		}
		default: e;
	});
}


fiWrapFunctionCasts(x: FiExp) -> FiExp {
	mapFiExp(x, \e -> switch (e) {
		FiCast(e1, from, to, type, s): {
			switch (from) {
				FiTypeFunction(from_args, from_ret): {
					switch (to) {
						FiTypeFunction(to_args, to_ret): {
							args = mapi(to_args, \i, arg ->
								FiFunArg("fn_cast_wrapper_arg__" + i2s(i), arg.type)
							);
							FiLambda(
								args,
								FiCast(
									FiCall(e1, 
										mapi(args, \i, arg ->
											FiCast(FiVar(arg.name, arg.type, s), arg.type, from_args[i].type, from_args[i].type, s)
										), 
										from_ret, s
									),
									from_ret, to_ret, to_ret, s
								),
								to, s
							);
						}
						default:e;
					}
				}
				default:e;
			}
		}
		default: e;
	});
}

fiExpUnfoldCasts(x: FiExp, names: FiGlobalNames) -> FiExp {
	id = ref 0;
	new_id = \-> {
		nid = "tmp_cast_wrapper_arg__" + i2s(^id);
		id := ^id + 1;
		nid;
	}
	mapFiExp(x, \e -> switch (e) {
		FiCast(e1, from, to, type, s): {
			if (fiEqualTypes(from, to)) e1 else {
				fiUnfoldCasts(e1, from, to, s, names, new_id);
			}
		}
		default: e;
	});
}

fiUnfoldCasts(e: FiExp, from: FiType, to: FiType, s: int, names: FiGlobalNames, new_id: () -> string) -> FiExp {
	if (fiEqualTypes(from, to)) e else {
		switch (from) {
			FiTypeFunction(from_args, from_ret): {
				switch (to) {
					FiTypeFunction(to_args, to_ret): {
						args = mapi(to_args, \i, arg ->
							FiFunArg(new_id(), arg.type)
						);
						call = FiCall(e, 
							mapi(args, \i, arg ->
								fiUnfoldCasts(FiVar(arg.name, arg.type, s), arg.type, from_args[i].type, s, names, new_id)
							), 
							from_ret, s
						);
						FiLambda(
							args,
							if (to_ret == FiTypeVoid()) call else FiCast(call, from_ret, to_ret, to_ret, s),
							to, s
						);
					}
					default: FiCast(e, from, to, to, s);
				}
			}
			FiTypeArray(from_arr): {
				switch (to) {
					FiTypeArray(to_arr): {
						arg = FiFunArg(new_id(), from_arr);
						FiCall(
							FiVar("map", 
								FiTypeFunction([
									FiFunArg("", from), 
									FiFunArg("", FiTypeFunction([FiFunArg("", from_arr)], to_arr))
								], to), 
								s
							),
							[e, FiLambda([arg],
								fiUnfoldCasts(FiVar(arg.name, arg.type, s), from_arr, to_arr, s, names, new_id),
								FiTypeFunction([arg], to_arr),
								s
							)],
							to, s
						);
					}
					default: FiCast(e, from, to, to, s);
				}
			}
			FiTypeRef(from_ref): {
				switch (to) {
					FiTypeRef(to_ref): {
						FiCallPrim(FcRefPrim(),
							[fiUnfoldCasts(FiCallPrim(FcDerefPrim(), [e], from, s), from_ref, to_ref, s, names, new_id)],
							to, s
						);
					}
					default: FiCast(e, from, to, to, s);
				}
			}
			FiTypeName(from_name, from_typars): {
				cast_struct = \x, struct_from, struct_to -> {
					from_tp = FiTypeName(struct_from.name, struct_from.typars);
					to_tp = FiTypeName(struct_to.name, struct_to.typars);
					if (struct_from == struct_to) x else {
						tmp = FiVar(new_id(), from_tp, s);
						FiLet(tmp.name, tmp.type, x, 
							FiCallPrim(FcStructPrim(struct_to.name),
								mapi(struct_from.args, \i, arg -> 
									fiUnfoldCasts(
										FiCallPrim(FcFieldPrim(arg.name), [tmp], arg.type, s),
										arg.type, struct_to.args[i].type, s, names, new_id
									)
								),
								to_tp, s
							),
							to_tp, s
						);
					}
				}
				fiMapTypeName(from, names, 
					\struct_from -> switch (to) {
						FiTypeName(to_name,__): {
							fiMapTypeName(to, names, 
								\struct_to -> {
									if (from_name != to_name) {
										fail("illegal cast of " + pretFiType(from) + " to " + pretFiType(to));
									}
									cast_struct(e, struct_from, struct_to);
								},
								\union_to -> FiCast(e, from, to, to, s),
								\err -> FiCast(e, from, to, to, s)
							);
						}
						default: FiCast(e, from, to, to, s)
					},
					\union_from -> {
						switch (to) {
							FiTypeName(to_name,__): {
								fiMapTypeName(to, names, 
									\struct_to -> FiCast(e, from, to, to, s),
									\union_to -> {
										tmp = FiVar(new_id(), from, s);
										FiLet(tmp.name, tmp.type, e, 
											FiSwitch(tmp, tmp.type,
												map(union_from.typenames,
													\tn_from -> {
														switch (find(union_to.typenames, \x -> x.name == tn_from.name)) {
															Some(tn_to): {
																struct_from = fiTypeName2Struct(tn_from, names);
																struct_to = fiTypeName2Struct(tn_to, names);
																from_tn = FiTypeName(struct_from.name, struct_from.typars);
																to_tn = FiTypeName(struct_to.name, struct_to.typars);
																FiCase(tn_from.name, map(struct_from.args, \__-> "__"),
																	FiCast(
																		cast_struct(
																			FiCast(e, from, from_tn, from_tn, s),
																			struct_from, struct_to
																		),
																		to_tn, to, to, s
																	), 
																	s
																);
															}
															None(): {
<<<<<<< HEAD
																fail0("missing typename: " + tn_from.name);
=======
																// Such a cast will cause a runtime error
																FiCase(tn_from.name, [],
																	FiCast(e, tn_from, to, to, s), 
																	s
																);
>>>>>>> 0252b255
															}
														}
													}),
												to, s
											),
											to, s
										);
									},
									\err -> fail0("error")
								);
							}
							default: {
								FiCast(e, from, to, to, s);
							}
						}
					},
					\err -> FiCast(e, from, to, to, s)
				);
			}
			default: FiCast(e, from, to, to, s);
		}
	}
}<|MERGE_RESOLUTION|>--- conflicted
+++ resolved
@@ -1479,15 +1479,11 @@
 																);
 															}
 															None(): {
-<<<<<<< HEAD
-																fail0("missing typename: " + tn_from.name);
-=======
 																// Such a cast will cause a runtime error
 																FiCase(tn_from.name, [],
 																	FiCast(e, tn_from, to, to, s), 
 																	s
 																);
->>>>>>> 0252b255
 															}
 														}
 													}),
