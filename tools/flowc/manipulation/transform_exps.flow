--- conflicted
+++ resolved
@@ -1,5 +1,4 @@
 import tools/flowc/incremental/fi_helpers2;
-import tools/flowc/incremental/fiprettylimited;
 import tools/flowc/manipulation/common;
 import tools/flowc/incremental/fi_type_unify;
 import tools/flowc/manipulation/effects;
@@ -111,6 +110,8 @@
 
 fiPushExpsDown(e: FiExp) -> FiExp;
 
+//fiPullStatementsUp(e: FiExp) -> FiExp;
+
 fiIsStat(e: FiExp) -> bool;
 
 // In case a switch has only one variant - remove it
@@ -135,73 +136,6 @@
 		\x, env, local -> {
 			switch (x) {
 				FiCallPrim(op, es, rtype, start): {
-<<<<<<< HEAD
-					switch (op) {
-						FcFieldPrim(field): {
-							if (field == "structname") Pair(x, local) else {
-								arg = es[0];
-								arg_type = fiExpType(arg);
-								switch (arg_type) {
-									FiTypeName(__,typars): {
-										switch (lookupTree(names.unions, arg_type.name)) {
-											Some(union): {
-												make_switch = \switch_var -> {
-													FiSwitch(switch_var, switch_var.type, 
-														map(union.typenames, \tn -> {
-															struct = lookupTreeDef(names.structs, tn.name, FiTypeStruct("", [], [], 0));
-															case_var = fiSetExpType(switch_var, FiTypeName(tn.name, typars));
-															FiCase(
-																tn.name,
-																map(struct.args, \__ -> "__"),
-																FiCallPrim(op, [case_var], rtype, start),
-																start
-															)
-														}),
-														rtype, start
-													);
-												}
-												switch (arg) {
-													FiVar(var, vtype,__): {
-														Pair(make_switch(arg), local);
-													}
-													default: {
-														union_var = "__union_" + i2s(local);
-														Pair(FiLet(
-															union_var, arg_type,
-															arg,
-															make_switch(FiVar(union_var, arg_type, start)),
-															rtype, start
-														), local + 1);
-													}
-												}
-											}
-											None(): Pair(x, local);
-										}
-									}
-									default: Pair(x, local);
-								}
-							}
-						}
-						FcSetMutablePrim(field): {
-							arg = es[0];
-							arg_type = fiExpType(arg);
-							switch (arg_type) {
-								FiTypeName(__,typars): { 
-									switch (lookupTree(names.unions, arg_type.name)) {
-										Some(union): {
-											make_switch = \switch_var -> {
-												FiSwitch(switch_var, switch_var.type, 
-													map(union.typenames, \tn -> {
-														struct = lookupTreeDef(names.structs, tn.name, FiTypeStruct("", [], [], 0));
-														case_var = fiSetExpType(switch_var, FiTypeName(tn.name, typars));
-														FiCase(
-															tn.name,
-															map(struct.args, \__ -> "__"),
-															FiCallPrim(x with es = [case_var, es[1]]),
-															start
-														)
-													}),
-=======
 					make_switch = \union, switch_var -> {
 						FiSwitch(switch_var, switch_var.type, 
 							map(union.typenames, \tn -> {
@@ -236,7 +170,6 @@
 													union_var, arg_type,
 													arg,
 													make_switch(union, FiVar(union_var, arg_type, start)),
->>>>>>> 425e36d1
 													rtype, start
 												), local + 1);
 											}
@@ -599,7 +532,6 @@
 	}
 }
 
-
 fiExpMakeCastsExplicit(x: FiExp, t: FiType, names: FiGlobalNames) -> FiExp {
 	switch (x) {
 		FiLambda(args, body, type, start): {
@@ -1018,10 +950,6 @@
 			Cons(parent,__): {
 				switch (parent.first) {
 					FiLet(v, v_type, e1, e2,__,__): x;
-					FiSeq(__,__,__): x;
-					FiIf(__,__,__,__,__): x;
-					FiSwitch(__,__,__,__,__): x;
-					FiLambda(__,__,__,__): x;
 					default: {
 						switch (x) {
 							FiVar(__,__,__): x;
@@ -1032,7 +960,7 @@
 							FiLet(__,__,__,__,__,__): x;
 							default: {
 								type = fiExpType(x);
-								if (type == FiTypeVoid() || fiExpIsScalar(x)) x else {
+								if (fiTypeIsScalar(type)) x else {
 									fn_var = fiMakeNewVar("w", new_num(), env.locals, names);
 									FiLet(fn_var, type, x, FiVar(fn_var, type, 0), type, 0);
 								}
