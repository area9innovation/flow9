import tools/flowc/fcexp;
import tools/flowc/incremental/fiprettyprint;

export {
	mapFcExp(expr : FcExp, fn : (FcExp) -> FcExp) -> FcExp;
	mapFiExp(expr : FiExp, fn : (FiExp) -> FiExp) -> FiExp;
	fiVarIsUsed(var : string, expr : FiExp) -> bool;
	fiCollectUsedNames(expr : FiExp, acc : [string]) -> [string];

	AstTraverseOrder(
		argsFirst: bool, // fold args first, a node afterwards vs. in opposite order
		direct: bool     // direct vs. reverse iteration over args
	);

<<<<<<< HEAD
	// Greneral transformation of a program: on a module level
	fiMapProgramModule(prog: FiProgram, fn: (FiModule, FiProgram) -> FiModule) -> FiProgram;

	// Greneral transformation of a program: on a declaration level
=======
	// General transformation of a program: on a module level
	fiMapProgramModule(prog: FiProgram, fn: (FiModule, FiProgram) -> FiModule) -> FiProgram;

	// General transformation of a program: on a declaration level
>>>>>>> 0252b255
	fiMapProgramToplevel(prog: FiProgram, fn: (FiToplevel, FiModule, FiProgram) -> [FiToplevel]) -> FiProgram;

	// General transformation of a program: on a declaration level
	fiFoldProgramToplevel(prog: FiProgram, init: ?, fn: (FiToplevel, FiModule, FiProgram, ?) -> ?) -> ?;

	// General transformation of a program: on an expression level
	fiMapProgramExp(prog: FiProgram, fn: (FiExp, FiDeclaration, FiModule, FiProgram) -> FiExp) -> FiProgram;

	// A local description of scope environment in expression
	FiExpTraverseEnv(
		// Pair: the AST parent node and the index of a child, containing the current node
		parents: List<Pair<FiExp, int>>,
		locals: Tree<string, FiVar>,
		args: Tree<string, FiVar>,
		lets: Tree<string, FiVar>
	);

	// General form of expression transformation
	fiMapExp(e: FiExp, fn: (FiExp, FiExpTraverseEnv) -> FiExp, argsFirst: bool) -> FiExp;

	// General form of expression polymorphic mapping. argsFirst = true.
	fiMapExp2(e: FiExp, fn: (FiExp, FiExpTraverseEnv, [?]) -> ?) -> ?;

	fiFoldExp(e: FiExp, acc: ?, fn: (FiExp, FiExpTraverseEnv, ?) -> ?, order: AstTraverseOrder) -> ?;

	// General form of expression folding, combined with mapping
	fiFoldMapExp(e: FiExp, acc: ?, fn: (FiExp, FiExpTraverseEnv, ?) -> Pair<FiExp, ?>, order: AstTraverseOrder) -> Pair<FiExp, ?>;

	// Find anything in AST
	fiFindInExpr(e : FiExp, pred: (FiExp) -> Maybe<?>) -> Maybe<?>;

	// Try to find a named constant from config and pass it to AST. 
	// In case no such a value is found, the default value  is used.
	// Format of a compile-time variable:
	//    __compiletime__somevar_true
	//    __compiletime__anothervar_42
	// After a __compiletime__ header, a name of the variable without underscore follows, after it - the
	// default fallback value, which should be used, in case no proper variable is defined in config.
	// Two types of compile-time constants are supported: boolean and integer. The type is deduced from the
	// default value.
	//fcCompileTimeType(id: string, conf: CompilerConfig, on_err: (string) -> void) -> FcType;
	//fiCompileTime(var: FiVar, conf: CompilerConfig, on_err: (string) -> void) -> FiExp;

	fcSplitCompileTimeVar(id: string) -> Pair<string, string>;

	// Folding over a type (as an AST tree structure).
	fiFoldType(tp : FiType, v: ?, fn: (?, FiType) -> ?) -> ?;

<<<<<<< HEAD
	// Greneral iteration of a program: on a module level
	fiIterProgramModule(prog: FiProgram, fn: (FiModule, FiProgram) -> void) -> void;

	// Greneral transformation of a program: on a declaration level
	fiIterProgramToplevel(prog: FiProgram, fn: (FiToplevel, FiModule, FiProgram) -> void) -> void;

	// Greneral transformation of a program: on an expression level
=======
	// General iteration of a program: on a module level
	fiIterProgramModule(prog: FiProgram, fn: (FiModule, FiProgram) -> void) -> void;

	// General transformation of a program: on a declaration level
	fiIterProgramToplevel(prog: FiProgram, fn: (FiToplevel, FiModule, FiProgram) -> void) -> void;

	// General transformation of a program: on an expression level
>>>>>>> 0252b255
	fiIterProgramExp(prog: FiProgram, fn: (FiExp, FiDeclaration, FiModule, FiProgram) -> void) -> void;

	// General iteration over expressions
	fiIterExp(e: FiExp, fn: (FiExp, FiExpTraverseEnv) -> void) -> void;
}

mapFcExp(expr : FcExp, fn : (FcExp) -> FcExp) -> FcExp {
	fn(switch (expr) {
		FcLambda(args, body, i): {
			mapped_body = mapFcExp(body, fn);
			if (isSameObj(body, mapped_body)) {
				expr 
			} else {
				FcLambda(args, mapped_body, i)
			}
		}
		FcCall(f, args, i): {
			mapped_f = mapFcExp(f, fn);
			mapped_args = map(args, \arg -> mapFcExp(arg, fn));
			if (isSameObj(f, mapped_f) && forall(zipWith(args, mapped_args, \a1, a2 -> Pair(a1, a2)), \p -> isSameObj(p.first, p.second))) {
				expr
			} else {
				FcCall(mapped_f, mapped_args, i);
			}
		}
		FcVar(x, i): fn(expr);
		FcLet(x, t, e1, e2, i): {
			mapped_e1 = mapFcExp(e1, fn);
			mapped_e2 = mapFcExp(e2, fn);
			if (isSameObj(e1, mapped_e1) && isSameObj(e2, mapped_e2)) {
				expr
			} else {
				FcLet(x, t, mapped_e1, mapped_e2, i);
			}
		}
		FcIf(e1, e2, e3, i): {
			mapped_e1 = mapFcExp(e1, fn);
			mapped_e2 = mapFcExp(e2, fn);
			mapped_e3 = mapFcExp(e3, fn);
			if (isSameObj(e1, mapped_e1) && isSameObj(e2, mapped_e2) && isSameObj(e3, mapped_e3)) {
				expr
			} else {
				FcIf(mapped_e1, mapped_e2, mapped_e3, i);
			}
		}
		FcSwitch(v, typ, cs, i): {
			map_v0 = fn(v);
			map_v = switch (map_v0) {
				FcVar(__, __): map_v0;
				default: v;
			}

			mapped_cs = map(cs, \c -> FcCase(c.struct, c.argNames, mapFcExp(c.body, fn), c.info));
			if (v == map_v && forall(zipWith(cs, mapped_cs, \c1, c2 -> Pair(c1.body, c2.body)), \p -> isSameObj(p.first, p.second))) {
				expr
			} else {
				FcSwitch(map_v, typ, mapped_cs, i)
			}
		}
		FcCast(e, tFrom, tTo, i): {
			mapped_e = mapFcExp(e, fn);
			if (isSameObj(e, mapped_e)) {
				expr
			} else {
				FcCast(mapped_e, tFrom, tTo, i);
			}
		}
		FcSeq(es, i): {
			mapped_es = map(es, \e -> mapFcExp(e, fn));
			if (forall(zipWith(es, mapped_es, \a1, a2 -> Pair(a1, a2)), \p -> isSameObj(p.first, p.second))) {
				expr
			} else {
				FcSeq(mapped_es, i);
			}
		}
		FcCallPrim(op, es, i):{
			mapped_es = map(es, \e -> mapFcExp(e, fn));
			if (forall(zipWith(es, mapped_es, \a1, a2 -> Pair(a1, a2)), \p -> isSameObj(p.first, p.second))) {
				expr
			} else {
				FcCallPrim(op, mapped_es, i);
			}
		}
		FcString(s, i): fn(expr);
		FcBool(b, i):   fn(expr);
		FcDouble(d, i): fn(expr);
		FcVoid(i):      fn(expr);
		FcInt(i, inf):  fn(expr);
		FcRequire(flowfile, e, i): {
			mapped_e = mapFcExp(e, fn);
			if (isSameObj(e, mapped_e)) {
				expr
			} else {
				FcRequire(flowfile, mapped_e, i);
			}
		}
		FcUnsafe(name, fb, i): {
			mapped_fb = mapFcExp(fb, fn);
			if (isSameObj(fb, mapped_fb)) {
				expr
			} else {
				FcUnsafe(name, mapped_fb, i);
			}	
		}
	});
}

mapFiExp(expr : FiExp, fn : (FiExp) -> FiExp) -> FiExp {
	fn(switch (expr) {
		FiLambda(args, body, type, start): {
			mapped_body = mapFiExp(body, fn);
			if (isSameObj(body, mapped_body)) {
				expr 
			} else {
				FiLambda(args, mapped_body, type, start)
			}
		}
		FiCall(f, args, type, start): {
			mapped_f = mapFiExp(f, fn);
			mapped_args = map(args, \arg -> mapFiExp(arg, fn));
			if (isSameObj(f, mapped_f) && forall(zipWith(args, mapped_args, \a1, a2 -> Pair(a1, a2)), \p -> isSameObj(p.first, p.second))) {
				expr
			} else {
				FiCall(mapped_f, mapped_args, type, start);
			}
		}
		FiVar(x, type, start): fn(expr);
		FiLet(x, t, e1, e2, type, start): {
			mapped_e1 = mapFiExp(e1, fn);
			mapped_e2 = mapFiExp(e2, fn);
			if (isSameObj(e1, mapped_e1) && isSameObj(e2, mapped_e2)) {
				expr
			} else {
				FiLet(x, t, mapped_e1, mapped_e2, type, start);
			}
		}
		FiIf(e1, e2, e3, type, start): {
			mapped_e1 = mapFiExp(e1, fn);
			mapped_e2 = mapFiExp(e2, fn);
			mapped_e3 = mapFiExp(e3, fn);
			if (isSameObj(e1, mapped_e1) && isSameObj(e2, mapped_e2) && isSameObj(e3, mapped_e3)) {
				expr
			} else {
				FiIf(mapped_e1, mapped_e2, mapped_e3, type, start);
			}
		}
		FiSwitch(v, typ, cs, type, start): {
			mapped_cs = map(cs, \c -> FiCase(c.struct, c.argNames, mapFiExp(c.body, fn), c.start));
			if (forall(zipWith(cs, mapped_cs, \c1, c2 -> Pair(c1.body, c2.body)), \p -> isSameObj(p.first, p.second))) {
				expr
			} else {
				FiSwitch(v, typ, mapped_cs, type, start)
			}
		}
		FiCast(e, tFrom, tTo, type, start): {
			mapped_e = mapFiExp(e, fn);
			if (isSameObj(e, mapped_e)) {
				expr
			} else {
				FiCast(mapped_e, tFrom, tTo, type, start);
			}
		}
		FiSeq(es, type, start): {
			mapped_es = map(es, \e -> mapFiExp(e, fn));
			if (forall(zipWith(es, mapped_es, \a1, a2 -> Pair(a1, a2)), \p -> isSameObj(p.first, p.second))) {
				expr
			} else {
				FiSeq(mapped_es, type, start);
			}
		}
		FiCallPrim(op, es, type, start):{
			mapped_es = map(es, \e -> mapFiExp(e, fn));
			if (forall(zipWith(es, mapped_es, \a1, a2 -> Pair(a1, a2)), \p -> isSameObj(p.first, p.second))) {
				expr
			} else {
				FiCallPrim(op, mapped_es, type, start);
			}
		}
		FiString(__, __): fn(expr);
		FiBool(__, __):   fn(expr);
		FiDouble(__, __): fn(expr);
		FiVoid(__):       fn(expr);
		FiInt(__, __):  fn(expr);
		FiRequire(flowfile, e, type, start): {
			mapped_e = mapFiExp(e, fn);
			if (isSameObj(e, mapped_e)) {
				expr
			} else {
				FiRequire(flowfile, mapped_e, type, start);
			}
		}
		FiUnsafe(name, fb, type, start): {
			mapped_fb = mapFiExp(fb, fn);
			if (isSameObj(fb, mapped_fb)) {
				expr
			} else {
				FiUnsafe(name, mapped_fb, type, start);
			}	
		}
	});
}

fiVarIsUsed(var : string, expr : FiExp) -> bool {
	switch (expr) {
		FiLambda(__, body, __, __):    fiVarIsUsed(var, body);
		FiCall(f, args, __, __):       fiVarIsUsed(var, f) || exists(args, \a -> fiVarIsUsed(var, a));
		FiVar(x, __, __):              x == var;
		FiLet(__, __, e1, e2, __, __): fiVarIsUsed(var, e1) || fiVarIsUsed(var, e2);
		FiIf(e1, e2, e3, __, __):      fiVarIsUsed(var, e1) || fiVarIsUsed(var, e2) || fiVarIsUsed(var, e3);
		FiSwitch(e, __, cs, __, __):   fiVarIsUsed(var, e) || exists(cs, \c -> fiVarIsUsed(var, c.body));
		FiCast(e, __, __, __, __):     fiVarIsUsed(var, e);
		FiSeq(es, __, __):             exists(es, \e -> fiVarIsUsed(var, e));
		FiCallPrim(__, es, __, __):    exists(es, \e -> fiVarIsUsed(var, e));
		FiString(__, __):              false;
		FiBool(__, __):                false;
		FiDouble(__, __):              false;
		FiVoid(__):                    false;
		FiInt(__, __):                 false;
		FiRequire(__, e, __, __):      fiVarIsUsed(var, e);
		FiUnsafe(__, fallback, __, __):fiVarIsUsed(var, fallback);
	}
}

fiCollectUsedNames(expr : FiExp, acc : [string]) -> [string] {
	switch (expr) {
		FiLambda(__, body, __, __):    fiCollectUsedNames(body, acc);
		FiCall(f, args, __, __):       {
			a1 = fiCollectUsedNames(f, acc);
			fold(args, a1, \acc0, a -> fiCollectUsedNames(a, acc0))
		}
		FiVar(x, __, __):              arrayPush(acc, x);
		FiLet(__, __, e1, e2, __, __): {
			a1 = fiCollectUsedNames(e1, acc);
			fiCollectUsedNames(e2, a1);
		}
		FiIf(e1, e2, e3, __, __): {
			fiCollectUsedNames(e3,
				fiCollectUsedNames(e2,
					fiCollectUsedNames(e1, acc)));
		}
		FiSwitch(e, __, cs, __, __):   {
			a1 = fiCollectUsedNames(e, acc);
			fold(cs, a1, \acc0, c -> fiCollectUsedNames(c.body, acc0));
		}
		FiCast(e, __, __, __, __):     fiCollectUsedNames(e, acc);
		FiSeq(es, __, __):             fold(es, acc, \acc0, e -> fiCollectUsedNames(e, acc0));
		FiCallPrim(__, es, __, __):    fold(es, acc, \acc0, e -> fiCollectUsedNames(e, acc0));
		FiString(__, __):              acc;
		FiBool(__, __):                acc;
		FiDouble(__, __):              acc;
		FiVoid(__):                    acc;
		FiInt(__, __):                 acc;
		FiRequire(__, e, __, __):      fiCollectUsedNames(e, acc);
		FiUnsafe(__, fallback, __, __):fiCollectUsedNames(fallback, acc);
	}
}

fiMapProgramModule(prog: FiProgram, fn: (FiModule, FiProgram) -> FiModule) -> FiProgram {
	modules = mapTree(prog.modules, \m -> fn(m, prog));
	FiProgram(prog with
		modules = modules,
		names = foldTree(modules, 
			FiGlobalNames(makeTree(), makeTree(), makeTree(), makeTree(), makeTree(), makeTree(), makeTree(), makeTree()),
			\__,module, acc -> fiAddModule2GlobalNames(module, acc)
		)
	);
}

fiMapProgramToplevel(prog: FiProgram, fn: (FiToplevel, FiModule, FiProgram) -> [FiToplevel]) -> FiProgram {
	fiMapProgramModule(prog, \m, p -> fiMapModule(p, m, fn));
}

fiFoldProgramToplevel(prog: FiProgram, init: ?, fn: (FiToplevel, FiModule, FiProgram, ?) -> ?) -> ? {
	names = prog.names;
	decl_module = \name -> switch (lookupTree(names.function2module, name)) {
		Some(mname): mname;
		None(): {
			switch (lookupTree(names.globalVar2module, name)) {
				Some(mname): mname;
				None(): {
					switch (lookupTree(names.native2module, name)) {
						Some(mname): mname;
						None(): "";
					}
				}
			}
		}
	}
	acc1 = foldTree(names.structs, init, \name, struct, acc-> 
		fn(struct, lookupTreeDef(prog.modules, lookupTreeDef(names.struct2module, name, ""), dummyFiModule), prog, acc)
	);
	acc2 = foldTree(names.unions, acc1, \name, union, acc -> 
		fn(union, lookupTreeDef(prog.modules, lookupTreeDef(names.struct2module, name, ""), dummyFiModule), prog, acc)
	);
	foldTree(prog.names.toplevel, acc2, \name, decl, acc ->
		fn(decl, lookupTreeDef(prog.modules, decl_module(name), dummyFiModule), prog, acc)
	);
}

fiAddModule2GlobalNames(module: FiModule, names: FiGlobalNames) -> FiGlobalNames {
	names1 = fold(module.structs, names, \acc, x -> 
		FiGlobalNames(acc with 
			struct2module = setTree(acc.struct2module, x.name, module.fileinfo.flowfile),
			structs = setTree(acc.structs, x.name, x)
		)
	);
	names2 = fold(module.unions, names1, \acc, x -> 
		FiGlobalNames(acc with 
			union2module = setTree(acc.union2module, x.name, module.fileinfo.flowfile),
			unions = setTree(acc.unions, x.name, x)
		)
	);
	names3 = fold(module.functions, names2, \acc, x -> 
		FiGlobalNames(acc with 
			function2module = setTree(acc.function2module, x.name, module.fileinfo.flowfile),
			toplevel = setTree(acc.toplevel, x.name, x)
		)
	);
	names4 = fold(module.globalVars, names3, \acc, x -> 
		FiGlobalNames(acc with 
			globalVar2module = setTree(acc.globalVar2module, x.name, module.fileinfo.flowfile),
			toplevel = setTree(acc.toplevel, x.name, x)
		)
	);
	names5 = fold(module.natives, names4, \acc, x -> 
		FiGlobalNames(acc with 
			native2module = setTree(acc.native2module, x.name, module.fileinfo.flowfile),
			toplevel = setTree(acc.toplevel, x.name, x)
		)
	);
	names5;
}

fiMapModule(prog: FiProgram, module: FiModule, fn: (FiToplevel, FiModule, FiProgram) -> [FiToplevel]) -> FiModule {
	toplevels = mapConcat(fiModuleToplevels(module), \x -> fn(x, module, prog));
	FiModule(module with
		structs = filtermap(toplevels, \x -> switch (x) { 
			FiTypeStruct(__,__,__,__): Some(x);
			default: None();
		}),
		unions = filtermap(toplevels, \x -> switch (x) { 
			FiTypeUnion(__,__,__,__): Some(x);
			default: None();
		}),
		functions = filtermap(toplevels, \x -> switch (x) { 
			FiFunctionDec(__,__,__,__,__): Some(x);
			default: None();
		}),
		globalVars = filtermap(toplevels, \x -> switch (x) { 
			FiGlobalVar(__,__,__,__,__): Some(x);
			default: None();
		}),
		natives = filtermap(toplevels, \x -> switch (x) { 
			FiNativeDec(__,__,__,__,__,__,__): Some(x);
			default: None();
		}),
	);
}

fiModuleToplevels(module: FiModule) -> [FiToplevel] {
	concatA([
		filtermap(module.structs, \s -> Some(s)),
		filtermap(module.unions, \u -> Some(u)),
		filtermap(module.functions, \f -> Some(f)),
		filtermap(module.globalVars, \v -> Some(v)),
		filtermap(module.natives, \n -> Some(n)),
	]);
}

fiMapProgramExp(program: FiProgram, fn: (FiExp, FiDeclaration, FiModule, FiProgram) -> FiExp) -> FiProgram {
	fiMapProgramToplevel(program, \toplevel, module, prog -> 
		switch (toplevel) {
			FiTypeStruct(__,__,__,__): [toplevel];
			FiTypeUnion(__,__,__,__): [toplevel];
			FiFunctionDec(__,lambda,__,__,__): {
				mapped = fn(lambda, toplevel, module, prog);
				if (isSameObj(lambda, mapped)) [toplevel] else {
					switch (mapped) {
						FiLambda(__,__,__,__): [FiFunctionDec(toplevel with lambda = mapped)];
						default: fail0("During declaration mapping of function expected lambda, got:\n" + prettyFiExp(dummyPretty, mapped));
					}
				}
			}
			FiGlobalVar(__,value,__,__,__): {
				mapped = fn(value, toplevel, module, prog);
				if (isSameObj(value, mapped)) [toplevel] else {
					[FiGlobalVar(toplevel with value = mapped)];
				}
			}
			FiNativeDec(__,__,__,__,fallback,__,__): {
				switch (fallback) {
					FiVoid(__): [toplevel];
					default: {
						mapped = fn(fallback, toplevel, module, prog);
						if (isSameObj(fallback, mapped)) [toplevel] else {
							[FiNativeDec(toplevel with fallbackLambda = mapped)];
						}
					}
				}
			}
		}
	);
}

fiMapExp(e: FiExp, fn: (FiExp, FiExpTraverseEnv) -> FiExp, argsFirst: bool) -> FiExp {
	fiDoMapExp(e, FiExpTraverseEnv(makeList(), makeTree(), makeTree(), makeTree()), fn, argsFirst);
}

fiDoMapExp(e: FiExp, env: FiExpTraverseEnv, fn: (FiExp, FiExpTraverseEnv) -> FiExp, argsFirst: bool) -> FiExp {
	if (argsFirst) {
		fn(fiMapExpArgs(e, env, fn, argsFirst), env);
	} else {
		fiMapExpArgs(fn(e, env), env, fn, argsFirst);
	}
}

fiMapExpArgs(e: FiExp, env: FiExpTraverseEnv, fn: (FiExp, FiExpTraverseEnv) -> FiExp, argsFirst: bool) -> FiExp {
	set_parent = \env1, i -> FiExpTraverseEnv(env1 with parents = Cons(Pair(e, i), env.parents));
	switch (e) {
		FiLambda(args, body, type, start): {
			env1 = fold(args, env, \acc, arg -> {
				if (arg.name == "__") acc else {
					var = FiVar(arg.name, arg.type, start);
					FiExpTraverseEnv(acc with 
						locals = setTree(acc.locals, arg.name, var),
						args = setTree(acc.args, arg.name, var),
					);
				}
			});
			mapped = fiDoMapExp(body, set_parent(env1, 0), fn, argsFirst);
			if (isSameObj(mapped, body)) e else 
			FiLambda(e with body = mapped);
		}
		FiCall(f, args, type, start): {
			f_mapped = fiDoMapExp(f, set_parent(env, 0), fn, argsFirst);
			args_mapped = mapi(args, \i, arg -> fiDoMapExp(arg, set_parent(env, i + 1), fn, argsFirst));
			if (isSameObj(f_mapped, f) && all(mapi(args_mapped, \i, arg_mapped -> isSameObj(arg_mapped, args[i])))) e else
			FiCall(e with f = f_mapped, args = args_mapped);
		}
		FiLet(name, type, e1, e2,__,start): {
			env1 = if (name == "__") env else { 
				var = FiVar(name, type, start);
				FiExpTraverseEnv(env with 
					locals = setTree(env.locals, name, var),
					lets = setTree(env.args, name, var),
				);
			}
			e1_mapped = fiDoMapExp(e1, set_parent(env, 0), fn, argsFirst);
			e2_mapped = fiDoMapExp(e2, set_parent(env1, 1), fn, argsFirst);
			if (isSameObj(e1_mapped, e1) && isSameObj(e2_mapped, e2)) e else
			FiLet(e with e1 = e1_mapped, e2 = e2_mapped);
		}
		FiIf(e1, e2, e3, type, start): {
			e1_mapped = fiDoMapExp(e1, env, fn, argsFirst);
			e2_mapped = fiDoMapExp(e2, env, fn, argsFirst);
			e3_mapped = fiDoMapExp(e3, env, fn, argsFirst);
			if (isSameObj(e1_mapped, e1) && isSameObj(e2_mapped, e2) && isSameObj(e3_mapped, e3)) e else
			FiIf(e with e1 = e1_mapped, e2 = e2_mapped, e3 = e3_mapped);
		}
		FiSwitch(x, typ, cs, type, start): {
			x_mapped = fiDoMapExp(x, set_parent(env, 0), fn, argsFirst);
			switch (x_mapped) {
				FiVar(__,__,__): {
					cases_mapped = mapi(cs, \i, c -> FiCase(c with body = fiDoMapExp(c.body, set_parent(env, i), fn, argsFirst)));
					if (isSameObj(x_mapped, x) && all(mapi(cases_mapped, \i, c_mapped -> isSameObj(c_mapped.body, cs[i].body)))) e else
					FiSwitch(e with x = x_mapped, cases = cases_mapped);
				}
				default: fail0("During switch mapping of expression expected a var in switch, got:\n" + prettyFiExp(dummyPretty, x_mapped));
			}
		}
		FiCast(e1, tFrom, tTo, type, start): {
			e1_mapped = fiDoMapExp(e1, set_parent(env, 0), fn, argsFirst);
			if (isSameObj(e1_mapped, e1)) e else
			FiCast(e with e = e1_mapped);
		}
		FiSeq(es, type, start): {
			es_mapped = mapi(es, \i, x -> fiDoMapExp(x, set_parent(env, i), fn, argsFirst));
			if (all(mapi(es_mapped, \i, e_mapped -> isSameObj(e_mapped, es[i])))) e else
			FiSeq(e with es = es_mapped);
		}
		FiCallPrim(op, es, type, start):{
			es_mapped = mapi(es, \i, x -> fiDoMapExp(x, set_parent(env, i), fn, argsFirst));
			if (all(mapi(es_mapped, \i, e_mapped -> isSameObj(e_mapped, es[i])))) e else
			FiCallPrim(e with es = es_mapped);
		}
		FiRequire(flowfile, e1, type, start): {
			e1_mapped = fiDoMapExp(e1, set_parent(env, 0), fn, argsFirst);
			if (isSameObj(e1_mapped, e1)) e else
			FiRequire(e with e = e1_mapped);
		}
		FiUnsafe(name, fb, type, start): {
			fb_mapped = fiDoMapExp(fb, set_parent(env, 0), fn, argsFirst);
			if (isSameObj(fb_mapped, fb)) e else
			FiUnsafe(e with fallback = fb_mapped);
		} 
		FiVar(__,__,__): e;
		FiConst(): e;
	}
}

fiFoldExp(e: FiExp, acc: ?, fn: (FiExp, FiExpTraverseEnv, ?) -> ?, order: AstTraverseOrder) -> ? {
	fiFoldMapExp(e, acc, \x, env, ac -> Pair(x, fn(x, env, ac)), order).second;
}

fiFoldMapExp(e: FiExp, acc: ?, fn: (FiExp, FiExpTraverseEnv, ?) -> Pair<FiExp, ?>, order: AstTraverseOrder) -> Pair<FiExp, ?> {
	fiDoFoldMapExp(e, FiExpTraverseEnv(makeList(), makeTree(), makeTree(), makeTree()), acc, fn, order); 
}

fiDoFoldMapExp(e: FiExp, env: FiExpTraverseEnv, acc: ?, fn: (FiExp, FiExpTraverseEnv, ?) -> Pair<FiExp, ?>, order: AstTraverseOrder) -> Pair<FiExp, ?> {
	if (order.argsFirst) {
		p = fiFoldMapExpArgs(e, env, acc, fn, order);
		fn(p.first, env, p.second);
	} else {
		p = fn(e, env, acc);
		fiFoldMapExpArgs(p.first, env, p.second, fn, order);
	}
}

fiFoldMapExpArgs(e: FiExp, env: FiExpTraverseEnv, acc: ?, fn: (FiExp, FiExpTraverseEnv, ?) -> Pair<FiExp, ?>, order: AstTraverseOrder) -> Pair<FiExp, ?> {
	set_parent = \env1, i -> FiExpTraverseEnv(env1 with parents = Cons(Pair(e, i), env.parents));
	switch (e) {
		FiLambda(args, body, type, start): {
			env1 = fold(args, env, \env_acc, arg -> {
				if (arg.name == "__") env_acc else {
					var = FiVar(arg.name, arg.type, start);
					FiExpTraverseEnv(env_acc with
						locals = setTree(env_acc.locals, arg.name, var),
						args = setTree(env_acc.args, arg.name, var),
					);
				}
			});
			p = fiDoFoldMapExp(body, set_parent(env1, 0), acc, fn, order);
			mapped_e = if (isSameObj(p.first, body)) e else FiLambda(e with body = p.first);
			Pair(mapped_e, p.second);
		}
		FiCall(f, args, type, start): {
			if (order.direct) {
				p_f = fiDoFoldMapExp(f, set_parent(env, 0), acc, fn, order);
				p_args = foldi(args, Pair([], p_f.second), \i, p_arg, x -> {
					p_x = fiDoFoldMapExp(x, set_parent(env, i + 1), p_arg.second, fn, order);
					Pair(concat(p_arg.first, [p_x.first]), p_x.second);
				});
				mapped_e = if (
					isSameObj(p_f.first, f) && 
					all(mapi(p_args.first, \i, arg_mapped -> isSameObj(arg_mapped, args[i])))
				) e else {
					FiCall(e with f = p_f.first, args = p_args.first);
				}
				Pair(mapped_e, p_args.second);
			} else {
				p_args = foldri(args, Pair([], acc), \i, p_arg, x -> {
					p_x = fiDoFoldMapExp(x, set_parent(env, i), p_arg.second, fn, order);
					Pair(concat([p_x.first], p_arg.first), p_x.second);
				});
				p_f = fiDoFoldMapExp(f, set_parent(env, 0), p_args.second, fn, order);
				mapped_e = if (
					isSameObj(p_f.first, f) && 
					all(mapi(p_args.first, \i, arg_mapped -> isSameObj(arg_mapped, args[i])))
				) e else {
					FiCall(e with f = p_f.first, args = p_args.first);
				}
				Pair(mapped_e, p_f.second);
			}
		}
		FiLet(name, type, e1, e2, __, start): {
			env1 = if (name == "__") env else {
				var = FiVar(name, type, start);
				FiExpTraverseEnv(env with 
					locals = setTree(env.locals, name, var),
					lets = setTree(env.args, name, var),
				);
			}
			if (order.direct) {
				p_e1 = fiDoFoldMapExp(e1, set_parent(env, 0), acc, fn, order);
				p_e2 = fiDoFoldMapExp(e2, set_parent(env1, 1), p_e1.second, fn, order);
				e_mapped = if (isSameObj(p_e1.first, e1) && isSameObj(p_e2.first, e2)) e else
				FiLet(e with e1 = p_e1.first, e2 = p_e2.first);
				Pair(e_mapped, p_e2.second);
			} else {
				p_e2 = fiDoFoldMapExp(e2, set_parent(env1, 1), acc, fn, order);
				p_e1 = fiDoFoldMapExp(e1, set_parent(env, 0), p_e2.second, fn, order);
				e_mapped = if (isSameObj(p_e1.first, e1) && isSameObj(p_e2.first, e2)) e else
				FiLet(e with e1 = p_e1.first, e2 = p_e2.first);
				Pair(e_mapped, p_e1.second);
			}
		}
		FiIf(e1, e2, e3, type, start): {
			if (order.direct) {
				p_e1 = fiDoFoldMapExp(e1, set_parent(env, 0), acc, fn, order);
				p_e2 = fiDoFoldMapExp(e2, set_parent(env, 1), p_e1.second, fn, order);
				p_e3 = fiDoFoldMapExp(e3, set_parent(env, 2), p_e2.second, fn, order);
				e_mapped = if (isSameObj(p_e1.first, e1) && isSameObj(p_e2.first, e2) && isSameObj(p_e3.first, e3)) e else
				FiIf(e with e1 = p_e1.first, e2 = p_e2.first, e3 = p_e3.first);
				Pair(e_mapped, p_e3.second);
			} else {
				p_e3 = fiDoFoldMapExp(e3, set_parent(env, 2), acc, fn, order);
				p_e2 = fiDoFoldMapExp(e2, set_parent(env, 1), p_e3.second, fn, order);
				p_e1 = fiDoFoldMapExp(e1, set_parent(env, 0), p_e2.second, fn, order);
				e_mapped = if (isSameObj(p_e1.first, e1) && isSameObj(p_e2.first, e2) && isSameObj(p_e3.first, e3)) e else
				FiIf(e with e1 = p_e1.first, e2 = p_e2.first, e3 = p_e3.first);
				Pair(e_mapped, p_e1.second);
			}
		}
		FiSwitch(x, typ, cs, type, start): {
			if (order.direct) {
				p_x = fiDoFoldMapExp(x, set_parent(env, 0), acc, fn, order);
				x_mapped = p_x.first;
				switch (x_mapped) {
					FiVar(__,__,__): {
						p_cs = foldi(cs, Pair([], p_x.second), \i, p_acc, c -> {
							p_c = fiDoFoldMapExp(c.body, set_parent(env, i), p_acc.second, fn, order);
							Pair(concat(p_acc.first, [FiCase(c with body = p_c.first)]), p_c.second);
						});
						e_mapped = if (isSameObj(x_mapped, x) && all(mapi(p_cs.first, \i, c_mapped -> isSameObj(c_mapped.body, cs[i].body)))) e else
						FiSwitch(e with x = x_mapped, cases = p_cs.first);
						Pair(e_mapped, p_cs.second);
					}
					default: fail0("During switch mapping of expression expected a var in switch, got:\n" + prettyFiExp(dummyPretty, x_mapped));
				}
			} else {
				p_cs = foldri(cs, Pair([], acc), \i, p_acc, c -> {
					p_c = fiDoFoldMapExp(c.body, set_parent(env, i), p_acc.second, fn, order);
					Pair(concat(p_acc.first, [FiCase(c with body = p_c.first)]), p_c.second);
				});
				p_x = fiDoFoldMapExp(x, set_parent(env, 0), p_cs.second, fn, order);
				x_mapped = p_x.first;
				switch (x_mapped) {
					FiVar(__,__,__): {
						e_mapped = if (isSameObj(x_mapped, x) && all(mapi(p_cs.first, \i, c_mapped -> isSameObj(c_mapped.body, cs[i].body)))) e else
						FiSwitch(e with x = x_mapped, cases = p_cs.first);
						Pair(e_mapped, p_x.second);
					}
					default: fail0("During switch mapping of expression expected a var in switch, got:\n" + prettyFiExp(dummyPretty, x_mapped));
				}
			}
		}
		FiCast(e1, tFrom, tTo, type, start): {
			p_e1 = fiDoFoldMapExp(e1, set_parent(env, 0), acc, fn, order);
			e_mapped = if (isSameObj(p_e1.first, e1)) e else FiCast(e with e = p_e1.first);
			Pair(e_mapped, p_e1.second);
		}
		FiSeq(es, type, start): {
			if (order.direct) {
				p_es = foldi(es, Pair([], acc), \i, p_acc, x -> {
					p_x = fiDoFoldMapExp(x, set_parent(env, i), p_acc.second, fn, order);
					Pair(concat(p_acc.first, [p_x.first]), p_x.second);
				});
				e_mapped = if (all(mapi(p_es.first, \i, e_mapped -> isSameObj(e_mapped, es[i])))) e else
				FiSeq(e with es = p_es.first);
				Pair(e_mapped, p_es.second);
			} else {
				p_es = foldri(es, Pair([], acc), \i, p_acc, x -> {
					p_x = fiDoFoldMapExp(x, set_parent(env, i), p_acc.second, fn, order);
					Pair(concat([p_x.first], p_acc.first), p_x.second);
				});
				e_mapped = if (all(mapi(p_es.first, \i, e_mapped -> isSameObj(e_mapped, es[i])))) e else
				FiSeq(e with es = p_es.first);
				Pair(e_mapped, p_es.second);
			}
		}
		FiCallPrim(op, es, type, start):{
			if (order.direct) {
				p_es = foldi(es, Pair([], acc), \i, p_acc, x -> {
					p_x = fiDoFoldMapExp(x, set_parent(env, i), p_acc.second, fn, order);
					Pair(concat(p_acc.first, [p_x.first]), p_x.second);
				});
				e_mapped = if (all(mapi(p_es.first, \i, e_mapped -> isSameObj(e_mapped, es[i])))) e else
				FiCallPrim(e with es = p_es.first);
				Pair(e_mapped, p_es.second);
			} else {
				p_es = foldri(es, Pair([], acc), \i, p_acc, x -> {
					p_x = fiDoFoldMapExp(x, set_parent(env, i), p_acc.second, fn, order);
					Pair(concat([p_x.first], p_acc.first), p_x.second);
				});
				e_mapped = if (all(mapi(p_es.first, \i, e_mapped -> isSameObj(e_mapped, es[i])))) e else
				FiCallPrim(e with es = p_es.first);
				Pair(e_mapped, p_es.second);
			}
		}
		FiRequire(flowfile, e1, type, start): {
			p_e1 = fiDoFoldMapExp(e1, set_parent(env, 0), acc, fn, order);
			e_mapped = if (isSameObj(p_e1.first, e1)) e else FiRequire(e with e = p_e1.first);
			Pair(e_mapped, p_e1.second);
		}
		FiUnsafe(name, fb, type, start): {
			p_e1 = fiDoFoldMapExp(fb, set_parent(env, 0), acc, fn, order);
			e_mapped = if (isSameObj(p_e1.first, fb)) e else FiUnsafe(e with fallback = p_e1.first);
			Pair(e_mapped, p_e1.second);
		} 
		FiVar(__,__,__): Pair(e, acc);
		FiConst(): Pair(e, acc);
	}
}

fiFindInExpr(e : FiExp, pred: (FiExp) -> Maybe<?>) -> Maybe<?> {
	check_e = \x -> fiFindInExpr(x, pred);
	check_es = \xs -> fold(xs, None(), \acc, x ->
		if (isSome(acc)) acc else fiFindInExpr(x, pred)
	);
	switch (pred(e)) {
		Some(x): Some(x);
		None(): {
			switch (e) {
				FiLambda(args, body,__, start): {
					check_e(body);
				}
				FiCall(fn, args,__,__): {
					switch (check_e(fn)) {
						Some(t): Some(t);
						None():  check_es(args);
					}
				}
				FiLet(v, t, e1, e2,__, start): {
					check_es([e1, e2]);
				}
				FiIf(e1, e2, e3,__, __): {
					check_es([e1, e2, e3]);
				}
				FiSwitch(v, vtype, cases, type, start): {
					switch (check_e(v)) {
						Some(x): Some(x);
						None(): check_es(map(cases, \c -> c.body));
					}
				}
				FiCast(ex, __, __, __, __): {
					check_e(ex);
				}
				FiSeq(es,__,__): {
					check_es(es);
				}
				FiCallPrim(__, es,__,__): {
					check_es(es);
				}
				FiRequire(__, ex,__,__): {
					check_e(ex);
				}
				FiUnsafe(__, ex,__,__): {
					check_e(ex);
				}
				default: None();
			}
		}
	}
}

fcSplitCompileTimeVar(id: string) -> Pair<string, string> {
	// Usage of a special compile-time constants, which may be substituted from config during compilation
	// Format of a compile-time variable:
	//    __compiletime__somevar_true
	//    __compiletime__anothervar_42
	// After a __compiletime__ header, a name of the variable without underscore follows, after it - the
	// default fallback value, which should be used, in case no proper variable is defined in config.
	// Two types of compile-time constants are supported: boolean and integer. The type is deduced from the
	// default value.
	if (startsWith(id, "__compiletime__")) {
		compile_time_val = substring(id, 15, strlen(id) - 15);
		defval_sep = strIndexOf(compile_time_val, "_");
		Pair(
			substring(compile_time_val, 0, defval_sep),
			substring(compile_time_val, defval_sep + 1, strlen(compile_time_val) - (defval_sep + 1))
		);
	} else {
		Pair(id, "");
	}
}

fiMapExp2(e: FiExp, fn: (FiExp, FiExpTraverseEnv, [?]) -> ?) -> ? {
	fiDoMapExp2(e, FiExpTraverseEnv(makeList(), makeTree(), makeTree(), makeTree()), fn);
}

fiDoMapExp2(e: FiExp, env: FiExpTraverseEnv, fn: (FiExp, FiExpTraverseEnv, [?]) -> ?) -> ? {
	set_parent = \env1, i -> FiExpTraverseEnv(env1 with parents = Cons(Pair(e, i), env.parents));
	fn(e, env, switch (e) {
		FiLambda(args, body, type, start): {
			env1 = fold(args, env, \acc, arg -> {
				if (arg.name == "__") acc else {
					var = FiVar(arg.name, arg.type, start);
					FiExpTraverseEnv(acc with 
						locals = setTree(acc.locals, arg.name, var),
						args = setTree(acc.args, arg.name, var),
					);
				}
			});
			[fiDoMapExp2(body, set_parent(env1, 0), fn)];
		}
		FiCall(f, args, type, start): {
			concat(
				[fiDoMapExp2(f, set_parent(env, 0), fn)], 
				mapi(args, \i, arg -> fiDoMapExp2(arg, set_parent(env, i + 1), fn))
			);
		}
		FiLet(name, type, e1, e2,__,start): {
			env1 = if (name == "__") env else { 
				var = FiVar(name, type, start);
				FiExpTraverseEnv(env with 
					locals = setTree(env.locals, name, var),
					lets = setTree(env.args, name, var),
				);
			}
			[fiDoMapExp2(e1, set_parent(env, 0), fn), fiDoMapExp2(e2, set_parent(env, 1), fn)];
		}
		FiIf(e1, e2, e3, type, start): {
			[fiDoMapExp2(e1, env, fn), fiDoMapExp2(e2, env, fn), fiDoMapExp2(e3, env, fn)];
		}
		FiSwitch(x, typ, cs, type, start): {
			concat([
				fiDoMapExp2(x, set_parent(env, 0), fn)],
				mapi(cs, \i, c -> fiDoMapExp2(c.body, set_parent(env, i), fn))
			);
		}
		FiCast(e1, tFrom, tTo, type, start): {
			[fiDoMapExp2(e1, set_parent(env, 0), fn)];
		}
		FiSeq(es, type, start): {
			mapi(es, \i, x -> fiDoMapExp2(x, set_parent(env, i), fn));
		}
		FiCallPrim(op, es, type, start):{
			mapi(es, \i, x -> fiDoMapExp2(x, set_parent(env, i), fn));
		}
		FiRequire(flowfile, e1, type, start): {
			[fiDoMapExp2(e1, set_parent(env, 0), fn)];
		}
		FiUnsafe(name, fb, type, start): {
			[fiDoMapExp2(fb, set_parent(env, 0), fn)];
		} 
		FiVar(__,__,__): [];
		FiConst(): [];
	});
}

fiFoldType(tp : FiType, v: ?, fn: (?, FiType) -> ?) -> ? {
	fn(switch (tp) {
		FiTypeRef(rt): {
			fiFoldType(rt, v, fn);
		}
		FiTypeArray(at): {
			fiFoldType(at, v, fn);
		}
		FiTypeName(n, ts): {
			fold(ts, v, \acc, x -> fiFoldType(x, acc, fn));
		}
		FiTypeFunction(args, rt):{
			fold(args, fiFoldType(rt, v, fn), \acc, x -> fiFoldType(x.type, acc, fn));
		}
		default: v;
	}, tp)
}

fiIterProgramModule(prog: FiProgram, fn: (FiModule, FiProgram) -> void) -> void {
	traverseInOrder(prog.modules, \__, m -> fn(m, prog));
}

fiIterProgramToplevel(prog: FiProgram, fn: (FiToplevel, FiModule, FiProgram) -> void) -> void {
	fiIterProgramModule(prog, \m, p -> fiIterModule(p, m, fn));
}

fiIterModule(prog: FiProgram, module: FiModule, fn: (FiToplevel, FiModule, FiProgram) -> void) -> void {
	iter(fiModuleToplevels(module), \x -> fn(x, module, prog));
}

fiIterProgramExp(program: FiProgram, fn: (FiExp, FiDeclaration, FiModule, FiProgram) -> void) -> void {
	fiIterProgramToplevel(program, \toplevel, module, prog ->
		switch (toplevel) {
			FiTypeStruct(__,__,__,__): {}
			FiTypeUnion(__,__,__,__): {}
			FiFunctionDec(__,lambda,__,__,__): {
				fn(lambda, toplevel, module, prog);
			}
			FiGlobalVar(__,value,__,__,__): {
				fn(value, toplevel, module, prog);
			}
			FiNativeDec(__,__,__,__,fallback,__,__): {
				fn(fallback, toplevel, module, prog);
			}
		}
	);
}

fiIterExp(e: FiExp, fn: (FiExp, FiExpTraverseEnv) -> void) -> void {
	fiDoIterExp(e, FiExpTraverseEnv(makeList(), makeTree(), makeTree(), makeTree()), fn);
}

fiDoIterExp(e: FiExp, env: FiExpTraverseEnv, fn: (FiExp, FiExpTraverseEnv) -> void) -> void {
	set_parent = \env1, i -> FiExpTraverseEnv(env1 with parents = Cons(Pair(e, i), env.parents));
	switch (e) {
		FiLambda(args, body, type, start): {
			env1 = fold(args, env, \acc, arg -> {
				if (arg.name == "__") acc else {
					var = FiVar(arg.name, arg.type, start);
					FiExpTraverseEnv(acc with
						locals = setTree(acc.locals, arg.name, var),
						args = setTree(acc.args, arg.name, var),
					);
				}
			});
			fiDoIterExp(body, set_parent(env1, 0), fn);
		}
		FiCall(f, args, type, start): {
			fiDoIterExp(f, set_parent(env, 0), fn);
			iteri(args, \i, arg -> fiDoIterExp(arg, set_parent(env, i + 1), fn));
		}
		FiLet(name, type, e1, e2,__,start): {
			env1 = if (name == "__") env else {
				var = FiVar(name, type, start);
				FiExpTraverseEnv(env with
					locals = setTree(env.locals, name, var),
					lets = setTree(env.args, name, var),
				);
			}
			fiDoIterExp(e1, set_parent(env, 0), fn);
			fiDoIterExp(e2, set_parent(env1, 1), fn);
		}
		FiIf(e1, e2, e3, type, start): {
			fiDoIterExp(e1, env, fn);
			fiDoIterExp(e2, env, fn);
			fiDoIterExp(e3, env, fn);
		}
		FiSwitch(x, typ, cs, type, start): {
			fiDoIterExp(x, set_parent(env, 0), fn);
			iteri(cs, \i, c -> fiDoIterExp(c.body, set_parent(env, i), fn));
		}
		FiCast(e1, tFrom, tTo, type, start): {
			fiDoIterExp(e1, set_parent(env, 0), fn);
		}
		FiSeq(es, type, start): {
			iteri(es, \i, x -> fiDoIterExp(x, set_parent(env, i), fn));
		}
		FiCallPrim(op, es, type, start):{
			iteri(es, \i, x -> fiDoIterExp(x, set_parent(env, i), fn));
		}
		FiRequire(flowfile, e1, type, start): {
			fiDoIterExp(e1, set_parent(env, 0), fn);
		}
		FiUnsafe(name, fb, type, start): {
			fiDoIterExp(fb, set_parent(env, 0), fn);
		}
		FiVar(__,__,__): {}
		FiConst(): {}
	}
	fn(e, env);
}<|MERGE_RESOLUTION|>--- conflicted
+++ resolved
@@ -12,17 +12,10 @@
 		direct: bool     // direct vs. reverse iteration over args
 	);
 
-<<<<<<< HEAD
-	// Greneral transformation of a program: on a module level
-	fiMapProgramModule(prog: FiProgram, fn: (FiModule, FiProgram) -> FiModule) -> FiProgram;
-
-	// Greneral transformation of a program: on a declaration level
-=======
 	// General transformation of a program: on a module level
 	fiMapProgramModule(prog: FiProgram, fn: (FiModule, FiProgram) -> FiModule) -> FiProgram;
 
 	// General transformation of a program: on a declaration level
->>>>>>> 0252b255
 	fiMapProgramToplevel(prog: FiProgram, fn: (FiToplevel, FiModule, FiProgram) -> [FiToplevel]) -> FiProgram;
 
 	// General transformation of a program: on a declaration level
@@ -71,15 +64,6 @@
 	// Folding over a type (as an AST tree structure).
 	fiFoldType(tp : FiType, v: ?, fn: (?, FiType) -> ?) -> ?;
 
-<<<<<<< HEAD
-	// Greneral iteration of a program: on a module level
-	fiIterProgramModule(prog: FiProgram, fn: (FiModule, FiProgram) -> void) -> void;
-
-	// Greneral transformation of a program: on a declaration level
-	fiIterProgramToplevel(prog: FiProgram, fn: (FiToplevel, FiModule, FiProgram) -> void) -> void;
-
-	// Greneral transformation of a program: on an expression level
-=======
 	// General iteration of a program: on a module level
 	fiIterProgramModule(prog: FiProgram, fn: (FiModule, FiProgram) -> void) -> void;
 
@@ -87,7 +71,6 @@
 	fiIterProgramToplevel(prog: FiProgram, fn: (FiToplevel, FiModule, FiProgram) -> void) -> void;
 
 	// General transformation of a program: on an expression level
->>>>>>> 0252b255
 	fiIterProgramExp(prog: FiProgram, fn: (FiExp, FiDeclaration, FiModule, FiProgram) -> void) -> void;
 
 	// General iteration over expressions
