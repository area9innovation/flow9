--- conflicted
+++ resolved
@@ -452,24 +452,14 @@
 			}
 		)
 	);
-	func2native = \fn -> {
-		FiNativeDec(fn.name, false, fn.type, fn.name, fn.lambda, fn.declStart, fn.defiStart);
-	}
 	FiProgram(program with
 		modules = mapTree(program.modules, \module ->
 			FiModule(module with
 				// Filter out fallbacks for non-true natives
 				functions = filter(module.functions, \func -> !native_is_implemented(func.name)),
 				// Filter out true natives
-<<<<<<< HEAD
-				natives = concat(
-					filter(module.natives, \nat -> native_is_implemented(nat.name)),
-					// Add implicit natives (functions from runtime with the same name)
-					map(filter(module.functions, \func -> native_is_implemented(func.name)), func2native)
-=======
 				natives = filtermap(module.natives, \nat -> if (!native_is_implemented(nat.name)) None() else
 					Some(FiNativeDec(nat with fallbackLambda = FiVoid(0)))
->>>>>>> 425e36d1
 				),
 			)
 		),
