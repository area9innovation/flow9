--- conflicted
+++ resolved
@@ -32,12 +32,9 @@
 
 	// Collects all types, used in a program.
 	fiProgramTypes(p : FiProgram) -> [FiType];
-<<<<<<< HEAD
-=======
 
 	// Extract all casts in a program. Returns a tree: key - 'from' type, value - set of 'to' types
 	fiProgramCasts(prog: FiProgram) -> Tree<FiType, Set<FiType>>;
->>>>>>> 0252b255
 }
 
 fiFlattenUnions(program : FiProgram) -> FiProgram {
@@ -343,7 +340,6 @@
 			FiVar(name, rt(type), start);
 		}
 		FiConst(): e;
-<<<<<<< HEAD
 	}
 }
 
@@ -387,51 +383,6 @@
 	}
 }
 
-=======
-	}
-}
-
-fiResoveStructTypars(s: FiTypeStruct, typars: [FiType], struct2unions: Tree<string, [FiTypeUnion]>) -> [FiType] {
-	num_typars = length(typars);
-	if (num_typars == length(s.typars)) {
-		typars;
-	} else {
-		unions = lookupTreeDef(struct2unions, s.name, []);
-		switch (find(unions, \union -> length(union.typeparameters) == num_typars)) {
-			Some(union): {
-				mapping = pairs2tree(mapi(union.typeparameters, \i, tp -> switch (tp) {
-					FiTypeParameter(nm): Pair(nm, typars[i]);
-					default: fail0("union " + union.name + " type parameter must be of FiTypeParameter type, got: " + pretFiType(tp));
-				}));
-				switch (find(union.typenames, \tn -> tn.name == s.name)) {
-					Some(tn): {
-						map(tn.typeparameters, \tp -> switch (tp) {
-							FiTypeParameter(nm): {
-								switch (lookupTree(mapping, nm)) {
-									Some(t): t;
-									None(): {
-										fail0("type parameter " + nm + " of a struct " + s.name + " is not found among type parameters of enclosing union " + union.name + " type parameters");
-									}
-								}
-							}
-							default: {
-								fail0("struct " + s.name + " among union typename " + union.name + " type parameter must be of FiTypeParameter type, got: " + pretFiType(tp));
-							}
-						});
-					}
-					None(): {
-						fail0("struct " + s.name + " is not found among union " + union.name + " typenames");
-					}
-				}
-			}
-			None(): {
-				fail0("can't resolve typars: [" + superglue(typars, pretFiType, ", ") + "] of a struct " + s.name);
-			}
-		}
-	}
-}
-
->>>>>>> 0252b255
 fiTransformImplicitStructTyparsFromFiType(
 	t : FiType, typars: Set<string>, 
 	fn: (FiTypeParameter) -> Maybe<FiType>, 
@@ -672,8 +623,6 @@
 		iter(m.natives, observe_nat);
 	});
 	set2array(^types);
-<<<<<<< HEAD
-=======
 }
 
 fiProgramCasts(prog: FiProgram) -> Tree<FiType, Set<FiType>> {
@@ -699,5 +648,4 @@
 			default: acc;
 		}
 	);
->>>>>>> 0252b255
 }