--- conflicted
+++ resolved
@@ -4,16 +4,13 @@
 import tools/flowc/incremental/fc2fi;
 
 export {
-<<<<<<< HEAD
-=======
 	moduleWhereNameIsDefined(globalNames : FcFiGlobalNames, name : string) -> string;
 	positionWhereNameIsDefined(globalNames : FcFiGlobalNames, name : string) -> int;
 	
->>>>>>> 8b16312d
 	// Unions of both variants of global names
 	FcFiGlobalNames ::= FcGlobalNames, FiGlobalNames;
-
-	moduleWhereNameIsDefined(globalNames : FcFiGlobalNames, name : string) -> string;
+	FcFiTypeStruct  ::= FcTypeStruct, FiTypeStruct;
+	FcFiTypeUnion   ::= FcTypeUnion, FiTypeUnion;
 
 	GetStructFieldEnv(
 		globalNames : FcGlobalNames,
@@ -65,34 +62,17 @@
 	}
 }
 
-FcFiTypeStruct ::= FcTypeStruct, FiTypeStruct;
-FcFiTypeUnion  ::= FcTypeUnion, FiTypeUnion;
-
 lookupStruct(globalNames : FcFiGlobalNames, type_name : string) -> Maybe<FcFiTypeStruct> {
 	switch (globalNames) {
-		FcGlobalNames(__,__,__,__,__,__,__,__,__,__,__,__): {
-			fc_names : FcGlobalNames = globalNames;
-			ret : Maybe<FcFiTypeStruct> = lookupTree(fc_names.structs, type_name);
-			ret
-		}
-		FiGlobalNames(__,__,__,__,__,__,__,__): {
-			fi_names : FiGlobalNames = globalNames;
-			ret : Maybe<FcFiTypeStruct> = lookupTree(fi_names.structs, type_name);
-			ret
-		}
+		FcGlobalNames(__,__,__,__,__,__,__,__,__,__,__,__): lookupTree(globalNames.structs, type_name);
+		FiGlobalNames(__,__,__,__,__,__,__,__): lookupTree(globalNames.structs, type_name);
 	}
 }
 
 lookupUnion(globalNames : FcFiGlobalNames, type_name : string) -> Maybe<FcFiTypeUnion> {
 	switch (globalNames) {
-		FcGlobalNames(__,__,__,__,__,__,__,__,__,__,__,__): {
-			ret : Maybe<FcFiTypeUnion> = lookupTree(globalNames.unions, type_name);
-			ret
-		}
-		FiGlobalNames(__,__,__,__,__,__,__,__): {
-			ret : Maybe<FcFiTypeUnion> = lookupTree(globalNames.unions, type_name);
-			ret
-		}
+		FcGlobalNames(__,__,__,__,__,__,__,__,__,__,__,__): lookupTree(globalNames.unions, type_name);
+		FiGlobalNames(__,__,__,__,__,__,__,__): lookupTree(globalNames.unions, type_name);
 	}
 }
 
@@ -136,20 +116,20 @@
 							} else if (isFiSubType(names, a2.type, a1.type, true, true)) {
 								Pair(Some(a1), true)
 							} else {
-								Pair(None(), false);
+								Pair(None(), false)
 							}
 						}
 						None(): Pair(Some(a1), true)
 					}
 				}
-				None(): Pair(None(), false);
+				None(): Pair(None(), false)
 			}
 		}
 	);
 	if (pair.second) {
-		pair.first;
+		pair.first
 	} else {
-		None();
+		None()
 	}
 };
 
