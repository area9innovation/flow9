--- conflicted
+++ resolved
@@ -4,12 +4,9 @@
 import tools/flowc/incremental/fc2fi;
 
 export {
-<<<<<<< HEAD
-=======
 	moduleWhereNameIsDefined(globalNames : FcFiGlobalNames, name : string) -> string;
 	positionWhereNameIsDefined(globalNames : FcFiGlobalNames, name : string) -> int;
 	
->>>>>>> 8b16312d
 	// Unions of both variants of global names
 	FcFiGlobalNames ::= FcGlobalNames, FiGlobalNames;
 
