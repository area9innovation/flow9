import utctime;
import lingo/linecolumn;
import tools/common/pathutil;
import tools/flowc/incremental/fiprogram;
import tools/flowc/incremental/fiexp;
import tools/flowc/incremental/fiprettyprint;
import ds/array;

export {
	// If t is a typename, we resolve it to FiStruct or FiUnion
	resolveFiTypeName(names : FiGlobalNames, t : FiType, id : int) -> FiStructOrUnion;

	// Get type of the FiExp
	fiExpType(expr : FiExp) -> FiType;

	// Analog of union2structs from type_helpers
	fiUnion2structs(prog : FiProgram, union : FiTypeUnion) -> [FiTypeStruct];

	// Analog of typename2structs from type_helpers
	fiTypename2structs(prog : FiProgram, typename : FiTypeName) -> [FiTypeStruct];

	// Analog of union2unions from type_helpers
	fiUnion2unions(prog : FiProgram, union : FiTypeUnion) -> [FiTypeUnion];

	fiNames2unions(prog : FiProgram, struct2unions : Tree<string, [string]>, names : [string], open : bool) -> [string];

	fiStruct2unions(prog : FiProgram) -> Tree<string, [string]>;

	fiUnion2typenames(prog : FiProgram, name : string) -> [FiTypeName];

	// Analog of collectTypars
	fiCollectTypars(type : FiType, acc : Set<string>) -> Set<string>;

	// Analog of fcNativeHasFallback
	fiNativeHasFallback(nat : FiNativeDec, id : int) -> bool;

	isSameFiExp(e1 : FiExp, e2 : FiExp) -> bool;
	getFiTypeName(t : FiType) -> string;
	extractTypeNames(types : Set<string>, type : FiType) -> Set<string>;

	// This function compares two types structurally, and in places, where
	// there is a FiTypeParameter(name), it matches name with the 
	// corresponding type in the second type (pattern) 
	fiMatchTypars(type : FiType, pattern : FiType, acc : Tree<string, FiType>) -> Tree<string, FiType>;

	// The same as fiMatchTypars, but matching goes through the array of FiTypes
	fiMatchTyparsArr(tps : [FiType], ptns : [FiType], acc : Tree<string, FiType>) -> Tree<string, FiType>;

	// Returns the values of matched typars, ordered by typars string lengths (number of ???s)
	fiMatchTyparsOrdered(type : FiType, pattern : FiType) -> [FiType];

	fiDeclarationArgNames(decl : FiDeclaration) -> [string];

	// whether type has no parameters
	fiTypeFullyDefined(type: FiType) -> bool;

	// Gets all unbound parameters from type 
	fiTypeGetUnboundParameters(type : FiType) -> Set<string>;

	// Gets all unbound type parameters from exp 
	fiTypeGetUnboundParametersExp(ex : FiExp) -> Set<string>;

	// Checks whether exp is constant (i.e. FiBool or FiString)
	fiExpIsConstant(ex : FiExp) -> bool;

	// Is this expression constant data (bool, int, string, double, array, structs)
	fiExpIsData(ex : FiExp) -> bool;

	// Checks whether type is function (i.e. FiTypeFunction)
	fiTypeIsFunction(t : FiType) -> bool;

	// Checks whether type is array (i.e. FiTypeArray)
	fiTypeIsArray(t : FiType) -> bool;
	
	// Checks whether type is flow (i.e. FiTypeFlow)
	fiTypeIsFlow(t : FiType) -> bool;

	// Checks whether type is scalar (i.e. void, bool, int or double)
	fiTypeIsScalar(t : FiType) -> bool;

	// All FiModule declarations in one array;
	fiModuleDecls(m : FiModule) -> [FiDeclaration];

	// All FiModule structs and unions in one array;
	fiModuleStructsAndUnions(m : FiModule) -> [FiStructOrUnion];

	fiDeclType(d : FiDeclaration) -> FiType;
	fiDeclExp(d : FiDeclaration) -> FiExp;
	fiTypeContainsName(tp : FiType, name : string) -> bool;

	// Checks if a name is a name of a global function or native (not variable!)
	fiIsGlobalFunction(name: string, names: FiGlobalNames) -> bool;
	// Analogical check, but on global variable
	fiIsGlobalVariable(name: string, names: FiGlobalNames) -> bool;
	// Any toplevel entry: global var, function or native
	fiIsGlobal(name: string, names: FiGlobalNames) -> bool;

	// Clear from the name: renames a variable
	fiRenameVar(e : FiExp, var: string, new: string) -> FiExp;

	// Replace a var with some expression
	fiReplaceVar(e : FiExp, var: string, new: FiExp) -> FiExp;

	// Checks the equivalence of types (function arg names are ignored)
	fiEqualTypes(type1 : FiType, type2 : FiType) -> bool;

	// Unwrap the array type from FiTypeArray
	fiDearrayType(tp: FiType) -> FiType;

	// Unwrap the reference type from FiTypeRef
	fiDerefType(tp: FiType) -> FiType;

	fiTypeUpperBoundary(t1: FiType, t2: FiType, names: FiGlobalNames) -> FiType;

	fiSetExpType(e : FiExp, t: FiType) -> FiExp;

	// Remove argument names from functional types
	fiPurifyType(t: FiType) -> FiType;
}

fiDeclarationArgNames(decl) {
	switch (decl) {
		FiGlobalVar(__, __, __, __, __) : [];
		FiNativeDec(__, __, type, __, fallback, __, __) : {
			switch(fallback) {
				FiLambda(args, __, __, __): map(args, \argt -> argt.name);
				FiVoid(__) : [];
				default : [];
			}
		}
		FiFunctionDec(__, lambda, __, __, __) : map(lambda.args, \argt -> argt.name);
	}
}

fiExpType(expr) {
	switch(expr) {
		FiLambda(__, __, type, __) : type;
		FiCall(__, __, type, __) : type;
		FiVar(__, type, __) : type;
		FiLet(__, __, __, __, type2, __) : type2;
		FiIf(__, __, __, type, __) : type;
		FiSwitch(__, __, __, type, __) : type;
		FiCast(__, __, __, type, __) : type;
		FiSeq(__, type, __) : type;
		FiCallPrim(__, __, type, __) : type;
		FiRequire(__, __, type, __) : type;
		FiUnsafe(__, __, type, __) : type;
		FiVoid(__) : FiTypeVoid();
		FiDouble(__, __) : FiTypeDouble();
		FiInt(__, __) : FiTypeInt();
		FiString(__, __) : FiTypeString();
		FiBool(__, __) : FiTypeBool();
	}
}

resolveFiTypeName(names : FiGlobalNames, t : FiType, id : int) -> FiStructOrUnion {
	switch (t) {
		FiTypeName(n, tps): {
			ms = lookupTree(names.structs, n);
			switch (ms) {
				None(): {
					mu = lookupTree(names.unions, n);
					switch (mu) {
						None(): {
							fcPrintln("Unknown type name " + n, id);
							dummyFiTypeStruct;
						}
						Some(u): {
							FiTypeUnion(n, tps, u.typenames, u.start);
						}
					}
				}
				Some(s): {
					FiTypeStruct(n, tps, s.args, s.start);
				}
			}
		}
		default: dummyFiTypeStruct;
	}
}

fiUnion2structs(prog : FiProgram, union : FiTypeUnion) -> [FiTypeStruct] {
	uniq(concatA(map(union.typenames, \n -> fiTypename2structs(prog, n))))
}

fiTypename2structs(prog : FiProgram, typename : FiTypeName) -> [FiTypeStruct] {
	rt = resolveFiTypeName(prog.names, typename, prog.config.threadId);
	switch (rt) {
		FiTypeStruct(__, __, __, __): [rt];
		FiTypeUnion(__, __, __, __): fiUnion2structs(prog, rt);
	}
}

fiUnion2unions(prog : FiProgram, union : FiTypeUnion) -> [FiTypeUnion] {
	concatA(map(union.typenames, \typename : FiTypeName -> {
		rt = resolveFiTypeName(prog.names, typename, prog.config.threadId);
		switch (rt) {
			FiTypeUnion(__, __, __, __): arrayPush(fiUnion2unions(prog, rt), rt);
			default: []
		}
	}))
}

fiUnion2typenames(prog : FiProgram, name : string) -> [FiTypeName] {
	munion = lookupTree(prog.names.unions, name);
	switch (munion) {
		None(): [];
		Some(union): {
			list2array(fold(union.typenames, Pair(makeList(), makeSet()), \acc : Pair<List<FiTypeName>, Set<string>>, n -> {
				batch = if (containsKeyTree(prog.names.unions, n.name)) {
					fiUnion2typenames(prog, n.name)
				} else {
					[n]
				}
				fold(batch, acc, \acc2, tn -> {
					if (containsSet(acc2.second, tn.name)) acc2
					else Pair(Cons(tn, acc2.first), insertSet(acc2.second, tn.name))
				})
			}).first)
		}
	}
}

fiNames2unions(prog : FiProgram, struct2unions : Tree<string, [string]>, names : [string], open : bool) -> [string] {
	if (names == []) [] else {
		unions : [Set<string>] = map(names, \n -> buildSet(getTreeArrayValue(struct2unions, n)));
		shared = fold(tail(unions), unions[0], \acc : Set<string>, c -> intersectSets(acc, c));
		candidates = set2array(shared);
		if (open) {
			candidates
		} else {
			filter(candidates, 
				\c -> {
					structs = fiUnion2typenames(prog, c);
					length(structs) == length(names)
				}
			)
		}
	}
}

fiStruct2unions(prog : FiProgram) -> Tree<string, [string]> {
	foldTree(
		prog.names.unions,
		makeTree(),
		\uname, union, acc -> {
			fold(
				union.typenames,
				acc,
				\a, typename -> {
					switch (resolveFiTypeName(prog.names, typename, prog.config.threadId)) {
						FiTypeStruct(sname, __, __, __) : {
							switch (lookupTree(a, sname)) {
								Some(arr) : setTree(a, sname, concat(arr, [uname]));
								None()    : setTree(a, sname, [uname]);
							} 
						}
						default : a;
					}
				}
			)
		}
	)
}

fiCollectTypars(type : FiType, acc : Set<string>) -> Set<string> {
	switch (type) {
		FiTypeVoid():       acc;
		FiTypeBool():       acc;
		FiTypeInt():        acc;
		FiTypeDouble():     acc;
		FiTypeString():     acc;
		FiTypeFlow():       acc;
		FiTypeNative():     acc;
		FiTypeParameter(n): insertSet(acc, n);
		FiTypeRef(rt):      fiCollectTypars(rt, acc);
		FiTypeArray(at):    fiCollectTypars(at, acc);
		FiTypeName(id, tp): fold(tp, acc, \ac, t -> fiCollectTypars(t, ac));
		FiTypeFunction(args, rt): {
			fiCollectTypars(rt, fold(args, acc, \ac, arg -> fiCollectTypars(arg.type, ac)));
		}
	}
}

fiNativeHasFallback(nat : FiNativeDec, id : int) -> bool {
	switch (nat.fallbackLambda) {
		FiLambda(__, __, __, __) : true;
		FiVoid(__) : false;
		default : {
			fcPrintln("fallbackLambda in FiNativeDec must be FiLambda or FiVoid, but is: " + prettyFiExp(dummyPretty, nat.fallbackLambda), id);
			false
		}
	}
}

isSameFiExp(e1 : FiExp, e2 : FiExp) -> bool {
	switch (e1) {
		FiVoid(__):       switch (e2) { FiVoid(__): true; default: false; }
		FiBool(b1, __):   switch (e2) { FiBool(b2, __): b1 == b2; default: false; }
		FiInt(i1, __):    switch (e2) { FiInt(i2, __): i1 == i2; default: false; }
		FiDouble(d1, __): switch (e2) { FiDouble(d2, __): d1 == d2; default: false; }
		FiString(s1, __): switch (e2) { FiString(s2, __): s1 == s2; default: false; }
		FiVar(n1, __, __):    switch (e2) { FiVar(n2, __, __): n1 == n2; default: false; }

		FiCast(ce1, f1, t1, __, __): 
			switch (e2) { 
				FiCast(ce2, f2, t2, __, __): isSameFiExp(ce1, ce2) && f1 == f2 && t1 == t2;
				default: false
			}
		FiIf(c1, t1, el1, __, __): 
			switch (e2) {
				FiIf(c2, t2, el2, __, __): isSameFiExps([c1, t1, el1], [c2, t2, el2]);
				default: false;
			}
		FiCall(f1, a1, __, __): 
			switch (e2) {
				FiCall(f2, a2, __, __): isSameFiExp(f1, f2) && isSameFiExps(a1, a2);
				default: false;
			}
		FiLet(n1, t1, ee1, b1, __, __): 
			switch (e2) {
				FiLet(n2, t2, ee2, b2, __, __): n1 == n2 && isSameFiExps([ee1, b1], [ee2, b2]);
				default: false;
			}
		FiCallPrim(o1, es1, __, __): 
			switch (e2) {
				FiCallPrim(o2, es2, __, __): o1 == o2 && isSameFiExps(es1, es2);
				default: false;
			}
		FiSeq(es1, __, __): 
			switch (e2) {
				FiSeq(es2, __, __): isSameFiExps(es1, es2);
				default: false;
			}
		FiLambda(as1, b1, __, __): 
			switch (e2) {
				FiLambda(as2, b2, __, __): isSameFiExp(b1, b2)
					&& length(as1) == length(as2) 
					&& foldi(as1, true,
						\i, acc, a1 -> 
							acc && a1.name == as2[i].name && a1.type == as2[i].type
					);
				default: false;
			}
		FiSwitch(x1, t1, cs1, __, __): 
			switch (e2) {
				FiSwitch(x2, t2, cs2, __, __): {
					isSameFiExp(x1, x2)
					&& t1 == t2
					&& length(cs1) == length(cs2)
					&& foldi(cs1, true, 
						\i, acc, c1 -> 
							acc && c1.struct == cs2[i].struct
							&& c1.argNames == cs2[i].argNames
							&& isSameFiExp(c1.body, cs2[i].body)
					)
				}
				default: false;
			}
		FiRequire(f1, ex1, __, __): 
			switch (e2) {
				FiRequire(f2, ex2, __, __): f1 == f2 && isSameFiExp(ex1, ex2);
				default: false;
			}
		FiUnsafe(n1, ex1, __, __): 
			switch (e2) {
				FiUnsafe(n2, ex2, __, __): n1 == n2 && isSameFiExp(ex1, ex2);
				default: false;
			}
	}
}

isSameFiExps(es1 : [FiExp], es2 : [FiExp]) -> bool {
	length(es1) == length(es2) && forall(mapi(es1, \i, e1 -> isSameFiExp(e1, es2[i])), idfn)
}

// If this type is a union in some name or shape, give the name of it
getFiTypeName(t : FiType) -> string {
	 switch (t) {
		FiTypeName(name, __): name;
		default: "";
	}
}

fiMatchTypars(type : FiType, pattern : FiType, acc : Tree<string, FiType>) -> Tree<string, FiType> {
	switch (type) {
		FiTypeArray(t):
			switch (pattern) {
				FiTypeArray(tp): fiMatchTypars(t, tp, acc);
				default: acc;
			}
		FiTypeFunction(at, rt):
			switch (pattern) {
				FiTypeFunction(atp, rtp): 
					fiMatchTypars(rt, rtp, 
						fiMatchTyparsArr(
							map(at, \a -> a.type), 
							map(atp, \a -> a.type), 
							acc)
					);
				default: acc;
			}
		FiTypeRef(t): 
			switch (pattern) {
				FiTypeRef(tp): fiMatchTypars(t, tp, acc);
				default: acc;
			}
		FiTypeParameter(s): setTree(acc, s, pattern);
		FiTypeBool():    acc; 
		FiTypeInt():     acc;
		FiTypeDouble():  acc; 
		FiTypeString():  acc; 
		FiTypeFlow():    acc;
		FiTypeVoid():    acc;
		FiTypeNative():  acc;
		FiTypeName(__, ts): 
			switch (pattern) {
				FiTypeName(__, tps): fiMatchTyparsArr(ts, tps, acc);
				default: acc;
			}
	}
}

fiMatchTyparsArr(tps : [FiType], ptns : [FiType], acc : Tree<string, FiType>) -> Tree<string, FiType> {
	fold(
		zipWith(tps, ptns, \t, p -> Pair(t, p)), 
		acc,
		\a, p -> fiMatchTypars(p.first, p.second, a)
	)
}

fiMatchTyparsOrdered(type : FiType, pattern : FiType) -> [FiType] {
	typars = sort(set2array(fiCollectTypars(type, makeSet())));
	if (length(typars) == 0) [] else {
		substitution = fiMatchTypars(type, pattern, makeTree());
		typar_instance = \typar -> {
			switch (lookupTree(substitution, typar)) {
				Some(tp): tp;
				None(): fail0("unmatched typar: " + typar);
			}
		}
		map(typars, typar_instance);
	}
}

getFiFileInfo(file : string, config : CompilerConfig) -> FiFileInfo {
	workingDir = getConfigParameterDef(config.config, "working-dir", "");
	realfile = findFlowPath(file, true, config.includes, workingDir);
	content = getFileContent(realfile);

	FiFileInfo(
		trimFlowfile(file, config.includes, workingDir),
		fileModified(realfile),
		realfile,
		md5(content),
		fileSize(realfile),
		-1.0
	);
}

fiTypeFullyDefined(type: FiType) -> bool {
	switch (type) {
		FiTypeArray(t): fiTypeFullyDefined(t);
		FiTypeFunction(args, returnType): 
			fiTypeFullyDefined(returnType) && 
				forall(args, \a -> fiTypeFullyDefined(a.type));
		FiTypeRef(t): fiTypeFullyDefined(t);
		FiTypeParameter(n): false;
		FiTypeBool(): true;
		FiTypeInt(): true;
		FiTypeDouble(): true;
		FiTypeString(): true;
		FiTypeFlow(): true;
		FiTypeVoid(): true;
		FiTypeNative(): true;
		FiTypeName(name, typeparameters): 
			forall(typeparameters, fiTypeFullyDefined);
	}
}

fiTypeGetUnboundParameters(type : FiType) -> Set<string> {
	switch (type) {
		FiTypeArray(t): fiTypeGetUnboundParameters(t);
		FiTypeFunction(args, returnType): 
			mergeSetsA(arrayPush( 
				map(args, \a -> fiTypeGetUnboundParameters(a.type)),
				fiTypeGetUnboundParameters(returnType)
			));
		FiTypeRef(t): fiTypeGetUnboundParameters(t);
		FiTypeParameter(n): makeSet1(n);
		FiTypeBool(): makeSet();
		FiTypeInt(): makeSet();
		FiTypeDouble(): makeSet();
		FiTypeString(): makeSet();
		FiTypeFlow(): makeSet();
		FiTypeVoid(): makeSet();
		FiTypeNative(): makeSet();
		FiTypeName(name, typeparameters): 
			mergeSetsA(map(typeparameters, fiTypeGetUnboundParameters));
	}
}

fiTypeGetUnboundParametersExp(ex : FiExp) -> Set<string> {
	switch (ex) {
		FiVoid(__):       makeSet();
		FiBool(b1, __):   makeSet();
		FiInt(i1, __):    makeSet();
		FiDouble(d1, __): makeSet();
		FiString(s1, __): makeSet();
		FiVar(__, type, __): fiTypeGetUnboundParameters(type);
		FiCast(e, tFrom, tTo, type, __):
			mergeSetsA([fiTypeGetUnboundParametersExp(e), fiTypeGetUnboundParameters(tFrom),
				fiTypeGetUnboundParameters(tTo), fiTypeGetUnboundParameters(type)]);
		FiIf(e1, e2, e3, type, __): 
			mergeSetsA([fiTypeGetUnboundParametersExp(e1), fiTypeGetUnboundParametersExp(e2),
				fiTypeGetUnboundParametersExp(e3), fiTypeGetUnboundParameters(type)]);			
		FiCall(f, args, type, __): 
			mergeSetsA(arrayPush(map(args, fiTypeGetUnboundParametersExp),
				fiTypeGetUnboundParameters(type)));
		FiLet(__, type, e1, e2, type2, __): 
			mergeSetsA([fiTypeGetUnboundParameters(type), fiTypeGetUnboundParametersExp(e1),
				fiTypeGetUnboundParametersExp(e2), fiTypeGetUnboundParameters(type2)]);
		FiCallPrim(__, exps, type, __): 
			mergeSetsA(arrayPush(map(exps, fiTypeGetUnboundParametersExp),
				fiTypeGetUnboundParameters(type)));
		FiSeq(es, type, __): 
			mergeSetsA(arrayPush(map(es, fiTypeGetUnboundParametersExp),
				fiTypeGetUnboundParameters(type)));
		FiLambda(args, body, type, __): 
			mergeSetsA(concat(map(args, \a -> fiTypeGetUnboundParameters(a.type)),
				[fiTypeGetUnboundParametersExp(body), fiTypeGetUnboundParameters(type)]));
		FiSwitch(v, switchType, cases, type, __): 
			mergeSetsA(concat(
				map(cases, \c -> fiTypeGetUnboundParametersExp(c.body)),
				[
					fiTypeGetUnboundParametersExp(v),
					fiTypeGetUnboundParameters(type),
					fiTypeGetUnboundParameters(switchType)
				]
			));
		FiRequire(__, e, type, __): 
			mergeSets(fiTypeGetUnboundParametersExp(e), fiTypeGetUnboundParameters(type));
		FiUnsafe(__, fb, type, __): 
			mergeSets(fiTypeGetUnboundParameters(type), fiTypeGetUnboundParametersExp(fb));
	}
}

fiExpIsConstant(ex : FiExp) -> bool {
	switch (ex) {
		FiVoid(__):       true;
		FiBool(b1, __):   true;
		FiInt(i1, __):    true;
		FiDouble(d1, __): true;
		FiString(s1, __): true;
		default: false;
	}
}

fiExpIsData(ex : FiExp) -> bool {
	switch (ex) {
		FiVoid(__):       false;
		FiBool(b1, __):   true;
		FiInt(i1, __):    true;
		FiDouble(d1, __): true;
		FiString(s1, __): true;
		FiCallPrim(op, es, type, start): {
			switch (op) {
				FcArrayPrim(): fiExpsIsData(es);
				FcStructPrim(struct_name): fiExpsIsData(es);
				default: false;
			}
		}
		default: false;
	}
}

fiExpsIsData(es : [FiExp]) -> bool {
	forall(es, fiExpIsData)
}

fiTypeIsFunction(t : FiType) {
	switch (t) {
		FiTypeFunction(__, __): true;
		default: false;
	}
}

fiTypeIsArray(t : FiType) {
	switch (t) {
		FiTypeArray(__): true;
		default: false;
	}
}

fiTypeIsFlow(t : FiType) {
	switch (t) {
		FiTypeFlow(): true;
		default: false;
	}
}

fiTypeIsScalar(t : FiType) -> bool {
	switch (t) {
		FiTypeVoid():   true;
		FiTypeBool():   true;
		FiTypeInt():    true;
		FiTypeDouble(): true;
		default:        false;
	}
}

fiModuleDecls(m : FiModule) -> [FiDeclaration] {
	concatA([m.functions, m.globalVars, m.natives]);
}

fiModuleStructsAndUnions(m : FiModule) -> [FiStructOrUnion] {
	concatA([m.structs, m.unions]);
}

fiDeclType(d : FiDeclaration) -> FiType {
	switch (d) {
		FiGlobalVar(__, __, t, __, __): t;
		FiNativeDec(__, __, t, __, __, __, __) : t;
		FiFunctionDec(__, __, t, __, __) : t;
	}
}

fiDeclExp(d : FiDeclaration) -> FiExp {
	switch (d) {
		FiGlobalVar(__, value, __, __, __): value;
		FiNativeDec(__, __, __, __, fallback, __, __): fallback;
		FiFunctionDec(__, lambda, __, __, __): lambda;
	}
}

fiTypeContainsName(tp : FiType, name : string) -> bool {
	switch (tp) {
		FiTypeVoid():       false;
		FiTypeBool():       false;
		FiTypeInt():        false;
		FiTypeDouble():     false;
		FiTypeString():     false;
		FiTypeFlow():       false;
		FiTypeNative():     false;
		FiTypeParameter(n): false;
		FiTypeRef(rt):      fiTypeContainsName(rt, name);
		FiTypeArray(at):    fiTypeContainsName(at, name);
		FiTypeName(n, ts):  n == name || exists(ts, \t -> fiTypeContainsName(t, name));
		FiTypeFunction(args, rt):
			fiTypeContainsName(rt, name) || exists(args, \arg -> fiTypeContainsName(arg.type, name));
	}
}

fiIsGlobalFunction(name: string, names: FiGlobalNames) -> bool {
	 switch (lookupTree(names.toplevel, name)) {
		Some(decl): {
			switch (decl) {
				FiFunctionDec(__,__,__,__,__): true;
				FiNativeDec(__,__,__,__,__,__,__): true;
				default: false;
			}
		}
		None(): false;
	}
}

fiIsGlobalVariable(name: string, names: FiGlobalNames) -> bool {
	 switch (lookupTree(names.toplevel, name)) {
		Some(decl): {
			switch (decl) {
				FiGlobalVar(__,__,__,__,__): true;
				default: false;
			}
		}
		None(): false;
	}
}

fiIsGlobal(name: string, names: FiGlobalNames) -> bool {
	 containsKeyTree(names.toplevel, name);
}

fiRenameVar(e : FiExp, var: string, new: string) -> FiExp {
	ren = \x -> fiRenameVar(x, var, new);
	switch(e) {
		FiLambda(__, body,__, __): {
			FiLambda(e with body = ren(body));
		}
		FiCall(fn, args,__,__): {
			FiCall(e with
				f = ren(fn),
				args = map(args, ren)
			);
		}
		FiLet(__, __,e1, e2,__, __): {
			FiLet(e with
				e1 = ren(e1),
				e2 = ren(e2)
			);
		}
		FiIf(e1, e2, e3,__, __): {
			FiIf(e with
				e1 = ren(e1),
				e2 = ren(e2),
				e3 = ren(e3)
			);
		}
		FiSwitch(v, __,cases,__, __): {
			FiSwitch(e with 
				x = if (v.name != var) v else FiVar(v with name = new),
				cases = map(cases, \c -> FiCase(c with body = ren(c.body)))
			);
		}
		FiCast(ex, __, __, __, __): {
			FiCast(e with e = ren(ex));
		}
		FiSeq(es,__,__): {
			FiSeq(e with es = map(es, ren));
		}
		FiCallPrim(__, es,__,__): {
			FiCallPrim(e with es = map(es, ren));
		}
		FiRequire(__, ex,__,__): {
			FiRequire(e with e = ren(ex));
		}
		FiUnsafe(__, ex,__,__): {
			FiUnsafe(e with fallback = ren(ex));
		}
		FiVar(name,__, __): if (name != var) e else FiVar(e with name = new);
		FiVoid(__):       e;
		FiDouble(__,__):  e;
		FiInt(__,__):     e;
		FiString(__,__):  e;
		FiBool(__,__):    e;
	}
}

fiReplaceVar(e : FiExp, var: string, new: FiExp) -> FiExp {
	ren = \x -> fiReplaceVar(x, var, new);
	switch(e) {
		FiLambda(__, body,__, __): {
			FiLambda(e with body = ren(body));
		}
		FiCall(fn, args,__,__): {
			FiCall(e with
				f = ren(fn),
				args = map(args, ren)
			);
		}
		FiLet(__, __,e1, e2,__, __): {
			FiLet(e with
				e1 = ren(e1),
				e2 = ren(e2)
			);
		}
		FiIf(e1, e2, e3,__, __): {
			FiIf(e with
				e1 = ren(e1),
				e2 = ren(e2),
				e3 = ren(e3)
			);
		}
		FiSwitch(v, __,cases,__, __): {
			FiSwitch(e with 
				//x = if (v.name != var) v else FiVar(v with name = new),
				cases = map(cases, \c -> FiCase(c with body = ren(c.body)))
			);
		}
		FiCast(ex, __, __, __, __): {
			FiCast(e with e = ren(ex));
		}
		FiSeq(es,__,__): {
			FiSeq(e with es = map(es, ren));
		}
		FiCallPrim(__, es,__,__): {
			FiCallPrim(e with es = map(es, ren));
		}
		FiRequire(__, ex,__,__): {
			FiRequire(e with e = ren(ex));
		}
		FiUnsafe(__, ex,__,__): {
			FiUnsafe(e with fallback = ren(ex));
		}
		FiVar(name,__, __): if (name != var) e else new;
		FiVoid(__):       e;
		FiDouble(__,__):  e;
		FiInt(__,__):     e;
		FiString(__,__):  e;
		FiBool(__,__):    e;
	}
}

fiEqualTypes(type1 : FiType, type2 : FiType) -> bool {
	switch (type1) {
		FiTypeRef(rt1): {
			switch (type2) {
				FiTypeRef(rt2): fiEqualTypes(rt1, rt2);
				default: false;
			}
		}
		FiTypeArray(at1): {
			switch (type2) {
				FiTypeArray(at2): fiEqualTypes(at1, at2);
				default: false;
			}
		}
		FiTypeName(id1, tp1): {
			switch (type2) {
				FiTypeName(id2, tp2): {
<<<<<<< HEAD
					id1 == id2 && all(mapi(tp1, \i, t1 -> 
						i < length(tp2) && fiEqualTypes(t1, tp2[i])
					));
=======
					id1 == id2 && length(tp1) == length(tp2) 
					&& all(mapi(tp1, \i, t1 -> fiEqualTypes(t1, tp2[i])));
>>>>>>> 688c9470
				}
				default: false;
			}
		}
		FiTypeFunction(args1, rt1): {
			switch (type2) {
				FiTypeFunction(args2, rt2): {
<<<<<<< HEAD
					fiEqualTypes(rt1, rt2) && all(mapi(args1, \i, t1 -> 
						i < length(args2) && fiEqualTypes(t1.type, args2[i].type)
					));
=======
					fiEqualTypes(rt1, rt2) && length(args1) == length(args2) 
					&& all(mapi(args1, \i, t1 -> fiEqualTypes(t1.type, args2[i].type)));
>>>>>>> 688c9470
				}
				default: false;
			}
		}
		default: type1 == type2;
	}
}

fiDearrayType(tp: FiType) -> FiType {
	switch (tp) {
		FiTypeArray(t): t;
		default: fail0("non-array treated as array: " + prettyFiType(dummyPretty, tp, makeSet()));
	}
}

fiDerefType(tp: FiType) -> FiType {
	switch (tp) {
		FiTypeRef(t): t;
		default: fail0("non-reference treated as reference: " + prettyFiType(dummyPretty, tp, makeSet()));
	}
}

fiTypeUpperBoundary(t1: FiType, t2: FiType, names: FiGlobalNames) -> FiType {
	if (t1 == t2) t1 else {
		t0 = switch (t2) {
			FiTypeFlow(): t2;
			FiTypeNative(): t2;
			default: t1;
		}
		switch (t1) {
			FiTypeFlow(): t1;
			FiTypeNative(): t1;
			FiTypeName(n1, __): {
				switch (t2) {
					FiTypeFlow(): t2;
					FiTypeNative(): t2;
					FiTypeName(n2, __): {
						switch (lookupTree(names.structs, n1)) {
							Some(__): t2;
							None(): {
								switch (lookupTree(names.structs, n2)) {
									Some(__): t1;
									None(): {
										u1 = lookupTreeDef(names.unions, n1, FiTypeUnion("", [], [], 0));
										u2 = lookupTreeDef(names.unions, n2, FiTypeUnion("", [], [], 0));
										if (isEmptySet(differenceSets(buildSet(u1.typenames), buildSet(u2.typenames)))) t2 else t1;
									}
								}
							}
						}
					}
					default: t0;
				}
			} 
			default: t0;
		}
	}
}

fiSetExpType(e : FiExp, t: FiType) -> FiExp {
	switch(e) {
		FiLambda(__,__,__, __): {
			switch (t) {
				FiTypeFunction(__,__): FiLambda(e with type = t);
				default: {
					fail("attempt assign a type " + prettyFiType(dummyPretty, t, makeSet()) + " to function");
					e;
				}
			}
		}
		FiCall(__,__,__,__):      FiCall(e with type = t);
		FiLet(__,__,__,__,__,__): FiLet(e with type = t);
		FiIf(__,__,__,__, __):    FiIf(e with type = t);
		FiSwitch(__,__,__,__,__): FiSwitch(e with type = t);
		FiCast(__,__,__,__,__):   FiCast(e with type = t);
		FiSeq(__,__,__):          FiSeq(e with type = t);
		FiCallPrim(__,__,__,__):  FiCallPrim(e with type = t);
		FiRequire(__,__,__,__):   FiRequire(e with type = t);
		FiUnsafe(__,__,__,__):    FiUnsafe(e with type = t);
		FiVar(__,__,__):          FiVar(e with type = t);
		FiVoid(__):       e;
		FiDouble(__,__):  e;
		FiInt(__,__):     e;
		FiString(__,__):  e;
		FiBool(__,__):    e;
	}
}

fiPurifyType(t: FiType) -> FiType {
	switch (t) {
		FiTypeRef(rt): {
			FiTypeRef(fiPurifyType(rt));
		}
		FiTypeArray(at): {
			FiTypeArray(fiPurifyType(at));
		}
		FiTypeName(n, ts): {
			FiTypeName(n, map(ts, fiPurifyType));
		}
		FiTypeFunction(args, rt): {
			FiTypeFunction(
				map(args, \arg -> FiFunArg("", arg.type)), 
				fiPurifyType(rt)
			);
		}
		FiTypeParameter(n): t;
		default: t;
	}
}


extractTypeNames(types : Set<string>, type : FiType) -> Set<string> {
	rec = \acc2, tt -> extractTypeNames(acc2, tt);
	switch (type) {
		FiTypeArray(t): rec(types, t);
		FiTypeFunction(args, returnType): rec(fold(args, types, \acc, fa -> rec(acc, fa.type)), returnType);
		FiTypeRef(t): rec(types, t);
		FiTypeParameter(n): types;
		FiTypeBool(): types;
		FiTypeInt(): types;
		FiTypeDouble(): types;
		FiTypeString(): types;
		FiTypeFlow(): types;
		FiTypeVoid(): types;
		FiTypeNative(): types;
		FiTypeName(name, typeparameters): {
			fold(typeparameters, insertSet(types, name), rec);
		}
	}
}<|MERGE_RESOLUTION|>--- conflicted
+++ resolved
@@ -807,14 +807,8 @@
 		FiTypeName(id1, tp1): {
 			switch (type2) {
 				FiTypeName(id2, tp2): {
-<<<<<<< HEAD
-					id1 == id2 && all(mapi(tp1, \i, t1 -> 
-						i < length(tp2) && fiEqualTypes(t1, tp2[i])
-					));
-=======
 					id1 == id2 && length(tp1) == length(tp2) 
 					&& all(mapi(tp1, \i, t1 -> fiEqualTypes(t1, tp2[i])));
->>>>>>> 688c9470
 				}
 				default: false;
 			}
@@ -822,14 +816,8 @@
 		FiTypeFunction(args1, rt1): {
 			switch (type2) {
 				FiTypeFunction(args2, rt2): {
-<<<<<<< HEAD
-					fiEqualTypes(rt1, rt2) && all(mapi(args1, \i, t1 -> 
-						i < length(args2) && fiEqualTypes(t1.type, args2[i].type)
-					));
-=======
 					fiEqualTypes(rt1, rt2) && length(args1) == length(args2) 
 					&& all(mapi(args1, \i, t1 -> fiEqualTypes(t1.type, args2[i].type)));
->>>>>>> 688c9470
 				}
 				default: false;
 			}
