#import "iosAppDelegate.h"
#import "BytecodeViewController.h"
#import "WebCacheProtocol.h"
#import <iostream>

#ifdef HOCKEY_APP_ID
#import <HockeySDK/HockeySDK.h>
#endif

#ifdef LOCALYTICS_APP_KEY
/*
 To use in-app notifications successfully, please switch on push notifications:
 
 In Xcode, select your project and click on your target.
 Select the Capabilities tab.
 Turn on Background Modes and enable Remote Notifications.
 */
#import <Localytics/Localytics.h>
#endif

using namespace std;

@interface iosAppDelegate (Private)
- (void) initApplication: (NSURL *) bytecodeUrl;
- (void) initFlowRunner;
- (void) runFlowProgram;
- (void) startBytecodeFile: (NSString*) path;
@end

@implementation iosAppDelegate

@synthesize window;
@synthesize DefaultURLParameters;
@synthesize DbgConsoleOn;

- (void) redirectCoutToLog {
    cout.rdbuf(new IOSLogStreambuf());
    cout.unsetf(std::ios_base::unitbuf);
    cout << "cout redirected to log" << endl;
    
    // Dont show StaticBuffer, GC etc in the console for now
    //cerr.rdbuf(new IOSLogStreambuf()); cerr.unsetf(std::ios_base::unitbuf);
    //cerr << "cerr redirected to log" << endl;
}

- (void) readAppPreferences {
    self.DbgConsoleOn = [[NSUserDefaults standardUserDefaults] boolForKey:@"flow_console"];
    
    NSString * overridden_base_url = [[NSUserDefaults standardUserDefaults] stringForKey:@"base_url"];
    if (overridden_base_url && ![overridden_base_url isEqualToString:@""]) {
        LogI(@"Override base URL from the app settings with: %@", overridden_base_url);
        [URLLoader setBaseURL: overridden_base_url];
    }
    
#ifdef ACCESSIBLE
    accessible = YES;
#else
    accessible = [[NSUserDefaults standardUserDefaults] boolForKey:@"accessibility"];
#endif
}

#pragma mark Application messages

- (BOOL)application:(UIApplication *)application didFinishLaunchingWithOptions: (NSDictionary *)launchOptions {
    LogI(@"didFinishLaunchingWithOptions");
    
    window.accessibilityLabel = @"Flow Main Window";
    [self redirectCoutToLog];
    [self readAppPreferences];
    self.DefaultURLParameters = @"";
    localNotificationWakingUpId = -1;
    
    if (![[NSUserDefaults standardUserDefaults] objectForKey:@"use_cordova"])  {
        
        LogI(@"application: updating the standardUserDefaults: use_cordova");
        
        NSString  *mainBundlePath = [[NSBundle mainBundle] bundlePath];
        NSString  *settingsPropertyListPath = [mainBundlePath
                                               stringByAppendingPathComponent:@"Settings.bundle/Root.plist"];
        
        NSDictionary *settingsPropertyList = [NSDictionary
                                              dictionaryWithContentsOfFile:settingsPropertyListPath];
        
        NSMutableArray      *preferenceArray = [settingsPropertyList objectForKey:@"PreferenceSpecifiers"];
        NSMutableDictionary *registerableDictionary = [NSMutableDictionary dictionary];
        
        for (int i = 0; i < [preferenceArray count]; i++)  {
            NSString  *key = [[preferenceArray objectAtIndex:i] objectForKey:@"Key"];
            
            if (key)  {
                id  value = [[preferenceArray objectAtIndex:i] objectForKey:@"DefaultValue"];
                [registerableDictionary setObject:value forKey:key];
            }
        }
        
        [[NSUserDefaults standardUserDefaults] registerDefaults:registerableDictionary];
        [[NSUserDefaults standardUserDefaults] synchronize];
    }


#ifdef LOCALYTICS_APP_KEY
    // Localytics API key is defined in project properties.
    // There can be different apps with different keys, please change project settins.
    NSString * localyticsKey = LOCALYTICS_APP_KEY;

    [Localytics autoIntegrate: localyticsKey
        withLocalyticsOptions:@{
                                LOCALYTICS_WIFI_UPLOAD_INTERVAL_SECONDS: @5,
                                LOCALYTICS_GREAT_NETWORK_UPLOAD_INTERVAL_SECONDS: @10,
                                LOCALYTICS_DECENT_NETWORK_UPLOAD_INTERVAL_SECONDS: @30,
                                LOCALYTICS_BAD_NETWORK_UPLOAD_INTERVAL_SECONDS: @90
                                }
        launchOptions:launchOptions];
    
    if ([application respondsToSelector:@selector(registerUserNotificationSettings:)]) {
        UIUserNotificationType types = (UIUserNotificationTypeAlert | UIUserNotificationTypeBadge | UIUserNotificationTypeSound);
        UIUserNotificationSettings * settings = [UIUserNotificationSettings settingsForTypes: types categories: nil];
        [application registerUserNotificationSettings: settings];
        [application registerForRemoteNotifications];
    } else {
        [application registerForRemoteNotificationTypes: (UIRemoteNotificationTypeAlert | UIRemoteNotificationTypeBadge | UIRemoteNotificationTypeSound)];
    }
#endif

#ifdef HOCKEY_APP_ID
    [[BITHockeyManager sharedHockeyManager] configureWithIdentifier: HOCKEY_APP_ID];
    [[BITHockeyManager sharedHockeyManager] startManager];
    [[BITHockeyManager sharedHockeyManager].authenticator authenticateInstallation];
#endif
    // Crashes handling is enabled by default
    
    // check if local notification was clicked
    if ([launchOptions objectForKey: UIApplicationLaunchOptionsLocalNotificationKey]) {
        UILocalNotification * notification = [launchOptions objectForKey: UIApplicationLaunchOptionsLocalNotificationKey];
        if ([notification.userInfo objectForKey: @"flowLocalNotificationId"]) {
            localNotificationWakingUpId = [[notification.userInfo objectForKey: @"flowLocalNotificationId"] intValue];
            //[[UIApplication sharedApplication] setApplicationIconBadgeNumber: 0];
        }
    }
    

    // Should launch view directly only if was not launched by external app
    if ([launchOptions objectForKey: UIApplicationLaunchOptionsURLKey])
        [self tryToLoadBytecodeByInitUrlAndRun: (NSURL*)[launchOptions objectForKey: UIApplicationLaunchOptionsURLKey]];
    else
        [self LaunchStartingViewController];

    return YES;
}

-(void)tryToLoadBytecodeByInitUrlAndRun: (NSURL*)url {
    // Should work only for generic target
#if defined(BYTECODE_FILE) || defined(COMPILED_FLOW)
    [self LaunchStartingViewController];
#else
    NSString* bc_url = nil;
    NSString* query = [url query];
    
    // Setting up URL parameters given by loader URL
    if (query) {
        LogI(@"URL parameters by loader URL: %@", query);
        self.DefaultURLParameters = query;
    }
    
    for (NSString *param in [query componentsSeparatedByString:@"&"]) {
        NSArray *elts = [param componentsSeparatedByString:@"="];
        if([elts count] < 2) continue;
        if ([[elts firstObject] isEqualToString:@"bytecode"])
            bc_url = [[elts lastObject] stringByReplacingPercentEscapesUsingEncoding:NSUTF8StringEncoding];
    }
    
    if (bc_url) {
        self.bcUrlForBytecodeViewer = bc_url;
    }
    
    [self LaunchStartingViewController];
#endif
}

- (void)LaunchStartingViewController
{
    NSString *storyboardID = @"EAGL View Controller";
#if defined(BYTECODE_FILE)
    LogI(@"Bundled target (bytecode)");
    self.BytecodeFilePath = [[NSBundle mainBundle] pathForResource: BYTECODE_FILE ofType:@"b"];
#elif defined(COMPILED_FLOW)
    LogI(@"Bundled target (native)");
#else
    LogI(@"Generic target");
    NSString *BytecodeFilePath = [[[NSProcessInfo processInfo] environment] valueForKey:@"BYTECODE_PATH"];
    if (BytecodeFilePath) {
        self.BytecodeFilePath = BytecodeFilePath;
    } else if (self.bcUrlForBytecodeViewer) {
        storyboardID = @"Bytecode Load Controller";
    } else if (urlToOpen == nil) {
        storyboardID = @"Bytecode View Controller";
    } else {
        self.BytecodeFilePath = [urlToOpen path];
    }
#endif

    self.window = [[UIWindow alloc] initWithFrame:UIScreen.mainScreen.bounds];
    UIStoryboard *storyboard = [UIStoryboard storyboardWithName:@"Generic" bundle:nil];
    UIViewController *viewController = [storyboard instantiateViewControllerWithIdentifier:storyboardID];
    self.window.rootViewController = viewController;
    [self.window makeKeyAndVisible];
}

- (BOOL)application:(UIApplication *)application openURL:(NSURL *)url
  sourceApplication:(NSString *)sourceApplication annotation:(id)annotation {
    LogI(@"application: openURL: %@", url);
    urlToOpen = [url retain];
    
    if ([self isCustomFileTypeUrl: urlToOpen]) {
        // Awaked from background? notify immediately
        if (Runner != NULL) Runner->NotifyCustomFileTypeOpened(NS2UNICODE([urlToOpen path]));
        // else notify after running flow main
        return YES;
    }

#if defined(BYTECODE_FILE) || defined(COMPILED_FLOW)
    
    NSString * url_parameters = [url query];
    url_parameters = url_parameters == nil ? @"" : url_parameters;

    if ( self.BytecodeFilePath != nil) { // The app is already running in background
         if (![url_parameters isEqualToString: self.DefaultURLParameters]) { // Do not restart for the same data
             self.DefaultURLParameters = url_parameters;
             [self restartRunner];
         }
    } else {
        self.DefaultURLParameters = url_parameters;
    }
#endif
    
    return YES;
}

- (BOOL) isCustomFileTypeUrl: (NSURL*) url {
    return [url isFileURL] && ![[url pathExtension] isEqualToString:@"bytecode"];
}

- (BOOL)application:(UIApplication *)application continueUserActivity:(NSUserActivity *)userActivity
 restorationHandler:(void (^)(NSArray *restorableObjects))restorationHandler {
    if ([userActivity.activityType isEqualToString: NSUserActivityTypeBrowsingWeb]) {
        NSURL *url = [userActivity webpageURL];
        LogI(@"application: continueUserActivity: %@", url);
        urlToOpen = [url retain];
        
#if defined(BYTECODE_FILE) || defined(COMPILED_FLOW)
        NSString * url_parameters = [url query];
        url_parameters = url_parameters == nil ? @"" : url_parameters;
        
        if ( self.BytecodeFilePath != nil) { // The app is already running in background
            self.DefaultURLParameters = url_parameters;
            [self restartRunner];
        }
#endif
        return YES;
    }
    
    return NO;
}

- (void)sendFirebaseMessage:(NSString *)messageId body:(NSString *)body title:(NSString *)title from:(NSString *)from stamp:(NSUInteger)stamp data:(NSDictionary *) data {
    STL_HASH_MAP<unicode_string, unicode_string> dataMap;
    for (NSString* key in data) {
        dataMap[NS2UNICODE(key)] = NS2UNICODE([data objectForKey:key]);
    }
    
    NotificationsSupport->deliverFBMessage(NS2UNICODE(messageId), NS2UNICODE(body), NS2UNICODE(title), NS2UNICODE(from), (long)stamp, dataMap);
}

- (void)sendFirebaseToken:(NSString *)token {
    NotificationsSupport->deliverFBToken(NS2UNICODE(token));
}

static enum { RemoteNotificationsNotCalled, RemoteNotificationsSuccess, RemoteNotificationsFail } RemoteNotificationState = RemoteNotificationsNotCalled;

- (void)scheduleExecuteAllRequestPermissionCallbacks: (BOOL) success {
    RemoteNotificationState = success ? RemoteNotificationsSuccess : RemoteNotificationsFail;
}

-(void)application:(UIApplication *)application didRegisterUserNotificationSettings:(UIUserNotificationSettings *)notificationSettings
{
    // Looks like in iOS 8 we should call registerForRemoteNotifications from here
    if (notificationSettings.types != UIUserNotificationTypeNone) {
        [application registerForRemoteNotifications];
        [self scheduleExecuteAllRequestPermissionCallbacks: true];
    } else {
        [self scheduleExecuteAllRequestPermissionCallbacks: false];
    }
}

// Next 2 methods, for older iOS versions, to be sure that callbacks will be called
- (void)application:(UIApplication *)application didRegisterForRemoteNotificationsWithDeviceToken:(NSData *)deviceToken {
    [self scheduleExecuteAllRequestPermissionCallbacks: true];
}

static BOOL sheduledFailToRegisterForRemoteNotifications = NO;

- (void)application:(UIApplication *)application didFailToRegisterForRemoteNotificationsWithError:(NSError *)err {
    LogI(@"didFailToRegisterForRemoteNotificationsWithError : %@", err.description);
    [self scheduleExecuteAllRequestPermissionCallbacks: false];
}

- (void)application:(UIApplication *)application didReceiveLocalNotification:(UILocalNotification *)notification {
    NotificationsSupport->onNotificationClickHandle(notification);
}

- (void)applicationDidEnterBackground:(UIApplication *)application {
    LogI(@"applicationDidEnterBackground");
    [GLViewController suspendDrawing];
    if (Runner) Runner->NotifyPlatformEvent(PlatformApplicationSuspended);
    
    //[window endEditing: YES]; // Close screen kbd to avoid bugs for WKWebView when top portion of kbd was shown after resuming
}

- (void)applicationWillEnterForeground:(UIApplication *)application {
    LogI(@"applicationWillEnterForeground");
    if (Runner) Runner->NotifyPlatformEvent(PlatformApplicationResumed);
    [GLViewController resumeDrawing];
}

- (void) applicationWillTerminate: (UIApplication *)application {
    LogI(@"applicationWillTerminate");
}

- (void)applicationDidReceiveMemoryWarning:(UIApplication *)application
{
    LogW(@"Application did receive memory warning");
    LogW(@"Cache stats: mem %lu/%lu disk %lu/%lu",
        (unsigned long)[NSURLCache sharedURLCache].currentMemoryUsage,
        (unsigned long)[NSURLCache sharedURLCache].memoryCapacity,
        (unsigned long)[NSURLCache sharedURLCache].currentDiskUsage ,
        (unsigned long)[NSURLCache sharedURLCache].diskCapacity
    );
    if (Runner) {
        Runner->NotifyPlatformEvent(PlatformLowMemory);
        LogW(@"Force GC");
        Runner->ForceGC(0, true);
    }
}

- (void) EAGLViewLoaded: (EAGLViewController *) controller glView: (EAGLView*) glview {
    GLViewController = controller;
    GLView = glview;
    
    [self initFlowRunner];
    
    Boolean useCordova = [[NSUserDefaults standardUserDefaults] boolForKey: @"use_cordova"];
    
    // TO DO : may be there is better way to get it
    UIWebView *web_view = [[UIWebView alloc] initWithFrame:CGRectZero];
    NSString * current_ua = [web_view stringByEvaluatingJavaScriptFromString: @"navigator.userAgent"];
        
    if (useCordova) {
        current_ua = [current_ua stringByAppendingString:@" Cordova"];
    }
        
    [web_view release];
        
#if defined(APP_VISIBLE_NAME) && defined(APP_VERSION)
    NSString * ua = [NSString stringWithFormat: @"%@ [%@/v%@]", current_ua, APP_VISIBLE_NAME, APP_VERSION];
#else
    NSString * ua = [NSString stringWithFormat: @"%@ %@", current_ua, @"FlowRunner"];
#endif
    
    NSDictionary * defs = [NSDictionary dictionaryWithObjectsAndKeys: ua, @"FlowUserAgent", nil];
    [[NSUserDefaults standardUserDefaults] registerDefaults: defs];
    LogI(@"User-Agent for WebViews : %@", ua);
}

- (void) initFlowRunner
{
    [GLViewController showActivityIndicator];
    
    LogI(@"Initializing bytecode runner");
    
    NSUserDefaults * standardUserDefaults = [NSUserDefaults standardUserDefaults];
    NSInteger max_heap_size = [standardUserDefaults integerForKey: @"max_heap_size"];
    if (max_heap_size > 0) {
        LogI(@"MAX_HEAP_SIZE from user settings: %u Mb", max_heap_size);
        MAX_HEAP_SIZE = 1024 * 1024 * max_heap_size;
    }
   
    Runner = new ByteCodeRunner();
    
    // Set network state
    Runner->NotifyPlatformEvent( [URLLoader hasConnection] ? PlatformNetworkOnline : PlatformNetworkOffline );
    
    LocalStore = new FileLocalStore(Runner);
    
    // Init local storage
    NSString * flow_local_storage_path = [applicationLibraryDirectory() stringByAppendingString: @"/flow-local-store/" ];
    if (![[NSFileManager defaultManager] fileExistsAtPath: flow_local_storage_path]) {
        [[NSFileManager defaultManager]
            createDirectoryAtPath: flow_local_storage_path withIntermediateDirectories: YES attributes: nil error: nil];
        // Do not sync the storage with iCloud
        [URLLoader addSkipBackupAttributeToItemAtURL: [NSURL fileURLWithPath: flow_local_storage_path isDirectory: YES]];
        LogI(@"Flow local storage created");
    }
    LogI(@"Flow local storage path: %@", flow_local_storage_path);
    LocalStore->SetBasePath( [flow_local_storage_path UTF8String] );

    CFURLRef cwd = (CFURLRef)[NSURL fileURLWithPath: flow_local_storage_path isDirectory: YES];
    char path[PATH_MAX];
    if (CFURLGetFileSystemRepresentation(cwd, TRUE, (UInt8 *)path, PATH_MAX)) {
        LogI(@"cwd: %s", path);
        chdir(path);
    } else {
        LogI(@"Error setting cwd");
    }
    
    TimerSupport  = new iosTimerSupport(Runner);
    SoundSupport = new iosSoundSupport(Runner);
    LocalyticsSupport = new iosLocalyticsSupport(Runner);
    NotificationsSupport = new iosNotificationsSupport(Runner);
#ifdef NSLOCATION_WHEN_IN_USE_USAGE_DESCRIPTION
    GeolocationSupport = new iosGeolocationSupport(Runner);
#endif
#ifdef FLOW_INAPP_PURCHASE
    InAppPurchases = new AppleStorePurchase(Runner);
#endif
    WebSocketSupport = new iosWebSocketSupport(Runner);
#ifdef FLOW_MEDIASTREAM
    MediaStream = new iosMediaStreamSupport(Runner);
    WebRTC = new iosWebRTCSupport(Runner);
    MediaRecorder = new iosMediaRecorderSupport(Runner, WebSocketSupport);
<<<<<<< HEAD
    FSInterface = new iosFileSystemInterface(Runner, GLViewController);
=======
#endif
    FSInterface = new FileSystemInterface(Runner);
>>>>>>> 75e4f565
   
    NSString * resources_path = [[[NSProcessInfo processInfo] environment] valueForKey:@"MEDIA_PATH"];
    if (!resources_path)
        resources_path = [[NSBundle mainBundle] resourcePath];
    resources_path = [resources_path stringByAppendingString: @"/"];

    RenderSupport = new iosGLRenderSupport(Runner, GLView , GLViewController, GLViewController.view, [resources_path UTF8String], accessible);

    // Load fonts
    LogI(@"Loading fonts...");
    NSString * fontsPath = [resources_path stringByAppendingPathComponent:@"dfont"];
    NSError * error;
    NSArray * fontDirs = [[NSFileManager defaultManager] contentsOfDirectoryAtPath:fontsPath error:&error];
    for (NSString *font in fontDirs) {
        RenderSupport->LoadFont([font UTF8String], [[@"dfont" stringByAppendingPathComponent:font] UTF8String]);
        LogI(@"Font \"%@\" loaded", font);
    }
    
    [GLViewController setRenderSupport: RenderSupport];
    
    NSString * user_agent = [NSString stringWithFormat:@"flow iOS(%@) dpi=%d %.0fx%.0f",
                             UI_USER_INTERFACE_IDIOM() == UIUserInterfaceIdiomPad ? @"iPad" : @"iPhone",
                             RenderSupport->getDPI(), [UIScreen mainScreen].bounds.size.width, [UIScreen mainScreen].bounds.size.height];
    HttpSupport = new iosHttpSupport(Runner, RenderSupport, user_agent);
    LogI(@"Set User agent for http request : %@", user_agent);
    
    LogI(@"Cache stats: mem %lu/%lu disk %lu/%lu",
         (unsigned long)[NSURLCache sharedURLCache].currentMemoryUsage,
         (unsigned long)[NSURLCache sharedURLCache].memoryCapacity,
         (unsigned long)[NSURLCache sharedURLCache].currentDiskUsage ,
         (unsigned long)[NSURLCache sharedURLCache].diskCapacity
    );
    
    [self setURLParameters]; // URL parameters from launcher view, compiler macro and app preferences
    [self setLoaderUrl];
    
    [self runFlowProgram];
}

- (void) setURLParameters
{
#ifdef DEFAULT_URL_PARAMETERS
    LogI(@"URL parameters from compiler macro: %@", DEFAULT_URL_PARAMETERS);
    [self appendUrlParametersFromString: DEFAULT_URL_PARAMETERS]; // URL parameters from compiler macro
#endif
    
    // URL parameters from App preferences
    NSUserDefaults * standardUserDefaults = [NSUserDefaults standardUserDefaults];
    NSString *url_parameters = [standardUserDefaults stringForKey:@"url_parameters"];
    LogI(@"URL parameters from user settings: %@", url_parameters);
    [self appendUrlParametersFromString: url_parameters];
    
    LogI(@"URL parameters from URL or launcher view: %@", self.DefaultURLParameters);
    [self appendUrlParametersFromString: self.DefaultURLParameters];
}

// URL Parameters from string in format "p1=v1&p2=v2" or "p1=v1 v2=v2"
- (void) appendUrlParametersFromString: (NSString *) str
{
    if (str == nil || [str length] == 0) return;
    
    STL_HASH_MAP<unicode_string, unicode_string> & params = Runner->getUrlParameterMap();

    NSString * sep = [str rangeOfString: @"&"].location != NSNotFound ? @"&" : @" ";
    NSArray * pairs = [str componentsSeparatedByString: sep];
    
    for (int i = 0; i < [pairs count]; ++i) {
        NSArray * pair = [[pairs objectAtIndex: i] componentsSeparatedByString: @"="];
        if ([pair count] == 2) {
            params[NS2UNICODE([pair objectAtIndex: 0])] =
                NS2UNICODE([[pair objectAtIndex: 1] stringByReplacingPercentEscapesUsingEncoding: NSUTF8StringEncoding]);
        }
    }
}

- (void) setLoaderUrl {
    NSString * loader_url = [[NSURL URLWithString:@"flowrunner.html" relativeToURL:[URLLoader getBaseURL]] absoluteString];
    if (![self.DefaultURLParameters isEqualToString: @""]) {
        loader_url = [loader_url stringByAppendingFormat: @"?%@", self.DefaultURLParameters];
    }
    LogI(@"Set loaderURL = %@", loader_url);
    Runner->setUrlString(NS2UNICODE(loader_url));
}

- (void) restartRunner
{
    LogI(@"restartRunner");
    [self.window endEditing: YES]; // It crashes if there is first responder. bug in iOS?
    DELAY(1000, ^{
        [self destroyRunner];
        [self initFlowRunner];
    } );
}

- (void) destroyRunner {
    delete Runner; Runner = NULL;
    delete TimerSupport; TimerSupport = NULL;
    delete HttpSupport; HttpSupport  = NULL;
    
    [GLViewController setRenderSupport: NULL];
    delete RenderSupport; RenderSupport = NULL;
    
    delete SoundSupport; SoundSupport = NULL;
    delete LocalyticsSupport; LocalyticsSupport = NULL;
#ifdef FLOW_INAPP_PURCHASE
    delete InAppPurchases; InAppPurchases = NULL;
#endif
    delete NotificationsSupport; NotificationsSupport = NULL;
#ifdef NSLOCATION_WHEN_IN_USE_USAGE_DESCRIPTION
    delete GeolocationSupport; GeolocationSupport = NULL;
#endif
#ifdef FLOW_MEDIASTREAM
    delete MediaStream; MediaStream = NULL;
    delete WebRTC; WebRTC = NULL;
    delete MediaRecorder; MediaRecorder = NULL;
#endif
}

#ifdef COMPILED_FLOW
NativeProgram *load_native_program();
#endif

- (void) runFlowProgram
{
    LogI(@"Build date : @%s", __TIMESTAMP__);
    LogI(@"Running Flow Program");

#ifdef COMPILED_FLOW
    Runner->Init(load_native_program());
    Runner->RunMain();
#else
    NSData * bytecode = [[NSData alloc] initWithContentsOfFile: self.BytecodeFilePath];
    
    if (bytecode) {
        Runner->Init((const char *)[bytecode bytes], [bytecode length]);
        Runner->RunMain();
    } else {
        LogE(@"Cannot load bytecode at %@", self.BytecodeFilePath);
    }
    
    [bytecode dealloc];
#endif
    
    [GLViewController hideActivityIndicator];
    
    [self startNetworkStateListening];
    
    if (RemoteNotificationState != RemoteNotificationsNotCalled) {
        // Now flow code is ready to be notified
        NotificationsSupport->executeAllRequestPermissionCallbacks(RemoteNotificationState == RemoteNotificationsSuccess);
    }
    
    if (localNotificationWakingUpId != -1) {
        NSString * key = [NSString stringWithFormat: @"flowLocalNotificationId_%i", localNotificationWakingUpId];
        if ([[NSUserDefaults standardUserDefaults] objectForKey: key]) {
            NSData * data = [[NSUserDefaults standardUserDefaults] objectForKey: key];
            UILocalNotification * localNotification = [NSKeyedUnarchiver unarchiveObjectWithData: data];
            NotificationsSupport->onNotificationClickHandle(localNotification);
        }
        localNotificationWakingUpId = -1;
    }
    
    // Notify openning a file
    if ([self isCustomFileTypeUrl: urlToOpen]) {
        Runner->NotifyCustomFileTypeOpened(NS2UNICODE([urlToOpen path]));
    }
}

static bool NetworkConnected = YES;
- (void) updateNetworkState: (NSTimer *)timer {
    bool cur_conn = [URLLoader hasConnection];
    if (cur_conn != NetworkConnected) {
        NetworkConnected = cur_conn;
        if (Runner) Runner->NotifyPlatformEvent(NetworkConnected ? PlatformNetworkOnline : PlatformNetworkOffline);
        LogI(@"Network state changed : %@", NetworkConnected ? @"OnLine" : @"OffLine");
    }
}

- (void) startNetworkStateListening {
    NetworkConnected = [URLLoader hasConnection];
    if (Runner) Runner->NotifyPlatformEvent(NetworkConnected ? PlatformNetworkOnline : PlatformNetworkOffline);
    
    if (CheckNetworkTimer != nil) [CheckNetworkTimer invalidate];
    CheckNetworkTimer = [NSTimer scheduledTimerWithTimeInterval: 1.0f target: self selector: @selector(updateNetworkState:) userInfo: nil repeats:YES];
}
@end<|MERGE_RESOLUTION|>--- conflicted
+++ resolved
@@ -427,12 +427,7 @@
     MediaStream = new iosMediaStreamSupport(Runner);
     WebRTC = new iosWebRTCSupport(Runner);
     MediaRecorder = new iosMediaRecorderSupport(Runner, WebSocketSupport);
-<<<<<<< HEAD
     FSInterface = new iosFileSystemInterface(Runner, GLViewController);
-=======
-#endif
-    FSInterface = new FileSystemInterface(Runner);
->>>>>>> 75e4f565
    
     NSString * resources_path = [[[NSProcessInfo processInfo] environment] valueForKey:@"MEDIA_PATH"];
     if (!resources_path)
