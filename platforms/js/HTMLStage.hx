import js.Browser;
import js.html.Element;

import pixi.core.display.DisplayObject;

using DisplayObjectHelper;

class HTMLStage extends NativeWidgetClip {
	public var isHTMLStage = true;
	private var clips : Map<String, FlowContainer> = new Map<String, FlowContainer>();
	private var stageRect : Dynamic;
	public function new(width : Float, height : Float) {
		super();

		setWidth(width);
		setHeight(height);

		this.initNativeWidget();

		untyped nativeWidget.style['pointer-events'] = 'auto';
		nativeWidget.style.display = 'none';
		nativeWidget.classList.add("stage");

		Browser.document.body.appendChild(nativeWidget);
		stageRect = untyped this.nativeWidget.getBoundingClientRect();

		var config = { attributes: true, childList: true, subtree: true };
		var updating = false;
		var callback = function() {
			if (!updating) {
				updating = true;
				RenderSupport.once("drawframe", function() {
					if (!this.nativeWidget) {
						return;
					}

					stageRect = untyped this.nativeWidget.getBoundingClientRect();

					for (clip in clips) {
						if (clip.children != null && clip.children.length > 0) {
							var parentRect = untyped clip.children[0].forceParentNode.getBoundingClientRect();
							clip.setClipX(parentRect.x - stageRect.x);
							clip.setClipY(parentRect.y - stageRect.y);
						}
					}

					updating = false;
				});
			}
		};
		var observer = untyped __js__("new MutationObserver(callback)");
		observer.observe(nativeWidget, config);
	}

	public function appendChild(child : Element) : Void {
		nativeWidget.appendChild(child);
	}

	public function assignClip(id : String, clip : DisplayObject) : Void {
		if (clips.get(id) != null) {
			clips.get(id).removeChildren();
			this.removeChild(clips.get(id));
		}

		var container = new FlowContainer();
		untyped container.isHTMLStageContainer = true;
		untyped clip.forceParentNode = Browser.document.getElementById(id);

		clip.initNativeWidget();
		container.addChild(clip);
		this.addChild(container);

		clips.set(id, container);
	}

	public function insertBefore(child : Element, reference : Element) : Void {
		nativeWidget.insertBefore(child, reference);
	}

	public function removeElementChild(child : Element) : Void {
<<<<<<< HEAD
		if (child.parentElement == nativeWidget && nativeWidget != null) {
=======
		if (nativeWidget != null && child.parentElement == nativeWidget) {
>>>>>>> 05d67d43
			nativeWidget.removeChild(child);
		}
	}

	public function renderCanvas(renderer : pixi.core.renderers.canvas.CanvasRenderer) {
		return;
	}
}<|MERGE_RESOLUTION|>--- conflicted
+++ resolved
@@ -78,11 +78,7 @@
 	}
 
 	public function removeElementChild(child : Element) : Void {
-<<<<<<< HEAD
-		if (child.parentElement == nativeWidget && nativeWidget != null) {
-=======
 		if (nativeWidget != null && child.parentElement == nativeWidget) {
->>>>>>> 05d67d43
 			nativeWidget.removeChild(child);
 		}
 	}
