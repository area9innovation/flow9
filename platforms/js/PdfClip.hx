import js.Browser;
import js.html.CanvasElement;
import js.Promise;

using DisplayObjectHelper;

class PdfClip extends FlowCanvas {
	private var page : Dynamic;
	private var pageScale : Float = 1.0;

	private var renderWidget : Dynamic;
	private var renderContext : Dynamic;
	private var renderTask : Dynamic;

	public function new() {
		super();

		if (RenderSupport.RendererType == "html") {
			nativeWidget.style.zIndex = 'inherit';
		}

		renderWidget = cast(Browser.document.createElement('canvas'), CanvasElement);
		renderContext = renderWidget.getContext("2d");
	}

	public override function updateNativeWidget() {
		if (visible) {
			if (DisplayObjectHelper.DebugUpdate) {
				nativeWidget.setAttribute("update", Std.int(nativeWidget.getAttribute("update")) + 1);
				if (untyped this.from) {
					nativeWidget.setAttribute("from", untyped this.from);
					untyped this.from = null;
				}

				if (untyped this.info) {
					nativeWidget.setAttribute("info", untyped this.info);
				}
			}

			var pageChanged = untyped this.nativeWidgetBoundsChanged;

			this.updateNativeWidgetTransformMatrix();
			this.updateNativeWidgetOpacity();

			if (RenderSupport.RendererType == "html" || pageChanged) {
				renderView(nativeWidget.getContext("2d"), RenderSupport.backingStoreRatio);
			}

			if (worldTransform.tx < 0 || worldTransform.ty < 0) {
				untyped this.localTransformChanged = true;
			}
		}

		this.updateNativeWidgetDisplay();
	}

	public function setRenderPage(page : Dynamic, scale : Float) {
		this.page = page;
		this.pageScale = scale;

		var viewport = untyped page.getViewport({ scale: this.pageScale });
		localBounds.minX = 0;
		localBounds.minY = 0;
		localBounds.maxX = viewport.width;
		localBounds.maxY = viewport.height;

		renderWidget.setAttribute('width', '${Math.ceil(localBounds.maxX * localTransform.a * RenderSupport.backingStoreRatio) + Math.max(Math.ceil(-localBounds.minX * localTransform.a * RenderSupport.backingStoreRatio), 0.0)}');
		renderWidget.setAttribute('height', '${Math.ceil(localBounds.maxY * localTransform.d * RenderSupport.backingStoreRatio) + Math.max(Math.ceil(-localBounds.minY * localTransform.d * RenderSupport.backingStoreRatio), 0.0)}');
		renderWidget.style.width = '${Math.ceil(localBounds.maxX * localTransform.a * RenderSupport.backingStoreRatio) + Math.max(Math.ceil(-localBounds.minX * localTransform.a * RenderSupport.backingStoreRatio), 0.0)}px';
		renderWidget.style.height = '${Math.ceil(localBounds.maxY * localTransform.d * RenderSupport.backingStoreRatio) + Math.max(Math.ceil(-localBounds.minY * localTransform.d * RenderSupport.backingStoreRatio), 0.0)}px';

		renderPage();
	}

	private function renderPage() {
		if (page != null) {
			if (renderTask != null) {
				renderTask.cancel();
			} else {
				renderTask = page.render({
					canvasContext: renderContext,
					viewport: page.getViewport({ scale: pageScale * RenderSupport.backingStoreRatio })
				});

				var taskPromise : Promise<Dynamic> = renderTask.promise;
				taskPromise.then(function(e : Dynamic) {
					renderTask = null;
					this.invalidateTransform();
<<<<<<< HEAD
					untyped this.nativeWidgetBoundsChanged = this.isHTMLRenderer();
=======
>>>>>>> c9ab53d4
				}).catchError(function(e : Dynamic) {
					renderTask = null;
					renderPage();
				});
			}
		}
	}

	private function renderView(ctx : Dynamic, resolution : Float) {
		if (!this.isHTMLRenderer()) {
			ctx.globalAlpha = this.worldAlpha;
			ctx.setTransform(worldTransform.a, worldTransform.b, worldTransform.c, worldTransform.d, worldTransform.tx * resolution, worldTransform.ty * resolution);
		}

		var width = this.getWidth() * resolution;
		var height = this.getHeight() * resolution;

		ctx.drawImage(this.renderWidget, 0, 0, width, height, 0, 0, width, height);
	}

	public function renderCanvas(renderer : pixi.core.renderers.canvas.CanvasRenderer) {
		if (!this.visible || this.worldAlpha <= 0 || !this.renderable || this.getWidth() <= 0 || this.getHeight() <= 0) {
			return;
		}

		var ctx : Dynamic = untyped renderer.context;
		var resolution = renderer.resolution;

		renderView(ctx, resolution);
	}
}<|MERGE_RESOLUTION|>--- conflicted
+++ resolved
@@ -86,10 +86,6 @@
 				taskPromise.then(function(e : Dynamic) {
 					renderTask = null;
 					this.invalidateTransform();
-<<<<<<< HEAD
-					untyped this.nativeWidgetBoundsChanged = this.isHTMLRenderer();
-=======
->>>>>>> c9ab53d4
 				}).catchError(function(e : Dynamic) {
 					renderTask = null;
 					renderPage();
