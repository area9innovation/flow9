import js.Browser;
import js.html.MouseEvent;
import js.html.Event;
import pixi.core.text.Text in PixiCoreText;
import pixi.core.text.TextMetrics;
import pixi.core.text.TextStyle;
import pixi.core.math.shapes.Rectangle;
import pixi.core.math.Point;

import FlowFontStyle;

using DisplayObjectHelper;

class Text extends PixiCoreText {
	public var charIdx : Int = 0;
	public var orgCharIdxStart : Int = 0;
	public var orgCharIdxEnd : Int = 0;
	public var difPositionMapping : Array<Int>;
}

class TextMappedModification {
	public var modified: String;
	public var difPositionMapping : Array<Int>;
	public function new(modified: String, difPositionMapping: Array<Int>) {
		this.modified = modified;
		this.difPositionMapping = difPositionMapping;
	}
}

class UnicodeTranslation {
	public var rangeStart : Int;
	public var rangeContentFlags : Int;
	static var map : Map<String, UnicodeTranslation> = new Map<String, UnicodeTranslation>();

	private static function initMap() {
		var found = "";
		for (found in map) break;
		if (found == "") {
			// Glyphs start here.
			var rangeStart : Int = 0xFE81;
			// Packed values, bit per character. How many glyphs
			// present for a character, 4 if bit is set, else 2.
			var flags : Int = 0x1FE1F50;
			for (i in 0x622...0x63B) {
				var is4range: Int = flags & 1;
				flags = flags >> 1;
				map[String.fromCharCode(i)] = new UnicodeTranslation(rangeStart, 3 + 12*is4range);
				rangeStart += 2 + is4range*2;
			}
			flags = 0x27F; // As above.
			for (i in 0x641...0x64B) {
				var is4range: Int = flags & 1;
				flags = flags >> 1;
				map[String.fromCharCode(i)] = new UnicodeTranslation(rangeStart, 3 + 12*is4range);
				rangeStart += 2 + is4range*2;
			}
			for (i in 0...4) {
				map[String.fromCharCode(rangeStart)] = new UnicodeTranslation(rangeStart, 3);
				rangeStart += 2;
			}
		}
	}

	public function new(rangeStart, rangeContentFlags) {
		this.rangeStart = rangeStart;
		this.rangeContentFlags = rangeContentFlags;
	}

	static public function getCharAvailableVariants(chr: String): Int {
		initMap();
		var unit = map.get(chr);
		if (unit == null) return 1;
		return unit.rangeContentFlags;
	}

	static public function getCharVariant(chr: String, gv: Int): String {
		initMap();
		var unit = map[chr];
		if (unit == null) return chr;
		var tr_gv = unit.rangeContentFlags;
		if (0==((tr_gv >> gv) & 1)) gv &= -3;
		if (0==((tr_gv >> gv) & 1)) gv &= -2;
		return String.fromCharCode(unit.rangeStart + gv);
	}
}

class TextClip extends NativeWidgetClip {
	private var text : String = '';
	public var charIdx : Int = 0;
	private var backgroundColor : Int = 0;
	private var backgroundOpacity : Float = 0.0;
	private var cursorColor : Int = -1;
	private var cursorOpacity : Float = -1.0;
	private var cursorWidth : Float = 2;
	private var textDirection : String = '';
	private var style : Dynamic = new TextStyle();

	private var type : String = 'text';
	private var autocomplete : String = '';
	private var step : Float = 1.0;
	private var wordWrap : Bool = false;
	private var doNotInvalidateStage : Bool = false;
	private var cropWords : Bool = false;
	private var interlineSpacing : Float = 0.0;
	private var autoAlign : String = 'AutoAlignNone';
	private var readOnly : Bool = false;
	private var maxChars : Int = -1;

	private var cursorPosition : Int = -1;
	private var selectionStart : Int = -1;
	private var selectionEnd : Int = -1;

	private var background : FlowGraphics = null;

	private var metrics : Dynamic;
	private var multiline : Bool = false;

	private var TextInputFilters : Array<String -> String> = new Array();
	private var TextInputKeyDownFilters : Array<String -> Bool -> Bool -> Bool -> Bool -> Int -> Bool> = new Array();
	private var TextInputKeyUpFilters : Array<String -> Bool -> Bool -> Bool -> Bool -> Int -> Bool> = new Array();

	private var textClip : Text = null;
	private var textClipChanged : Bool = false;

	private var isInput : Bool = false;
	private var isFocused : Bool = false;
	public var isInteractive : Bool = false;

	public function new(?worldVisible : Bool = false) {
		super(worldVisible);

		style.resolution = 1.0;
	}

	public static function isRtlChar(ch: String) {
		var code = ch.charCodeAt(0);
		return (code >= 0x590 && code < 0x900)    // Hebrew, arabic and some other RTL.
			|| (code >= 0xFB1D && code < 0xFDD0)  // Hebrew, arabic and some other RTL (presentations).
			|| (code >= 0xFDF0 && code < 0xFE00)  // Arabic ideographics.
			|| (code >= 0xFE70 && code < 0xFF00)  // Arabic presentations.
			// TODO treat also UCS-2 misencoded characters
			/*|| (code >= 0x10800 && code < 0x11000)
			|| (code >= 0x1E800 && code < 0x1F000)*/;
	}

	public static function isLtrChar(ch: String) {
		var code = ch.charCodeAt(0);
		return (code >= 0x30 && code < 0x3A)      // Decimals.
			|| (code >= 0x41 && code < 0x5B)      // Capital basic latin.
			|| (code >= 0x61 && code < 0x7B)      // Small basic latin.
			|| (code >= 0xA0 && code < 0x590)     // Extended latin, diacritics, greeks, cyrillics, and other LTR alphabet letters, also symbols.
			|| (code >= 0x700 && code < 0x2000)   // Extended latin and greek, other LTR alphabet letters, also symbols.
			|| (code >= 0x2100 && code < 0x2190)  // Punctuation, subscripts and superscripts, letterlikes, numerics, diacritics.
			|| (code >= 0x2460 && code < 0x2500)  // Enclosed alphanums.
			|| (code >= 0x2800 && code < 0x2900)  // Braille's.
			|| (code >= 0x2E80 && code < 0x3000)  // Hieroglyphs: CJK, Kangxi, etc.
			|| (code >= 0x3040 && code < 0xD800)  // Hieroglyphs.
			|| (code >= 0xF900 && code < 0xFB1D)  // Hieroglyphs, some latin ligatures.
			|| (code >= 0xFE20 && code < 0xFE70)  // Combinings, CJK compats, small forms.
			|| (code >= 0xFF00 && code < 0xFFF0)  // Halfwidth and fullwidth forms.
			// TODO treat also UCS-2 misencoded characters
			/*|| (code >= 0x1D300 && code < 0x1D800)
			|| (code >= 0x20000 && code < 0x2FA20)*/;
	}

	public static function getStringDirection(s: String, dflt: String) {
		var flagsR = 0;
		for (i in 0...s.length) {
			var c = s.charAt(i);
			if (isRtlChar(c)) flagsR |= 2;
			if (isLtrChar(c)) flagsR |= 1;
		}
		if (flagsR == 2) return "rtl";
		if (flagsR == 1) return "ltr";
		return dflt;
	}

	private static function isCharCombining(testChr : String, pos: Int) : Bool {
		var chr = testChr.charCodeAt(pos);
		return
			(chr >= 0x300 && chr < 0x370) || (chr >= 0x483 && chr < 0x488) || (chr >= 0x591 && chr < 0x5C8) ||
			(chr >= 0x610 && chr < 0x61B) || (chr >= 0x64B && chr < 0x660) || (chr == 0x670) ||
			(chr >= 0x6D6 && chr < 0x6EE) || (chr == 0x711) || (chr >= 0x730 && chr < 0x7F4) ||
			(chr >= 0x816 && chr < 0x82E) || (chr >= 0x859 && chr < 0x85C) || (chr >= 0x8D4 && chr < 0x903) ||
			(chr >= 0x93A && chr < 0x93D) || (chr >= 0x941 && chr < 0x94E) || (chr >= 0x951 && chr < 0x958) ||
			(chr >= 0x962 && chr < 0x964) || (chr == 0x981) || (chr == 0x9BC) || (chr >= 0x9C1 && chr < 0x9C5) ||
			(chr == 0x9BC) || (chr >= 0x9E2 && chr < 0x9E3) || (chr >= 0xA01 && chr < 0xA03) || (chr == 0xA3C) ||
			(chr >= 0xA41 && chr < 0xA43) || (chr >= 0xA47 && chr < 0xA49) || (chr >= 0xA4B && chr < 0xA4E) ||
			(chr == 0xA51) || (chr >= 0xA70 && chr < 0xA72) || (chr == 0xA75) || (chr >= 0xA81 && chr < 0xA83) ||
			(chr == 0xABC) || (chr >= 0xAC1 && chr < 0xACE) || (chr >= 0xAE2 && chr < 0xAE4) ||
			(chr >= 0xAFA && chr < 0xB00) || (chr == 0xB01) || (chr == 0xB3C) || (chr == 0xB3F) ||
			(chr >= 0xB41 && chr < 0xB45) || (chr == 0xB4D) || (chr == 0xB56) || (chr >= 0xB62 && chr < 0xB64) ||
			(chr == 0xB82) || (chr == 0xBC0) || (chr == 0xBCD) || (chr == 0xC00) ||
			(chr >= 0xC3E && chr < 0xC41) || (chr >= 0xC46 && chr < 0xC4E && chr != 0xC49) ||
			(chr >= 0xC55 && chr < 0xC57) || (chr >= 0xC62 && chr < 0xC64) || (chr == 0xC81) || (chr == 0xCBC) ||
			(chr == 0xCBF) || (chr == 0xCC6) || (chr >= 0xCCC && chr < 0xCCE) || (chr >= 0xCE2 && chr < 0xCE4) ||
			// TODO add ranges from 0xD00..0x1AB0 from http://www.fileformat.info/info/unicode/category/Mn/list.htm
			(chr >= 0x1AB0 && chr < 0x1B00);
	}

	private static function getBulletsString(t : String) : TextMappedModification {
		// TODO analyze string for UTF-16 sequences to represent them with a single bullet instead of two.
 		var bullet = String.fromCharCode(8226);
		var i = 0;
		var ret = "";
		var positionsDiff : Array<Int> = [];
		for (i in 0...t.length) {
			ret += bullet;
			positionsDiff.push(0);
		}
		return new TextMappedModification(ret, positionsDiff);
	}

	private static var LIGATURES(default, never) : Map<String, String> = [
		"لآ" => "ﻵ", "لأ" => "ﻷ", "لإ" => "ﻹ", "لا" => "ﻻ",
	];

	private static var LIGA_LENGTHS(default, never) = [2];

	private static inline var GV_ISOLATED = 0;
	private static inline var GV_FINAL = 1;
	private static inline var GV_INITIAL = 2;
	private static inline var GV_MEDIAL = 3;

	private static function getActualGlyphsString(t : String) : TextMappedModification {
		var positionsDiff : Array<Int> = [];
		var lret = "";
		var i : Int = 0;
		while (i<t.length) {
			var subst : String = null;
			for (ll in LIGA_LENGTHS) {
				var cand = t.substr(i, ll);
				subst = LIGATURES.get(cand);
				if (subst != null) {
					positionsDiff.push(ll-1);
					lret += subst;
					i += ll;
					break;
				}
			}
			if (subst == null) {
				lret += t.substr(i, 1);
				positionsDiff.push(0);
				i += 1;
			}
		}
		var gv = GV_ISOLATED;
		i = -1;
		var ret = "";
		var rightConnect = false;  // Assume only RTL ones have connections.
		while (i<=lret.length) {
			var j = i+1;
			while (j<lret.length && isCharCombining(lret, j)) j += 1;
			var conMask = UnicodeTranslation.getCharAvailableVariants(j >= lret.length? "" : lret.substr(j, 1));
			if ((conMask & 3) != 3) gv &= 1;
			var chr = i >=0 ? UnicodeTranslation.getCharVariant(lret.substr(i, 1), gv) : "";
			if ((conMask & 12) != 0) {
				gv = rightConnect? GV_MEDIAL : GV_INITIAL;
				rightConnect = true;
			} else {
				gv = rightConnect? GV_FINAL : GV_ISOLATED;
				rightConnect = false;
			}
			ret += chr + lret.substr(i+1, j-i-1);
			i = j;
		}
		return new TextMappedModification(ret, positionsDiff);
	}

	private static function checkTextLength(text : String) : Array<Array<String>> {
		var textSplit = text.split('\n');

		if (textSplit.filter(function (t) { return t.length > 1000; }).length > 0) {
			return textSplit.map(function (t) { return t.length > 1000 ? splitString(t) : [t]; });
		} else {
			return [[text]];
		}
	}

	private static function splitString(text : String) : Array<String> {
		return text.length > 1000 ? [text.substr(0, 1000)].concat(splitString(text.substr(1000))) :
			text.length > 0 ? [text] : [];
	}

	public function getCharXPosition(charIdx: Int) : Float {
		var pos = -1.0;

		layoutText();

		for (child in children) {
			var c : Dynamic = child;

			if (c.text == null) {
				continue;
			}

			var ctext = bidiUndecorate(c.text);
			var chridx : Int = c.orgCharIdxStart;
			var chridxe : Int = c.orgCharIdxEnd;
			if (chridx <= charIdx && chridxe >= charIdx) {
				var text = "";
				for (i in 0...ctext[0].length) {
					if (chridx >= charIdx) break;
					chridx += 1 + Math.round(c.difPositionMapping[i]);
					text += ctext[0].substr(i, 1);
				}
				var mtx0 : Dynamic = pixi.core.text.TextMetrics.measureText("", c.style);
				var mtx : Dynamic = pixi.core.text.TextMetrics.measureText(text, c.style);
				var mtxPrev : Dynamic = pixi.core.text.TextMetrics.measureText(text.substr(0, text.length-1), c.style);
				mtx.width -= mtx0.width;
				mtxPrev.width -= mtx0.width;
				var result = c.x + (mtxPrev.width*(chridx-charIdx) + mtx.width) / (1 + chridx-charIdx);
				if (ctext[1] == 'rtl') return c.width - result;
				return result;
			}
		}
		return -1.0;
	}

	public override function updateNativeWidgetStyle() : Void {
		super.updateNativeWidgetStyle();

		if (isInput) {
			nativeWidget.setAttribute("type", type);
			nativeWidget.value = text;
			nativeWidget.style.pointerEvents = readOnly ? 'none' : 'auto';
			nativeWidget.readOnly = readOnly;

			if (cursorColor >= 0) {
				nativeWidget.style.caretColor = RenderSupportJSPixi.makeCSSColor(cursorColor, cursorOpacity);
			}

			if (type == 'number') {
				nativeWidget.step = step;
			}

			nativeWidget.autocomplete = autocomplete;

			if (maxChars >= 0) {
				nativeWidget.maxLength = maxChars;
			}

			if (multiline) {
				nativeWidget.style.resize = 'none';
			}

			nativeWidget.style.cursor = isFocused ? 'text' : 'inherit';
			nativeWidget.style.direction = switch (textDirection) {
				case 'RTL' : 'rtl';
				case 'rtl' : 'rtl';
				default : null;
			}
		} else {
			var textContent = getContentGlyphs().modified;
			nativeWidget.textContent = StringTools.replace(StringTools.startsWith(textContent, ' ') ? ' ' + textContent.substring(1) : textContent, "\t", " ");

			nativeWidget.style.direction = switch (getStringDirection(textContent, textDirection)) {
				case 'RTL' : 'rtl';
				case 'rtl' : 'rtl';
				default : null;
			}
		}

		if ((!Platform.isIE && !Platform.isEdge) || !isInput) {
			nativeWidget.style.color = style.fill;
		} else {
			nativeWidget.style.opacity = null;
		}

		nativeWidget.style.letterSpacing = RenderSupportJSPixi.RendererType != "html" || style.letterSpacing != 0 ? '${style.letterSpacing}px' : null;
		nativeWidget.style.fontFamily = RenderSupportJSPixi.RendererType != "html" || Platform.isIE || style.fontFamily != "Roboto" ? style.fontFamily : null;
		nativeWidget.style.fontWeight = RenderSupportJSPixi.RendererType != "html" || style.fontWeight != 400 ? style.fontWeight : null;
		nativeWidget.style.fontStyle = RenderSupportJSPixi.RendererType != "html" || style.fontStyle != 'normal' ? style.fontStyle : null;
		nativeWidget.style.fontSize =  '${style.fontSize}px';
		nativeWidget.style.background = RenderSupportJSPixi.RendererType != "html" || backgroundOpacity > 0 ? RenderSupportJSPixi.makeCSSColor(backgroundColor, backgroundOpacity) : null;
		nativeWidget.wrap = wordWrap ? 'soft' : 'off';

		nativeWidget.style.marginTop = style.fontFamily != 'Material Icons' ?
			'${DisplayObjectHelper.round(Math.max(style.fontProperties.fontSize - Math.ceil(style.fontSize * 1.15), 0.0) - interlineSpacing / 2.0 - 1.0 + Math.ceil(style.fontSize * 1.15) - style.fontSize * 1.15)}px' :
			'${DisplayObjectHelper.round(-interlineSpacing / 2.0)}px';
		nativeWidget.style.lineHeight = '${DisplayObjectHelper.round(style.lineHeight)}px';

		nativeWidget.style.textAlign = switch (autoAlign) {
			case 'AutoAlignLeft' : null;
			case 'AutoAlignRight' : 'right';
			case 'AutoAlignCenter' : 'center';
			case 'AutoAlignNone' : 'none';
			default : null;
		}
	}

	private static function bidiDecorate(text : String, dir : String) : String {
		// I do not know how comes this workaround is needed.
		// But without it, paragraph has &lt; and &gt; displayed wrong.
		if (text == "<" || text == ">") return text;

		if (dir == 'ltr') {
			return String.fromCharCode(0x202A) + text + String.fromCharCode(0x202C);
		} else if (dir == 'rtl') {
			return String.fromCharCode(0x202B) + text + String.fromCharCode(0x202C);
		} else {
			return text;
		}
	}

	private static function bidiUndecorate(text : String) : Array<String> {
		if (text.charCodeAt(text.length-1) == 0x202C) {
			if (text.charCodeAt(0) == 0x202A) return [text.substr(1, text.length-2), 'ltr'];
			if (text.charCodeAt(0) == 0x202B) return [text.substr(1, text.length-2), 'rtl'];
		}
		return [text, ''];
	}

	private static inline function capitalize(s : String) : String {
		return s.substr(0, 1).toUpperCase() + s.substr(1, s.length - 1);
	}

	// HACK due to unable remake builtin fonts
	private static inline function recognizeBuiltinFont(fontFamily : String, fontWeight : Int, fontSlope : String) : String {
		if (StringTools.startsWith(fontFamily, "'Material Icons")) {
			return "MaterialIcons";
		} else if (StringTools.startsWith(fontFamily, "'DejaVu Sans")) {
			return "DejaVuSans";
		} else if (StringTools.startsWith(fontFamily, "'Franklin Gothic")) {
			return fontSlope == "italic" ? "Italic" : fontWeight == 700 ? "Bold" : "Book";
		} else if (StringTools.startsWith(fontFamily, "'Roboto")) {
			return fontFamily + fontWeightToString(fontWeight) + fontSlope == "normal" ? "" : capitalize(fontSlope);
		} else {
			return fontFamily;
		}
	}

	private static inline function fontWeightToString(fontWeight : Int) : String {
		if (fontWeight <= 100)
			return "Thin"
		else if (fontWeight <= 200)
			return "Ultra Light"
		else if (fontWeight <= 300)
			return "Light"
		else if (fontWeight <= 400)
			return "Book"
		else if (fontWeight <= 500)
			return "Medium"
		else if (fontWeight <= 600)
			return "Semi Bold"
		else if (fontWeight <= 700)
			return "Bold"
		else if (fontWeight <= 800)
			return "Extra Bold"
		else
			return "Black";
	}

	public function setTextAndStyle(text : String, fontFamilies : String, fontSize : Float, fontWeight : Int, fontSlope : String, fillColor : Int,
		fillOpacity : Float, letterSpacing : Float, backgroundColor : Int, backgroundOpacity : Float) : Void {
		fontFamilies = fontWeight > 0 || fontSlope != ""
				? fontFamilies.split(",").map(function (fontFamily) { return recognizeBuiltinFont(fontFamily, fontWeight, fontSlope); }).join(",")
				: fontFamilies;
		if (Platform.isSafari) {
			fontSize = Math.round(fontSize);
		}

		var fontStyle : FontStyle = FlowFontStyle.fromFlowFonts(fontFamilies);

		style.fontSize = Math.max(fontSize, 0.6);
		style.fill = RenderSupportJSPixi.makeCSSColor(fillColor, fillOpacity);
		style.letterSpacing = letterSpacing;
		style.fontFamily = fontStyle.family;
		style.fontWeight = fontWeight != 400 ? '${fontWeight}' : fontStyle.weight;
		style.fontStyle = fontSlope != '' ? fontSlope : fontStyle.style;
<<<<<<< HEAD
		style.lineHeight = Math.round(fontSize * 1.2 + interlineSpacing);
		style.wordWrap = wordWrap;
		style.wordWrapWidth = getWidgetWidth() > 0 ? getWidgetWidth() : 2048.0;
		style.breakWords = cropWords;
=======
		style.lineHeight = Math.ceil(fontSize * 1.15 + interlineSpacing);
>>>>>>> 011d2d3d
		style.align = autoAlign == 'AutoAlignRight' ? 'right' : autoAlign == 'AutoAlignCenter' ? 'center' : 'left';
		style.padding = Math.ceil(fontSize * 0.2);

		measureFont();

		this.text = StringTools.endsWith(text, '\n') ? text.substring(0, text.length - 1) : text;
		if (this.textDirection == '') this.textDirection = getStringDirection(this.text, '');
		this.backgroundColor = backgroundColor;
		this.backgroundOpacity = backgroundOpacity;

		// Force text value right away
		if (nativeWidget != null && isInput) {
			nativeWidget.value = text;
		}

		invalidateMetrics();

		if (RenderSupportJSPixi.RendererType == "html") {
			initNativeWidget(isInput ? (multiline ? 'textarea' : 'input') : 'p');
		}
	}

	private function measureFont() : Void {
		style.fontProperties = TextMetrics.measureFont(style.toFontString());
	}

	private function layoutText() : Void {
		if (isFocused || text == '') {
			if (textClip != null) {
				textClip.setClipVisible(false);
			}
		} else if (textClipChanged) {
			var modification : TextMappedModification = getContentGlyphs();
			var text = modification.modified;
			var chrIdx: Int = 0;
			var texts = wordWrap ? [[text]] : checkTextLength(text);

			if (textClip == null) {
				textClip = createTextClip(
					new TextMappedModification(
						texts[0][0],
						modification.difPositionMapping.slice(0, texts[0][0].length)
					),
					chrIdx, style
				);
				for (difPos in modification.difPositionMapping) textClip.orgCharIdxEnd += difPos;
				addChild(textClip);
			} else {
				textClip.text = bidiDecorate(texts[0][0], textDirection);
				textClip.difPositionMapping = modification.difPositionMapping;
				textClip.style = style;
			}
			textClip.orgCharIdxStart = chrIdx;
			textClip.orgCharIdxEnd = chrIdx + texts[0][0].length;

			var child = textClip.children.length > 0 ? textClip.children[0] : null;

			while (child != null) {
				textClip.removeChild(child);
				child.destroy({ children: true, texture: true, baseTexture: true });

				child = textClip.children.length > 0 ? textClip.children[0] : null;
			}

			if (texts.length > 1 || texts[0].length > 1) {
				var currentHeight = 0.0;
				var firstTextClip = true;

				for (line in texts) {
					var currentWidth = 0.0;
					var lineHeight = 0.0;

					for (txt in line) {
						if (firstTextClip) {
							firstTextClip = false;

							currentWidth = textClip.getLocalBounds().width;
							lineHeight = textClip.getLocalBounds().height;
						} else {
							var newTextClip = createTextClip(
								new TextMappedModification(
									txt,
									modification.difPositionMapping.slice(chrIdx, chrIdx+txt.length)
								),
								chrIdx, style
							);

							newTextClip.setClipX(currentWidth);
							newTextClip.setClipY(currentHeight);

							textClip.addChild(newTextClip);

							currentWidth += newTextClip.getLocalBounds().width;
							lineHeight = Math.max(lineHeight, newTextClip.getLocalBounds().height);
						}
						chrIdx += txt.length;
					}

					currentHeight += lineHeight;
				}
			}

			var anchorX = switch (autoAlign) {
				case 'AutoAlignLeft' : 0;
				case 'AutoAlignRight' : 1;
				case 'AutoAlignCenter' : 0.5;
				default : textDirection == 'rtl' ? 1 : 0;
			};

			textClip.setClipX(anchorX * Math.max(0, getWidgetWidth() - getClipWidth()));

			if (style.fontFamily == "Material Icons") {
				if (style.fontProperties == null) {
					measureFont();
				}

				textClip.setClipY(style.fontProperties.descent / (Platform.isIOS ? 2.0 : Platform.isMacintosh ? RenderSupportJSPixi.backingStoreRatio : 1.0));
			}

			setTextBackground(new Rectangle(0, 0, getWidth(), getHeight()));

			textClip.setClipVisible(true);
			textClipChanged = false;
		}
	}

	private function createTextClip(textMod : TextMappedModification, chrIdx : Int, style : Dynamic) : Text {
		var textClip = new Text(bidiDecorate(textMod.modified, getStringDirection(textMod.modified, textDirection)), style);
		textClip.charIdx = chrIdx;
		textClip.difPositionMapping = textMod.difPositionMapping;
		textClip.setClipVisible(true);

		return textClip;
	}

	public override function invalidateStyle() : Void {
		if (!doNotInvalidateStage) {
			if (RenderSupportJSPixi.RendererType != "html") {
				if (isInput) {
					setScrollRect(0, 0, getWidth(), getHeight());
				}
			}

			super.invalidateStyle();
		}
	}

	public function invalidateMetrics() : Void {
		metrics = null;
		textClipChanged = true;
		invalidateStyle();
	}

	private function setTextBackground(?text_bounds : Rectangle) : Void {
		if (background != null) {
			removeChild(background);
		}

		if (backgroundOpacity > 0.0) {
			var text_bounds = text_bounds != null ? text_bounds : getLocalBounds();
			background = new FlowGraphics();
			background.beginFill(backgroundColor, backgroundOpacity);
			background.drawRect(0.0, 0.0, text_bounds.width, text_bounds.height);

			addChildAt(background, 0);
		} else {
			background = null;
		}
	}

	public function setTextInputType(type : String) : Void {
		if (this.type != type) {
			this.type = type;

			invalidateStyle();
		}
	}

	public function setTextInputAutoCompleteType(type : String) : Void {
		if (this.autocomplete != type) {
			this.autocomplete = type;

			invalidateStyle();
		}
	}

	public function setTextInputStep(step : Float) : Void {
		if (this.step != step) {
			this.step = step;

			invalidateStyle();
		}
	}

	public  function setWordWrap(wordWrap : Bool) : Void {
		if (this.wordWrap != wordWrap) {
			this.wordWrap = wordWrap;
			style.wordWrap = wordWrap;

			invalidateMetrics();
		}
	}

	public  function setDoNotInvalidateStage(doNotInvalidateStage : Bool) : Void {
		if (this.doNotInvalidateStage != doNotInvalidateStage) {
			this.doNotInvalidateStage = doNotInvalidateStage;
		}
	}

	public override function setWidth(widgetWidth : Float) : Void {
		style.wordWrapWidth = widgetWidth > 0 ? widgetWidth + 1.0 : 2048.0;
		super.setWidth(widgetWidth);
		invalidateMetrics();
	}

	public function setCropWords(cropWords : Bool) : Void {
		if (this.cropWords != cropWords) {
			this.cropWords = cropWords;
			style.breakWords = cropWords;

			invalidateMetrics();
		}
	}

	public function setCursorColor(cursorColor : Int, cursorOpacity : Float) : Void {
		if (this.cursorColor != cursorColor || this.cursorOpacity != cursorOpacity) {
			this.cursorColor = cursorColor;
			this.cursorOpacity = cursorOpacity;

			invalidateStyle();
		}
	}

	public function setCursorWidth(cursorWidth : Float) : Void {
		if (this.cursorWidth != cursorWidth) {
			this.cursorWidth = cursorWidth;

			invalidateStyle();
		}
	}

	public function setEllipsis(lines : Int, cb : Bool -> Void) : Void {
		untyped this.style.truncate = lines;
		untyped this.style.truncateCallback = cb;

		invalidateMetrics();
	}

	public function setInterlineSpacing(interlineSpacing : Float) : Void {
		if (this.interlineSpacing != interlineSpacing) {
			this.interlineSpacing = interlineSpacing;
			style.lineHeight = style.fontSize * 1.2 + interlineSpacing;

			invalidateMetrics();
		}
	}

	public function setTextDirection(textDirection : String) : Void {
		if (this.textDirection != textDirection) {
			this.textDirection = textDirection.toLowerCase();

			invalidateStyle();
			invalidateMetrics();
			layoutText();
		}
	}

	public function getTextDirection() : String {
		return this.textDirection;
	}

	public function setResolution(resolution : Float) : Void {
		if (style.resolution != resolution) {
			style.resolution = resolution;

			invalidateStyle();
		}
	}

	public function setAutoAlign(autoAlign : String) : Void {
		if (this.autoAlign != autoAlign) {
			this.autoAlign = autoAlign;
			if (autoAlign == 'AutoAlignRight')
				style.align = 'right';
			else if (autoAlign == 'AutoAlignCenter')
				style.align = 'center';
			else
				style.align = 'left';

			invalidateMetrics();
		}
	}

	public function setTabIndex(tabIndex : Int) : Void {
		if (this.tabIndex != tabIndex) {
			this.tabIndex = tabIndex;

			invalidateStyle();
		}
	}

	public function setReadOnly(readOnly : Bool) {
		if (this.readOnly != readOnly) {
			this.readOnly = readOnly;

			invalidateStyle();
		}
	}

	public function setMaxChars(maxChars : Int) {
		if (this.maxChars != maxChars) {
			this.maxChars = maxChars;

			invalidateStyle();
		}
	}

	public function setTextInput() {
		isInput = true;

		if (multiline) {
			setWordWrap(true);
		}

		untyped this.keepNativeWidget = true;
		updateKeepNativeWidgetChildren();
		initNativeWidget(multiline ? 'textarea' : 'input');
		isInteractive = true;
		invalidateInteractive();

		if (Platform.isMobile) {
			nativeWidget.ontouchmove = onMouseMove;
			nativeWidget.ontouchstart = onMouseDown;
			nativeWidget.ontouchend = onMouseUp;
		} else if (Platform.isSafari) {
			nativeWidget.onmousemove = onMouseMove;
			nativeWidget.onmousedown = onMouseDown;
			nativeWidget.onmouseup = onMouseUp;
		} else {
			nativeWidget.onpointermove = onMouseMove;
			nativeWidget.onpointerdown = onMouseDown;
			nativeWidget.onpointerup = onMouseUp;
		}

		nativeWidget.onfocus = onFocus;
		nativeWidget.onblur = onBlur;

		nativeWidget.addEventListener('input', onInput);
		nativeWidget.addEventListener('scroll', onScroll);
		nativeWidget.addEventListener('keydown', onKeyDown);
		nativeWidget.addEventListener('keyup', onKeyUp);

		invalidateStyle();
	}

	private function checkPositionSelection() : Void {
		var hasChanges = false;

		var cursorPosition = getCursorPosition();
		var selectionStart = getSelectionStart();
		var selectionEnd = getSelectionEnd();

		if (this.cursorPosition != cursorPosition) {
			this.cursorPosition = cursorPosition;
			hasChanges = true;
		}

		if (this.selectionStart != selectionStart) {
			this.selectionStart = selectionStart;
			hasChanges = true;
		}

		if (this.selectionEnd != selectionEnd) {
			this.selectionEnd = selectionEnd;
			hasChanges = true;
		}

		if (hasChanges) {
			emit('input');
		}
	}

	private function onMouseMove(e : Dynamic) {
		if (isFocused) {
			checkPositionSelection();
		}

		if (e.touches != null) {
			if (e.touches.length == 1) {
				RenderSupportJSPixi.MousePos.x = e.touches[0].pageX;
				RenderSupportJSPixi.MousePos.y = e.touches[0].pageY;

				RenderSupportJSPixi.PixiStage.emit("mousemove");
			} else if (e.touches.length > 1) {
				GesturesDetector.processPinch(new Point(e.touches[0].pageX, e.touches[0].pageY), new Point(e.touches[1].pageX, e.touches[1].pageY));
			}
		} else {
			RenderSupportJSPixi.MousePos.x = e.pageX;
			RenderSupportJSPixi.MousePos.y = e.pageY;

			RenderSupportJSPixi.PixiStage.emit("mousemove");
		}

		nativeWidget.style.cursor = RenderSupportJSPixi.PixiView.style.cursor;

		e.stopPropagation();
	}

	private function onMouseDown(e : Dynamic) {
		if (isFocused) {
			checkPositionSelection();
		} else {
			var point = e.touches != null && e.touches.length > 0 ? new Point(e.touches[0].pageX, e.touches[0].pageY) : new Point(e.pageX, e.pageY);

			RenderSupportJSPixi.MousePos.x = point.x;
			RenderSupportJSPixi.MousePos.y = point.y;

			if (RenderSupportJSPixi.getClipAt(RenderSupportJSPixi.PixiStage, RenderSupportJSPixi.MousePos, true, true) != this) {
				e.preventDefault();
			}
		}

		if (e.touches != null) {
			if (e.touches.length == 1) {
				RenderSupportJSPixi.MousePos.x = e.touches[0].pageX;
				RenderSupportJSPixi.MousePos.y = e.touches[0].pageY;

				if (RenderSupportJSPixi.MouseUpReceived) RenderSupportJSPixi.PixiStage.emit("mousedown");
			} else if (e.touches.length > 1) {
				GesturesDetector.processPinch(new Point(e.touches[0].pageX, e.touches[0].pageY), new Point(e.touches[1].pageX, e.touches[1].pageY));
			}
		} else {
			RenderSupportJSPixi.MousePos.x = e.pageX;
			RenderSupportJSPixi.MousePos.y = e.pageY;

			if (e.which == 3 || e.button == 2) {
				RenderSupportJSPixi.PixiStage.emit("mouserightdown");
			} else if (e.which == 2 || e.button == 1) {
				RenderSupportJSPixi.PixiStage.emit("mousemiddledown");
			} else {
				if (RenderSupportJSPixi.MouseUpReceived) RenderSupportJSPixi.PixiStage.emit("mousedown");
			}
		}

		e.stopPropagation();
	}

	private function onMouseUp(e : Dynamic) {
		if (isFocused) {
			checkPositionSelection();
		}

		RenderSupportJSPixi.MousePos.x = e.pageX;
		RenderSupportJSPixi.MousePos.y = e.pageY;

		if (e.which == 3 || e.button == 2) {
			RenderSupportJSPixi.PixiStage.emit("mouserightup");
		} else if (e.which == 2 || e.button == 1) {
			RenderSupportJSPixi.PixiStage.emit("mousemiddleup");
		} else {
			if (!RenderSupportJSPixi.MouseUpReceived) RenderSupportJSPixi.PixiStage.emit("mouseup");
		}

		e.stopPropagation();
	}

	private function onFocus(e : Event) : Void {
		RenderSupportJSPixi.once("drawframe", function() {
			isFocused = true;
			emit('focus');

			if (parent != null) {
				parent.emitEvent('childfocused', this);
			}

			if (nativeWidget == null || parent == null) {
				return;
			}

			if (Platform.isIOS && RenderSupportJSPixi.RendererType != "html") {
				RenderSupportJSPixi.ensureCurrentInputVisible();
			}

			invalidateMetrics();
		});
	}

	private function onBlur(e : Event) : Void {
		RenderSupportJSPixi.once("drawframe", function() {
			isFocused = false;
			emit('blur');

			if (nativeWidget == null || parent == null) {
				return;
			}

			invalidateMetrics();
		});
	}

	private function onInput(e : Dynamic) {
		var newValue : String = nativeWidget.value;

		if (maxChars > 0) {
			newValue = newValue.substr(0, maxChars);
		}

		for (f in TextInputFilters) {
			newValue = f(newValue);
		}

		if (nativeWidget == null) {
			return;
		}

		if (newValue != nativeWidget.value) {
			if (e != null && e.data != null && e.data.length != null) {
				var newCursorPosition : Int = untyped cursorPosition + newValue.length - nativeWidget.value.length + e.data.length;

				nativeWidget.value = newValue;
				setSelection(newCursorPosition, newCursorPosition);
			} else {
				nativeWidget.value = newValue;
			}
		} else {
			var selectionStart = getSelectionStart();
			var selectionEnd = getSelectionEnd();

			setSelection(selectionStart, selectionEnd);
		}

		this.text = newValue;
		emit('input', newValue);
	}

	private function onScroll(e : Dynamic) {
		emit('scroll', e);
	}

	public function setMultiline(multiline : Bool) : Void {
		if (this.multiline != multiline) {
			this.multiline = multiline;
			setTextInput();
		}
	}

	private function onKeyDown(e : Dynamic) {
		if (TextInputKeyDownFilters.length > 0) {
			var ke : Dynamic = RenderSupportJSPixi.parseKeyEvent(e);

			for (f in TextInputKeyDownFilters) {
				if (!f(ke.key, ke.ctrl, ke.shift, ke.alt, ke.meta, ke.keyCode)) {
					ke.preventDefault();
					RenderSupportJSPixi.emit('keydown', ke);
					break;
				}
			}
		}

		if (isFocused) {
			checkPositionSelection();
		}
	}

	private function onKeyUp(e : Dynamic) {
		var ke : Dynamic = RenderSupportJSPixi.parseKeyEvent(e);
		if (TextInputKeyUpFilters.length > 0) {

			for (f in TextInputKeyUpFilters) {
				if (!f(ke.key, ke.ctrl, ke.shift, ke.alt, ke.meta, ke.keyCode)) {
					ke.preventDefault();
					RenderSupportJSPixi.emit('keyup', ke);
					break;
				}
			}
		}

		 // Hide mobile keyboard on enter key press
		if (ke.keyCode == 13 && Platform.isMobile && !this.multiline) {
			nativeWidget.blur();
		}

		if (isFocused) {
			checkPositionSelection();
		}
	}

	public function getDescription() : String {
		if (isInput) {
			return 'TextClip (text = "${nativeWidget.value}")';
		} else {
			return 'TextClip (text = "${text}")';
		}
	}

	public override function getWidth() : Float {
		return widgetWidth > 0 ? widgetWidth : getClipWidth();
	}

	public override function getHeight() : Float {
		return widgetHeight > 0 ? widgetHeight : getClipHeight();
	}

	private function getClipWidth() : Float {
		updateTextMetrics();
		return metrics != null ? untyped metrics.width : 0;
	}

	private function getClipHeight() : Float {
		updateTextMetrics();
		return metrics != null ? untyped metrics.height : 0;
	}

	public function getContent() : String {
		return text;
	}

	public function getContentGlyphs() : TextMappedModification {
		return (isInput && type == "password" ? getBulletsString(this.text) : getActualGlyphsString(this.text));
	}

	public function getStyle() : TextStyle {
		return style;
	}

	public function getCursorPosition() : Int {
		try {
			// Chrome doesn't support this method for 'number' inputs
			if (nativeWidget.selectionStart != null) {
				return nativeWidget.selectionStart;
			}
		} catch (e : Dynamic) {}

		if (untyped Browser.document.selection != null) {
			nativeWidget.focus();
			var r : Dynamic = untyped Browser.document.selection.createRange();
			if (r == null) return 0;

			var re = nativeWidget.createTextRange();
			var rc = re.duplicate();
			re.moveToBookmark(r.getBookmark());
			untyped rc.setEndPoint('EndToStart', re);
			return rc.text.length;
		}

		return 0;
	}

	public function getSelectionStart() : Int {
		// Chrome doesn't support this method for 'number' inputs
		try {
			if (nativeWidget.selectionStart == null) {
				return nativeWidget.value.length;
			} else {
				return nativeWidget.selectionStart;
			}
		} catch (e : Dynamic) {
			return 0;
		}
	}

	public function getSelectionEnd() : Int {
		// Chrome doesn't support this method for 'number' inputs
		try {
			if (nativeWidget.selectionEnd == null) {
				return nativeWidget.value.length;
			} else {
				return nativeWidget.selectionEnd;
			}
		} catch (e : Dynamic) {
			return 0;
		}
	}

	public function setSelection(start : Int, end : Int) : Void {
		// Chrome doesn't support this method for 'number' inputs
		try {
			nativeWidget.setSelectionRange(start, end);
		} catch (e : Dynamic) {
			return;
		}
	}

	public function addTextInputFilter(filter : String -> String) : Void -> Void {
		TextInputFilters.push(filter);
		return function() { TextInputFilters.remove(filter); }
	}

	public function addTextInputKeyDownEventFilter(filter : String -> Bool -> Bool -> Bool -> Bool -> Int -> Bool) : Void -> Void {
		TextInputKeyDownFilters.push(filter);
		return function() { TextInputKeyDownFilters.remove(filter); }
	}

	public function addTextInputKeyUpEventFilter(filter : String -> Bool -> Bool -> Bool -> Bool -> Int -> Bool) : Void -> Void {
		TextInputKeyUpFilters.push(filter);
		return function() { TextInputKeyUpFilters.remove(filter); }
	}

	private function updateTextMetrics() : Void {
		if (metrics == null && untyped text != "" && style.fontSize > 1.0) {
			metrics = TextMetrics.measureText(text, style);
		}
	}

	public function getTextMetrics() : Array<Float> {
		if (style.fontProperties == null) {
			var ascent = 0.9 * style.fontSize;
			var descent = 0.1 * style.fontSize;
			var leading = 0.15 * style.fontSize;

			return [ascent, descent, leading];
		} else {
			return [
				style.fontProperties.ascent,
				style.fontProperties.descent,
				style.fontProperties.descent
			];
		}
	}

	private override function createNativeWidget(?tagName : String = "p") : Void {
		if (RenderSupportJSPixi.RendererType == "html") {
			if (!isNativeWidget) {
				return;
			}

			deleteNativeWidget();

			nativeWidget = Browser.document.createElement(tagName);
			updateClipID();
			nativeWidget.classList.add('nativeWidget');
			nativeWidget.classList.add('textWidget');

			isNativeWidget = true;
		} else {
			super.createNativeWidget(tagName);
		}
	}
}<|MERGE_RESOLUTION|>--- conflicted
+++ resolved
@@ -468,14 +468,7 @@
 		style.fontFamily = fontStyle.family;
 		style.fontWeight = fontWeight != 400 ? '${fontWeight}' : fontStyle.weight;
 		style.fontStyle = fontSlope != '' ? fontSlope : fontStyle.style;
-<<<<<<< HEAD
-		style.lineHeight = Math.round(fontSize * 1.2 + interlineSpacing);
-		style.wordWrap = wordWrap;
-		style.wordWrapWidth = getWidgetWidth() > 0 ? getWidgetWidth() : 2048.0;
-		style.breakWords = cropWords;
-=======
 		style.lineHeight = Math.ceil(fontSize * 1.15 + interlineSpacing);
->>>>>>> 011d2d3d
 		style.align = autoAlign == 'AutoAlignRight' ? 'right' : autoAlign == 'AutoAlignCenter' ? 'center' : 'left';
 		style.padding = Math.ceil(fontSize * 0.2);
 
