--- conflicted
+++ resolved
@@ -314,7 +314,7 @@
 			nativeWidget.value = text;
 			nativeWidget.style.pointerEvents = readOnly ? 'none' : 'auto';
 			nativeWidget.readOnly = readOnly;
-			nativeWidget.style.lineHeight = '${style.fontSize * 1.15 + interlineSpacing}px';
+			nativeWidget.style.lineHeight = '${style.lineHeight}px';
 
 			if (cursorColor >= 0) {
 				nativeWidget.style.caretColor = RenderSupportJSPixi.makeCSSColor(cursorColor, cursorOpacity);
@@ -341,7 +341,7 @@
 			nativeWidget.style.cursor = isFocused ? 'text' : 'inherit';
 		} else {
 			nativeWidget.textContent = StringTools.startsWith(text, ' ') ? ' ' + text.substring(1) : text;
-			nativeWidget.style.lineHeight = interlineSpacing != 0 ? '${style.fontSize * 1.15 + interlineSpacing}px' : null;
+			nativeWidget.style.lineHeight = '${style.lineHeight}px';
 		}
 
 		nativeWidget.style.color = style.fill;
@@ -350,12 +350,6 @@
 		nativeWidget.style.fontWeight = style.fontWeight;
 		nativeWidget.style.fontStyle = style.fontStyle;
 		nativeWidget.style.fontSize =  '${style.fontSize}px';
-<<<<<<< HEAD
-		nativeWidget.style.lineHeight = '${style.lineHeight}px';
-		nativeWidget.style.pointerEvents = readOnly ? 'none' : 'auto';
-		nativeWidget.readOnly = readOnly;
-=======
->>>>>>> 142e1ea2
 		nativeWidget.style.backgroundColor = RenderSupportJSPixi.makeCSSColor(backgroundColor, backgroundOpacity);
 		nativeWidget.wrap = wordWrap ? 'soft' : 'off';
 
