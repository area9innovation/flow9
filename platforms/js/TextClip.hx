--- conflicted
+++ resolved
@@ -1494,7 +1494,6 @@
 		});
 	}
 
-<<<<<<< HEAD
 	private function createResizeObserver() : Void {
 		destroyResizeObserver();
 		if (nativeWidget != null) {
@@ -1532,23 +1531,6 @@
 
 			if (textNodeWidth != null && textNodeWidth > 0 && textNodeWidth != metrics.width) {
 				metrics.width = textNodeWidth;
-=======
-		if (Platform.isSafari && RenderSupport.getAccessibilityZoom() == 1.0 && untyped text != "") {
-			RenderSupport.defer(updateTextWidth, 0);
-		}
-	}
-
-	private function updateTextWidth() : Void {
-		if (nativeWidget != null) {
-			var textNodeWidth = getTextNodeMetrics(nativeWidget).width;
-			if (textNodeWidth != null && textNodeWidth > 0) {
-				var textWidth = textNodeWidth / (untyped this.transform ? untyped this.transform.worldTransform.a : 1);
-
-				if (textWidth != metrics.width) {
-					metrics.width = textWidth;
-					this.emitEvent('textwidthchanged');
-				}
->>>>>>> e5f62154
 			}
 		}
 	}
