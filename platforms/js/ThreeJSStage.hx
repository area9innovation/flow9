--- conflicted
+++ resolved
@@ -197,16 +197,11 @@
 			RenderSupport.removeNonPassiveEventListener(untyped renderer.eventElement, "mouseup", onMouseEvent);
 			RenderSupport.addNonPassiveEventListener(untyped renderer.eventElement, "mouseup", onMouseEvent);
 
-<<<<<<< HEAD
 			RenderSupport.removeNonPassiveEventListener(untyped renderer.eventElement, "mousemove", onMouseEvent);
 			RenderSupport.addNonPassiveEventListener(untyped renderer.eventElement, "mousemove", onMouseEvent);
-=======
-			RenderSupportJSPixi.removeNonPassiveEventListener(untyped renderer.eventElement, "mousemove", onMouseEvent);
-			RenderSupportJSPixi.addNonPassiveEventListener(untyped renderer.eventElement, "mousemove", onMouseEvent);
-
-			RenderSupportJSPixi.removeNonPassiveEventListener(untyped renderer.domElement, "pointerover", onMouseEvent);
-			RenderSupportJSPixi.addNonPassiveEventListener(untyped renderer.domElement, "pointerout", onMouseEvent);
->>>>>>> 056d985c
+
+			RenderSupport.removeNonPassiveEventListener(untyped renderer.domElement, "pointerover", onMouseEvent);
+			RenderSupport.addNonPassiveEventListener(untyped renderer.domElement, "pointerout", onMouseEvent);
 		}
 	}
 
@@ -250,27 +245,18 @@
 					return;
 				}
 
-<<<<<<< HEAD
-				if (untyped object.inside != (event.name != "pointerout")) {
-					untyped object.inside = event.name != "pointerout";
-					object.emit(event.name != "pointerout" ? "mouseover" : "mouseout");
-=======
 				if (untyped object.inside != (event.type != "pointerout")) {
 					untyped object.inside = event.type != "pointerout";
 					object.emit(event.type != "pointerout" ? "mouseover" : "mouseout");
->>>>>>> 056d985c
 				}
 
 				if (untyped object.inside) {
 					newInteractiveObjectsMouseOver.push(object);
 				}
-<<<<<<< HEAD
-=======
 
 				if (event.type != "pointerover" && event.type != "pointerout") {
 					object.emit(event.type);
 				}
->>>>>>> 056d985c
 
 				object.invalidateStage();
 			}
