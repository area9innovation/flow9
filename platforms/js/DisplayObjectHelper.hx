import js.Browser;
import js.html.Element;
import js.html.CanvasElement;

import pixi.core.display.DisplayObject;
import pixi.core.display.Container;
import pixi.core.display.Bounds;
import pixi.core.display.TransformBase;
import pixi.core.math.Matrix;
import pixi.core.display.Transform;
import pixi.core.math.Point;

class DisplayObjectHelper {
	public static var Redraw : Bool = Util.getParameter("redraw") == "1";
	public static var DebugUpdate : Bool = Util.getParameter("debugupdate") == "1";
	public static var BoxShadow : Bool = ((Platform.isChrome || Platform.isFirefox) && !Platform.isMobile) ?
		Util.getParameter("boxshadow") != "0" : Util.getParameter("boxshadow") == "1";
	public static var InvalidateRenderable : Bool = Util.getParameter("renderable") != "0";
	public static var MarginGap : Float = 0.5;
	public static var TextGap = Platform.isMacintosh ? 3.0 : 1.0;

	private static var InvalidateStage : Bool = true;

	public static function log(s : Dynamic) : Void {
		untyped __js__("console.log(s)");
	}

	public static function debugger() : Void {
		untyped __js__('debugger');
	}

	public static inline function lockStage() {
		InvalidateStage = false;
	}

	public static inline function unlockStage() {
		InvalidateStage = true;
	}

	public static inline function round(n : Float) : Float {
		return RenderSupportJSPixi.RoundPixels ? Math.round(n) : Math.round(n * 10.0 * RenderSupportJSPixi.backingStoreRatio) / (10.0 * RenderSupportJSPixi.backingStoreRatio);
	}

	public static inline function floor(n : Float) : Float {
		return RenderSupportJSPixi.RoundPixels ? Math.floor(n) : Math.floor(n * 10.0 * RenderSupportJSPixi.backingStoreRatio) / (10.0 * RenderSupportJSPixi.backingStoreRatio);
	}

	public static inline function ceil(n : Float) : Float {
		return RenderSupportJSPixi.RoundPixels ? Math.ceil(n) : Math.ceil(n * 10.0 * RenderSupportJSPixi.backingStoreRatio) / (10.0 * RenderSupportJSPixi.backingStoreRatio);
	}

	public static function invalidateStage(clip : DisplayObject) : Void {
		if (InvalidateStage && (clip.visible || (clip.parent != null && clip.parent.visible)) && untyped clip.stage != null) {
			if (DisplayObjectHelper.Redraw && (untyped clip.updateGraphics == null || untyped clip.updateGraphics.parent == null)) {
				var updateGraphics = new FlowGraphics();

				if (untyped clip.updateGraphics == null) {
					untyped clip.updateGraphics = updateGraphics;
					updateGraphics.beginFill(0x0000FF, 0.2);
					updateGraphics.drawRect(0, 0, 100, 100);
				} else {
					updateGraphics = untyped clip.updateGraphics;
				}

				untyped updateGraphics._visible = true;
				untyped updateGraphics.visible = true;
				untyped updateGraphics.clipVisible = true;
				untyped updateGraphics.renderable = true;

				untyped __js__("PIXI.Container.prototype.addChild.call({0}, {1})", clip, updateGraphics);

				Native.timer(100, function () {
					untyped __js__("if ({0}.parent) PIXI.Container.prototype.removeChild.call({0}.parent, {0})", updateGraphics);
					untyped clip.stage.invalidateStage();
					untyped clip.stage.invalidateTransform('invalidateStage');
				});
			}

			untyped clip.stage.invalidateStage();
		}
	}

	public static function updateStage(clip : DisplayObject, ?clear : Bool = false) : Void {
		if (!clear && clip.parent != null) {
			if (untyped clip.parent.stage != null && untyped clip.parent.stage != untyped clip.stage) {
				untyped clip.stage = untyped clip.parent.stage;

				var children : Array<DisplayObject> = untyped clip.children;

				if (children != null) {
					for (c in children) {
						updateStage(c);
					}
				}
			} else if (clip.parent == RenderSupportJSPixi.PixiStage) {
				untyped clip.stage = clip;
				if (RenderSupportJSPixi.RendererType != "html") {
					untyped clip.createView(clip.parent.children.indexOf(clip) + 1);
				}

				var children : Array<DisplayObject> = untyped clip.children;

				if (children != null) {
					for (c in children) {
						updateStage(c);
					}
				}
			}
		} else {
			untyped clip.stage = null;
			var children : Array<DisplayObject> = untyped clip.children;

			if (children != null) {
				for (c in children) {
					updateStage(c, true);
				}
			}
		}
	}

	public static function invalidateTransform(clip : DisplayObject, ?from : String, ?force : Bool = false) : Void {
		if (InvalidateStage) {
			invalidateParentTransform(clip);
		}

		invalidateWorldTransform(clip, true, DebugUpdate ? from + ' ->\ninvalidateTransform' : null, force);
	}

	public static function invalidateWorldTransform(clip : DisplayObject, ?localTransformChanged : Bool, ?from : String, ?parentClip : DisplayObject, ?force : Bool = false) : Void {
		if (untyped clip.parent != null && (!clip.worldTransformChanged || (localTransformChanged && !clip.localTransformChanged) || force)) {
			untyped clip.worldTransformChanged = true;
			untyped clip.transformChanged = true;

			if (untyped !parentClip) {
				parentClip = findParentClip(clip);
			}

			untyped clip.parentClip = parentClip;

			if (isNativeWidget(clip)) {
				parentClip = clip;
			}

			if (localTransformChanged || force) {
				untyped clip.localTransformChanged = true;

				if (DebugUpdate) {
					if (untyped clip.from) {
						untyped clip.from = untyped clip.from + '\n---------\n' + from;
					} else {
						untyped clip.from = from;
					}
				}
			}

			if (RenderSupportJSPixi.RendererType != "html") {
				untyped clip.rvlast = null;
			}

			if (untyped clip.child != null && clip.localTransformChanged) {
				invalidateTransform(untyped clip.child, DebugUpdate ? from + ' ->\ninvalidateWorldTransform -> mask child' : null);
			}

			for (child in getClipChildren(clip)) {
				if (child.visible) {
					invalidateWorldTransform(child, localTransformChanged && !isNativeWidget(clip), DebugUpdate ? from + ' ->\ninvalidateWorldTransform -> child' : null, parentClip, force);
				}
			}
		}
	}

	public static function invalidateParentTransform(clip : DisplayObject) : Void {
		if (clip.parent != null) {
			untyped clip.transformChanged = true;

			if (untyped clip.isCanvas) {
				untyped clip.localTransformChanged = true;
			}

			if (RenderSupportJSPixi.RendererType != "html") {
				untyped clip.rvlast = null;
			}

			if (untyped clip.parent.parent != null && (!clip.parent.transformChanged || (clip.parent.isCanvas && !clip.parent.localTransformChanged))) {
				invalidateParentTransform(clip.parent);
			} else {
				invalidateParentLocalBounds(clip);
				invalidateStage(clip);
			}
		}
	}

	public static function invalidateParentLocalBounds(clip : DisplayObject) : Void {
		if (untyped !clip.visible && clip.clipVisible && !clip.localBoundsChanged) {
			untyped clip.localBoundsChanged = true;

			if (untyped clip.parent != null && !clip.parent.transformChanged) {
				invalidateParentLocalBounds(clip.parent);
			}
		}
	}

	public static function invalidateVisible(clip : DisplayObject, ?updateAccess : Bool = true, ?parentClip : DisplayObject) : Void {
		var clipVisible = clip.parent != null && untyped clip._visible && getClipVisible(clip.parent);
		var visible = clip.parent != null && getClipRenderable(clip.parent) && (untyped clip.isMask || (clipVisible && clip.renderable));

		if (untyped !parentClip) {
			parentClip = findParentClip(clip);
		}

		untyped clip.parentClip = parentClip;

		if (untyped clip.clipVisible != clipVisible || clip.visible != visible) {
			untyped clip.clipVisible = clipVisible;
			clip.visible = visible;

			clip.emit("visible");

			var updateAccessWidget = updateAccess && untyped clip.accessWidget != null;

			if (isNativeWidget(clip)) {
				parentClip = clip;
			}

			for (child in getClipChildren(clip)) {
				invalidateVisible(child, updateAccess && !updateAccessWidget, parentClip);
			}

			if (RenderSupportJSPixi.RendererType != "html" && updateAccessWidget) {
				untyped clip.accessWidget.updateDisplay();
			}

			invalidateTransform(clip, 'invalidateVisible');
		}
	}

	public static function invalidateInteractive(clip : DisplayObject, ?interactiveChildren : Bool = false) : Void {
		clip.interactive = untyped clip.scrollRectListener != null || clip.listeners("pointerout").length > 0 || clip.listeners("pointerover").length > 0 || clip.cursor != null || clip.isInteractive;
		clip.interactiveChildren = clip.interactive || interactiveChildren;

		if (clip.interactive) {
			if (RenderSupportJSPixi.RendererType == "html") {
				if (!isNativeWidget(clip)) {
					initNativeWidget(clip);
				} else {
					invalidateTransform(clip, 'invalidateInteractive');
				}
			}

			setChildrenInteractive(clip);
		} else {
			if (!clip.interactiveChildren) {
				var children : Array<Dynamic> = untyped clip.children;

				if (children != null) {
					for (c in children) {
						if (c.interactiveChildren) {
							clip.interactiveChildren = true;
						}
					}
				}
			}

			if (clip.interactiveChildren) {
				setChildrenInteractive(clip);
			}
		}

		if (clip.parent != null && clip.parent.interactiveChildren != clip.interactiveChildren) {
			invalidateInteractive(clip.parent, clip.interactiveChildren);
		}
	}

	public static function setChildrenInteractive(clip : DisplayObject) : Void {
		var children : Array<Dynamic> = untyped clip.children;

		if (children != null) {
			for (c in children) {
				if (!c.interactiveChildren) {
					c.interactiveChildren = true;

					setChildrenInteractive(c);
				}
			}
		}
	}

	public static function invalidate(clip : DisplayObject) : Void {
		updateStage(clip);

		if (clip.parent != null) {
			invalidateParentClip(clip);
			invalidateVisible(clip);
			invalidateInteractive(clip, clip.parent.interactiveChildren);
			invalidateTransform(clip, 'invalidate');

			if (untyped clip.parent.hasMask) {
				updateHasMask(clip);
			}

			if (untyped clip.parent.isCanvas) {
				updateIsCanvas(clip);
			}

			if (untyped clip.keepNativeWidgetChildren || clip.keepNativeWidget) {
				updateKeepNativeWidgetChildren(clip);
			}

			clip.once('removed', function() { invalidate(clip); });
		} else {
			untyped clip.worldTransformChanged = false;
			untyped clip.transformChanged = false;
			untyped clip.localTransformChanged = false;
			untyped clip.visible = false;

			if (isNativeWidget(clip)) {
				updateNativeWidgetDisplay(clip);
			}
		}
	}

	public static function invalidateParentClip(clip : DisplayObject, ?parentClip : DisplayObject) : Void {
		if (untyped !parentClip) {
			parentClip = findParentClip(clip);
		}

		untyped clip.parentClip = parentClip;

		for (child in getClipChildren(clip)) {
			invalidateParentClip(child, isNativeWidget(clip) ? clip : parentClip);
		}
	}

	public static inline function setClipX(clip : DisplayObject, x : Float) : Void {
		if (untyped clip.scrollRect != null) {
			x = x - untyped clip.scrollRect.x;
		}

		if (clip.x != x) {
			var from = DebugUpdate ? 'setClipX ' + clip.x + ' : ' + x : null;

			clip.x = x;
			invalidateTransform(clip, from);
		}
	}

	public static inline function setClipY(clip : DisplayObject, y : Float) : Void {
		if (untyped clip.scrollRect != null) {
			y = y - untyped clip.scrollRect.y;
		}

		if (clip.y != y) {
			var from = DebugUpdate ? 'setClipY ' + clip.y + ' : ' + y : null;

			clip.y = y;
			invalidateTransform(clip, from);
		}
	}

	public static inline function setClipScaleX(clip : DisplayObject, scale : Float) : Void {
		if (clip.scale.x != scale) {
			var from = DebugUpdate ? 'setClipScaleX ' + clip.scale.x + ' : ' + scale : null;

			clip.scale.x = scale;
			invalidateTransform(clip, from);
		}
	}

	public static inline function setClipScaleY(clip : DisplayObject, scale : Float) : Void {
		if (clip.scale.y != scale) {
			var from = DebugUpdate ? 'setClipScaleY ' + clip.scale.y + ' : ' + scale : null;

			clip.scale.y = scale;
			invalidateTransform(clip, from);
		}
	}

	public static inline function setClipRotation(clip : DisplayObject, rotation : Float) : Void {
		if (clip.rotation != rotation) {
			var from = DebugUpdate ? 'setClipRotation ' + clip.rotation + ' : ' + rotation : null;

			clip.rotation = rotation;
			invalidateTransform(clip, from);
		}
	}

	public static inline function setClipAlpha(clip : DisplayObject, alpha : Float) : Void {
		if (clip.alpha != alpha) {
			var from = DebugUpdate ? 'setClipAlpha ' + clip.alpha + ' : ' + alpha : null;

			clip.alpha = alpha;
			invalidateTransform(clip, from);
		}
	}

	public static inline function setClipVisible(clip : DisplayObject, visible : Bool) : Void {
		if (untyped clip._visible != visible) {
			untyped clip._visible = visible;
			invalidateVisible(clip);
		}
	}

	public static inline function setClipRenderable(clip : DisplayObject, renderable : Bool) : Void {
		if (clip.renderable != renderable) {
			clip.renderable = renderable;
			invalidateVisible(clip);
		}
	}

	public static inline function getClipVisible(clip : DisplayObject) : Bool {
		return untyped clip.clipVisible;
	}

	public static inline function getClipRenderable(clip : DisplayObject) : Bool {
		return untyped clip.visible;
	}

	public static inline function setClipCursor(clip : DisplayObject, cursor : String) : Void {
		if (untyped clip.cursor != cursor) {
			untyped clip.cursor = cursor;

			if (RenderSupportJSPixi.RendererType == "html" && !isNativeWidget(clip)) {
				initNativeWidget(clip);
			}

			invalidateTransform(clip, 'setClipCursor');
		}
	}

	public static function setClipFocus(clip : DisplayObject, focus : Bool) : Bool {
		var accessWidget = untyped clip.accessWidget;

		if (untyped clip.setFocus != null && clip.setFocus(focus)) {
			return true;
		} else if (accessWidget != null && accessWidget.element != null && accessWidget.element.parentNode != null && accessWidget.element.tabIndex != null) {
			if (focus && accessWidget.element.focus != null) {
				accessWidget.element.focus();

				return true;
			} else if (!focus && accessWidget.element.blur != null) {
				accessWidget.element.blur();

				return true;
			}
		}

		var children : Array<Dynamic> = untyped clip.children;

		if (children != null) {
			for (c in children) {
				if (setClipFocus(c, focus)) {
					return true;
				}
			}
		}

		return false;
	}

	// setScrollRect cancels setClipMask and vice versa
	public static function setScrollRect(clip : FlowContainer, left : Float, top : Float, width : Float, height : Float) : Void {
		var scrollRect : FlowGraphics = clip.scrollRect;

		left = round(left);
		top = round(top);
		width = round(width);
		height = round(height);

		if (scrollRect != null) {
			if (left == scrollRect.x && top == scrollRect.y && width == scrollRect.width && height == scrollRect.height) {
				return;
			}

			clip.x = clip.x + scrollRect.x - left;
			clip.y = clip.y + scrollRect.y - top;
			untyped clip.localTransformChanged = true;

			scrollRect.clear();
		} else {
			clip.x = clip.x - left;
			clip.y = clip.y - top;
			untyped clip.localTransformChanged = true;

			clip.scrollRect = new FlowGraphics();
			scrollRect = clip.scrollRect;

			setClipMask(clip, scrollRect);
			clip.addChild(scrollRect);
		}

		scrollRect.x = left;
		scrollRect.y = top;

		scrollRect.beginFill(0xFFFFFF);
		scrollRect.drawRect(0.0, 0.0, width, height);

		if (RenderSupportJSPixi.RendererType == "html") {
			untyped clip.hasMarginGap = true;
		}
	}

	public static inline function setContentRect(clip : FlowContainer, width : Float, height : Float) : Void {
		if (untyped clip.contentBounds == null) {
			untyped clip.contentBounds = new Bounds();
		}

		var contentBounds = untyped clip.contentBounds;

		contentBounds.minX = 0.0;
		contentBounds.minY = 0.0;
		contentBounds.maxX = width;
		contentBounds.maxY = height;

		invalidateTransform(clip, "setContentRect");
	}

	public static inline function listenScrollRect(clip : FlowContainer, cb : Float -> Float -> Void) : Void -> Void {
		untyped clip.scrollRectListener = cb;

		invalidateInteractive(clip);
		invalidateTransform(clip, "listenScrollRect");

		return function() {
			untyped clip.scrollRectListener = null;

			invalidateInteractive(clip);
			invalidateTransform(clip, "listenScrollRect disposer");
		}
	}

	public static inline function removeScrollRect(clip : FlowContainer) : Void {
		untyped clip.scrollRectListener = null;
		var scrollRect : FlowGraphics = clip.scrollRect;

		if (scrollRect != null) {
			setClipX(clip, clip.x + scrollRect.x);
			setClipY(clip, clip.y + scrollRect.y);

			clip.removeChild(scrollRect);

			if (clip.mask == scrollRect) {
				clip.mask = null;
			}

			clip.scrollRect = null;

			invalidateTransform(clip, 'removeScrollRect');
		}
	}

	// setClipMask cancels setScrollRect and vice versa
	public static inline function setClipMask(clip : FlowContainer, maskContainer : Container) : Void {
		if (maskContainer != clip.scrollRect) {
			removeScrollRect(clip);
		}

		if (clip.mask != null) {
			untyped clip.mask.child = null;
			clip.mask = null;
		}

		if (RenderSupportJSPixi.RendererType == "webgl") {
			clip.mask = getFirstGraphics(maskContainer);
		} else {
			untyped clip.alphaMask = null;

			// If it's one Graphics, use clip mask; otherwise use alpha mask
			var obj : Dynamic = maskContainer;
			while (obj.children != null && obj.children.length == 1)
				obj = obj.children[0];

			if (untyped __instanceof__(obj, FlowGraphics)) {
				clip.mask = obj;
			} else if (untyped __instanceof__(obj, FlowSprite)) {
				untyped clip.alphaMask = obj;
			}
		}

		if (clip.mask != null) {
			untyped maskContainer.isMask = true;
			untyped maskContainer.child = clip;
			untyped clip.mask.isMask = true;
			untyped clip.mask.child = clip;
			untyped clip.maskContainer = maskContainer;

			if (RenderSupportJSPixi.RendererType == "html" && (Platform.isIE || Platform.isEdge) && untyped clip.mask.isSvg) {
				updateHasMask(clip);
			}

			clip.mask.once("removed", function () { clip.mask = null; });
		} else if (untyped clip.alphaMask != null) {
			untyped maskContainer.isMask = true;
			untyped maskContainer.child = clip;
			untyped maskContainer.url = clip.alphaMask.url;

			untyped clip.alphaMask.isMask = true;
			untyped clip.alphaMask.child = clip;
			untyped clip.maskContainer = maskContainer;

			updateHasMask(clip);

			untyped clip.alphaMask.once("removed", function () { untyped clip.alphaMask = null; });
		}

		setClipRenderable(maskContainer, false);
		maskContainer.once("childrenchanged", function () { setClipMask(clip, maskContainer); });

		if (RenderSupportJSPixi.RendererType == "html") {
			if (untyped clip.mask != null || clip.alphaMask != null) {
				initNativeWidget(clip);
			}
		}

		invalidateTransform(clip, 'setClipMask');
	}

	public static function updateHasMask(clip : DisplayObject) : Void {
		if (RenderSupportJSPixi.RendererType == "html") {
			if (!untyped clip.hasMask) {
				untyped clip.hasMask = true;

				if (untyped clip.updateNativeWidgetGraphicsData != null) {
					untyped clip.updateNativeWidgetGraphicsData();
				}

				for (child in getClipChildren(clip)) {
					updateHasMask(child);
				}
			}
		}
	}

	public static function updateIsCanvas(clip : DisplayObject) : Void {
		if (untyped clip.parent != null && clip.parent.isCanvas) {
			untyped clip.isCanvas = true;

			deleteNativeWidget(clip);

			for (child in getClipChildren(clip)) {
				updateIsCanvas(child);
			}
		}
	}

	public static function updateKeepNativeWidgetChildren(clip : DisplayObject, keepNativeWidgetChildren : Bool = false) : Void {
		untyped clip.keepNativeWidgetChildren = keepNativeWidgetChildren || clip.keepNativeWidget;

		if (untyped !clip.keepNativeWidgetChildren) {
			for (child in getClipChildren(clip)) {
				untyped clip.keepNativeWidgetChildren = clip.keepNativeWidgetChildren || child.keepNativeWidgetChildren || child.keepNativeWidget;
			}
		}

		if (RenderSupportJSPixi.RendererType == "html" && isNativeWidget(clip)) {
			untyped clip.nativeWidget.style.visibility = untyped clip.keepNativeWidget ? "visible" : clip.keepNativeWidgetChildren ? "inherit" : null;
		}

		if (untyped clip.parent != null && clip.parent.keepNativeWidgetChildren != clip.keepNativeWidgetChildren) {
			updateKeepNativeWidgetChildren(clip.parent, untyped clip.keepNativeWidgetChildren);
		}

		invalidateTransform(clip, 'updateKeepNativeWidgetChildren');
	}

	public static function getViewBounds(clip : DisplayObject) : Bounds {
		return untyped clip.viewBounds;
	}

	public static function updateTreeIds(clip : DisplayObject, ?clean : Bool = false) : Void {
		if (clean) {
			untyped clip.id = [-1];
		} else if (clip.parent == null) {
			untyped clip.id = [0];
		} else {
			untyped clip.id = Array.from(clip.parent.id);
			untyped clip.id.push(clip.parent.children.indexOf(clip));
		}

		var children : Array<Dynamic> = untyped clip.children;
		if (children != null) {
			for (c in children) {
				updateTreeIds(c, clean);
			}
		}
	}

	public static function getClipTreePosition(clip : DisplayObject) : Array<Int> {
		if (clip.parent != null) {
			var clipTreePosition = getClipTreePosition(clip.parent);
			clipTreePosition.push(clip.parent.children.indexOf(clip));
			return clipTreePosition;
		} else {
			return [];
		}
	}

	// Get the first Graphics from the Pixi DisplayObjects tree
	public static function getFirstGraphicsOrSprite(clip : DisplayObject) : DisplayObject {
		if (untyped clip.clipVisible && (untyped __instanceof__(clip, FlowGraphics) || untyped __instanceof__(clip, FlowSprite)))
			return clip;

		for (c in getClipChildren(clip)) {
			var g = getFirstGraphicsOrSprite(untyped c);

			if (g != null) {
				return g;
			}
		}

		return null;
	}

	// Get the first Graphics from the Pixi DisplayObjects tree
	public static function getFirstGraphics(clip : DisplayObject) : DisplayObject {
		if (untyped __instanceof__(clip, FlowGraphics))
			return clip;

		for (c in getClipChildren(clip)) {
			var g = getFirstGraphics(untyped c);

			if (g != null) {
				return g;
			}
		}

		return null;
	}

	public static function emitEvent(parent : DisplayObject, event : String, ?value : Dynamic) : Void {
		parent.emit(event, value);

		if (parent.parent != null) {
			emitEvent(parent.parent, event, value);
		}
	}

	public static function broadcastEvent(parent : DisplayObject, event : String, ?value : Dynamic) : Void {
		parent.emit(event, value);

		for (c in getClipChildren(parent)) {
			broadcastEvent(c, event, value);
		}

		if (parent.mask != null) {
			broadcastEvent(parent.mask, event, value);
		}
	}

	public static function onAdded(clip : DisplayObject, fn : Void -> (Void -> Void)) : Void {
		var disp = function () {};

		if (clip.parent == null) {
			clip.once("added", function () {
				disp = fn();

				clip.once("removed", function () {
					disp();
					onAdded(clip, fn);
				});
			});
		} else {
			disp = fn();

			clip.once("removed", function () {
				disp();
				onAdded(clip, fn);
			});
		}
	}

	public static function updateClipID(clip : DisplayObject) : Void {
		var nativeWidget = untyped clip.nativeWidget;

		if (nativeWidget != null) {
			nativeWidget.setAttribute('id', Std.string(Std.int(Math.random() * 100000.0)));
		}
	}

	public static function updateNativeWidget(clip : DisplayObject) : Void {
		if (untyped clip.updateNativeWidget != null) {
			untyped clip.updateNativeWidget();
		} else {
			if (RenderSupportJSPixi.RendererType == "html") {
				if (isNativeWidget(clip)) {
					if (clip.visible) {
						if (DebugUpdate) {
							untyped clip.nativeWidget.setAttribute("update", Std.int(clip.nativeWidget.getAttribute("update")) + 1);
							if (untyped clip.from) {
								untyped clip.nativeWidget.setAttribute("from", clip.from);
								untyped clip.from = null;
							}

							if (untyped clip.info) {
								untyped clip.nativeWidget.setAttribute("info", clip.info);
							}
						}

						updateNativeWidgetTransformMatrix(clip);
						updateNativeWidgetOpacity(clip);
						updateNativeWidgetMask(clip);

						updateNativeWidgetInteractive(clip);

						if (untyped clip.styleChanged) {
							untyped clip.updateNativeWidgetStyle();
						} else if (untyped clip.updateBaselineWidget != null) {
							untyped clip.updateBaselineWidget();
						}

						updateNativeWidgetFilters(clip);
					}

					updateNativeWidgetDisplay(clip);
				}
			} else if (untyped clip.nativeWidget) {
				updateNativeWidgetTransformMatrix(clip);
				updateNativeWidgetOpacity(clip);

				if (untyped clip.styleChanged) {
					untyped clip.updateNativeWidgetStyle();
				}

				if (untyped Platform.isIE && clip.isFocused) {
					untyped clip.preventBlur = true;

					RenderSupportJSPixi.once("stagechanged", function() {
						untyped clip.preventBlur = false;
					});
				}
			}
		}
	}

	public static inline function getNativeWidgetTransform(clip : DisplayObject) : Matrix {
		if (RenderSupportJSPixi.RendererType == "html") {
			if (untyped !clip.parentClip || RenderSupportJSPixi.RenderContainers) {
				if (untyped clip.localTransformChanged) {
					untyped clip.transform.updateLocalTransform();
				}

				return clip.localTransform;
			} else {
				return prependInvertedMatrix(clip.worldTransform, untyped clip.parentClip.worldTransform);
			}
		} else if (untyped clip.accessWidget != null) {
			return untyped clip.accessWidget.getAccessWidgetTransform();
		} else {
			return clip.worldTransform;
		}
	}

	private static inline function getMarginGap() : Float {
		return Platform.isChrome && RenderSupportJSPixi.getAccessibilityZoom() == 1.75 ? MarginGap * 2.0 : MarginGap;
	}

	public static function updateNativeWidgetTransformMatrix(clip : DisplayObject) {
		var nativeWidget = untyped clip.nativeWidget;

		if (untyped clip.localTransformChanged) {
			untyped clip.transform.updateLocalTransform();
		}

		var transform = getNativeWidgetTransform(clip);

		var tx : Float = 0.0;
		var ty : Float = 0.0;

		if (untyped clip.scrollRect != null) {
			if (nativeWidget.firstChild != null) {
				if (untyped clip.contentBounds != null) {
					nativeWidget.firstChild.style.width = '${untyped clip.contentBounds.maxX}px';
					nativeWidget.firstChild.style.height = '${untyped clip.contentBounds.maxY}px';
				} else if (untyped clip.maxLocalBounds != null) {
					nativeWidget.firstChild.style.width = '${untyped clip.maxLocalBounds.maxX}px';
					nativeWidget.firstChild.style.height = '${untyped clip.maxLocalBounds.maxY}px';
				}
			}

			var point = applyTransformPoint(new Point(untyped clip.scrollRect.x, untyped clip.scrollRect.y), transform);

			if (untyped clip.parentClip && clip.parentClip.hasMarginGap && clip.parentClip.parentClip != RenderSupportJSPixi.PixiStage) {
				tx = round(point.x + getMarginGap());
				ty = round(point.y + getMarginGap());
			} else {
				tx = round(point.x);
				ty = round(point.y);
			}
		} else if (untyped clip.parentClip && clip.parentClip.hasMarginGap && clip.parentClip.parentClip != RenderSupportJSPixi.PixiStage) {
			tx = round(transform.tx + getMarginGap());
			ty = round(transform.ty + getMarginGap());
		} else {
			tx = round(transform.tx);
			ty = round(transform.ty);
		}

		if (untyped clip.left != null && clip.top != null) {
			tx += untyped clip.left * transform.a + clip.top * transform.c;
			ty += untyped clip.left * transform.b + clip.top * transform.d;
		}

		var localBounds = untyped clip.localBounds;

		if (untyped clip.widthDelta != null && clip.style != null && clip.style.align != null && clip.style.align == 'center') {
			tx -= untyped clip.widthDelta / 2.0;
		}

		if (untyped Math.isFinite(localBounds.minX) && Math.isFinite(localBounds.minY) && clip.nativeWidgetBoundsChanged) {
			untyped clip.nativeWidgetBoundsChanged = false;

			if (untyped clip.isCanvas) {
				nativeWidget.setAttribute('width', '${Math.ceil(localBounds.maxX * transform.a * RenderSupportJSPixi.PixiRenderer.resolution) + Math.max(Math.ceil(-localBounds.minX * transform.a * RenderSupportJSPixi.PixiRenderer.resolution), 0.0)}');
				nativeWidget.setAttribute('height', '${Math.ceil(localBounds.maxY * transform.d * RenderSupportJSPixi.PixiRenderer.resolution) + Math.max(Math.ceil(-localBounds.minY * transform.d * RenderSupportJSPixi.PixiRenderer.resolution), 0.0)}');
				nativeWidget.style.width = '${Math.ceil(localBounds.maxX * transform.a * RenderSupportJSPixi.PixiRenderer.resolution) + Math.max(Math.ceil(-localBounds.minX * transform.a * RenderSupportJSPixi.PixiRenderer.resolution), 0.0)}px';
				nativeWidget.style.height = '${Math.ceil(localBounds.maxY * transform.d * RenderSupportJSPixi.PixiRenderer.resolution) + Math.max(Math.ceil(-localBounds.minY * transform.d * RenderSupportJSPixi.PixiRenderer.resolution), 0.0)}px';
			} else if (untyped clip.alphaMask != null) {
				nativeWidget.style.width = '${localBounds.maxX}px';
				nativeWidget.style.height = '${localBounds.maxY}px';
			} else if (untyped clip.hasMarginGap && clip.parentClip != RenderSupportJSPixi.PixiStage) {
				nativeWidget.style.width = '${round(getWidgetWidth(clip) + getMarginGap() * 2.0)}px';
				nativeWidget.style.height = '${round(getWidgetHeight(clip) + getMarginGap() * 2.0)}px';
			} else {
				nativeWidget.style.width = '${getWidgetWidth(clip)}px';
				nativeWidget.style.height = '${getWidgetHeight(clip)}px';
			}

			// nativeWidget.setAttribute('minX', Std.string(localBounds.minX));
			// nativeWidget.setAttribute('minY', Std.string(localBounds.minY));
			// nativeWidget.setAttribute('maxX', Std.string(localBounds.maxX));
			// nativeWidget.setAttribute('maxY', Std.string(localBounds.maxY));

			// nativeWidget.setAttribute('viewMinX', Std.string(untyped clip.viewBounds.minX));
			// nativeWidget.setAttribute('viewMinY', Std.string(untyped clip.viewBounds.minY));
			// nativeWidget.setAttribute('viewMaxX', Std.string(untyped clip.viewBounds.maxX));
			// nativeWidget.setAttribute('viewMaxY', Std.string(untyped clip.viewBounds.maxY));

			// if (untyped clip.mask == null && untyped clip.alphaMask == null) {
			// 	tx = round(transform.tx + round(localBounds.minX));
			// 	ty = round(transform.ty + round(localBounds.minY));

			// 	nativeWidget.style.marginLeft = '${-round(localBounds.minX)}px';
			// 	nativeWidget.style.marginTop = '${-round(localBounds.minY)}px';
			// }

			// applyScrollFn(clip);
		}

		nativeWidget.style.left = tx != 0 ? '${tx}px' : (Platform.isIE ? "0" : null);
		nativeWidget.style.top = ty != 0 ? '${ty}px' : (Platform.isIE ? "0" : null);

		if (untyped clip.isCanvas) {
			nativeWidget.style.transform = 'matrix(${1.0 / RenderSupportJSPixi.PixiRenderer.resolution}, 0, 0, ${1.0 / RenderSupportJSPixi.PixiRenderer.resolution}, 0, 0)';
		} else {
			nativeWidget.style.transform = (transform.a != 1 || transform.b != 0 || transform.c != 0 || transform.d != 1) ?
				'matrix(${transform.a}, ${transform.b}, ${transform.c}, ${transform.d}, 0, 0)' : (Platform.isIE ? "none" : null);
		}
	}

	public static inline function getNativeWidgetAlpha(clip : DisplayObject) : Float {
		if (RenderSupportJSPixi.RendererType == "html" && !RenderSupportJSPixi.RenderContainers) {
			if (untyped clip.parentClip && clip.parentClip.worldAlpha > 0) {
				return clip.worldAlpha / untyped clip.parentClip.worldAlpha;
			} else if (clip.parent != null && !isNativeWidget(clip.parent)) {
				return clip.alpha * getNativeWidgetAlpha(clip.parent);
			} else {
				return clip.alpha;
			}
		} else {
			return clip.alpha;
		}
	}

	public static function updateNativeWidgetOpacity(clip : DisplayObject) {
		var nativeWidget = untyped clip.nativeWidget;
		var alpha = getNativeWidgetAlpha(clip);

		if (untyped clip.isInput) {
			if (Platform.isEdge || Platform.isIE) {
				var slicedColor : Array<String> = untyped clip.style.fill.split(",");
				var newColor = slicedColor.slice(0, 3).join(",") + "," + Std.parseFloat(slicedColor[3]) * (untyped clip.isFocused ? alpha : 0) + ")";

				nativeWidget.style.color = newColor;
			} else {
				nativeWidget.style.opacity = untyped clip.isFocused ? alpha : 0;
			}
		} else {
			nativeWidget.style.opacity = alpha != 1 || Platform.isIE ? alpha : null;
		}
	}

	public static function updateNativeWidgetFilters(clip : DisplayObject) {
		if (untyped clip.parentClip.filters != null && BoxShadow) {
			updateNativeWidgetFilters(untyped clip.parentClip);
		}

		if (untyped clip.filters != null) {
			var filters : Array<Dynamic> = untyped clip.filters;

			if (filters != null && filters.length > 0) {
				var filter = filters[0];

				if (untyped __instanceof__(filter, DropShadowFilter)) {
					if (untyped BoxShadow || clip.isGraphics()) {
						applyNativeWidgetBoxShadow(clip, filter);
					} else {
						var color : Array<Int> = pixi.core.utils.Utils.hex2rgb(untyped filter.color, []);
						var nativeWidget : Element = untyped clip.nativeWidget;

						if (nativeWidget.children != null) {
							for (childWidget in nativeWidget.children) {
								childWidget.style.boxShadow = null;
							}
						}

						nativeWidget.style.filter = 'drop-shadow(
							${untyped Math.cos(filter.angle) * filter.distance}px
							${untyped Math.sin(filter.angle) * filter.distance}px
							${untyped filter.blur}px
							rgba(${color[0] * 255}, ${color[1] * 255}, ${color[2] * 255}, ${untyped filter.alpha})
						)';
					}
				} else if (untyped __instanceof__(filter, BlurFilter)) {
					var nativeWidget : Element = untyped clip.nativeWidget;
					nativeWidget.style.filter = 'blur(${filter.blur}px)';
				}
			}
		}
	}

	private static function applyNativeWidgetBoxShadow(parent : DisplayObject, filter : Dynamic) : Void {
		var color : Array<Int> = pixi.core.utils.Utils.hex2rgb(untyped filter.color, []);
		var clip = getFirstGraphicsOrSprite(parent);
		var nativeWidget = untyped clip.nativeWidget;

		if (untyped clip.filterPadding != parent.filterPadding) {
			untyped clip.filterPadding = parent.filterPadding;

			if (untyped clip.updateNativeWidgetGraphicsData != null) {
				untyped clip.updateNativeWidgetGraphicsData();
			}
		}

		if (nativeWidget != null) {
			var svgs : Array<Element> = untyped nativeWidget.getElementsByTagName("svg");

			if (svgs.length > 0) {
				var svg = svgs[0];
				var clipFilter : Element = untyped svg.getElementById(untyped svg.parentNode.getAttribute('id') + "filter");

				if (clipFilter != null && clipFilter.parentNode != null) {
					clipFilter.parentNode.removeChild(clipFilter);
				}

				var defs = svg.firstElementChild != null && svg.firstElementChild.tagName.toLowerCase() == 'defs' ? svg.firstElementChild :
					Browser.document.createElementNS("http://www.w3.org/2000/svg", 'defs');
				clipFilter = defs.firstElementChild != null && defs.firstElementChild.tagName.toLowerCase() == 'mask' ? defs.firstElementChild :
					Browser.document.createElementNS("http://www.w3.org/2000/svg", 'filter');

				for (child in clipFilter.childNodes) {
					clipFilter.removeChild(untyped child);
				}

				var feColorMatrix = Browser.document.createElementNS("http://www.w3.org/2000/svg", 'feColorMatrix');
				feColorMatrix.setAttribute("in", "SourceAlpha");
				feColorMatrix.setAttribute("result", "matrixOut");
				feColorMatrix.setAttribute("type", "matrix");
				feColorMatrix.setAttribute("values", '${color[0]} ${color[0]} ${color[0]} ${color[0]} 0
													${color[1]} ${color[1]} ${color[1]} ${color[1]} 0
													${color[2]} ${color[2]} ${color[2]} ${color[2]} 0
													0 0 0 ${filter.alpha} 0');

				var feOffset = Browser.document.createElementNS("http://www.w3.org/2000/svg", 'feOffset');
				feOffset.setAttribute("result", "offOut");
				feOffset.setAttribute("in", "matrixOut");
				feOffset.setAttribute("dx", '${untyped Math.cos(filter.angle) * filter.distance}');
				feOffset.setAttribute("dy", '${untyped Math.sin(filter.angle) * filter.distance}');

				var feGaussianBlur = Browser.document.createElementNS("http://www.w3.org/2000/svg", 'feGaussianBlur');
				feGaussianBlur.setAttribute("result", "blurOut");
				feGaussianBlur.setAttribute("in", "offOut");
				feGaussianBlur.setAttribute("stdDeviation", '${untyped filter.blur}');

				var feBlend = Browser.document.createElementNS("http://www.w3.org/2000/svg", 'feBlend');
				feBlend.setAttribute("in2", "blurOut");
				feBlend.setAttribute("in", "SourceGraphic");
				feBlend.setAttribute("mode", "normal");

				clipFilter.setAttribute('id', untyped svg.parentNode.getAttribute('id') + "filter");
				clipFilter.setAttribute('x', '${untyped -clip.filterPadding}');
				clipFilter.setAttribute('y', '${untyped -clip.filterPadding}');
				clipFilter.setAttribute('width', '${untyped getWidgetWidth(clip) + clip.filterPadding}');
				clipFilter.setAttribute('height', '${untyped getWidgetHeight(clip) + clip.filterPadding}');

				clipFilter.appendChild(feColorMatrix);
				clipFilter.appendChild(feOffset);
				clipFilter.appendChild(feGaussianBlur);
				clipFilter.appendChild(feBlend);

				defs.insertBefore(clipFilter, defs.firstChild);
				svg.insertBefore(defs, svg.firstChild);

				for (child in svg.childNodes) {
					if (untyped child.tagName.toLowerCase() != "defs") {
						untyped child.setAttribute("filter", 'url(#' + untyped svg.parentNode.getAttribute('id') + "filter)");

						parent.once("clearfilter", function() { if (untyped child != null) untyped child.removeAttribute("filter"); });
					}
				}
			} else {
				nativeWidget.style.boxShadow = '
					${untyped Math.cos(filter.angle) * filter.distance}px
					${untyped Math.sin(filter.angle) * filter.distance}px
					${untyped filter.blur}px
					rgba(${color[0] * 255}, ${color[1] * 255}, ${color[2] * 255}, ${untyped filter.alpha})
				';

				parent.once("clearfilter", function() { if (nativeWidget != null) nativeWidget.style.boxShadow = null; });
			}
		}
	}

	public static function removeNativeMask(clip : DisplayObject) : Void {
		var nativeWidget = untyped clip.nativeWidget;

		if ((nativeWidget.style.overflow != null && nativeWidget.style.overflow != '') ||
			(nativeWidget.style.clipPath != null && nativeWidget.style.clipPath != '')) {
			nativeWidget.style.overflow = null;
			untyped nativeWidget.style.webkitClipPath = null;
			nativeWidget.clipPath = null;
			nativeWidget.onscroll = null;
			nativeWidget.style.width = null;
			nativeWidget.style.height = null;
			nativeWidget.style.borderRadius = null;
		}
	}

	public static function scrollNativeWidget(clip : DisplayObject, x : Float, y : Float) : Void {
		var nativeWidget : Dynamic = untyped clip.nativeWidget;
		var transform = getNativeWidgetTransform(clip);

<<<<<<< HEAD
		if (untyped clip.hasMarginGap) {
			if (untyped clip.scrollRectListener == null && (y < 0 || x < 0)) {
				nativeWidget.style.marginLeft = '${-round(x + getMarginGap())}px';
				nativeWidget.style.marginRight = '${-round(getMarginGap())}px';
				nativeWidget.style.marginTop = '${-round(y + getMarginGap())}px';
				nativeWidget.style.marginBottom = '${-round(getMarginGap())}px';
=======
		if (untyped clip.hasMarginGap && clip.parentClip != RenderSupportJSPixi.PixiStage) {
			if (y < 0 || x < 0) {
				nativeWidget.style.marginLeft = '${-round(x + getMarginGap() * transform.a)}px';
				nativeWidget.style.marginRight = '${-round(getMarginGap() * transform.a)}px';
				nativeWidget.style.marginTop = '${-round(y + getMarginGap() * transform.d)}px';
				nativeWidget.style.marginBottom = '${-round(getMarginGap() * transform.d)}px';
>>>>>>> eda4172b

				nativeWidget.style.width = '${round(getWidgetWidth(clip) + x + getMarginGap() * 2.0)}px';
				nativeWidget.style.height = '${round(getWidgetHeight(clip) + y + getMarginGap() * 2.0)}px';

				y = 0;
				x = 0;
			} else {
				nativeWidget.style.marginLeft = '${-round(getMarginGap() * transform.a)}px';
				nativeWidget.style.marginRight = '${-round(getMarginGap() * transform.a)}px';
				nativeWidget.style.marginTop = '${-round(getMarginGap() * transform.d)}px';
				nativeWidget.style.marginBottom = '${-round(getMarginGap() * transform.d)}px';
				nativeWidget.style.clip = null;
			}
		} else {
			if (untyped clip.scrollRectListener == null && (y < 0 || x < 0)) {
				nativeWidget.style.margin = null;
				nativeWidget.style.marginLeft = '${-round(x)}px';
				nativeWidget.style.marginTop = '${-round(y)}x';

				nativeWidget.style.width = '${round(getWidgetWidth(clip) + x)}px';
				nativeWidget.style.height = '${round(getWidgetHeight(clip) + y)}px';

				y = 0;
				x = 0;
			} else {
				nativeWidget.style.marginLeft = null;
				nativeWidget.style.marginTop = null;
				nativeWidget.style.margin = null;
				nativeWidget.style.clip = null;
			}
		}

		var currentScrollLeft = round(nativeWidget.scrollLeft);
		var currentScrollTop = round(nativeWidget.scrollTop);

		var updateScrollRectFn = function() {
			if (untyped clip.scrollRect != null && clip.parent != null) {
				untyped clip.x = clip.x + clip.scrollRect.x - currentScrollLeft;
				untyped clip.y = clip.y + clip.scrollRect.y - currentScrollTop;

				untyped clip.scrollRect.x = currentScrollLeft;
				untyped clip.scrollRect.y = currentScrollTop;

				invalidateTransform(untyped clip.scrollRect, "scrollNativeWidget");

				untyped clip.scrollRectListener(currentScrollLeft, currentScrollTop);
			}
		}

		var scrollFn = function() {
			if (untyped clip.scrollRect != null && clip.parent != null) {
				if (nativeWidget.scrollLeft != untyped clip.scrollRect.x) {
					nativeWidget.scrollLeft = untyped clip.scrollRect.x;
				}

				if (nativeWidget.scrollTop != untyped clip.scrollRect.y) {
					nativeWidget.scrollTop = untyped clip.scrollRect.y;
				}
			}
		};

		var onScrollFn =
			if (untyped clip.scrollRectListener != null)
				function() {
					if (untyped clip.scrollRect != null && clip.parent != null) {
						var nativeWidgetScrollLeft = round(nativeWidget.scrollLeft);
						var nativeWidgetScrollTop = round(nativeWidget.scrollTop);

						if (nativeWidgetScrollLeft == currentScrollLeft && nativeWidgetScrollTop == currentScrollTop) {
							return;
						} else {
							currentScrollLeft = nativeWidgetScrollLeft;
							currentScrollTop = nativeWidgetScrollTop;
						}

						RenderSupportJSPixi.off("drawframe", updateScrollRectFn);

						if (RenderSupportJSPixi.Animating) {
							RenderSupportJSPixi.once("drawframe", updateScrollRectFn);
						} else {
							updateScrollRectFn();
						}
					}
				}
			else
				scrollFn;

		nativeWidget.onscroll = onScrollFn;
		if (untyped clip.scrollRectListener == null || (x >= 0 && y >= 0)) {
			scrollFn();
		}
		untyped clip.scrollFn = scrollFn;
	}

	public static function updateNativeWidgetMask(clip : DisplayObject, ?attachScrollFn : Bool = false) {
		var nativeWidget = untyped clip.nativeWidget;

		var mask : FlowGraphics = clip.mask;
		var scrollRect = untyped clip.scrollRect;
		var viewBounds = null;//untyped clip.viewBounds;
		var alphaMask = untyped clip.alphaMask;

		if (alphaMask != null) {
			untyped nativeWidget.style.webkitClipPath = null;
			untyped nativeWidget.style.clipPath = null;
			untyped nativeWidget.style.clip = null;
			nativeWidget.style.borderRadius = null;

			var svgs : Array<Element> = nativeWidget.getElementsByTagName("svg");

			for (svg in svgs) {
				var clipMask : Element = untyped svg.getElementById(untyped svg.parentNode.getAttribute('id') + "mask");

				if (clipMask != null && clipMask.parentNode != null) {
					clipMask.parentNode.removeChild(clipMask);
				}

				var defs = svg.firstElementChild != null && svg.firstElementChild.tagName.toLowerCase() == 'defs' ? svg.firstElementChild :
					Browser.document.createElementNS("http://www.w3.org/2000/svg", 'defs');
				clipMask = defs.firstElementChild != null && defs.firstElementChild.tagName.toLowerCase() == 'mask' ? defs.firstElementChild :
					Browser.document.createElementNS("http://www.w3.org/2000/svg", 'mask');

				for (child in clipMask.childNodes) {
					clipMask.removeChild(untyped child);
				}

				var image = Browser.document.createElementNS("http://www.w3.org/2000/svg", 'image');
				image.setAttribute('href', alphaMask.url);
				var transform = prependInvertedMatrix(untyped clip.alphaMask.worldTransform, clip.worldTransform);
				image.setAttribute('transform', 'matrix(${transform.a} ${transform.b} ${transform.c} ${transform.d} ${transform.tx} ${transform.ty})');
				clipMask.setAttribute('id', untyped svg.parentNode.getAttribute('id') + "mask");
				clipMask.setAttribute('mask-type', 'alpha');

				clipMask.appendChild(image);
				defs.insertBefore(clipMask, defs.firstChild);
				svg.insertBefore(defs, svg.firstChild);

				for (child in svg.childNodes) {
					untyped child.setAttribute("mask", 'url(#' + untyped svg.parentNode.getAttribute('id') + "mask)");
				}
			}
		} else if (viewBounds != null) {
			untyped nativeWidget.style.webkitClipPath = null;
			untyped nativeWidget.style.clipPath = null;
			nativeWidget.style.overflow = null;
			nativeWidget.style.clip = 'rect(
				${viewBounds.minY}px,
				${viewBounds.maxX}px,
				${viewBounds.maxY}px,
				${viewBounds.minX}px
			)';
		} else if (untyped scrollRect != null && clip.children != null && clip.children.length > 0) {
			untyped nativeWidget.style.webkitClipPath = null;
			untyped nativeWidget.style.clipPath = null;
			untyped nativeWidget.style.clip = null;
			nativeWidget.style.borderRadius = null;
			nativeWidget.style.overflow = untyped clip.isInput || clip.scrollRectListener != null ? "auto" : "hidden";

			scrollNativeWidget(clip, round(scrollRect.x), round(scrollRect.y));
		} else if (mask != null) {
			var graphicsData = mask.graphicsData;

			if (graphicsData != null) {
				var data = graphicsData[0];

				if (data.shape.type == 0) {
					nativeWidget.style.overflow = null;
					nativeWidget.style.borderRadius = null;

					var svgs : Array<Element> = nativeWidget.getElementsByTagName("svg");

					if (untyped mask.parent.localTransformChanged) {
						untyped mask.parent.transform.updateLocalTransform();
					}

					if (Platform.isIE || svgs.length == 1) {
						for (svg in svgs) {
							var clipMask : Element = untyped svg.getElementById(untyped svg.parentNode.getAttribute('id') + "mask");

							if (clipMask != null && clipMask.parentNode != null) {
								clipMask.parentNode.removeChild(clipMask);
							}

							var defs = svg.firstElementChild != null && svg.firstElementChild.tagName.toLowerCase() == 'defs' ? svg.firstElementChild :
								Browser.document.createElementNS("http://www.w3.org/2000/svg", 'defs');
							clipMask = defs.firstElementChild != null && defs.firstElementChild.tagName.toLowerCase() == 'mask' ? defs.firstElementChild :
								Browser.document.createElementNS("http://www.w3.org/2000/svg", 'mask');

							for (child in clipMask.childNodes) {
								clipMask.removeChild(untyped child);
							}

							var path = Browser.document.createElementNS("http://www.w3.org/2000/svg", 'path');
							var d : String = untyped __js__("data.shape.points.map(function(p, i) {
								return i % 2 == 0 ? (i == 0 ? 'M' : 'L') + p * mask.parent.localTransform.a + ' ' : '' + p * mask.parent.localTransform.d + ' ';
							}).join('')");
							path.setAttribute("d", d);
							path.setAttribute("fill", "white");
							path.setAttribute('transform', 'matrix(1 0 0 1
								${untyped -Std.int(svg.parentNode.style.marginLeft.substring(0, svg.parentNode.style.marginLeft.length - 2)) - Std.int(svg.parentNode.style.left.substring(0, svg.parentNode.style.left.length - 2))}
								${untyped -Std.int(svg.parentNode.style.marginTop.substring(0, svg.parentNode.style.marginTop.length - 2)) - Std.int(svg.parentNode.style.top.substring(0, svg.parentNode.style.top.length - 2))})');
							clipMask.setAttribute('id', untyped svg.parentNode.getAttribute('id') + "mask");

							clipMask.appendChild(path);
							defs.insertBefore(clipMask, defs.firstChild);
							svg.insertBefore(defs, svg.firstChild);

							for (child in svg.childNodes) {
								untyped child.setAttribute("mask", 'url(#' + untyped svg.parentNode.getAttribute('id') + "mask)");
							}
						}
					} else {
						var transform = prependInvertedMatrix(clip.worldTransform, untyped clip.mask.worldTransform);
						nativeWidget.style.clipPath = untyped __js__("'polygon(' + data.shape.points.map(function (p, i) {
							return i % 2 == 0 ? '' + p * transform1.a + 'px ' : '' + p * transform1.d + 'px' + (i != data.shape.points.length - 1 ? ',' : '')
						}).join('') + ')'");
						untyped nativeWidget.style.webkitClipPath = nativeWidget.style.clipPath;
					}
				} else if (data.shape.type == 1) {
					untyped nativeWidget.style.webkitClipPath = null;
					nativeWidget.style.clipPath = null;
					nativeWidget.style.borderRadius = null;
					nativeWidget.style.overflow = "hidden";

					scrollNativeWidget(clip, round(data.shape.x), round(data.shape.y));
				} else if (data.shape.type == 2) {
					untyped nativeWidget.style.webkitClipPath = null;
					nativeWidget.style.clipPath = null;
					nativeWidget.style.borderRadius = '${round(data.shape.radius)}px';
					nativeWidget.style.overflow = "hidden";

					scrollNativeWidget(clip, round(data.shape.x - data.shape.radius), round(data.shape.y - data.shape.radius));
				} else if (data.shape.type == 4) {
					untyped nativeWidget.style.webkitClipPath = null;
					nativeWidget.style.clipPath = null;
					nativeWidget.style.borderRadius = '${round(data.shape.radius)}px';
					nativeWidget.style.overflow = "hidden";

					scrollNativeWidget(clip, round(data.shape.x), round(data.shape.y));
				}  else {
					removeNativeMask(clip);

					trace("updateNativeWidgetMask: Unknown shape type");
					trace(data);
				}
			} else {
				removeNativeMask(clip);
			}
		}
	}

	public static function updateNativeWidgetInteractive(clip : DisplayObject) : Void {
		var nativeWidget = untyped clip.nativeWidget;

		if (untyped clip.cursor != null) {
			nativeWidget.style.cursor = untyped clip.cursor;
		} else {
			nativeWidget.style.cursor = null;
		}

		if (clip.interactive) {
			if (Platform.isSafari || Platform.isMobile) {
				if (nativeWidget.style.onmouseover == null) {
					nativeWidget.onmouseover = function() { clip.emit("pointerover"); }
					nativeWidget.onmouseout = function() { clip.emit("pointerout"); }
				}
			} else {
				if (nativeWidget.style.onpointerover == null) {
					nativeWidget.onpointerover = function() { clip.emit("pointerover"); }
					nativeWidget.onpointerout = function() { clip.emit("pointerout"); }
				}
			}

			nativeWidget.oncontextmenu = function (e) { e.stopPropagation(); return untyped clip.isInput == true; };
			nativeWidget.style.pointerEvents = 'auto';
		} else {
			nativeWidget.onmouseover = null;
			nativeWidget.onmouseout = null;
			nativeWidget.onpointerover = null;
			nativeWidget.onpointerout = null;
			nativeWidget.style.pointerEvents = null;
		}
	}

	public static function getParentNode(clip : DisplayObject) : Dynamic {
		if (isNativeWidget(clip)) {
			return untyped clip.parentClip != null && clip.parentClip.scrollRect != null && clip.nativeWidget.parentNode != null ?
				clip.nativeWidget.parentNode.parentNode :
				clip.nativeWidget.parentNode;
		}

		return null;
	}

	public static function updateNativeWidgetDisplay(clip : DisplayObject) : Void {
		if (untyped clip.updateNativeWidgetDisplay != null) {
			untyped clip.updateNativeWidgetDisplay();
		} else {
			if (untyped clip.visibilityChanged) {
				untyped clip.visibilityChanged = false;
				untyped clip.nativeWidget.style.visibility = clip.loaded ? (Platform.isIE ? "visible" : null) : "hidden";
			}

			if (clip.visible) {
				if (untyped clip.child == null && (!clip.onStage || getParentNode(clip) != clip.parentClip.nativeWidget)) {
					untyped clip.onStage = true;

					if (!Platform.isIE) {
						untyped clip.nativeWidget.style.display = null;
					}

					addNativeWidget(clip);
				}
			} else if (untyped clip.onStage) {
				untyped clip.onStage = false;

				if (!Platform.isIE) {
					untyped clip.nativeWidget.style.display = 'none';
				}

				RenderSupportJSPixi.once("drawframe", function() {
					if (untyped isNativeWidget(clip) && !clip.onStage && (!clip.visible || clip.parent == null)) {
						removeNativeWidget(clip);
					}
				});
			}
		}
	}

	public static function isNativeWidget(clip : DisplayObject) : Bool {
		return untyped clip.isNativeWidget;
	}

	public static function addNativeWidget(clip : DisplayObject) : Void {
		if (untyped clip.addNativeWidget != null) {
			untyped clip.addNativeWidget();
		} else if (RenderSupportJSPixi.RendererType == "html") {
			if (isNativeWidget(clip) && untyped clip.parent != null && clip.visible && clip.renderable) {
				appendNativeWidget(untyped clip.parentClip || findParentClip(clip), clip);
				RenderSupportJSPixi.once("drawframe", function() { broadcastEvent(clip, "pointerout"); });
			}
		} else {
			clip.once('removed', function() { deleteNativeWidget(clip); });
		}
	}

	public static function removeNativeWidget(clip : DisplayObject) : Void {
		if (untyped clip.removeNativeWidget != null) {
			untyped clip.removeNativeWidget();
		} else {
			if (untyped isNativeWidget(clip)) {
				var nativeWidget : Dynamic = untyped clip.nativeWidget;

				if (untyped nativeWidget.parentNode != null) {
					nativeWidget.parentNode.removeChild(nativeWidget);

					if (untyped clip.parentClip != null) {
						applyScrollFn(untyped clip.parentClip);
						untyped clip.parentClip = null;
					}
				}
			}
		}
	}

	public static function findParentClip(clip : DisplayObject) : DisplayObject {
		if (clip.parent == null) {
			return null;
		} else if (isNativeWidget(clip.parent)) {
			return clip.parent;
		} else {
			return findParentClip(clip.parent);
		}
	}

	public static function findNextNativeWidget(clip : DisplayObject, parent : DisplayObject) : Element {
		if (clip.parent != null) {
			var children = clip.parent.children;

			if (children.indexOf(clip) >= 0) {
				for (child in children.slice(children.indexOf(clip) + 1)) {
					if (untyped child.visible && (!isNativeWidget(child) || (child.onStage && child.parentClip == parent))) {
						var nativeWidget = findNativeWidgetChild(child, parent);

						if (nativeWidget != null) {
							return nativeWidget;
						}
					}
				}
			}

			return RenderSupportJSPixi.RenderContainers || isNativeWidget(clip.parent) ? null : findNextNativeWidget(clip.parent, parent);
		}

		return null;
	}

	public static function findNativeWidgetChild(clip : DisplayObject, parent : DisplayObject) : Element {
		if (untyped isNativeWidget(clip) && clip.parentClip == parent && getParentNode(clip) == parent.nativeWidget) {
			return untyped clip.nativeWidget;
		} else if (!RenderSupportJSPixi.RenderContainers && RenderSupportJSPixi.RendererType == "html") {
			for (child in getClipChildren(clip)) {
				if (untyped child.visible && (!isNativeWidget(child) || child.parentClip == parent)) {
					var nativeWidget = findNativeWidgetChild(child, parent);

					if (nativeWidget != null) {
						return nativeWidget;
					}
				}
			}
		}

		return null;
	}

	public static function appendNativeWidget(clip : DisplayObject, child : DisplayObject) { // add possible next nodes
		if (isNativeWidget(clip)) {
			var childWidget : Dynamic = untyped child.nativeWidget;

			if (untyped clip.nativeWidget == Browser.document.body && (childWidget.style.zIndex == null || childWidget.style.zIndex == "")) {
				var localStage : FlowContainer = untyped child.stage;

				if (localStage != null) {
					var zIndex = 1000 * localStage.parent.children.indexOf(localStage) + (childWidget.classList.contains("droparea") ? AccessWidget.zIndexValues.droparea : AccessWidget.zIndexValues.nativeWidget);
					childWidget.style.zIndex = Std.string(zIndex);
				}
			}

			var nextWidget = findNextNativeWidget(child, clip);
			if (untyped clip.scrollRect != null) {
				if (untyped clip.nativeWidget.firstChild == null) {
					var cont = Browser.document.createElement("div");
					cont.className = 'nativeWidget';
					untyped clip.nativeWidget.appendChild(cont);
				}

				untyped clip.nativeWidget.firstChild.insertBefore(childWidget, nextWidget);
			} else {
				untyped clip.nativeWidget.insertBefore(childWidget, nextWidget);
			}

			applyScrollFnChildren(child);
		} else {
			appendNativeWidget(clip.parent, child);
		}
	}

	public static function applyScrollFn(clip : DisplayObject) : Void {
		if (untyped clip.visible && clip.scrollFn != null) {
			untyped clip.scrollFn();
		} else if (clip.parent != null && clip.mask == null) {
			applyScrollFn(clip.parent);
		}
	}

	public static function applyScrollFnChildren(clip : DisplayObject) : Void {
		if (clip.visible) {
			if (untyped clip.scrollFn != null) {
				untyped clip.scrollFn();
			}

			if (untyped clip.isFocused) {
				if (Platform.isIE) {
					untyped clip.nativeWidget.blur();
					RenderSupportJSPixi.once("drawframe", function() {
						untyped clip.nativeWidget.focus();
					});
				} else {
					untyped clip.nativeWidget.focus();
				}
			}
		}

		for (child in getClipChildren(clip)) {
			applyScrollFnChildren(child);
		}
	}

	public static function deleteNativeWidget(clip : DisplayObject) : Void {
		if (untyped clip.nativeWidget != null) {
			removeNativeWidget(clip);

			untyped __js__("delete clip.nativeWidget");
			untyped clip.nativeWidget = null;
			untyped clip.isNativeWidget = false;
		}

		if (untyped clip.accessWidget != null) {
			AccessWidget.removeAccessWidget(untyped clip.accessWidget);

			untyped __js__("delete clip.accessWidget");
			untyped clip.accessWidget = null;
		}
	}

	public static inline function getWidth(clip : DisplayObject) : Float {
		if (untyped clip.getWidth != null) {
			return untyped clip.getWidth();
		} else {
			return untyped clip.getLocalBounds().width;
		}
	}

	public static inline function getBoundsWidth(bounds : Bounds) : Float {
		return Math.isFinite(bounds.minX) ? bounds.maxX - bounds.minX : -1;
	}

	public static inline function getWidgetWidth(clip : DisplayObject) : Float {
		var widgetBounds : Bounds = untyped clip.widgetBounds;
		var widgetWidth = widgetBounds != null && Math.isFinite(widgetBounds.minX) ? getBoundsWidth(widgetBounds) : getWidth(clip);

		if (untyped clip.style != null && !clip.isInput) {
			return Math.ceil(untyped clip.style.letterSpacing != null ? widgetWidth + clip.style.letterSpacing + TextGap : widgetWidth + TextGap);
		} else {
			return widgetWidth;
		}
	}

	public static function getHeight(clip : DisplayObject) : Float {
		if (untyped clip.getHeight != null) {
			return untyped clip.getHeight();
		} else {
			return untyped clip.getLocalBounds().height;
		}
	}

	public static inline function getBoundsHeight(bounds : Bounds) : Float {
		return Math.isFinite(bounds.minY) ? bounds.maxY - bounds.minY : -1;
	}

	public static inline function getWidgetHeight(clip : DisplayObject) : Float {
		var widgetBounds : Bounds = untyped clip.widgetBounds;
		return (widgetBounds != null && Math.isFinite(widgetBounds.minY)) ? getBoundsHeight(widgetBounds) : getHeight(clip);
	}

	public static function invalidateLocalBounds(clip : DisplayObject, ?invalidateMask : Bool = false) : Void {
		if (untyped clip.transformChanged || clip.localBoundsChanged) {
			untyped clip.localBoundsChanged = false;

			if (untyped clip.graphicsBounds != null) {
				untyped clip.calculateGraphicsBounds();
				applyNewBounds(clip, untyped clip.graphicsBounds);
			} else if (untyped clip.widgetBounds != null) {
				untyped clip.calculateWidgetBounds();
				applyNewBounds(clip, untyped clip.widgetBounds);
			} else {
				untyped clip.maxLocalBounds = new Bounds();

				for (child in getClipChildren(clip)) {
					if (untyped (!child.isMask || invalidateMask) && child.clipVisible && child.localBounds != null) {
						invalidateLocalBounds(child, invalidateMask);
						applyMaxBounds(clip, untyped child.currentBounds);
					}
				}

				if (untyped clip.mask == null) {
					applyNewBounds(clip, untyped clip.maxLocalBounds);
				}
			}

			if (untyped clip.scrollRect != null) {
				invalidateLocalBounds(untyped clip.scrollRect, true);
				applyNewBounds(clip, untyped clip.scrollRect.currentBounds);
			} else if (untyped clip.maskContainer != null) {
				invalidateLocalBounds(untyped clip.maskContainer, true);

				if (untyped clip.localTransformChanged) {
					untyped clip.transform.updateLocalTransform();
				}

				applyNewBounds(clip, applyInvertedTransform(untyped clip.maskContainer.currentBounds, clip.localTransform));
			}

			if (untyped clip.nativeWidgetBoundsChanged || clip.localTransformChanged) {
				if (RenderSupportJSPixi.RendererType != "html") {
					untyped clip.nativeWidgetBoundsChanged = false;
				}

				untyped clip.currentBounds = applyLocalBoundsTransform(clip);
			}
		}
	}

	public static function applyMaxBounds(clip : DisplayObject, newBounds : Bounds) : Void {
		if (untyped clip.maxLocalBounds == null || newBounds == null || !Math.isFinite(newBounds.minX) || !Math.isFinite(newBounds.minY)) {
			return;
		}

		untyped clip.maxLocalBounds.minX = Math.min(untyped clip.maxLocalBounds.minX, newBounds.minX);
		untyped clip.maxLocalBounds.minY = Math.min(untyped clip.maxLocalBounds.minY, newBounds.minY);
		untyped clip.maxLocalBounds.maxX = Math.max(untyped clip.maxLocalBounds.maxX, newBounds.maxX);
		untyped clip.maxLocalBounds.maxY = Math.max(untyped clip.maxLocalBounds.maxY, newBounds.maxY);
	}

	public static function applyNewBounds(clip : DisplayObject, newBounds : Bounds) : Void {
		if (newBounds == null || !Math.isFinite(newBounds.minX) || !Math.isFinite(newBounds.minY)) {
			return;
		}

		if (!isEqualBounds(untyped clip.localBounds, newBounds)) {
			if (isNativeWidget(clip)) {
				if (RenderSupportJSPixi.RendererType == "html") {
					invalidateTransform(clip);
				} else {
					invalidateParentTransform(clip);
				}
			}

			untyped clip.nativeWidgetBoundsChanged = true;
			if (RenderSupportJSPixi.RendererType != "html") {
				untyped clip.rvlast = null;
			}

			untyped clip.localBounds.minX = newBounds.minX;
			untyped clip.localBounds.minY = newBounds.minY;
			untyped clip.localBounds.maxX = newBounds.maxX;
			untyped clip.localBounds.maxY = newBounds.maxY;
		}
	}

	public static function prependInvertedMatrix(a : Matrix, b : Matrix, ?c : Matrix) : Matrix {
		if (c == null) {
			c = new Matrix();
		}

		if (b.a != 1.0 || b.b != 0.0 || b.c != 0.0 || b.d != 1.0) {
			var id = 1.0 / (b.a * b.d - b.c * b.b);

			c.a = (a.a * b.d - a.b * b.c) * id;
			c.b = (a.b * b.a - a.a * b.b) * id;
			c.c = (a.c * b.d - a.d * b.c) * id;
			c.d = (a.d * b.a - a.c * b.b) * id;

			c.tx = (a.tx * b.d - a.ty * b.c + b.ty * b.c - b.tx * b.d) * id;
			c.ty = (a.ty * b.a - a.tx * b.b + b.tx * b.b - b.ty * b.a) * id;
		} else {
			c.a = a.a;
			c.b = a.b;
			c.c = a.c;
			c.d = a.d;

			c.tx = a.tx - b.tx;
			c.ty = a.ty - b.ty;
		}

		return c;
	}

	public static function applyLocalBoundsTransform(clip : DisplayObject, ?container : Bounds) : Bounds {
		if (container == null) {
			container = new Bounds();
		}

		if (untyped clip.localTransformChanged) {
			untyped clip.transform.updateLocalTransform();
		}

		var transform = clip.localTransform;

		if (untyped clip.children != null && clip.children.length == 1 && clip.children[0].graphicsData != null && clip.children[0].graphicsData.length > 0 && clip.children[0].graphicsData[0].shape.points != null) {
			var tempPoints = untyped clip.children[0].graphicsData[0].shape.points;

			untyped __js__("clip.children[0].graphicsData[0].shape.points = clip.children[0].graphicsData[0].shape.points.map(function(point, i) {
				if (i % 2 == 0) {
					return point * transform.a + clip.children[0].graphicsData[0].shape.points[i + 1] * transform.c + transform.tx;
				} else {
					return clip.children[0].graphicsData[0].shape.points[i - 1] * transform.b + point * transform.d + transform.ty;
				}
			})");
			untyped clip.children[0].calculateGraphicsBounds();

			var bounds = untyped clip.children[0].graphicsBounds;

			container.minX = bounds.minX;
			container.minY = bounds.minY;
			container.maxX = bounds.maxX;
			container.maxY = bounds.maxY;

			untyped clip.children[0].graphicsData[0].shape.points = tempPoints;
			untyped clip.children[0].calculateGraphicsBounds();
		} else {
			var bounds = untyped clip.localBounds;
			applyBoundsTransform(bounds, transform, container);
		}

		return container;
	}

	public static function applyBoundsTransform(bounds : Bounds, transform : Matrix, ?container : Bounds) : Bounds {
		if (container == null) {
			container = new Bounds();
		}

		if (transform.a != 1 || transform.b != 0 || transform.c != 0 || transform.d != 1) {
			var x = [
				bounds.minX * transform.a + bounds.minY * transform.c + transform.tx,
				bounds.minX * transform.a + bounds.maxY * transform.c + transform.tx,
				bounds.maxX * transform.a + bounds.maxY * transform.c + transform.tx,
				bounds.maxX * transform.a + bounds.minY * transform.c + transform.tx
			];

			var y = [
				bounds.minX * transform.b + bounds.minY * transform.d + transform.ty,
				bounds.minX * transform.b + bounds.maxY * transform.d + transform.ty,
				bounds.maxX * transform.b + bounds.maxY * transform.d + transform.ty,
				bounds.maxX * transform.b + bounds.minY * transform.d + transform.ty
			];


			container.minX = ceil(Math.min(Math.min(x[0], x[1]), Math.min(x[2], x[3])));
			container.minY = ceil(Math.min(Math.min(y[0], y[1]), Math.min(y[2], y[3])));
			container.maxX = ceil(Math.max(Math.max(x[0], x[1]), Math.max(x[2], x[3])));
			container.maxY = ceil(Math.max(Math.max(y[0], y[1]), Math.max(y[2], y[3])));
		} else {
			var x = [
				bounds.minX + transform.tx,
				bounds.maxX + transform.tx
			];

			var y = [
				bounds.minY + transform.ty,
				bounds.maxY + transform.ty
			];

			container.minX = ceil(Math.min(x[0], x[1]));
			container.minY = ceil(Math.min(y[0], y[1]));
			container.maxX = ceil(Math.max(x[0], x[1]));
			container.maxY = ceil(Math.max(y[0], y[1]));
		}

		return container;
	}

	public static function applyInvertedTransform(bounds : Bounds, transform : Matrix, ?container : Bounds) : Bounds {
		if (container == null) {
			container = new Bounds();
		}

		if (transform.a != 1 || transform.b != 0 || transform.c != 0 || transform.d != 1) {
			var id = 1.0 / (transform.a * transform.d - transform.c * transform.b);

			var x = [
				(transform.d * id * bounds.minX) + (-transform.c * id * bounds.minY) + (((transform.ty * transform.c) - (transform.tx * transform.d)) * id),
				(transform.d * id * bounds.minX) + (-transform.c * id * bounds.maxY) + (((transform.ty * transform.c) - (transform.tx * transform.d)) * id),
				(transform.d * id * bounds.maxX) + (-transform.c * id * bounds.maxY) + (((transform.ty * transform.c) - (transform.tx * transform.d)) * id),
				(transform.d * id * bounds.maxX) + (-transform.c * id * bounds.minY) + (((transform.ty * transform.c) - (transform.tx * transform.d)) * id)
			];

			var y = [
				(transform.a * id * bounds.minY) + (-transform.b * id * bounds.minX) + (((-transform.ty * transform.a) + (transform.tx * transform.b)) * id),
				(transform.a * id * bounds.minY) + (-transform.b * id * bounds.maxX) + (((-transform.ty * transform.a) + (transform.tx * transform.b)) * id),
				(transform.a * id * bounds.maxY) + (-transform.b * id * bounds.maxX) + (((-transform.ty * transform.a) + (transform.tx * transform.b)) * id),
				(transform.a * id * bounds.maxY) + (-transform.b * id * bounds.minX) + (((-transform.ty * transform.a) + (transform.tx * transform.b)) * id)
			];


			container.minX = Math.min(Math.min(x[0], x[1]), Math.min(x[2], x[3]));
			container.minY = Math.min(Math.min(y[0], y[1]), Math.min(y[2], y[3]));
			container.maxX = Math.max(Math.max(x[0], x[1]), Math.max(x[2], x[3]));
			container.maxY = Math.max(Math.max(y[0], y[1]), Math.max(y[2], y[3]));
		} else {
			var x = [
				bounds.minX - transform.tx,
				bounds.maxX - transform.tx
			];

			var y = [
				bounds.minY - transform.ty,
				bounds.maxY - transform.ty
			];

			container.minX = Math.min(x[0], x[1]);
			container.minY = Math.min(y[0], y[1]);
			container.maxX = Math.max(x[0], x[1]);
			container.maxY = Math.max(y[0], y[1]);
		}

		return container;
	}

	public static function applyTransformPoint(point : Point, transform : Matrix, ?container : Point) : Point {
		if (container == null) {
			container = new Point();
		}

		if (transform.a != 1 || transform.b != 0 || transform.c != 0 || transform.d != 1) {
			container.x = point.x * transform.a + point.y * transform.c + transform.tx;
			container.y =  point.x * transform.b + point.y * transform.d + transform.ty;
		} else {
			container.x = point.x + transform.tx;
			container.y = point.y + transform.ty;
		}

		return container;
	}

	public static function applyInvertedTransformPoint(point : Point, transform : Matrix, ?container : Point) : Point {
		if (container == null) {
			container = new Point();
		}

		if (transform.a != 1 || transform.b != 0 || transform.c != 0 || transform.d != 1) {
			container.x = (transform.a != 0 ? point.x / transform.a : 0) + (transform.c != 0 ? point.y / transform.c : 0) - transform.tx;
			container.y = (transform.b != 0 ? point.x / transform.b : 0) + (transform.d != 0 ? point.y / transform.d : 0) - transform.ty;
		} else {
			container.x = point.x - transform.tx;
			container.y = point.y - transform.ty;
		}

		return container;
	}

	public static function isEqualBounds(bounds1 : Bounds, bounds2 : Bounds) : Bool {
		return bounds1 != null && bounds2 != null && bounds1.minX == bounds2.minX && bounds1.minY == bounds2.minY && bounds1.maxX == bounds2.maxX && bounds1.maxY == bounds2.maxY;
	}

	public static function initNativeWidget(clip : DisplayObject, ?tagName : String) : Void {
		if (untyped clip.isCanvas) {
			return;
		}

		if (untyped !clip.isNativeWidget || (tagName != null && clip.nativeWidget.tagName.toLowerCase() != tagName)) {
			untyped clip.isNativeWidget = true;
			untyped clip.createNativeWidget(tagName);

			invalidateTransform(clip, 'initNativeWidget');
		}
	}

	public static function invalidateRenderable(clip : DisplayObject, viewBounds : Bounds) : Void {
		if (!InvalidateRenderable) {
			return;
		}

		var localBounds = untyped clip.localBounds;

		if (localBounds == null || untyped clip.isMask) {
			return;
		}

		if (!Math.isFinite(localBounds.minX) || !Math.isFinite(localBounds.minY) || localBounds.isEmpty()) {
			// setClipRenderable(clip, untyped RenderSupportJSPixi.RendererType == "html" && clip.updateKeepNativeWidgetChildren);
			return;
		}

		if (untyped clip.localTransformChanged) {
			untyped clip.transform.updateLocalTransform();
		}

		viewBounds = applyInvertedTransform(viewBounds, untyped clip.localTransform);

		if (untyped clip.scrollRect != null) {
			viewBounds.minX = Math.max(viewBounds.minX, localBounds.minX);
			viewBounds.minY = Math.max(viewBounds.minY, localBounds.minY);
			viewBounds.maxX = Math.min(viewBounds.maxX, localBounds.maxX);
			viewBounds.maxY = Math.min(viewBounds.maxY, localBounds.maxY);
		}

		untyped clip.viewBounds = viewBounds;

		if ((RenderSupportJSPixi.RendererType != "html" && untyped clip.styleChanged != null) || untyped __instanceof__(clip, DropAreaClip)) {
			untyped clip.invalidateStyle();
			invalidateTransform(clip, 'invalidateRenderable');
		}

		if (!Math.isFinite(viewBounds.minX) || !Math.isFinite(viewBounds.minY) || viewBounds.isEmpty()) {
			setClipRenderable(clip, untyped clip.keepNativeWidgetChildren);
			return;
		}

		if (RenderSupportJSPixi.RendererType != "html" || isNativeWidget(clip) || !clip.renderable) {
			var renderable = viewBounds.maxX >= localBounds.minX && viewBounds.minX <= localBounds.maxX && viewBounds.maxY >= localBounds.minY && viewBounds.minY <= localBounds.maxY;

			if (untyped clip.keepNativeWidgetChildren && isNativeWidget(clip)) {
				untyped clip.nativeWidget.style.visibility = clip.nativeWidget.tabIndex > 0 ? "visible" : (renderable ? "inherit" : "hidden");
			}

			setClipRenderable(clip, untyped clip.keepNativeWidgetChildren || renderable);
		}

		if (untyped !clip.transformChanged || (!clip.visible && !clip.parent.visible)) {
			return;
		}

		for (child in getClipChildren(clip)) {
			if (untyped !child.isMask) {
				invalidateRenderable(child, viewBounds);
			}
		}
	}

	public static inline function getClipChildren(clip : DisplayObject) : Array<DisplayObject> {
		return untyped clip.children || [];
	}


	public static inline function addElementNS(parent : Element, tagName : String) : Element {
		var el = parent.getElementsByTagName(tagName);

		if (el.length > 0) {
			return el[0];
		} else {
			var element = Browser.document.createElementNS("http://www.w3.org/2000/svg", tagName);
			parent.appendChild(element);
			return element;
		}
	}

	public static inline function renderToCanvas(clip : DisplayObject, canvas : CanvasElement, ?context : Dynamic, ?transform : Matrix) : Void {
		if (!clip.visible || clip.worldAlpha <= 0 || !clip.renderable)
		{
			return;
		}

		var tempView : Dynamic = null;
		var tempRootContext : Dynamic = null;
		var tempContext : Dynamic = null;
		var tempRendererType : Dynamic = null;
		var tempTransparent : Dynamic = null;
		var tempRoundPixels : Dynamic = null;
		var tempMaskWorldTransform : Dynamic = null;
		var tempWorldTransform : Dynamic = null;

		var children = getClipChildren(clip);

		if (RenderSupportJSPixi.PixiRenderer.view != canvas) {
			tempView = RenderSupportJSPixi.PixiRenderer.view;
			tempRootContext = RenderSupportJSPixi.PixiRenderer.rootContext;
			tempContext = RenderSupportJSPixi.PixiRenderer.context;
			tempRendererType = RenderSupportJSPixi.RendererType;
			tempTransparent = RenderSupportJSPixi.PixiRenderer.transparent;
			tempRoundPixels = RenderSupportJSPixi.PixiRenderer.roundPixels;

			RenderSupportJSPixi.PixiRenderer.view = canvas;
			RenderSupportJSPixi.PixiRenderer.rootContext = context != null ? context : canvas.getContext('2d', { alpha : true });
			RenderSupportJSPixi.PixiRenderer.context = context != null ? context : canvas.getContext('2d', { alpha : true });
			RenderSupportJSPixi.PixiRenderer.transparent = true;
			// RenderSupportJSPixi.PixiRenderer.roundPixels = true;

			RenderSupportJSPixi.PixiRenderer.context.setTransform(1, 0, 0, 1, 0, 0);
			RenderSupportJSPixi.PixiRenderer.context.globalAlpha = 1;
			RenderSupportJSPixi.PixiRenderer.context.clearRect(0, 0, untyped clip.localBounds.maxX * RenderSupportJSPixi.PixiRenderer.resolution, untyped clip.localBounds.maxY * RenderSupportJSPixi.PixiRenderer.resolution);

			RenderSupportJSPixi.RendererType = 'canvas';
		}

		if (clip.mask != null)
		{
			if (transform != null) {
				untyped tempMaskWorldTransform = clip.mask.transform.worldTransform;
				untyped clip.mask.transform.worldTransform = clip.mask.transform.worldTransform.clone().prepend(transform);
			}

			RenderSupportJSPixi.PixiRenderer.maskManager.pushMask(clip.mask);
		}

		if (children.length > 0) {
			for (child in children) {
				renderToCanvas(child, canvas, context, transform);
			}
		} else {
			if (transform != null) {
				untyped tempWorldTransform = clip.transform.worldTransform;
				untyped clip.transform.worldTransform = clip.transform.worldTransform.clone().prepend(transform);
			}

			untyped clip.renderCanvas(RenderSupportJSPixi.PixiRenderer);

			if (transform != null) {
				untyped clip.transform.worldTransform = tempWorldTransform;
			}
		}

		if (clip.mask != null)
		{
			RenderSupportJSPixi.PixiRenderer.maskManager.popMask(RenderSupportJSPixi.PixiRenderer);

			if (transform != null) {
				untyped clip.mask.transform.worldTransform = tempMaskWorldTransform;
			}
		}

		if (tempView != null) {
			RenderSupportJSPixi.PixiRenderer.view = tempView;
			RenderSupportJSPixi.PixiRenderer.rootContext = tempRootContext;
			RenderSupportJSPixi.PixiRenderer.context = tempContext;
			RenderSupportJSPixi.PixiRenderer.transparent = tempTransparent;
			RenderSupportJSPixi.PixiRenderer.roundPixels = tempRoundPixels;

			RenderSupportJSPixi.RendererType = tempRendererType;
		}
	}
}<|MERGE_RESOLUTION|>--- conflicted
+++ resolved
@@ -1137,21 +1137,12 @@
 		var nativeWidget : Dynamic = untyped clip.nativeWidget;
 		var transform = getNativeWidgetTransform(clip);
 
-<<<<<<< HEAD
-		if (untyped clip.hasMarginGap) {
+		if (untyped clip.hasMarginGap && clip.parentClip != RenderSupportJSPixi.PixiStage) {
 			if (untyped clip.scrollRectListener == null && (y < 0 || x < 0)) {
-				nativeWidget.style.marginLeft = '${-round(x + getMarginGap())}px';
-				nativeWidget.style.marginRight = '${-round(getMarginGap())}px';
-				nativeWidget.style.marginTop = '${-round(y + getMarginGap())}px';
-				nativeWidget.style.marginBottom = '${-round(getMarginGap())}px';
-=======
-		if (untyped clip.hasMarginGap && clip.parentClip != RenderSupportJSPixi.PixiStage) {
-			if (y < 0 || x < 0) {
 				nativeWidget.style.marginLeft = '${-round(x + getMarginGap() * transform.a)}px';
 				nativeWidget.style.marginRight = '${-round(getMarginGap() * transform.a)}px';
 				nativeWidget.style.marginTop = '${-round(y + getMarginGap() * transform.d)}px';
 				nativeWidget.style.marginBottom = '${-round(getMarginGap() * transform.d)}px';
->>>>>>> eda4172b
 
 				nativeWidget.style.width = '${round(getWidgetWidth(clip) + x + getMarginGap() * 2.0)}px';
 				nativeWidget.style.height = '${round(getWidgetHeight(clip) + y + getMarginGap() * 2.0)}px';
