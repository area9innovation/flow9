import js.Browser;
import js.html.Element;
import js.html.CanvasElement;
import js.html.File;
import js.html.FileList;

import pixi.core.display.DisplayObject;
import pixi.core.display.Container;
import pixi.core.display.Bounds;
import pixi.core.math.Matrix;
import pixi.core.math.Point;

class DisplayObjectHelper {
	public static var Redraw : Bool = Util.getParameter("redraw") == "1";
	public static var DebugUpdate : Bool = Util.getParameter("debugupdate") == "1";
	public static var BoxShadow : Bool = ((Platform.isChrome || Platform.isFirefox) && !Platform.isMobile) ?
		Util.getParameter("boxshadow") != "0" : Util.getParameter("boxshadow") == "1";
	public static var InvalidateRenderable : Bool = Util.getParameter("renderable") != "0";
	public static var DebugAccessOrder : Bool = Util.getParameter("accessorder") == "1";

	private static var InvalidateStage : Bool = true;

	public static function log(s : Dynamic) : Void {
		untyped __js__("console.log(s)");
	}

	public static function debugger() : Void {
		untyped __js__('debugger');
	}

	public static inline function lockStage() {
		InvalidateStage = false;
	}

	public static inline function unlockStage() {
		InvalidateStage = true;
	}

	public static inline function round(n : Float) : Float {
		return RenderSupport.RoundPixels ? Math.round(n) : Math.round(n * 10.0 * RenderSupport.backingStoreRatio) / (10.0 * RenderSupport.backingStoreRatio);
	}

	public static inline function floor(n : Float) : Float {
		return RenderSupport.RoundPixels ? Math.floor(n) : Math.floor(n * 10.0 * RenderSupport.backingStoreRatio) / (10.0 * RenderSupport.backingStoreRatio);
	}

	public static inline function ceil(n : Float) : Float {
		return RenderSupport.RoundPixels ? Math.ceil(n) : Math.ceil(n * 10.0 * RenderSupport.backingStoreRatio) / (10.0 * RenderSupport.backingStoreRatio);
	}

	public static function invalidateStage(clip : DisplayObject) : Void {
		if (InvalidateStage && (clip.visible || (clip.parent != null && clip.parent.visible)) && untyped clip.stage != null) {
			if (untyped DisplayObjectHelper.Redraw && (clip.updateGraphics == null || clip.updateGraphics.parent == null)) {
				var updateGraphics = new FlowGraphics();

				if (untyped clip.updateGraphics == null) {
					untyped clip.updateGraphics = updateGraphics;
					updateGraphics.beginFill(0x0000FF, 0.2);
					var localBounds = clip.getLocalBounds();
					updateGraphics.drawRect(localBounds.x, localBounds.y, localBounds.width, localBounds.height);
				} else {
					updateGraphics = untyped clip.updateGraphics;
				}

				untyped updateGraphics._visible = true;
				untyped updateGraphics.visible = true;
				untyped updateGraphics.clipVisible = true;
				untyped updateGraphics.renderable = true;

				untyped __js__("PIXI.Container.prototype.addChild.call({0}, {1})", clip, updateGraphics);

				Native.timer(100, function () {
					untyped __js__("if ({0}.parent) PIXI.Container.prototype.removeChild.call({0}.parent, {0})", updateGraphics);
				});
			}

			untyped clip.stage.invalidateStage();
		}
	}

	public static function updateStage(clip : DisplayObject, ?clear : Bool = false) : Void {
		if (untyped clip.stage != null) {
			return;
		}

		if (!clear && clip.parent != null) {
			if (untyped clip.parent.stage != null && untyped clip.parent.stage != untyped clip.stage) {
				untyped clip.stage = untyped clip.parent.stage;

				var children : Array<DisplayObject> = untyped clip.children;

				if (children != null) {
					for (c in children) {
						updateStage(c);
					}
				}
			} else if (clip.parent == RenderSupport.PixiStage) {
				untyped clip.stage = clip;
				if (RenderSupport.RendererType != "html") {
					untyped clip.createView(clip.parent.children.indexOf(clip) + 1);
				}

				var children : Array<DisplayObject> = untyped clip.children;

				if (children != null) {
					for (c in children) {
						updateStage(c);
					}
				}
			}
		} else {
			untyped clip.stage = null;
			var children : Array<DisplayObject> = untyped clip.children;

			if (children != null) {
				for (c in children) {
					updateStage(c, true);
				}
			}
		}
	}

	public static function invalidateTransform(clip : DisplayObject, ?from : String, ?force : Bool = false) : Void {
		if (InvalidateStage) {
			invalidateParentTransform(clip);
		}

		invalidateWorldTransform(clip, true, DebugUpdate ? from + ' ->\ninvalidateTransform' : null, force);
	}

	public static function invalidateWorldTransform(clip : DisplayObject, ?localTransformChanged : Bool, ?from : String, ?parentClip : DisplayObject, ?force : Bool = false) : Void {
		if (untyped clip.parent != null && (!clip.worldTransformChanged || (localTransformChanged && !clip.localTransformChanged) || force)) {
			untyped clip.worldTransformChanged = true;
			untyped clip.transformChanged = true;

			if (untyped !parentClip) {
				parentClip = untyped clip.parentClip != null ? clip.parentClip : findParentClip(clip);
			}

			untyped clip.parentClip = parentClip;

			if (isNativeWidget(clip)) {
				parentClip = clip;
			}

			if (localTransformChanged || force) {
				untyped clip.localTransformChanged = true;

				if (DebugUpdate) {
					if (untyped clip.from) {
						untyped clip.from = untyped clip.from + '\n---------\n' + from;
					} else {
						untyped clip.from = from;
					}
				}
			}

			if (RenderSupport.RendererType != "html") {
				untyped clip.rvlast = null;
			}

			if (untyped clip.child != null && clip.localTransformChanged) {
				invalidateTransform(untyped clip.child, DebugUpdate ? from + ' ->\ninvalidateWorldTransform -> mask child' : null);
			}

			for (child in getClipChildren(clip)) {
				if (child.visible) {
					invalidateWorldTransform(child, localTransformChanged && !isNativeWidget(clip), DebugUpdate ? from + ' ->\ninvalidateWorldTransform -> child' : null, parentClip, force);
				}
			}
		}
	}

	public static function invalidateParentTransform(clip : DisplayObject) : Void {
		if (clip.parent != null) {
			untyped clip.transformChanged = true;
			untyped clip.localBoundsChanged = true;

			if (isCanvas(clip)) {
				untyped clip.localTransformChanged = true;
			}

			if (RenderSupport.RendererType != "html") {
				untyped clip.rvlast = null;
			}

			if (untyped clip.parent.parent != null && (!clip.parent.transformChanged || (isCanvas(clip.parent) && !clip.parent.localTransformChanged))) {
				invalidateParentTransform(clip.parent);
			} else {
				invalidateParentLocalBounds(clip);
				invalidateStage(clip);
			}
		}
	}

	public static function invalidateParentLocalBounds(clip : DisplayObject) : Void {
		if (untyped !clip.visible && clip.clipVisible && !clip.localBoundsChanged) {
			untyped clip.localBoundsChanged = true;

			if (untyped clip.parent != null && !clip.parent.transformChanged) {
				invalidateParentLocalBounds(clip.parent);
			}
		}
	}

	public static function invalidateVisible(clip : DisplayObject, ?updateAccess : Bool = true, ?parentClip : DisplayObject) : Void {
		var clipVisible = clip.parent != null && untyped clip._visible && getClipVisible(clip.parent);
		var visible = untyped clip.parent != null && (getClipRenderable(clip.parent) || clip.keepNativeWidgetChildren)
			&& (clip.isMask || (clipVisible && (clip.renderable || clip.keepNativeWidgetChildren)));

		if (untyped !parentClip) {
			parentClip = untyped clip.parentClip != null ? clip.parentClip : findParentClip(clip);
		}

		untyped clip.parentClip = parentClip;

		if (untyped clip.clipVisible != clipVisible || clip.visible != visible) {
			untyped clip.clipVisible = clipVisible;
			clip.visible = visible;

			clip.emit("visible");

			var updateAccessWidget = updateAccess && untyped clip.accessWidget != null;

			if (isNativeWidget(clip)) {
				parentClip = clip;
			}

			for (child in getClipChildren(clip)) {
				invalidateVisible(child, updateAccess && !updateAccessWidget, parentClip);
			}

			if (RenderSupport.RendererType != "html" && updateAccessWidget) {
				untyped clip.accessWidget.updateDisplay();
			}

			invalidateTransform(clip, 'invalidateVisible');
		}
	}

	public static function invalidateInteractive(clip : DisplayObject, ?interactiveChildren : Bool = false) : Void {
		clip.interactive = untyped clip.scrollRectListener != null || clip.listeners("pointerout").length > 0 || clip.listeners("pointerover").length > 0 || clip.cursor != null || clip.isInteractive;
		clip.interactiveChildren = clip.interactive || interactiveChildren;

		if (clip.interactive) {
			if (RenderSupport.RendererType == "html") {
				if (!isNativeWidget(clip)) {
					initNativeWidget(clip);
				} else {
					invalidateTransform(clip, 'invalidateInteractive');
				}
			}

			setChildrenInteractive(clip);
		} else {
			if (!clip.interactiveChildren) {
				var children : Array<Dynamic> = untyped clip.children;
				var i = 0;

				while (children.length > i && !clip.interactiveChildren) {
					if (children[i].interactiveChildren) {
						clip.interactiveChildren = true;
					}

					i++;
				}
			}

			if (clip.interactiveChildren) {
				setChildrenInteractive(clip);
			}
		}

		if (clip.parent != null && clip.parent.interactiveChildren != clip.interactiveChildren) {
			invalidateInteractive(clip.parent, clip.interactiveChildren);
		}
	}

	public static function setChildrenInteractive(clip : DisplayObject) : Void {
		if (RenderSupport.RendererType == "html") {
			return;
		}

		var children : Array<Dynamic> = untyped clip.children;

		if (children != null) {
			for (c in children) {
				if (!c.interactiveChildren) {
					c.interactiveChildren = true;

					setChildrenInteractive(c);
				}
			}
		}
	}

	public static function invalidate(clip : DisplayObject) : Void {
		updateStage(clip);

		if (clip.parent != null) {
			invalidateParentClip(clip);
			invalidateVisible(clip);
			invalidateInteractive(clip, clip.parent.interactiveChildren);
			invalidateTransform(clip, 'invalidate');

			if (untyped clip.parent.hasMask) {
				updateHasMask(clip);
			}

			if (untyped clip.parent.isMask) {
				updateIsMask(clip);
			}

			if (isCanvas(clip.parent)) {
				updateIsCanvas(clip);
			}

			if (untyped clip.keepNativeWidgetChildren || clip.keepNativeWidget) {
				updateKeepNativeWidgetChildren(clip);
			}

			clip.once('removed', function() { invalidate(clip); });
		} else {
			untyped clip.worldTransformChanged = false;
			untyped clip.transformChanged = false;
			untyped clip.localTransformChanged = false;
			untyped clip.visible = false;

			if (isNativeWidget(clip)) {
				updateNativeWidgetDisplay(clip);
			}
		}
	}

	public static function invalidateParentClip(clip : DisplayObject, ?parentClip : DisplayObject) : Void {
		if (untyped !parentClip) {
			parentClip = findParentClip(clip);
		}

		untyped clip.parentClip = parentClip;

		if (isNativeWidget(clip)) {
			for (child in getClipChildren(clip)) {
				if (untyped child.parentClip != clip) {
					invalidateParentClip(child, clip);
				}
			}
		} else {
			for (child in getClipChildren(clip)) {
				invalidateParentClip(child, parentClip);
			}
		}
	}

	public static inline function setClipX(clip : DisplayObject, x : Float) : Void {
		if (untyped clip.scrollRect != null) {
			x = x - untyped clip.scrollRect.x;
		}

		if (untyped !clip.destroyed && clip.x != x) {
			var from = DebugUpdate ? 'setClipX ' + clip.x + ' : ' + x : null;

			clip.x = x;
			invalidateTransform(clip, from);
		}
	}

	public static inline function setClipY(clip : DisplayObject, y : Float) : Void {
		if (untyped clip.scrollRect != null) {
			y = y - untyped clip.scrollRect.y;
		}

		if (untyped !clip.destroyed && clip.y != y) {
			var from = DebugUpdate ? 'setClipY ' + clip.y + ' : ' + y : null;

			clip.y = y;
			invalidateTransform(clip, from);
		}
	}

	public static inline function setClipScaleX(clip : DisplayObject, scale : Float) : Void {
		if (untyped !clip.destroyed && clip.scale.x != scale) {
			var from = DebugUpdate ? 'setClipScaleX ' + clip.scale.x + ' : ' + scale : null;

			clip.scale.x = scale;

			if (RenderSupport.RendererType == "html" && scale != 0.0) {
				initNativeWidget(clip);
			}

			invalidateTransform(clip, from);
		}
	}

	public static inline function setClipScaleY(clip : DisplayObject, scale : Float) : Void {
		if (untyped !clip.destroyed && clip.scale.y != scale) {
			var from = DebugUpdate ? 'setClipScaleY ' + clip.scale.y + ' : ' + scale : null;

			clip.scale.y = scale;

			if (RenderSupport.RendererType == "html" && scale != 0.0) {
				initNativeWidget(clip);
			}

			invalidateTransform(clip, from);
		}
	}

	public static inline function setClipRotation(clip : DisplayObject, rotation : Float) : Void {
		if (untyped !clip.destroyed && clip.rotation != rotation) {
			var from = DebugUpdate ? 'setClipRotation ' + clip.rotation + ' : ' + rotation : null;

			clip.rotation = rotation;
			invalidateTransform(clip, from);
		}
	}

	public static inline function setClipOrigin(clip : DisplayObject, x : Float, y : Float) : Void {
		if (untyped !clip.destroyed && clip.origin == null || (clip.origin.x != x && clip.origin.y != y)) {
			var from = DebugUpdate ? 'setClipOrigin ' + untyped clip.origin + ' : ' + x + ' ' + y : null;

			untyped clip.origin = new Point(x, y);

			if (RenderSupport.RendererType == "html") {
				initNativeWidget(clip);

				if (untyped clip.nativeWidget != null) {
					untyped clip.nativeWidget.style.transformOrigin = clip.origin.x * 100 + "% " + (clip.origin.y * 100 + "%");

					untyped clip.transform.pivot.x = 0.0;
					untyped clip.transform.pivot.y = 0.0;
				} else {
					untyped clip.transform.pivot.x = getWidth(clip) * clip.origin.x;
					untyped clip.transform.pivot.y = getHeight(clip) * clip.origin.y;
				}
			} else {
				untyped clip.transform.pivot.x = getWidth(clip) * clip.origin.x;
				untyped clip.transform.pivot.y = getHeight(clip) * clip.origin.y;
			}

			invalidateTransform(clip, from);
		}
	}

	public static inline function setClipAlpha(clip : DisplayObject, alpha : Float) : Void {
		if (untyped !clip.destroyed && clip.alpha != alpha) {
			var from = DebugUpdate ? 'setClipAlpha ' + clip.alpha + ' : ' + alpha : null;

			clip.alpha = alpha;
			invalidateTransform(clip, from);
		}
	}

	public static inline function setClipVisible(clip : DisplayObject, visible : Bool) : Void {
		if (untyped clip._visible != visible) {
			untyped clip._visible = visible;
			invalidateVisible(clip);
		}
	}

	public static inline function setClipRenderable(clip : DisplayObject, renderable : Bool) : Void {
		if (untyped clip.renderable != renderable || !clip.renderableSet) {
			untyped clip.renderableSet = true;
			clip.renderable = renderable;
			invalidateVisible(clip);

			RenderSupport.once("drawframe", function() {
				clip.emit("renderable");
			});

			if (untyped !clip.keepNativeWidget) {
				invalidateTransform(clip, 'setClipRenderable');
			}
		}
	}

	public static inline function forceClipRenderable(clip : DisplayObject, ?renderable : Bool = true) : Void {
		setClipRenderable(clip, renderable);

		for (child in getClipChildren(clip)) {
			if (untyped child.clipVisible && !child.isMask) {
				forceClipRenderable(child, renderable);
			}
		}
	}

	public static inline function getClipVisible(clip : DisplayObject) : Bool {
		return untyped clip.clipVisible;
	}

	public static inline function getClipRenderable(clip : DisplayObject) : Bool {
		return untyped clip.visible;
	}

	public static inline function setClipCursor(clip : DisplayObject, cursor : String) : Void {
		if (untyped clip.cursor != cursor) {
			untyped clip.cursor = cursor;

			if (RenderSupport.RendererType == "html" && !isNativeWidget(clip)) {
				initNativeWidget(clip);
			}

			invalidateTransform(clip, 'setClipCursor');
		}
	}

	public static function setClipFocus(clip : DisplayObject, focus : Bool) : Bool {
		var accessWidget = untyped clip.accessWidget;

		if (untyped clip.setFocus != null && clip.setFocus(focus)) {
			return true;
		} else if (accessWidget != null && accessWidget.element != null && accessWidget.element.parentNode != null && accessWidget.element.tabIndex != null) {
			if (focus && accessWidget.element.focus != null) {
				accessWidget.element.focus();
				if (RenderSupport.EnableFocusFrame) accessWidget.element.classList.add("focused");

				return true;
			} else if (!focus && accessWidget.element.blur != null) {
				accessWidget.element.blur();
				accessWidget.element.classList.remove("focused");

				return true;
			}
		}

		var children : Array<Dynamic> = untyped clip.children;

		if (children != null) {
			for (c in children) {
				if (setClipFocus(c, focus)) {
					return true;
				}
			}
		}

		return false;
	}

	// setScrollRect cancels setClipMask and vice versa
	public static function setScrollRect(clip : FlowContainer, left : Float, top : Float, width : Float, height : Float) : Void {
		var scrollRect : FlowGraphics = clip.scrollRect;

		left = round(left);
		top = round(top);
		width = round(width);
		height = round(height);

		if (scrollRect != null) {
			if (left == scrollRect.x && top == scrollRect.y && width == scrollRect.width && height == scrollRect.height) {
				return;
			}

			clip.x = clip.x + scrollRect.x - left;
			clip.y = clip.y + scrollRect.y - top;
			untyped clip.localTransformChanged = true;

			scrollRect.clear();
		} else {
			clip.x = clip.x - left;
			clip.y = clip.y - top;
			untyped clip.localTransformChanged = true;

			clip.scrollRect = new FlowGraphics();
			scrollRect = clip.scrollRect;

			setClipMask(clip, scrollRect);
			clip.addChild(scrollRect);
		}

		scrollRect.x = left;
		scrollRect.y = top;

		scrollRect.beginFill(0xFFFFFF);
		scrollRect.drawRect(0.0, 0.0, width, height);
	}

	public static function setCropEnabled(clip : FlowContainer, enabled : Bool) : Void {
		if (clip.cropEnabled != enabled) {
			clip.cropEnabled = enabled;
			invalidateTransform(clip, "setCropEnabled");
		}
	}

	public static inline function setContentRect(clip : FlowContainer, width : Float, height : Float) : Void {
		if (untyped clip.contentBounds == null) {
			untyped clip.contentBounds = new Bounds();
		}

		var contentBounds = untyped clip.contentBounds;

		contentBounds.minX = 0.0;
		contentBounds.minY = 0.0;
		contentBounds.maxX = width;
		contentBounds.maxY = height;

		invalidateTransform(clip, "setContentRect");
	}

	public static inline function listenScrollRect(clip : FlowContainer, cb : Float -> Float -> Void) : Void -> Void {
		untyped clip.scrollRectListener = cb;

		invalidateInteractive(clip);
		invalidateTransform(clip, "listenScrollRect");

		return function() {
			untyped clip.scrollRectListener = null;

			invalidateInteractive(clip);
			invalidateTransform(clip, "listenScrollRect disposer");
		}
	}

	public static inline function removeScrollRect(clip : FlowContainer) : Void {
		untyped clip.scrollRectListener = null;
		var scrollRect : FlowGraphics = clip.scrollRect;

		if (scrollRect != null) {
			setClipX(clip, clip.x + scrollRect.x);
			setClipY(clip, clip.y + scrollRect.y);

			clip.removeChild(scrollRect);

			if (clip.mask == scrollRect) {
				clip.mask = null;
			}

			clip.scrollRect = null;
			clip.mask = null;
			untyped clip.maskContainer = null;

			deleteNativeWidget(clip);

			invalidateTransform(clip, 'removeScrollRect');
		}
	}

	// setClipMask cancels setScrollRect and vice versa
	public static inline function setClipMask(clip : FlowContainer, maskContainer : Container) : Void {
		if (maskContainer != clip.scrollRect) {
			removeScrollRect(clip);
		}

		if (clip.mask != null) {
			untyped clip.mask.child = null;
			clip.mask = null;
		}

		if (RenderSupport.RendererType == "webgl") {
			clip.mask = getFirstGraphics(maskContainer);
		} else {
			untyped clip.alphaMask = null;

			// If it's one Graphics, use clip mask; otherwise use alpha mask
			var obj : Dynamic = maskContainer;
			while (obj.children != null && obj.children.length == 1)
				obj = obj.children[0];

			if (untyped HaxeRuntime.instanceof(obj, FlowGraphics)) {
				clip.mask = obj;
			} else if (untyped HaxeRuntime.instanceof(obj, FlowSprite)) {
				untyped clip.alphaMask = obj;
			}
		}

		if (clip.mask != null) {
			untyped maskContainer.child = clip;
			untyped clip.mask.child = clip;
			untyped clip.maskContainer = maskContainer;

			if (RenderSupport.RendererType == "html" && (Platform.isIE || Platform.isEdge) && untyped clip.mask.isSvg) {
				updateHasMask(clip);
			}

			clip.mask.once("removed", function () { clip.mask = null; });
		} else if (untyped clip.alphaMask != null) {
			untyped maskContainer.child = clip;
			untyped maskContainer.url = clip.alphaMask.url;
			untyped clip.alphaMask.child = clip;
			untyped clip.maskContainer = maskContainer;

			updateHasMask(clip);

			untyped clip.alphaMask.once("removed", function () { untyped clip.alphaMask = null; });
		}


		updateIsMask(maskContainer);
		setClipRenderable(maskContainer, false);
		maskContainer.once("childrenchanged", function () { setClipMask(clip, maskContainer); });

		if (RenderSupport.RendererType == "html") {
			if (untyped clip.mask != null || clip.alphaMask != null) {
				initNativeWidget(clip);
			}
		}

		invalidateTransform(clip, 'setClipMask');
	}

	public static function updateHasMask(clip : DisplayObject) : Void {
		if (RenderSupport.RendererType == "html") {
			if (!untyped clip.hasMask) {
				untyped clip.hasMask = true;

				if (untyped clip.updateNativeWidgetGraphicsData != null) {
					untyped clip.updateNativeWidgetGraphicsData();
				}

				for (child in getClipChildren(clip)) {
					updateHasMask(child);
				}
			}
		}
	}

	public static function updateIsMask(clip : DisplayObject) : Void {
		if (!untyped clip.isMask) {
			untyped clip.isMask = true;
			untyped clip.emitChildrenChanged = true;

			for (child in getClipChildren(clip)) {
				updateIsMask(child);
			}
		}
	}

	public static function updateEmitChildrenChanged(clip : DisplayObject) : Void {
		if (!untyped clip.emitChildrenChanged) {
			untyped clip.emitChildrenChanged = true;

			for (child in getClipChildren(clip)) {
				updateEmitChildrenChanged(child);
			}
		}
	}

	public static function updateIsCanvas(clip : DisplayObject) : Void {
		if (clip.parent != null && isCanvas(clip.parent)) {
			untyped clip.isCanvas = true;

			deleteNativeWidget(clip);

			for (child in getClipChildren(clip)) {
				updateIsCanvas(child);
			}
		}
	}

	public static inline function isCanvas(clip : DisplayObject) : Bool {
		return untyped clip.isCanvas;
	}

	public static function updateKeepNativeWidgetChildren(clip : DisplayObject, keepNativeWidgetChildren : Bool = false) : Void {
		untyped clip.keepNativeWidgetChildren = keepNativeWidgetChildren || clip.keepNativeWidget;

		if (untyped !clip.keepNativeWidgetChildren) {
			for (child in getClipChildren(clip)) {
				untyped clip.keepNativeWidgetChildren = clip.keepNativeWidgetChildren || child.keepNativeWidgetChildren || child.keepNativeWidget;
			}
		}

		if (RenderSupport.RendererType == "html" && isNativeWidget(clip)) {
			untyped clip.nativeWidget.style.visibility = untyped clip.keepNativeWidget ? "visible" : clip.keepNativeWidgetChildren ? "inherit" : null;
		}

		if (untyped clip.parent != null && clip.parent.keepNativeWidgetChildren != clip.keepNativeWidgetChildren) {
			updateKeepNativeWidgetChildren(clip.parent, untyped clip.keepNativeWidgetChildren);
		}

		invalidateTransform(clip, 'updateKeepNativeWidgetChildren');
	}

	public static function updateIsAriaHidden(clip : DisplayObject, isAriaHidden : Bool = false) : Void {
		if (isNativeWidget(clip)) {
			if (isAriaHidden) {
				untyped clip.nativeWidget.setAttribute("aria-hidden", 'true');
			} else {
				untyped clip.nativeWidget.removeAttribute("aria-hidden");
			}
		}
		for (child in getClipChildren(clip)) {
			updateIsAriaHidden(child, isAriaHidden);
		}
	}

	public static function getViewBounds(clip : DisplayObject) : Bounds {
		return untyped clip.viewBounds;
	}

	public static function updateTreeIds(clip : DisplayObject, ?clean : Bool = false) : Void {
		if (clean) {
			untyped clip.id = [-1];
		} else if (clip.parent == null) {
			untyped clip.id = [0];
		} else {
			untyped clip.id = Array.from(clip.parent.id);
			untyped clip.id.push(clip.parent.children.indexOf(clip));
		}

		var children : Array<Dynamic> = untyped clip.children;
		if (children != null) {
			for (c in children) {
				updateTreeIds(c, clean);
			}
		}
	}

	public static function getClipTreePosition(clip : DisplayObject) : Array<Int> {
		if (clip.parent != null) {
			var clipTreePosition = getClipTreePosition(clip.parent);
			clipTreePosition.push(clip.parent.children.indexOf(clip));
			return clipTreePosition;
		} else {
			return [];
		}
	}

	// Get the first Graphics from the Pixi DisplayObjects tree
	public static function getFirstGraphicsOrSprite(clip : DisplayObject) : DisplayObject {
		if (untyped clip.clipVisible && (untyped HaxeRuntime.instanceof(clip, FlowGraphics) || untyped HaxeRuntime.instanceof(clip, FlowSprite)))
			return clip;

		for (c in getClipChildren(clip)) {
			var g = getFirstGraphicsOrSprite(untyped c);

			if (g != null) {
				return g;
			}
		}

		return null;
	}

	// Get the first Graphics from the Pixi DisplayObjects tree
	public static function getFirstGraphics(clip : DisplayObject) : FlowGraphics {
		if (untyped HaxeRuntime.instanceof(clip, FlowGraphics))
			return cast(clip, FlowGraphics);

		for (c in getClipChildren(clip)) {
			var g = getFirstGraphics(untyped c);

			if (g != null) {
				return g;
			}
		}

		return null;
	}

	public static function getAllSprites(clip : DisplayObject) : Array<FlowSprite> {
		if (untyped HaxeRuntime.instanceof(clip, FlowSprite))
			return [cast(clip, FlowSprite)];

		var r = [];

		for (c in getClipChildren(clip)) {
			r = r.concat(getAllSprites(c));
		}

		return r;
	}

	public static function onImagesLoaded(clip : DisplayObject, cb : Void -> Void) : Void -> Void {
		var sprites = getAllSprites(clip);

		if (sprites.filter(function (sprite) { return !sprite.loaded && sprite.visible && !sprite.failed; }).length > 0) {
			var disp = null;
			var fn = function() { disp = onImagesLoaded(clip, cb); }
			RenderSupport.once("drawframe", fn);

			return function() {
				if (disp != null) { disp(); }
				RenderSupport.off("drawframe", fn);
			};
		} else {
			cb();

			return function() {}
		}
	}

	public static function emitEvent(parent : DisplayObject, event : String, ?value : Dynamic) : Void {
		if (untyped event == "childrenchanged" && !parent.emitChildrenChanged) {
			return;
		}

		parent.emit(event, value);

		if (parent.parent != null) {
			emitEvent(parent.parent, event, value);
		}
	}

	public static function broadcastEvent(parent : DisplayObject, event : String, ?value : Dynamic) : Void {
		parent.emit(event, value);

		for (c in getClipChildren(parent)) {
			broadcastEvent(c, event, value);
		}

		if (parent.mask != null) {
			broadcastEvent(parent.mask, event, value);
		}
	}

	public static function onAdded(clip : DisplayObject, fn : Void -> (Void -> Void)) : Void {
		var disp = function () {};

		if (clip.parent == null) {
			clip.once("added", function () {
				disp = fn();

				clip.once("removed", function () {
					disp();
					onAdded(clip, fn);
				});
			});
		} else {
			disp = fn();

			clip.once("removed", function () {
				disp();
				onAdded(clip, fn);
			});
		}
	}

	public static function onAddedDisposable(clip : DisplayObject, fn0 : Void -> (Void -> Void)) : Void -> Void {
		var disp = function () {};
		var alive = true;
		var fn = function() {
			if (alive) {
				return fn0();
			} else {
				return function () {};
			}
		}

		if (clip.parent == null) {
			clip.once("added", function () {
				disp = fn();

				clip.once("removed", function () {
					disp();
					disp = onAddedDisposable(clip, fn);
				});
			});
		} else {
			disp = fn();

			clip.once("removed", function () {
				disp();
				disp = onAddedDisposable(clip, fn);
			});
		}

		return function() {
			alive = false;
			disp();
		}
	}

	public static function updateClipID(clip : DisplayObject) : Void {
		var nativeWidget = untyped clip.nativeWidget;

		if (nativeWidget != null && nativeWidget.getAttribute("id") == null) {
			nativeWidget.setAttribute('id', untyped __js__("'_' + Math.random().toString(36).substr(2, 9)"));
		}
	}

	public static function updateNativeWidget(clip : DisplayObject) : Void {
		if (untyped clip.updateNativeWidget != null) {
			untyped clip.updateNativeWidget();
		} else {
			if (RenderSupport.RendererType == "html") {
				if (isNativeWidget(clip)) {
					if (clip.visible) {
						if (DebugUpdate) {
							untyped clip.nativeWidget.setAttribute("update", Std.int(clip.nativeWidget.getAttribute("update")) + 1);
							if (untyped clip.from) {
								untyped clip.nativeWidget.setAttribute("from", clip.from);
								untyped clip.from = null;
							}

							if (untyped clip.info) {
								untyped clip.nativeWidget.setAttribute("info", clip.info);
							}
						}

						if (untyped DebugAccessOrder && clip.accessWidget != null) {
							untyped clip.nativeWidget.setAttribute("nodeindex", '${clip.accessWidget.nodeindex}');
						}

						updateNativeWidgetTransformMatrix(clip);
						updateNativeWidgetOpacity(clip);
						updateNativeWidgetMask(clip);

						updateNativeWidgetInteractive(clip);

						if (untyped clip.styleChanged) {
							untyped clip.updateNativeWidgetStyle();
						} else if (untyped clip.updateBaselineWidget != null) {
							untyped clip.updateBaselineWidget();
						}

						updateNativeWidgetFilters(clip);
					}

					updateNativeWidgetDisplay(clip);
				}
			} else if (untyped clip.nativeWidget) {
				updateNativeWidgetTransformMatrix(clip);
				updateNativeWidgetOpacity(clip);

				if (untyped clip.styleChanged) {
					untyped clip.updateNativeWidgetStyle();
				}

				if (untyped Platform.isIE && clip.isFocused) {
					untyped clip.preventBlur = true;

					RenderSupport.once("stagechanged", function() {
						untyped clip.preventBlur = false;
					});
				}
			}
		}
	}

	public static inline function getNativeWidgetTransform(clip : DisplayObject) : Matrix {
		if (RenderSupport.RendererType == "html") {
			if (untyped !clip.parentClip || RenderSupport.RenderContainers) {
				if (untyped clip.localTransformChanged) {
					untyped clip.transform.updateLocalTransform();
				}

				return clip.localTransform;
			} else {
				return prependInvertedMatrix(clip.worldTransform, untyped clip.parentClip.worldTransform);
			}
		} else if (untyped clip.accessWidget != null) {
			return untyped clip.accessWidget.getAccessWidgetTransform();
		} else {
			return clip.worldTransform;
		}
	}

	public static function updateNativeWidgetTransformMatrix(clip : DisplayObject) {
		var nativeWidget = untyped clip.nativeWidget;

		if (untyped clip.localTransformChanged) {
			untyped clip.transform.updateLocalTransform();
		}

		var transform = getNativeWidgetTransform(clip);

		var tx : Float = 0.0;
		var ty : Float = 0.0;

		if (clip.mask != null) {
			var maskWidth = getWidgetWidth(clip.mask);
			var maskHeight = getWidgetHeight(clip.mask);

			if (nativeWidget.firstChild == null) {
				var cont = Browser.document.createElement("div");
				cont.className = 'nativeWidget';
				nativeWidget.appendChild(cont);
			}

			if (nativeWidget.firstChild != null) {
				if (untyped clip.contentBounds != null) {
					nativeWidget.firstChild.style.width = '${untyped Math.max(clip.contentBounds.maxX, maskWidth)}px';
					nativeWidget.firstChild.style.height = '${untyped Math.max(clip.contentBounds.maxY, maskHeight)}px';
				} else if (untyped clip.maxLocalBounds != null) {
					nativeWidget.firstChild.style.width = '${untyped Math.max(clip.maxLocalBounds.maxX, maskWidth)}px';
					nativeWidget.firstChild.style.height = '${untyped Math.max(clip.maxLocalBounds.maxY, maskHeight)}px';
				}
			}

			if (untyped clip.scrollRect != null) {
				var point = applyTransformPoint(new Point(untyped clip.scrollRect.x, untyped clip.scrollRect.y), transform);

				tx = round(point.x);
				ty = round(point.y);
			} else {
				var graphicsData : Dynamic = clip.mask.graphicsData;

				if (graphicsData != null && graphicsData.length > 0) {
					var data = graphicsData[0];
					var transform2 = prependInvertedMatrix(clip.mask.worldTransform, clip.worldTransform);

					if (data.shape.type == 1) {
						var point = applyTransformPoint(applyTransformPoint(new Point(data.shape.x, data.shape.y), transform2), transform);

						tx = round(point.x);
						ty = round(point.y);
					} else if (data.shape.type == 2) {
						var point = applyTransformPoint(applyTransformPoint(new Point(round(data.shape.x - data.shape.radius), round(data.shape.y - data.shape.radius)), transform2), transform);

						tx = round(point.x);
						ty = round(point.y);
					} else if (data.shape.type == 4) {
						var point = applyTransformPoint(applyTransformPoint(new Point(data.shape.x, data.shape.y), transform2), transform);

						tx = round(point.x);
						ty = round(point.y);
					} else {
						tx = round(transform.tx);
						ty = round(transform.ty);
					}
				} else {
					tx = round(transform.tx);
					ty = round(transform.ty);
				}
			}
		} else {
			tx = round(transform.tx);
			ty = round(transform.ty);
		}

		if (untyped clip.left != null && clip.top != null) {
			tx += untyped clip.left * transform.a + clip.top * transform.c;
			ty += untyped clip.left * transform.b + clip.top * transform.d;
			untyped nativeWidget.style.transformOrigin = -clip.left + "px " + (-clip.top + "px");
		}

		var localBounds = untyped clip.localBounds;

		if (isCanvas(clip)) {
			tx -= Math.max(-localBounds.minX, 0.0);
			ty -= Math.max(-localBounds.minY, 0.0);
			untyped clip.nativeWidgetBoundsChanged = true;
		}

		if (untyped Math.isFinite(localBounds.minX) && Math.isFinite(localBounds.minY) && clip.nativeWidgetBoundsChanged) {
			untyped clip.nativeWidgetBoundsChanged = false;

			if (isCanvas(clip)) {
				nativeWidget.setAttribute('width', '${Math.ceil(localBounds.maxX * transform.a * RenderSupport.PixiRenderer.resolution) + Math.max(Math.ceil(-localBounds.minX * transform.a * RenderSupport.PixiRenderer.resolution), 0.0)}');
				nativeWidget.setAttribute('height', '${Math.ceil(localBounds.maxY * transform.d * RenderSupport.PixiRenderer.resolution) + Math.max(Math.ceil(-localBounds.minY * transform.d * RenderSupport.PixiRenderer.resolution), 0.0)}');
				nativeWidget.style.width = '${Math.ceil(localBounds.maxX * transform.a * RenderSupport.PixiRenderer.resolution) + Math.max(Math.ceil(-localBounds.minX * transform.a * RenderSupport.PixiRenderer.resolution), 0.0)}px';
				nativeWidget.style.height = '${Math.ceil(localBounds.maxY * transform.d * RenderSupport.PixiRenderer.resolution) + Math.max(Math.ceil(-localBounds.minY * transform.d * RenderSupport.PixiRenderer.resolution), 0.0)}px';
			} else if (untyped clip.alphaMask != null) {
				nativeWidget.style.width = '${localBounds.maxX}px';
				nativeWidget.style.height = '${localBounds.maxY}px';
			} else {
				nativeWidget.style.width = '${getWidgetWidth(clip)}px';
				nativeWidget.style.height = '${getWidgetHeight(clip)}px';
			}

			// nativeWidget.setAttribute('minX', Std.string(localBounds.minX));
			// nativeWidget.setAttribute('minY', Std.string(localBounds.minY));
			// nativeWidget.setAttribute('maxX', Std.string(localBounds.maxX));
			// nativeWidget.setAttribute('maxY', Std.string(localBounds.maxY));

			// nativeWidget.setAttribute('viewMinX', Std.string(untyped clip.viewBounds.minX));
			// nativeWidget.setAttribute('viewMinY', Std.string(untyped clip.viewBounds.minY));
			// nativeWidget.setAttribute('viewMaxX', Std.string(untyped clip.viewBounds.maxX));
			// nativeWidget.setAttribute('viewMaxY', Std.string(untyped clip.viewBounds.maxY));

			// if (untyped clip.mask == null && untyped clip.alphaMask == null) {
			// 	tx = round(transform.tx + round(localBounds.minX));
			// 	ty = round(transform.ty + round(localBounds.minY));

			// 	nativeWidget.style.marginLeft = '${-round(localBounds.minX)}px';
			// 	nativeWidget.style.marginTop = '${-round(localBounds.minY)}px';
			// }

			// applyScrollFn(clip);
		}

		nativeWidget.style.left = tx != 0 ? '${tx}px' : (Platform.isIE ? "0" : null);
		nativeWidget.style.top = ty != 0 ? '${ty}px' : (Platform.isIE ? "0" : null);

		if (isCanvas(clip)) {
			nativeWidget.style.transform = 'matrix(${1.0 / RenderSupport.PixiRenderer.resolution}, 0, 0, ${1.0 / RenderSupport.PixiRenderer.resolution}, 0, 0)';
		} else {
			nativeWidget.style.transform = (transform.a != 1 || transform.b != 0 || transform.c != 0 || transform.d != 1) ?
				'matrix(${transform.a}, ${transform.b}, ${transform.c}, ${transform.d}, 0, 0)' : (Platform.isIE ? "none" : null);
		}

		if (transform.a == 0 || transform.d == 0) {
			invalidateTransform(clip, "updateNativeWidgetTransformMatrix", true);
		}
	}

	public static inline function getNativeWidgetAlpha(clip : DisplayObject) : Float {
		if (RenderSupport.RendererType == "html" && !RenderSupport.RenderContainers) {
			if (untyped clip.parentClip && clip.parentClip.worldAlpha > 0) {
				return clip.worldAlpha / untyped clip.parentClip.worldAlpha;
			} else if (clip.parent != null && !isNativeWidget(clip.parent)) {
				return clip.alpha * getNativeWidgetAlpha(clip.parent);
			} else {
				return clip.alpha;
			}
		} else {
			return clip.alpha;
		}
	}

	public static function updateNativeWidgetOpacity(clip : DisplayObject) {
		var nativeWidget = untyped clip.nativeWidget;
		var alpha = getNativeWidgetAlpha(clip);

		if (untyped clip.isInput) {
			if (Platform.isEdge || Platform.isIE) {
				var slicedColor : Array<String> = untyped clip.style.fill.split(",");
				var newColor = slicedColor.slice(0, 3).join(",") + "," + Std.parseFloat(slicedColor[3]) * (untyped clip.isFocused ? alpha : 0) + ")";

				nativeWidget.style.color = newColor;
			} else {
				nativeWidget.style.opacity = untyped clip.isFocused ? alpha : 0;
			}
		} else {
			nativeWidget.style.opacity = alpha != 1 || Platform.isIE ? alpha : null;
		}
	}

	public static function updateNativeWidgetFilters(clip : DisplayObject) {
		if (untyped clip.parentClip.filters != null && BoxShadow) {
			updateNativeWidgetFilters(untyped clip.parentClip);
		}

		if (untyped clip.filters != null) {
			var filters : Array<Dynamic> = untyped clip.filters;

			if (filters != null && filters.length > 0) {
				var filter = filters[0];

				if (untyped HaxeRuntime.instanceof(filter, DropShadowFilter)) {
					if (untyped BoxShadow || clip.isGraphics()) {
						applyNativeWidgetBoxShadow(clip, filter);
					} else {
						var color : Array<Int> = pixi.core.utils.Utils.hex2rgb(untyped filter.color, []);
						var nativeWidget : Element = untyped clip.nativeWidget;

						if (nativeWidget.children != null) {
							for (childWidget in nativeWidget.children) {
								childWidget.style.boxShadow = null;
							}
						}

						nativeWidget.style.filter = 'drop-shadow(
							${untyped Math.cos(filter.angle) * filter.distance}px
							${untyped Math.sin(filter.angle) * filter.distance}px
							${untyped filter.blur}px
							rgba(${color[0] * 255}, ${color[1] * 255}, ${color[2] * 255}, ${untyped filter.alpha})
						)';
					}
				} else if (untyped HaxeRuntime.instanceof(filter, BlurFilter)) {
					var nativeWidget : Element = untyped clip.nativeWidget;
					nativeWidget.style.filter = 'blur(${filter.blur}px)';
				} else if (untyped HaxeRuntime.instanceof(filter, BlurBackdropFilter)) {
					var nativeWidget : Element = untyped clip.nativeWidget;
					nativeWidget.style.setProperty('backdrop-filter', 'blur(${filter.spread}px)');
					nativeWidget.style.setProperty('-webkit-backdrop-filter', 'blur(${filter.spread}px)');
				}
			}
		}
	}

	private static function applyNativeWidgetBoxShadow(parent : DisplayObject, filter : Dynamic) : Void {
		var color : Array<Int> = pixi.core.utils.Utils.hex2rgb(untyped filter.color, []);
		var clip = getFirstGraphicsOrSprite(parent);

		if (clip == null) {
			return;
		}

		var nativeWidget = untyped clip.nativeWidget;

		if (untyped clip.filterPadding != parent.filterPadding) {
			untyped clip.filterPadding = parent.filterPadding;

			if (untyped clip.updateNativeWidgetGraphicsData != null) {
				untyped clip.updateNativeWidgetGraphicsData();
			}
		}

		if (nativeWidget != null) {
			var svgs : Array<Element> = nativeWidget.getElementsByTagName("svg");

			if (svgs.length > 0) {
				var svg = svgs[0];
				var elementId = untyped svg.parentNode.getAttribute('id');
				var clipFilter : Element = Browser.document.getElementById(elementId + "filter");

				if (clipFilter != null && clipFilter.parentNode != null) {
					clipFilter.parentNode.removeChild(clipFilter);
				}

				var defs = svg.firstElementChild != null && svg.firstElementChild.tagName.toLowerCase() == 'defs' ? svg.firstElementChild :
					Browser.document.createElementNS("http://www.w3.org/2000/svg", 'defs');
				clipFilter = defs.firstElementChild != null && defs.firstElementChild.tagName.toLowerCase() == 'mask' ? defs.firstElementChild :
					Browser.document.createElementNS("http://www.w3.org/2000/svg", 'filter');

				for (child in clipFilter.childNodes) {
					if (child.parentNode == clipFilter) {
						clipFilter.removeChild(child);
					}
				}

				var feColorMatrix = Browser.document.createElementNS("http://www.w3.org/2000/svg", 'feColorMatrix');
				feColorMatrix.setAttribute("in", "SourceAlpha");
				feColorMatrix.setAttribute("result", "matrixOut");
				feColorMatrix.setAttribute("type", "matrix");
				feColorMatrix.setAttribute("values", '${color[0]} ${color[0]} ${color[0]} ${color[0]} 0
													${color[1]} ${color[1]} ${color[1]} ${color[1]} 0
													${color[2]} ${color[2]} ${color[2]} ${color[2]} 0
													0 0 0 ${filter.alpha} 0');

				var feOffset = Browser.document.createElementNS("http://www.w3.org/2000/svg", 'feOffset');
				feOffset.setAttribute("result", "offOut");
				feOffset.setAttribute("in", "matrixOut");
				feOffset.setAttribute("dx", '${Math.cos(filter.angle) * filter.distance}');
				feOffset.setAttribute("dy", '${Math.sin(filter.angle) * filter.distance}');

				var feGaussianBlur = Browser.document.createElementNS("http://www.w3.org/2000/svg", 'feGaussianBlur');
				if (!Platform.isSafari) {
					feGaussianBlur.setAttribute("result", "blurOut");
				}
				feGaussianBlur.setAttribute("in", "offOut");
				feGaussianBlur.setAttribute("stdDeviation", '${filter.blur}');

				clipFilter.setAttribute('id', elementId + "filter");
				clipFilter.setAttribute('x', '${untyped -clip.filterPadding}');
				clipFilter.setAttribute('y', '${untyped -clip.filterPadding}');
				clipFilter.setAttribute('width', '${untyped getWidgetWidth(clip) + clip.filterPadding}');
				clipFilter.setAttribute('height', '${untyped getWidgetHeight(clip) + clip.filterPadding}');

				clipFilter.appendChild(feColorMatrix);
				clipFilter.appendChild(feOffset);
				clipFilter.appendChild(feGaussianBlur);

				if (!Platform.isSafari) {
					var feBlend = Browser.document.createElementNS("http://www.w3.org/2000/svg", 'feBlend');
					feBlend.setAttribute("in2", "blurOut");
					feBlend.setAttribute("in", "SourceGraphic");
					feBlend.setAttribute("mode", "normal");


					clipFilter.appendChild(feBlend);
				}

				defs.insertBefore(clipFilter, defs.firstChild);
				svg.insertBefore(defs, svg.firstChild);

				var blendGroup = Browser.document.getElementById(elementId + "blend");
				if (Platform.isSafari) {
					if (blendGroup == null) {
						blendGroup = Browser.document.createElementNS("http://www.w3.org/2000/svg", 'g');
						blendGroup.setAttribute('id', elementId + "blend");
						svg.appendChild(blendGroup);
					}

					for (child in blendGroup.childNodes) {
						if (child.parentNode == blendGroup) {
							blendGroup.removeChild(child);
						}
					}
				}

				for (child in svg.childNodes) {
					if (untyped child.tagName.toLowerCase() != "defs" && child.getAttribute('id') != elementId + "blend") {
						if (Platform.isSafari) {
							untyped child.removeAttribute("filter");
							blendGroup.appendChild(child.cloneNode());
						}

						untyped child.setAttribute("filter", 'url(#' + elementId + "filter)");

						parent.once("clearfilter", function() { if (child != null) untyped child.removeAttribute("filter"); });
					}
				}
			} else {
				nativeWidget.style.boxShadow = '
					${Math.cos(filter.angle) * filter.distance}px
					${Math.sin(filter.angle) * filter.distance}px
					${filter.blur}px
					rgba(${color[0] * 255}, ${color[1] * 255}, ${color[2] * 255}, ${filter.alpha})
				';

				parent.once("clearfilter", function() { if (nativeWidget != null) nativeWidget.style.boxShadow = null; });
			}
		}
	}

	public static function removeNativeMask(clip : DisplayObject) : Void {
		var nativeWidget = untyped clip.nativeWidget;

		if ((nativeWidget.style.overflow != null && nativeWidget.style.overflow != '') ||
			(nativeWidget.style.clipPath != null && nativeWidget.style.clipPath != '')) {
			nativeWidget.style.overflow = null;
			untyped nativeWidget.style.webkitClipPath = null;
			nativeWidget.clipPath = null;
			nativeWidget.onscroll = null;
			nativeWidget.style.width = null;
			nativeWidget.style.height = null;
			nativeWidget.style.borderRadius = null;
		}
	}

	public static function scrollNativeWidget(clip : DisplayObject, x : Float, y : Float) : Void {
		var nativeWidget : Dynamic = untyped clip.nativeWidget;

		if (nativeWidget.firstChild != null) {
			if (untyped x < 0 || clip.scrollRect == null || x > getContentWidth(clip) - clip.scrollRect.width || RenderSupport.printMode) {
				nativeWidget.firstChild.style.left = '${-round(x)}px';

				x = 0;
			} else {
				nativeWidget.firstChild.style.left = null;
			}

			if (untyped y < 0 || clip.scrollRect == null || y > getContentHeight(clip) - clip.scrollRect.height || RenderSupport.printMode) {
				nativeWidget.firstChild.style.top = '${-round(y)}px';

				y = 0;
			} else {
				nativeWidget.firstChild.style.top = null;
			}
		}

		if (untyped clip.scrollRect != null) {
			var currentScrollLeft = round(nativeWidget.scrollLeft);
			var currentScrollTop = round(nativeWidget.scrollTop);

			var updateScrollRectFn = function() {
				if (untyped clip.scrollRect != null && clip.parent != null) {
					untyped clip.x = clip.x + clip.scrollRect.x - currentScrollLeft;
					untyped clip.y = clip.y + clip.scrollRect.y - currentScrollTop;

					untyped clip.scrollRect.x = currentScrollLeft;
					untyped clip.scrollRect.y = currentScrollTop;

					invalidateTransform(untyped clip.scrollRect, "scrollNativeWidget");

					untyped clip.scrollRectListener(currentScrollLeft, currentScrollTop);
				}
			}

			var scrollFn =
				if (untyped clip.scrollRectListener != null)
					function() {
						if (untyped clip.scrollRect != null && clip.parent != null) {
							if (nativeWidget.scrollLeft != untyped x != 0 ? clip.scrollRect.x : x) {
								nativeWidget.scrollLeft = untyped x != 0 ? clip.scrollRect.x : x;
							}

							if (nativeWidget.scrollTop != untyped y != 0 ? clip.scrollRect.y : y) {
								nativeWidget.scrollTop = untyped y != 0 ? clip.scrollRect.y : y;
							}
						}
					}
				else
					function() {
						if (untyped clip.scrollRect != null && clip.parent != null) {
							if (nativeWidget.scrollLeft != x) {
								nativeWidget.scrollLeft = x;
							}

							if (nativeWidget.scrollTop != y) {
								nativeWidget.scrollTop = y;
							}
						}
					}

			var onScrollFn =
				if (untyped clip.scrollRectListener != null)
					function() {
						if (untyped clip.scrollRect != null && clip.parent != null) {
							var nativeWidgetScrollLeft = round(nativeWidget.scrollLeft);
							var nativeWidgetScrollTop = round(nativeWidget.scrollTop);

							if (nativeWidgetScrollLeft == currentScrollLeft && nativeWidgetScrollTop == currentScrollTop) {
								return;
							} else {
								currentScrollLeft = nativeWidgetScrollLeft;
								currentScrollTop = nativeWidgetScrollTop;
							}

							RenderSupport.off("drawframe", updateScrollRectFn);

							if (RenderSupport.Animating) {
								RenderSupport.once("drawframe", updateScrollRectFn);
							} else {
								updateScrollRectFn();
							}
						}
					}
				else
					scrollFn;

			nativeWidget.onscroll = onScrollFn;
			scrollFn();
			untyped clip.scrollFn = scrollFn;
		}
	}

	public static function updateNativeWidgetMask(clip : DisplayObject, ?attachScrollFn : Bool = false) {
		var nativeWidget = untyped clip.nativeWidget;

		var mask : FlowGraphics = clip.mask;
		var scrollRect = untyped clip.scrollRect;
		var viewBounds = null;//untyped clip.viewBounds;
		var alphaMask = untyped clip.alphaMask;

		if (alphaMask != null) {
			untyped nativeWidget.style.webkitClipPath = null;
			untyped nativeWidget.style.clipPath = null;
			untyped nativeWidget.style.clip = null;
			nativeWidget.style.borderRadius = null;

			var svgs : Array<Element> = nativeWidget.getElementsByTagName("svg");

			for (svg in svgs) {
				var elementId = untyped svg.parentNode.getAttribute('id');
				var clipMask : Element = untyped svg.getElementById(elementId + "mask");

				if (clipMask != null && clipMask.parentNode != null) {
					clipMask.parentNode.removeChild(clipMask);
				}

				var defs = svg.firstElementChild != null && svg.firstElementChild.tagName.toLowerCase() == 'defs' ? svg.firstElementChild :
					Browser.document.createElementNS("http://www.w3.org/2000/svg", 'defs');
				clipMask = defs.firstElementChild != null && defs.firstElementChild.tagName.toLowerCase() == 'mask' ? defs.firstElementChild :
					Browser.document.createElementNS("http://www.w3.org/2000/svg", 'mask');

				for (child in clipMask.childNodes) {
					clipMask.removeChild(untyped child);
				}

				var image = Browser.document.createElementNS("http://www.w3.org/2000/svg", 'image');
				image.setAttribute('href', alphaMask.url);
				var transform = prependInvertedMatrix(untyped clip.alphaMask.worldTransform, clip.worldTransform);
				image.setAttribute('transform', 'matrix(${transform.a} ${transform.b} ${transform.c} ${transform.d} ${transform.tx} ${transform.ty})');
				clipMask.setAttribute('id', elementId + "mask");
				clipMask.setAttribute('mask-type', 'alpha');

				clipMask.appendChild(image);
				defs.insertBefore(clipMask, defs.firstChild);
				svg.insertBefore(defs, svg.firstChild);

				for (child in svg.childNodes) {
					if (untyped child.tagName != null && child.tagName.toLowerCase() != "defs") {
						untyped child.setAttribute("mask", 'url(#' + elementId + "mask)");
					}
				}
			}
		} else if (viewBounds != null) {
			untyped nativeWidget.style.webkitClipPath = null;
			untyped nativeWidget.style.clipPath = null;
			nativeWidget.style.overflow = null;
			nativeWidget.style.clip = 'rect(
				${viewBounds.minY}px,
				${viewBounds.maxX}px,
				${viewBounds.maxY}px,
				${viewBounds.minX}px
			)';
		} else if (untyped scrollRect != null && clip.children != null && clip.children.length > 0) {
			untyped nativeWidget.style.webkitClipPath = null;
			untyped nativeWidget.style.clipPath = null;
			untyped nativeWidget.style.clip = null;
			nativeWidget.style.borderRadius = null;
			if (untyped clip.scrollRectListener != null) {
				nativeWidget.classList.add("nativeScroll");
				nativeWidget.style.overflow = untyped clip.cropEnabled ? (untyped clip.isInput ? "auto" : "scroll") : "visible";
			} else {
				nativeWidget.style.overflow = untyped clip.cropEnabled ? (untyped clip.isInput ? "auto" : "hidden") : "visible";
			}

			scrollNativeWidget(clip, round(scrollRect.x), round(scrollRect.y));
		} else if (mask != null) {
			var graphicsData = mask.graphicsData;

			if (graphicsData != null) {
				var data = graphicsData[0];

				if (data.shape.type == 0) {
					nativeWidget.style.overflow = null;
					nativeWidget.style.borderRadius = null;

					var svgChildren = getSVGChildren(clip);

					if (untyped mask.parent.localTransformChanged) {
						untyped mask.parent.transform.updateLocalTransform();
					}

					if (Platform.isIE || svgChildren.length == 1) {
						for (svgClip in svgChildren) {
							if (untyped svgClip.nativeWidget == null) {
								continue;
							}

							var svg : Element = untyped svgClip.nativeWidget.firstChild;

							if (untyped svg == null) {
								continue;
							}

							var elementId = untyped svg.parentNode.getAttribute('id');
							var clipMask : Element = untyped svg.getElementById(elementId + "mask");

							if (clipMask != null && clipMask.parentNode != null) {
								clipMask.parentNode.removeChild(clipMask);
							}

							var defs = svg.firstElementChild != null && svg.firstElementChild.tagName.toLowerCase() == 'defs' ? svg.firstElementChild :
								Browser.document.createElementNS("http://www.w3.org/2000/svg", 'defs');
							clipMask = defs.firstElementChild != null && defs.firstElementChild.tagName.toLowerCase() == 'mask' ? defs.firstElementChild :
								Browser.document.createElementNS("http://www.w3.org/2000/svg", 'mask');

							for (child in clipMask.childNodes) {
								clipMask.removeChild(untyped child);
							}

							var path = Browser.document.createElementNS("http://www.w3.org/2000/svg", 'path');
							var d : String = untyped __js__("data.shape.points.map(function(p, i) {
								return i % 2 == 0 ? (i == 0 ? 'M' : 'L') + p + ' ' : '' + p + ' ';
							}).join('')");
							path.setAttribute("d", d);
							path.setAttribute("fill", "white");
							var transform = prependInvertedMatrix(mask.worldTransform, svgClip.worldTransform);
							path.setAttribute('transform', 'matrix(${transform.a} ${transform.b} ${transform.c} ${transform.d} ${transform.tx} ${transform.ty})');
							clipMask.setAttribute('id', elementId + "mask");

							clipMask.appendChild(path);
							defs.insertBefore(clipMask, defs.firstChild);
							svg.insertBefore(defs, svg.firstChild);

							for (child in svg.childNodes) {
								if (untyped child.tagName != null && child.tagName.toLowerCase() != "defs") {
									untyped child.setAttribute("mask", 'url(#' + elementId + "mask)");
								}
							}
						}
					} else {
						var maskTransform = prependInvertedMatrix(clip.worldTransform, mask.worldTransform);
						nativeWidget.style.clipPath = untyped __js__("'polygon(' + data.shape.points.map(function (p, i) {
							return i % 2 == 0 ? '' + p * maskTransform.a + 'px ' : '' + p * maskTransform.d + 'px' + (i != data.shape.points.length - 1 ? ',' : '')
						}).join('') + ')'");
						untyped nativeWidget.style.webkitClipPath = nativeWidget.style.clipPath;
					}
				} else if (data.shape.type == 1) {
					untyped nativeWidget.style.webkitClipPath = null;
					nativeWidget.style.clipPath = null;
					nativeWidget.style.borderRadius = null;
					nativeWidget.style.overflow = "hidden";

					var transform = prependInvertedMatrix(mask.worldTransform, clip.worldTransform);
					var point = applyTransformPoint(new Point(data.shape.x, data.shape.y), transform);

					scrollNativeWidget(clip, round(point.x), round(point.y));
				} else if (data.shape.type == 2) {
					untyped nativeWidget.style.webkitClipPath = null;
					nativeWidget.style.clipPath = null;
					nativeWidget.style.borderRadius = '${round(data.shape.radius)}px';
					nativeWidget.style.overflow = "hidden";

					var transform = prependInvertedMatrix(mask.worldTransform, clip.worldTransform);
					var point = applyTransformPoint(new Point(data.shape.x - data.shape.radius, data.shape.y - data.shape.radius), transform);

					scrollNativeWidget(clip, round(point.x), round(point.y));
				} else if (data.shape.type == 4) {
					untyped nativeWidget.style.webkitClipPath = null;
					nativeWidget.style.clipPath = null;
					nativeWidget.style.borderRadius = '${round(data.shape.radius)}px';
					nativeWidget.style.overflow = "hidden";

					var transform = prependInvertedMatrix(mask.worldTransform, clip.worldTransform);
					var point = applyTransformPoint(new Point(data.shape.x, data.shape.y), transform);

					scrollNativeWidget(clip, round(point.x), round(point.y));
				}  else {
					removeNativeMask(clip);

					trace("updateNativeWidgetMask: Unknown shape type");
					trace(data);
				}
			} else {
				removeNativeMask(clip);
			}
		}
	}

	public static function getSVGChildren(clip : DisplayObject) : Array<DisplayObject> {
		if (untyped clip.isSvg && clip.transform != null && clip.parent != null && clip.parent.transform != null) {
			untyped clip.transform.updateTransform(clip.parent.transform);
		}

		var result : Array<DisplayObject> = untyped clip.isSvg ? [clip] : [];

		for (child in getClipChildren(clip)) {
			result = result.concat(getSVGChildren(child));
		}

		return result;
	}

	public static function updateNativeWidgetInteractive(clip : DisplayObject) : Void {
		var nativeWidget = untyped clip.nativeWidget;

		if (untyped clip.cursor != null) {
			nativeWidget.style.cursor = untyped clip.cursor;
		} else {
			nativeWidget.style.cursor = null;
		}

		if (clip.interactive) {
			if (Platform.isSafari || Platform.isMobile) {
				if (nativeWidget.style.onmouseover == null) {
					nativeWidget.onmouseover = function() { clip.emit("pointerover"); }
					nativeWidget.onmouseout = function() { clip.emit("pointerout"); }
				}
			} else {
				if (nativeWidget.style.onpointerover == null) {
					nativeWidget.onpointerover = function() { clip.emit("pointerover"); }
					nativeWidget.onpointerout = function() { clip.emit("pointerout"); }
				}
			}

			nativeWidget.style.pointerEvents = 'auto';

			if (untyped clip.isFileDrop) {
				nativeWidget.ondragover = function(e) {
					e.dataTransfer.dropEffect = 'copy';
					return false;
				}

				nativeWidget.ondrop = function(e) {
					e.preventDefault();

					var files : FileList = e.dataTransfer.files;
					var fileArray : Array<File> = [];

					if (untyped clip.maxFilesCount < 0) {
						untyped clip.maxFilesCount = files.length;
					}

					for (idx in 0...Math.floor(Math.min(files.length, untyped clip.maxFilesCount))) {
						var file : File = files.item(idx);

						if (untyped !clip.regExp.match(file.type)) {
							untyped clip.maxFilesCount++;
							continue;
						}

						fileArray.push(file);
					}

					untyped clip.onDone(fileArray);
				}

				nativeWidget.oncontextmenu = function(e) {
					if (RenderSupport.PixiView.oncontextmenu != null) {
						return RenderSupport.PixiView.oncontextmenu(e);
					} else {
						return true;
					}
				};
			} else {
				nativeWidget.oncontextmenu = function (e) {
					e.stopPropagation();
					return untyped clip.isInput == true;
				};
			}
		} else {
			nativeWidget.onmouseover = null;
			nativeWidget.onmouseout = null;
			nativeWidget.onpointerover = null;
			nativeWidget.onpointerout = null;
			nativeWidget.style.pointerEvents = null;
			nativeWidget.ondragover = null;
			nativeWidget.ondrop = null;
		}
	}

	public static function getParentNode(clip : DisplayObject) : Dynamic {
		if (isNativeWidget(clip)) {
			return untyped clip.forceParentNode ? clip.forceParentNode
				: clip.parentClip != null && clip.parentClip.mask != null && clip.nativeWidget.parentNode != null ?
					clip.nativeWidget.parentNode.parentNode :
					clip.nativeWidget.parentNode;
		}

		return null;
	}

	public static function updateNativeWidgetDisplay(clip : DisplayObject) : Void {
		if (untyped clip.updateNativeWidgetDisplay != null) {
			untyped clip.updateNativeWidgetDisplay();
		} else {
			if (untyped clip.visibilityChanged) {
				untyped clip.visibilityChanged = false;
				untyped clip.nativeWidget.style.visibility = clip.loaded ? (Platform.isIE ? "visible" : null) : "hidden";
			} else {
				untyped clip.nativeWidget.style.visibility = clip.renderable || clip.keepNativeWidget ? (Platform.isIE || clip.keepNativeWidget ? "visible" : null) : "hidden";
			}

			if (clip.visible) {
				if (untyped clip.child == null && (!clip.onStage || getParentNode(clip) != clip.parentClip.nativeWidget)) {
					untyped clip.onStage = true;

					if (!Platform.isIE) {
						untyped clip.nativeWidget.style.display = null;
					}

					addNativeWidget(clip);
				}
			} else if (untyped clip.onStage) {
				untyped clip.onStage = false;

				if (!Platform.isIE) {
					untyped clip.nativeWidget.style.display = 'none';
				}

				RenderSupport.once("drawframe", function() {
					if (untyped isNativeWidget(clip) && !clip.onStage && (!clip.visible || clip.parent == null)) {
						removeNativeWidget(clip);
					}
				});
			}
		}
	}

	public static inline function isNativeWidget(clip : DisplayObject) : Bool {
		return untyped clip.isNativeWidget;
	}

	public static function isClipOnStage(clip : DisplayObject) : Bool {
		return untyped clip.onStage && clip.tansform != null;
	}

	public static function addNativeWidget(clip : DisplayObject) : Void {
		if (untyped clip.addNativeWidget != null) {
			untyped clip.addNativeWidget();
		} else if (RenderSupport.RendererType == "html") {
			if (isNativeWidget(clip) && untyped clip.parent != null && clip.visible && (clip.renderable || clip.keepNativeWidgetChildren)) {
				if (untyped clip.forceParentNode != null) {
					untyped clip.forceParentNode.append(clip.nativeWidget);
				} else {
					appendNativeWidget(untyped clip.parentClip || findParentClip(clip), clip);
				}
				RenderSupport.once("drawframe", function() { broadcastEvent(clip, "pointerout"); });
			}
		} else {
			clip.once('removed', function() { deleteNativeWidget(clip); });
		}
	}

	public static function removeNativeWidget(clip : DisplayObject) : Void {
		if (untyped clip.removeNativeWidget != null) {
			untyped clip.removeNativeWidget();
		} else {
			if (untyped isNativeWidget(clip)) {
				var nativeWidget : Dynamic = untyped clip.nativeWidget;

				if (untyped nativeWidget.parentNode != null) {
					nativeWidget.parentNode.removeChild(nativeWidget);

					if (untyped clip.parentClip != null) {
						applyScrollFn(untyped clip.parentClip);
						untyped clip.parentClip = null;
					}
				}
			}
		}
	}

	public static function findParentClip(clip : DisplayObject) : DisplayObject {
		if (clip.parent == null) {
			return null;
		} else if (isNativeWidget(clip.parent)) {
			return clip.parent;
		} else {
			return findParentClip(clip.parent);
		}
	}

	public static function findNextNativeWidget(clip : DisplayObject, parent : DisplayObject) : Element {
		if (clip.parent != null) {
			var children = clip.parent.children;

			if (children.indexOf(clip) >= 0) {
				for (child in children.slice(children.indexOf(clip) + 1)) {
					if (untyped child.visible && (!isNativeWidget(child) || (child.onStage && child.parentClip == parent))) {
						var nativeWidget = findNativeWidgetChild(child, parent);

						if (nativeWidget != null) {
							return nativeWidget;
						}
					}
				}
			}

			return RenderSupport.RenderContainers || isNativeWidget(clip.parent) ? null : findNextNativeWidget(clip.parent, parent);
		}

		return null;
	}

	public static function findNativeWidgetChild(clip : DisplayObject, parent : DisplayObject) : Element {
		if (untyped isNativeWidget(clip) && clip.parentClip == parent && getParentNode(clip) == parent.nativeWidget) {
			return untyped clip.nativeWidget;
		} else if (!RenderSupport.RenderContainers && RenderSupport.RendererType == "html") {
			for (child in getClipChildren(clip)) {
				if (untyped child.visible && (!isNativeWidget(child) || child.parentClip == parent)) {
					var nativeWidget = findNativeWidgetChild(child, parent);

					if (nativeWidget != null) {
						return nativeWidget;
					}
				}
			}
		}

		return null;
	}

	public static function appendNativeWidget(clip : DisplayObject, child : DisplayObject) { // add possible next nodes
		if (isNativeWidget(clip)) {
			var childWidget : Dynamic = untyped child.nativeWidget;

			if (untyped clip.nativeWidget == Browser.document.body && (childWidget.style.zIndex == null || childWidget.style.zIndex == "")) {
				var localStage : FlowContainer = untyped child.stage;

				if (localStage != null) {
					var zIndex = 1000 * localStage.parent.children.indexOf(localStage) + (childWidget.classList.contains("droparea") ? AccessWidget.zIndexValues.droparea : AccessWidget.zIndexValues.nativeWidget);
					childWidget.style.zIndex = Std.string(zIndex);
				}
			}

			var nextWidget = findNextNativeWidget(child, clip);
			if (untyped clip.mask != null) {
				if (untyped clip.nativeWidget.firstChild == null) {
					var cont = Browser.document.createElement("div");
					cont.className = 'nativeWidget';
					untyped clip.nativeWidget.appendChild(cont);
				}

				untyped clip.nativeWidget.firstChild.insertBefore(childWidget, nextWidget);
			} else {
				untyped clip.nativeWidget.insertBefore(childWidget, nextWidget);
			}

			applyScrollFnChildren(child);
		} else {
			appendNativeWidget(clip.parent, child);
		}
	}

	public static function applyScrollFn(clip : DisplayObject) : Void {
		if (untyped clip.visible && clip.scrollFn != null) {
			untyped clip.scrollFn();
		} else if (clip.parent != null && clip.mask == null) {
			applyScrollFn(clip.parent);
		}
	}

	public static function applyScrollFnChildren(clip : DisplayObject) : Void {
		if (clip.visible) {
			if (untyped clip.scrollFn != null) {
				untyped clip.scrollFn();
			}

			if (untyped clip.isFocused) {
				if (Platform.isIE) {
					untyped clip.nativeWidget.blur();
					RenderSupport.once("drawframe", function() {
						untyped clip.nativeWidget.focus();
					});
				} else {
					untyped clip.nativeWidget.focus();
				}
			}
		}

		for (child in getClipChildren(clip)) {
			applyScrollFnChildren(child);
		}
	}

	public static function deleteNativeWidget(clip : DisplayObject) : Void {
		if (untyped clip.nativeWidget != null) {
			removeNativeWidget(clip);

			untyped __js__("delete clip.nativeWidget");
			untyped clip.nativeWidget = null;
			untyped clip.isNativeWidget = false;
		}

		if (untyped clip.accessWidget != null) {
			AccessWidget.removeAccessWidget(untyped clip.accessWidget);

			untyped __js__("delete clip.accessWidget");
			untyped clip.accessWidget = null;
		}
	}

	public static inline function getWidth(clip : DisplayObject) : Float {
		if (untyped clip.getWidth != null) {
			return untyped clip.getWidth();
		} else {
			return untyped clip.getLocalBounds().width;
		}
	}

	public static inline function getContentWidth(clip : DisplayObject) : Float {
		if (untyped clip.maxLocalBounds != null) {
			return untyped clip.maxLocalBounds.maxX - clip.maxLocalBounds.minX;
		} else {
			return 0.0;
		}
	}

	public static inline function getBoundsWidth(bounds : Bounds) : Float {
		return Math.isFinite(bounds.minX) ? bounds.maxX - bounds.minX : -1;
	}

	public static inline function getWidgetWidth(clip : DisplayObject) : Float {
		var widgetBounds : Bounds = untyped clip.widgetBounds;
		var widgetWidth = widgetBounds != null && Math.isFinite(widgetBounds.minX) ? getBoundsWidth(widgetBounds) : getWidth(clip);

		return widgetWidth;
	}

	public static function getHeight(clip : DisplayObject) : Float {
		if (untyped clip.getHeight != null) {
			return untyped clip.getHeight();
		} else {
			return untyped clip.getLocalBounds().height;
		}
	}

	public static inline function getContentHeight(clip : DisplayObject) : Float {
		if (untyped clip.maxLocalBounds != null) {
			return untyped clip.maxLocalBounds.maxY - clip.maxLocalBounds.minY;
		} else {
			return 0.0;
		}
	}

	public static inline function getBoundsHeight(bounds : Bounds) : Float {
		return Math.isFinite(bounds.minY) ? bounds.maxY - bounds.minY : -1;
	}

	public static inline function getWidgetHeight(clip : DisplayObject) : Float {
		var widgetBounds : Bounds = untyped clip.widgetBounds;
		return (widgetBounds != null && Math.isFinite(widgetBounds.minY)) ? getBoundsHeight(widgetBounds) : getHeight(clip);
	}

<<<<<<< HEAD
=======
	public static function invalidateLocalBounds(clip : DisplayObject, ?invalidateMask : Bool = false) : Void {
		if (untyped clip.transformChanged || clip.localBoundsChanged) {
			untyped clip.localBoundsChanged = false;

			if (untyped clip.graphicsBounds != null) {
				untyped clip.calculateGraphicsBounds();
				applyNewBounds(clip, untyped clip.graphicsBounds);
			} else if (untyped clip.widgetBounds != null) {
				untyped clip.calculateWidgetBounds();
				applyNewBounds(clip, untyped clip.widgetBounds);

				if (untyped clip.isHTMLStage && clip.children && clip.children.length > 0) {
					for (child in getClipChildren(clip)) {
						if (untyped (!child.isMask || invalidateMask) && child.clipVisible && child.localBounds != null) {
							invalidateLocalBounds(child, invalidateMask);
						}
					}
				}
			} else {
				untyped clip.maxLocalBounds = new Bounds();

				for (child in getClipChildren(clip)) {
					if (untyped (!child.isMask || invalidateMask) && child.clipVisible && child.localBounds != null) {
						invalidateLocalBounds(child, invalidateMask);
						applyMaxBounds(clip, untyped child.currentBounds);
					}
				}

				if (untyped clip.mask == null) {
					applyNewBounds(clip, untyped clip.maxLocalBounds);
				}
			}

			if (untyped clip.scrollRect != null) {
				invalidateLocalBounds(untyped clip.scrollRect, true);
				applyNewBounds(clip, untyped clip.scrollRect.currentBounds);
			} else if (untyped clip.maskContainer != null) {
				invalidateLocalBounds(untyped clip.maskContainer, true);

				if (untyped clip.localTransformChanged) {
					untyped clip.transform.updateLocalTransform();
				}

				applyNewBounds(clip, applyInvertedTransform(untyped clip.maskContainer.currentBounds, clip.localTransform));
			}

			if (untyped clip.nativeWidgetBoundsChanged || clip.localTransformChanged) {
				if (RenderSupport.RendererType != "html") {
					untyped clip.nativeWidgetBoundsChanged = false;
				}

				if (untyped clip.origin != null) {
					if (RenderSupport.RendererType == "html") {
						initNativeWidget(clip);

						if (untyped clip.nativeWidget != null) {
							untyped clip.nativeWidget.style.transformOrigin = clip.origin.x * 100 + "% " + (clip.origin.y * 100 + "%");

							untyped clip.transform.pivot.x = 0.0;
							untyped clip.transform.pivot.y = 0.0;
						} else {
							untyped clip.transform.pivot.x = getWidth(clip) * clip.origin.x;
							untyped clip.transform.pivot.y = getHeight(clip) * clip.origin.y;
						}
					} else {
						untyped clip.transform.pivot.x = getWidth(clip) * clip.origin.x;
						untyped clip.transform.pivot.y = getHeight(clip) * clip.origin.y;
					}
				}

				if (untyped clip.updateGraphics != null) {
					untyped clip.updateGraphics.drawRect(clip.localBounds.minX, clip.localBounds.minY, clip.localBounds.maxX, clip.localBounds.maxY);
				}

				untyped clip.currentBounds = applyLocalBoundsTransform(clip);
			}
		}
	}

>>>>>>> 9e7f56b7
	public static function applyMaxBounds(clip : DisplayObject, newBounds : Bounds) : Void {
		if (untyped clip.maxLocalBounds == null || newBounds == null || !Math.isFinite(newBounds.minX) || !Math.isFinite(newBounds.minY)) {
			return;
		}

		untyped clip.maxLocalBounds.minX = Math.min(untyped clip.maxLocalBounds.minX, newBounds.minX);
		untyped clip.maxLocalBounds.minY = Math.min(untyped clip.maxLocalBounds.minY, newBounds.minY);
		untyped clip.maxLocalBounds.maxX = Math.max(untyped clip.maxLocalBounds.maxX, newBounds.maxX);
		untyped clip.maxLocalBounds.maxY = Math.max(untyped clip.maxLocalBounds.maxY, newBounds.maxY);
	}

	public static function applyNewBounds(clip : DisplayObject, newBounds : Bounds) : Void {
		if (newBounds == null || !Math.isFinite(newBounds.minX) || !Math.isFinite(newBounds.minY)) {
			return;
		}

		if (!isEqualBounds(untyped clip.localBounds, newBounds)) {
			// if (isNativeWidget(clip)) {
			// 	if (RenderSupport.RendererType == "html") {
			// 		invalidateTransform(clip);
			// 	} else {
			// 		invalidateParentTransform(clip);
			// 	}
			// }

			untyped clip.nativeWidgetBoundsChanged = true;
			if (RenderSupport.RendererType != "html") {
				untyped clip.rvlast = null;
			}

			untyped clip.localBounds.minX = newBounds.minX;
			untyped clip.localBounds.minY = newBounds.minY;
			untyped clip.localBounds.maxX = newBounds.maxX;
			untyped clip.localBounds.maxY = newBounds.maxY;
		}
	}

	public static function prependInvertedMatrix(a : Matrix, b : Matrix, ?c : Matrix) : Matrix {
		if (c == null) {
			c = new Matrix();
		}

		if (b.a != 1.0 || b.b != 0.0 || b.c != 0.0 || b.d != 1.0) {
			var id = 1.0 / (b.a * b.d - b.c * b.b);

			c.a = (a.a * b.d - a.b * b.c) * id;
			c.b = (a.b * b.a - a.a * b.b) * id;
			c.c = (a.c * b.d - a.d * b.c) * id;
			c.d = (a.d * b.a - a.c * b.b) * id;

			c.tx = (a.tx * b.d - a.ty * b.c + b.ty * b.c - b.tx * b.d) * id;
			c.ty = (a.ty * b.a - a.tx * b.b + b.tx * b.b - b.ty * b.a) * id;
		} else {
			c.a = a.a;
			c.b = a.b;
			c.c = a.c;
			c.d = a.d;

			c.tx = a.tx - b.tx;
			c.ty = a.ty - b.ty;
		}

		return c;
	}

	public static function applyLocalBoundsTransform(clip : DisplayObject, ?container : Bounds) : Bounds {
		if (container == null) {
			container = new Bounds();
		}

		if (untyped clip.localTransformChanged) {
			untyped clip.transform.updateLocalTransform();
		}

		var transform = clip.localTransform;

		if (untyped clip.children != null && clip.children.length == 1 && clip.children[0].graphicsData != null && clip.children[0].graphicsData.length > 0 && clip.children[0].graphicsData[0].shape.points != null) {
			var tempPoints = untyped clip.children[0].graphicsData[0].shape.points;

			untyped __js__("clip.children[0].graphicsData[0].shape.points = clip.children[0].graphicsData[0].shape.points.map(function(point, i) {
				if (i % 2 == 0) {
					return point * transform.a + clip.children[0].graphicsData[0].shape.points[i + 1] * transform.c + transform.tx;
				} else {
					return clip.children[0].graphicsData[0].shape.points[i - 1] * transform.b + point * transform.d + transform.ty;
				}
			})");
			untyped clip.children[0].calculateGraphicsBounds();

			var bounds = untyped clip.children[0].graphicsBounds;

			container.minX = bounds.minX;
			container.minY = bounds.minY;
			container.maxX = bounds.maxX;
			container.maxY = bounds.maxY;

			untyped clip.children[0].graphicsData[0].shape.points = tempPoints;
			untyped clip.children[0].calculateGraphicsBounds();
		} else {
			var bounds = untyped clip.localBounds;
			applyBoundsTransform(bounds, transform, container);
		}

		return container;
	}

	public static function applyBoundsTransform(bounds : Bounds, transform : Matrix, ?container : Bounds) : Bounds {
		if (container == null) {
			container = new Bounds();
		}

		if (transform.a != 1 || transform.b != 0 || transform.c != 0 || transform.d != 1) {
			var x = [
				bounds.minX * transform.a + bounds.minY * transform.c + transform.tx,
				bounds.minX * transform.a + bounds.maxY * transform.c + transform.tx,
				bounds.maxX * transform.a + bounds.maxY * transform.c + transform.tx,
				bounds.maxX * transform.a + bounds.minY * transform.c + transform.tx
			];

			var y = [
				bounds.minX * transform.b + bounds.minY * transform.d + transform.ty,
				bounds.minX * transform.b + bounds.maxY * transform.d + transform.ty,
				bounds.maxX * transform.b + bounds.maxY * transform.d + transform.ty,
				bounds.maxX * transform.b + bounds.minY * transform.d + transform.ty
			];


			container.minX = ceil(Math.min(Math.min(x[0], x[1]), Math.min(x[2], x[3])));
			container.minY = ceil(Math.min(Math.min(y[0], y[1]), Math.min(y[2], y[3])));
			container.maxX = ceil(Math.max(Math.max(x[0], x[1]), Math.max(x[2], x[3])));
			container.maxY = ceil(Math.max(Math.max(y[0], y[1]), Math.max(y[2], y[3])));
		} else {
			var x = [
				bounds.minX + transform.tx,
				bounds.maxX + transform.tx
			];

			var y = [
				bounds.minY + transform.ty,
				bounds.maxY + transform.ty
			];

			container.minX = ceil(Math.min(x[0], x[1]));
			container.minY = ceil(Math.min(y[0], y[1]));
			container.maxX = ceil(Math.max(x[0], x[1]));
			container.maxY = ceil(Math.max(y[0], y[1]));
		}

		return container;
	}

	public static function applyInvertedTransform(bounds : Bounds, transform : Matrix, ?container : Bounds) : Bounds {
		if (container == null) {
			container = new Bounds();
		}

		if (transform.a != 1 || transform.b != 0 || transform.c != 0 || transform.d != 1) {
			var id = 1.0 / (transform.a * transform.d - transform.c * transform.b);

			var x = [
				(transform.d * id * bounds.minX) + (-transform.c * id * bounds.minY) + (((transform.ty * transform.c) - (transform.tx * transform.d)) * id),
				(transform.d * id * bounds.minX) + (-transform.c * id * bounds.maxY) + (((transform.ty * transform.c) - (transform.tx * transform.d)) * id),
				(transform.d * id * bounds.maxX) + (-transform.c * id * bounds.maxY) + (((transform.ty * transform.c) - (transform.tx * transform.d)) * id),
				(transform.d * id * bounds.maxX) + (-transform.c * id * bounds.minY) + (((transform.ty * transform.c) - (transform.tx * transform.d)) * id)
			];

			var y = [
				(transform.a * id * bounds.minY) + (-transform.b * id * bounds.minX) + (((-transform.ty * transform.a) + (transform.tx * transform.b)) * id),
				(transform.a * id * bounds.minY) + (-transform.b * id * bounds.maxX) + (((-transform.ty * transform.a) + (transform.tx * transform.b)) * id),
				(transform.a * id * bounds.maxY) + (-transform.b * id * bounds.maxX) + (((-transform.ty * transform.a) + (transform.tx * transform.b)) * id),
				(transform.a * id * bounds.maxY) + (-transform.b * id * bounds.minX) + (((-transform.ty * transform.a) + (transform.tx * transform.b)) * id)
			];


			container.minX = Math.min(Math.min(x[0], x[1]), Math.min(x[2], x[3]));
			container.minY = Math.min(Math.min(y[0], y[1]), Math.min(y[2], y[3]));
			container.maxX = Math.max(Math.max(x[0], x[1]), Math.max(x[2], x[3]));
			container.maxY = Math.max(Math.max(y[0], y[1]), Math.max(y[2], y[3]));
		} else {
			var x = [
				bounds.minX - transform.tx,
				bounds.maxX - transform.tx
			];

			var y = [
				bounds.minY - transform.ty,
				bounds.maxY - transform.ty
			];

			container.minX = Math.min(x[0], x[1]);
			container.minY = Math.min(y[0], y[1]);
			container.maxX = Math.max(x[0], x[1]);
			container.maxY = Math.max(y[0], y[1]);
		}

		return container;
	}

	public static function applyTransformPoint(point : Point, transform : Matrix, ?container : Point) : Point {
		if (container == null) {
			container = new Point();
		}

		if (transform.a != 1 || transform.b != 0 || transform.c != 0 || transform.d != 1) {
			container.x = point.x * transform.a + point.y * transform.c + transform.tx;
			container.y =  point.x * transform.b + point.y * transform.d + transform.ty;
		} else {
			container.x = point.x + transform.tx;
			container.y = point.y + transform.ty;
		}

		return container;
	}

	public static function applyInvertedTransformPoint(point : Point, transform : Matrix, ?container : Point) : Point {
		if (container == null) {
			container = new Point();
		}

		if (transform.a != 1 || transform.b != 0 || transform.c != 0 || transform.d != 1) {
			container.x = (transform.a != 0 ? point.x / transform.a : 0) + (transform.c != 0 ? point.y / transform.c : 0) - transform.tx;
			container.y = (transform.b != 0 ? point.x / transform.b : 0) + (transform.d != 0 ? point.y / transform.d : 0) - transform.ty;
		} else {
			container.x = point.x - transform.tx;
			container.y = point.y - transform.ty;
		}

		return container;
	}

	public static function isEqualBounds(bounds1 : Bounds, bounds2 : Bounds) : Bool {
		return bounds1 != null && bounds2 != null && bounds1.minX == bounds2.minX && bounds1.minY == bounds2.minY && bounds1.maxX == bounds2.maxX && bounds1.maxY == bounds2.maxY;
	}

	public static function initNativeWidget(clip : DisplayObject, ?tagName : String) : Void {
		if (isCanvas(clip)) {
			return;
		}

		if (untyped !clip.isNativeWidget || (tagName != null && clip.nativeWidget.tagName.toLowerCase() != tagName)) {
			untyped clip.isNativeWidget = true;
			untyped clip.createNativeWidget(tagName);

			invalidateTransform(clip, 'initNativeWidget', untyped clip.parent != null);
		}
	}

	public static inline function isWorthChecking(child : DisplayObject, ?invalidateMask : Bool = false, viewBounds : Bounds) : Bool {
		return untyped (!child.isMask || invalidateMask) && child.clipVisible && child.localBounds != null;
	}

	public static var invalidatedLocalBounds = 0;

	public static function invalidateLocalBounds(clip : DisplayObject, ?invalidateMask : Bool = false, viewBounds : Bounds, ?hasAnimation : Bool = false) : Void {
		if (untyped clip.transformChanged || clip.localBoundsChanged) {
			var checkLocalBounds = untyped clip.localBoundsChanged;
			if (checkLocalBounds) {
				invalidatedLocalBounds++;
				untyped clip.localBoundsChanged = false;
			}

			if (untyped clip.localTransformChanged) {
				untyped clip.transform.updateLocalTransform();
			}

			viewBounds = applyInvertedTransform(viewBounds, untyped clip.localTransform);

			if (untyped clip.maskContainer != null) {
				if (checkLocalBounds) {
					invalidateLocalBounds(untyped clip.maskContainer, true, viewBounds, untyped hasAnimation || clip.hasAnimation);
					applyNewBounds(clip, untyped clip.scrollRect != null ? clip.maskContainer.currentBounds : applyInvertedTransform(clip.maskContainer.currentBounds, clip.localTransform));
				}

				if (untyped clip.scrollRect != null) {
					viewBounds.minX = Math.max(viewBounds.minX, untyped clip.localBounds.minX);
					viewBounds.minY = Math.max(viewBounds.minY, untyped clip.localBounds.minY);
					viewBounds.maxX = Math.min(viewBounds.maxX, untyped clip.localBounds.maxX);
					viewBounds.maxY = Math.min(viewBounds.maxY, untyped clip.localBounds.maxY);
				}

				if (InvalidateRenderable && (!Math.isFinite(viewBounds.minX) || !Math.isFinite(viewBounds.minY) || viewBounds.isEmpty())) {
					setClipRenderable(clip, false);
					untyped clip.localBoundsChanged = true;

					for (child in getClipChildren(clip)) {
						if (isWorthChecking(child, invalidateMask, viewBounds)) {
							invalidateLocalBounds(child, invalidateMask, viewBounds, untyped hasAnimation || clip.hasAnimation);
						}
					}
				} else {
					if (InvalidateRenderable) {
						setClipRenderable(
							clip,
							untyped viewBounds.maxX >= clip.localBounds.minX && viewBounds.minX <= clip.localBounds.maxX &&
								viewBounds.maxY >= clip.localBounds.minY && viewBounds.minY <= clip.localBounds.maxY
						);
					}

					untyped clip.maxLocalBounds = new Bounds();

					for (child in getClipChildren(clip)) {
						if (isWorthChecking(child, invalidateMask, viewBounds)) {
							invalidateLocalBounds(child, invalidateMask, viewBounds, untyped hasAnimation || clip.hasAnimation);
							applyMaxBounds(clip, untyped child.currentBounds);
						}
					}
				}
			} else if (InvalidateRenderable && (!Math.isFinite(viewBounds.minX) || !Math.isFinite(viewBounds.minY) || viewBounds.isEmpty())) {
				setClipRenderable(clip, false);
				untyped clip.localBoundsChanged = true;

				for (child in getClipChildren(clip)) {
					if (isWorthChecking(child, invalidateMask, viewBounds)) {
						invalidateLocalBounds(child, invalidateMask, viewBounds, untyped hasAnimation || clip.hasAnimation);
					}
				}
			} else {
				if (untyped clip.graphicsBounds != null) {
					if (checkLocalBounds) {
						untyped clip.calculateGraphicsBounds();
						applyNewBounds(clip, untyped clip.graphicsBounds);
					}
				} else if (untyped clip.widgetBounds != null) {
					if (checkLocalBounds) {
						untyped clip.calculateWidgetBounds();
						applyNewBounds(clip, untyped clip.widgetBounds);
					}

					if ((RenderSupport.RendererType != "html" && untyped clip.styleChanged != null) || untyped HaxeRuntime.instanceof(clip, DropAreaClip)) {
						untyped clip.invalidateStyle();
						invalidateTransform(clip, 'invalidateRenderable');
					}
				} else {
					untyped clip.maxLocalBounds = new Bounds();

					for (child in getClipChildren(clip)) {
						if (isWorthChecking(child, invalidateMask, viewBounds)) {
							invalidateLocalBounds(child, invalidateMask, viewBounds, untyped hasAnimation || clip.hasAnimation);
							applyMaxBounds(clip, untyped child.currentBounds);
						}
					}

					if (untyped clip.clipWidth != null && clip.clipHeight != null) {
						untyped clip.maxLocalBounds.minX = 0;
						untyped clip.maxLocalBounds.minY = 0;
						untyped clip.maxLocalBounds.maxX = clip.clipWidth;
						untyped clip.maxLocalBounds.maxY = clip.clipHeight;
					} else if (untyped clip.maxLocalBounds.isEmpty()) {
						untyped clip.maxLocalBounds.minX = 0;
						untyped clip.maxLocalBounds.minY = 0;
						untyped clip.maxLocalBounds.maxX = 0;
						untyped clip.maxLocalBounds.maxY = 0;
					}

					applyNewBounds(clip, untyped clip.maxLocalBounds);
				}

				if (InvalidateRenderable) {
					setClipRenderable(
						clip,
						untyped viewBounds.maxX >= clip.localBounds.minX && viewBounds.minX <= clip.localBounds.maxX &&
							viewBounds.maxY >= clip.localBounds.minY && viewBounds.minY <= clip.localBounds.maxY
					);
				}
			}

			if (untyped clip.nativeWidgetBoundsChanged || clip.localTransformChanged) {
				if (RenderSupport.RendererType != "html") {
					untyped clip.nativeWidgetBoundsChanged = false;
				}

				if (untyped clip.origin != null) {
					if (RenderSupport.RendererType == "html") {
						initNativeWidget(clip);

						if (untyped clip.nativeWidget != null) {
							untyped clip.nativeWidget.style.transformOrigin = clip.origin.x * 100 + "% " + (clip.origin.y * 100 + "%");

							untyped clip.transform.pivot.x = 0.0;
							untyped clip.transform.pivot.y = 0.0;
						} else {
							untyped clip.transform.pivot.x = getWidth(clip) * clip.origin.x;
							untyped clip.transform.pivot.y = getHeight(clip) * clip.origin.y;
						}
					} else {
						untyped clip.transform.pivot.x = getWidth(clip) * clip.origin.x;
						untyped clip.transform.pivot.y = getHeight(clip) * clip.origin.y;
					}
				}

				if (untyped clip.updateGraphics != null) {
					untyped clip.updateGraphics.drawRect(clip.localBounds.minX, clip.localBounds.minY, clip.localBounds.maxX, clip.localBounds.maxY);
				}

				untyped clip.currentBounds = applyLocalBoundsTransform(clip);
			}
		} else {
			invalidateRenderable(clip, viewBounds, untyped hasAnimation || clip.hasAnimation);
		}
	}

	public static var invalidatedRenderable = 0;

	public static function invalidateRenderable(clip : DisplayObject, viewBounds : Bounds, ?hasAnimation : Bool = false) : Void {
		if (!InvalidateRenderable) {
			return;
		}

		if (untyped clip.localBounds == null || clip.isMask) {
			return;
		}

		if (untyped !Math.isFinite(clip.localBounds.minX) || !Math.isFinite(clip.localBounds.minY) || clip.localBounds.isEmpty()) {
			return;
		}

		if (untyped clip.localTransformChanged) {
			untyped clip.transform.updateLocalTransform();
		}

		invalidatedRenderable++;

		viewBounds = applyInvertedTransform(viewBounds, untyped clip.localTransform);

		if (untyped clip.scrollRect != null) {
			viewBounds.minX = Math.max(viewBounds.minX, untyped clip.localBounds.minX);
			viewBounds.minY = Math.max(viewBounds.minY, untyped clip.localBounds.minY);
			viewBounds.maxX = Math.min(viewBounds.maxX, untyped clip.localBounds.maxX);
			viewBounds.maxY = Math.min(viewBounds.maxY, untyped clip.localBounds.maxY);
		}

		if ((RenderSupport.RendererType != "html" && untyped clip.styleChanged != null) || untyped HaxeRuntime.instanceof(clip, DropAreaClip)) {
			untyped clip.invalidateStyle();
			invalidateTransform(clip, 'invalidateRenderable');
		}

		if (!Math.isFinite(viewBounds.minX) || !Math.isFinite(viewBounds.minY) || viewBounds.isEmpty()) {
			setClipRenderable(clip, false);
		} else {
			setClipRenderable(
				clip,
				untyped viewBounds.maxX >= clip.localBounds.minX && viewBounds.minX <= clip.localBounds.maxX &&
					viewBounds.maxY >= clip.localBounds.minY && viewBounds.minY <= clip.localBounds.maxY
			);
		}

		// if (untyped !clip.transformChanged || clip.scrollRect != null || !clip.visible) {
		// 	return;
		// }

		if (untyped !clip.transformChanged) {
			return;
		}

		for (child in getClipChildren(clip)) {
			if (untyped !child.isMask) {
				invalidateRenderable(child, viewBounds, untyped hasAnimation || clip.hasAnimation);
			}
		}
	}

	public static inline function getClipChildren(clip : DisplayObject) : Array<DisplayObject> {
		return untyped clip.children || [];
	}


	public static inline function addElementNS(parent : Element, tagName : String) : Element {
		var el = parent.getElementsByTagName(tagName);

		if (el.length > 0) {
			return el[0];
		} else {
			var element = Browser.document.createElementNS("http://www.w3.org/2000/svg", tagName);
			parent.appendChild(element);
			return element;
		}
	}

	public static inline function renderToCanvas(clip : DisplayObject, canvas : CanvasElement, ?context : Dynamic, ?transform : Matrix, ?alpha : Float) : Void {
		if (!clip.visible || clip.worldAlpha <= 0 || !clip.renderable)
		{
			return;
		}

		var tempView : Dynamic = null;
		var tempRootContext : Dynamic = null;
		var tempContext : Dynamic = null;
		var tempRendererType : Dynamic = null;
		var tempTransparent : Dynamic = null;
		var tempRoundPixels : Dynamic = null;
		var tempMaskWorldTransform : Dynamic = null;
		var tempWorldTransform : Dynamic = null;
		var tempWorldAlpha : Dynamic =  null;

		var children = getClipChildren(clip);

		if (RenderSupport.PixiRenderer.view != canvas) {
			tempView = RenderSupport.PixiRenderer.view;
			tempRootContext = RenderSupport.PixiRenderer.rootContext;
			tempContext = RenderSupport.PixiRenderer.context;
			tempRendererType = RenderSupport.RendererType;
			tempTransparent = RenderSupport.PixiRenderer.transparent;
			tempRoundPixels = RenderSupport.PixiRenderer.roundPixels;

			RenderSupport.PixiRenderer.view = canvas;
			RenderSupport.PixiRenderer.rootContext = context != null ? context : canvas.getContext('2d', { alpha : true });
			RenderSupport.PixiRenderer.context = context != null ? context : canvas.getContext('2d', { alpha : true });
			RenderSupport.PixiRenderer.transparent = true;
			// RenderSupport.PixiRenderer.roundPixels = true;

			RenderSupport.PixiRenderer.context.setTransform(1, 0, 0, 1, 0, 0);
			RenderSupport.PixiRenderer.context.globalAlpha = 1;
			RenderSupport.PixiRenderer.context.clearRect(0, 0,
				untyped (clip.localBounds.maxX + Math.max(-clip.localBounds.minX, 0.0)) * RenderSupport.PixiRenderer.resolution,
				untyped (clip.localBounds.maxY + Math.max(-clip.localBounds.minY, 0.0)) * RenderSupport.PixiRenderer.resolution
			);

			RenderSupport.RendererType = 'canvas';
		}

		if (clip.mask != null)
		{
			if (transform != null) {
				untyped tempMaskWorldTransform = clip.mask.transform.worldTransform;
				untyped clip.mask.transform.worldTransform = clip.mask.transform.worldTransform.clone().prepend(transform);
			}

			RenderSupport.PixiRenderer.maskManager.pushMask(clip.mask);
		}

		if (children.length > 0) {
			for (child in children) {
				renderToCanvas(child, canvas, context, transform, alpha);
			}
		} else {
			if (transform != null) {
				untyped tempWorldTransform = clip.transform.worldTransform;
				untyped clip.transform.worldTransform = clip.transform.worldTransform.clone().prepend(transform);
			}

			if (alpha != null && alpha > 0) {
				untyped tempWorldAlpha = clip.worldAlpha;
				untyped clip.worldAlpha = clip.worldAlpha / alpha;
			}

			untyped clip.renderCanvas(RenderSupport.PixiRenderer);

			if (transform != null) {
				untyped clip.transform.worldTransform = tempWorldTransform;
			}

			if (alpha != null && alpha > 0) {
				untyped clip.worldAlpha = tempWorldAlpha;
			}
		}

		if (clip.mask != null)
		{
			RenderSupport.PixiRenderer.maskManager.popMask(RenderSupport.PixiRenderer);

			if (transform != null) {
				untyped clip.mask.transform.worldTransform = tempMaskWorldTransform;
			}
		}

		if (tempView != null) {
			RenderSupport.PixiRenderer.view = tempView;
			RenderSupport.PixiRenderer.rootContext = tempRootContext;
			RenderSupport.PixiRenderer.context = tempContext;
			RenderSupport.PixiRenderer.transparent = tempTransparent;
			RenderSupport.PixiRenderer.roundPixels = tempRoundPixels;

			RenderSupport.RendererType = tempRendererType;
		}
	}

	public static function addFileDropListener(clip : DisplayObject, maxFilesCount : Int, mimeTypeRegExpFilter : String, onDone : Array<Dynamic> -> Void) : Void -> Void {
		untyped clip.isFileDrop = true;
		untyped clip.isInteractive = true;

		untyped clip.maxFilesCount = maxFilesCount;
		untyped clip.regExp = new EReg(mimeTypeRegExpFilter, "g");
		untyped clip.onDone = onDone;

		invalidateInteractive(clip);
		invalidateTransform(clip, "addFileDropListener");

		return function() {
			if (untyped !clip.destroyed) {
				untyped clip.isFileDrop = false;
				untyped clip.isInteractive = false;

				untyped clip.maxFilesCount = null;
				untyped clip.regExp = null;
				untyped clip.onDone = null;

				invalidateInteractive(clip);
				invalidateTransform(clip, "addFileDropListener");
			}
		}
	}

	public static function isParentOf(parent : DisplayObject, child : DisplayObject) : Bool {
		if (child.parent == parent) {
			return true;
		} else {
			return child.parent != null && isParentOf(parent, child.parent);
		}
	}

	public static function countClips(clip : DisplayObject) : Int {
		var count = 1;
		for (child in getClipChildren(clip)) {
			count += countClips(child);
		}
		return count;
	}
}<|MERGE_RESOLUTION|>--- conflicted
+++ resolved
@@ -2049,88 +2049,6 @@
 		return (widgetBounds != null && Math.isFinite(widgetBounds.minY)) ? getBoundsHeight(widgetBounds) : getHeight(clip);
 	}
 
-<<<<<<< HEAD
-=======
-	public static function invalidateLocalBounds(clip : DisplayObject, ?invalidateMask : Bool = false) : Void {
-		if (untyped clip.transformChanged || clip.localBoundsChanged) {
-			untyped clip.localBoundsChanged = false;
-
-			if (untyped clip.graphicsBounds != null) {
-				untyped clip.calculateGraphicsBounds();
-				applyNewBounds(clip, untyped clip.graphicsBounds);
-			} else if (untyped clip.widgetBounds != null) {
-				untyped clip.calculateWidgetBounds();
-				applyNewBounds(clip, untyped clip.widgetBounds);
-
-				if (untyped clip.isHTMLStage && clip.children && clip.children.length > 0) {
-					for (child in getClipChildren(clip)) {
-						if (untyped (!child.isMask || invalidateMask) && child.clipVisible && child.localBounds != null) {
-							invalidateLocalBounds(child, invalidateMask);
-						}
-					}
-				}
-			} else {
-				untyped clip.maxLocalBounds = new Bounds();
-
-				for (child in getClipChildren(clip)) {
-					if (untyped (!child.isMask || invalidateMask) && child.clipVisible && child.localBounds != null) {
-						invalidateLocalBounds(child, invalidateMask);
-						applyMaxBounds(clip, untyped child.currentBounds);
-					}
-				}
-
-				if (untyped clip.mask == null) {
-					applyNewBounds(clip, untyped clip.maxLocalBounds);
-				}
-			}
-
-			if (untyped clip.scrollRect != null) {
-				invalidateLocalBounds(untyped clip.scrollRect, true);
-				applyNewBounds(clip, untyped clip.scrollRect.currentBounds);
-			} else if (untyped clip.maskContainer != null) {
-				invalidateLocalBounds(untyped clip.maskContainer, true);
-
-				if (untyped clip.localTransformChanged) {
-					untyped clip.transform.updateLocalTransform();
-				}
-
-				applyNewBounds(clip, applyInvertedTransform(untyped clip.maskContainer.currentBounds, clip.localTransform));
-			}
-
-			if (untyped clip.nativeWidgetBoundsChanged || clip.localTransformChanged) {
-				if (RenderSupport.RendererType != "html") {
-					untyped clip.nativeWidgetBoundsChanged = false;
-				}
-
-				if (untyped clip.origin != null) {
-					if (RenderSupport.RendererType == "html") {
-						initNativeWidget(clip);
-
-						if (untyped clip.nativeWidget != null) {
-							untyped clip.nativeWidget.style.transformOrigin = clip.origin.x * 100 + "% " + (clip.origin.y * 100 + "%");
-
-							untyped clip.transform.pivot.x = 0.0;
-							untyped clip.transform.pivot.y = 0.0;
-						} else {
-							untyped clip.transform.pivot.x = getWidth(clip) * clip.origin.x;
-							untyped clip.transform.pivot.y = getHeight(clip) * clip.origin.y;
-						}
-					} else {
-						untyped clip.transform.pivot.x = getWidth(clip) * clip.origin.x;
-						untyped clip.transform.pivot.y = getHeight(clip) * clip.origin.y;
-					}
-				}
-
-				if (untyped clip.updateGraphics != null) {
-					untyped clip.updateGraphics.drawRect(clip.localBounds.minX, clip.localBounds.minY, clip.localBounds.maxX, clip.localBounds.maxY);
-				}
-
-				untyped clip.currentBounds = applyLocalBoundsTransform(clip);
-			}
-		}
-	}
-
->>>>>>> 9e7f56b7
 	public static function applyMaxBounds(clip : DisplayObject, newBounds : Bounds) : Void {
 		if (untyped clip.maxLocalBounds == null || newBounds == null || !Math.isFinite(newBounds.minX) || !Math.isFinite(newBounds.minY)) {
 			return;
