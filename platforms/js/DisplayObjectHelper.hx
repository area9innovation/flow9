import js.Browser;
import js.html.Element;
import js.html.CanvasElement;
import js.html.File;
import js.html.FileList;

import pixi.core.display.DisplayObject;
import pixi.core.display.Container;
import pixi.core.display.Bounds;
import pixi.core.display.TransformBase;
import pixi.core.math.Matrix;
import pixi.core.display.Transform;
import pixi.core.math.Point;

class DisplayObjectHelper {
	public static var Redraw : Bool = Util.getParameter("redraw") == "1";
	public static var DebugUpdate : Bool = Util.getParameter("debugupdate") == "1";
	public static var BoxShadow : Bool = ((Platform.isChrome || Platform.isFirefox) && !Platform.isMobile) ?
		Util.getParameter("boxshadow") != "0" : Util.getParameter("boxshadow") == "1";
	public static var InvalidateRenderable : Bool = Util.getParameter("renderable") != "0";
	public static var MarginGap : Float = 0.5;
	public static var TextGap = Platform.isMacintosh ? 3.0 : 1.0;

	private static var InvalidateStage : Bool = true;

	public static function log(s : Dynamic) : Void {
		untyped __js__("console.log(s)");
	}

	public static function debugger() : Void {
		untyped __js__('debugger');
	}

	public static inline function lockStage() {
		InvalidateStage = false;
	}

	public static inline function unlockStage() {
		InvalidateStage = true;
	}

	public static inline function round(n : Float) : Float {
		return RenderSupport.RoundPixels ? Math.round(n) : Math.round(n * 10.0 * RenderSupport.backingStoreRatio) / (10.0 * RenderSupport.backingStoreRatio);
	}

	public static inline function floor(n : Float) : Float {
		return RenderSupport.RoundPixels ? Math.floor(n) : Math.floor(n * 10.0 * RenderSupport.backingStoreRatio) / (10.0 * RenderSupport.backingStoreRatio);
	}

	public static inline function ceil(n : Float) : Float {
		return RenderSupport.RoundPixels ? Math.ceil(n) : Math.ceil(n * 10.0 * RenderSupport.backingStoreRatio) / (10.0 * RenderSupport.backingStoreRatio);
	}

	public static function invalidateStage(clip : DisplayObject) : Void {
		if (InvalidateStage && (clip.visible || (clip.parent != null && clip.parent.visible)) && untyped clip.stage != null) {
			if (DisplayObjectHelper.Redraw && (untyped clip.updateGraphics == null || untyped clip.updateGraphics.parent == null)) {
				var updateGraphics = new FlowGraphics();

				if (untyped clip.updateGraphics == null) {
					untyped clip.updateGraphics = updateGraphics;
					updateGraphics.beginFill(0x0000FF, 0.2);
					updateGraphics.drawRect(0, 0, 100, 100);
				} else {
					updateGraphics = untyped clip.updateGraphics;
				}

				untyped updateGraphics._visible = true;
				untyped updateGraphics.visible = true;
				untyped updateGraphics.clipVisible = true;
				untyped updateGraphics.renderable = true;

				untyped __js__("PIXI.Container.prototype.addChild.call({0}, {1})", clip, updateGraphics);

				Native.timer(100, function () {
					untyped __js__("if ({0}.parent) PIXI.Container.prototype.removeChild.call({0}.parent, {0})", updateGraphics);
					untyped clip.stage.invalidateStage();
					untyped clip.stage.invalidateTransform('invalidateStage');
				});
			}

			untyped clip.stage.invalidateStage();
		}
	}

	public static function updateStage(clip : DisplayObject, ?clear : Bool = false) : Void {
		if (untyped clip.stage != null) {
			return;
		}

		if (!clear && clip.parent != null) {
			if (untyped clip.parent.stage != null && untyped clip.parent.stage != untyped clip.stage) {
				untyped clip.stage = untyped clip.parent.stage;

				var children : Array<DisplayObject> = untyped clip.children;

				if (children != null) {
					for (c in children) {
						updateStage(c);
					}
				}
			} else if (clip.parent == RenderSupport.PixiStage) {
				untyped clip.stage = clip;
				if (RenderSupport.RendererType != "html") {
					untyped clip.createView(clip.parent.children.indexOf(clip) + 1);
				}

				var children : Array<DisplayObject> = untyped clip.children;

				if (children != null) {
					for (c in children) {
						updateStage(c);
					}
				}
			}
		} else {
			untyped clip.stage = null;
			var children : Array<DisplayObject> = untyped clip.children;

			if (children != null) {
				for (c in children) {
					updateStage(c, true);
				}
			}
		}
	}

	public static function invalidateTransform(clip : DisplayObject, ?from : String, ?force : Bool = false) : Void {
		if (InvalidateStage) {
			invalidateParentTransform(clip);
		}

		invalidateWorldTransform(clip, true, DebugUpdate ? from + ' ->\ninvalidateTransform' : null, force);
	}

	public static function invalidateWorldTransform(clip : DisplayObject, ?localTransformChanged : Bool, ?from : String, ?parentClip : DisplayObject, ?force : Bool = false) : Void {
		if (untyped clip.parent != null && (!clip.worldTransformChanged || (localTransformChanged && !clip.localTransformChanged) || force)) {
			untyped clip.worldTransformChanged = true;
			untyped clip.transformChanged = true;

			if (untyped !parentClip) {
				parentClip = findParentClip(clip);
			}

			untyped clip.parentClip = parentClip;

			if (isNativeWidget(clip)) {
				parentClip = clip;
			}

			if (localTransformChanged || force) {
				untyped clip.localTransformChanged = true;

				if (DebugUpdate) {
					if (untyped clip.from) {
						untyped clip.from = untyped clip.from + '\n---------\n' + from;
					} else {
						untyped clip.from = from;
					}
				}
			}

			if (RenderSupport.RendererType != "html") {
				untyped clip.rvlast = null;
			}

			if (untyped clip.child != null && clip.localTransformChanged) {
				invalidateTransform(untyped clip.child, DebugUpdate ? from + ' ->\ninvalidateWorldTransform -> mask child' : null);
			}

			for (child in getClipChildren(clip)) {
				if (child.visible) {
					invalidateWorldTransform(child, localTransformChanged && !isNativeWidget(clip), DebugUpdate ? from + ' ->\ninvalidateWorldTransform -> child' : null, parentClip, force);
				}
			}
		}
	}

	public static function invalidateParentTransform(clip : DisplayObject) : Void {
		if (clip.parent != null) {
			untyped clip.transformChanged = true;

			if (untyped clip.isCanvas) {
				untyped clip.localTransformChanged = true;
			}

			if (RenderSupport.RendererType != "html") {
				untyped clip.rvlast = null;
			}

			if (untyped clip.parent.parent != null && (!clip.parent.transformChanged || (clip.parent.isCanvas && !clip.parent.localTransformChanged))) {
				invalidateParentTransform(clip.parent);
			} else {
				invalidateParentLocalBounds(clip);
				invalidateStage(clip);
			}
		}
	}

	public static function invalidateParentLocalBounds(clip : DisplayObject) : Void {
		if (untyped !clip.visible && clip.clipVisible && !clip.localBoundsChanged) {
			untyped clip.localBoundsChanged = true;

			if (untyped clip.parent != null && !clip.parent.transformChanged) {
				invalidateParentLocalBounds(clip.parent);
			}
		}
	}

	public static function invalidateVisible(clip : DisplayObject, ?updateAccess : Bool = true, ?parentClip : DisplayObject) : Void {
		var clipVisible = clip.parent != null && untyped clip._visible && getClipVisible(clip.parent);
		var visible = clip.parent != null && getClipRenderable(clip.parent) && (untyped clip.isMask || (clipVisible && clip.renderable));

		if (untyped !parentClip) {
			parentClip = findParentClip(clip);
		}

		untyped clip.parentClip = parentClip;

		if (untyped clip.clipVisible != clipVisible || clip.visible != visible) {
			untyped clip.clipVisible = clipVisible;
			clip.visible = visible;

			clip.emit("visible");

			var updateAccessWidget = updateAccess && untyped clip.accessWidget != null;

			if (isNativeWidget(clip)) {
				parentClip = clip;
			}

			for (child in getClipChildren(clip)) {
				invalidateVisible(child, updateAccess && !updateAccessWidget, parentClip);
			}

			if (RenderSupport.RendererType != "html" && updateAccessWidget) {
				untyped clip.accessWidget.updateDisplay();
			}

			invalidateTransform(clip, 'invalidateVisible');
		}
	}

	public static function invalidateInteractive(clip : DisplayObject, ?interactiveChildren : Bool = false) : Void {
		clip.interactive = untyped clip.scrollRectListener != null || clip.listeners("pointerout").length > 0 || clip.listeners("pointerover").length > 0 || clip.cursor != null || clip.isInteractive;
		clip.interactiveChildren = clip.interactive || interactiveChildren;

		if (clip.interactive) {
			if (RenderSupport.RendererType == "html") {
				if (!isNativeWidget(clip)) {
					initNativeWidget(clip);
				} else {
					invalidateTransform(clip, 'invalidateInteractive');
				}
			}

			setChildrenInteractive(clip);
		} else {
			if (!clip.interactiveChildren) {
				var children : Array<Dynamic> = untyped clip.children;
				var i = 0;

				while (children.length > i && !clip.interactiveChildren) {
					if (children[i].interactiveChildren) {
						clip.interactiveChildren = true;
					}

					i++;
				}
			}

			if (clip.interactiveChildren) {
				setChildrenInteractive(clip);
			}
		}

		if (clip.parent != null && clip.parent.interactiveChildren != clip.interactiveChildren) {
			invalidateInteractive(clip.parent, clip.interactiveChildren);
		}
	}

	public static function setChildrenInteractive(clip : DisplayObject) : Void {
		if (RenderSupport.RendererType == "html") {
			return;
		}

		var children : Array<Dynamic> = untyped clip.children;

		if (children != null) {
			for (c in children) {
				if (!c.interactiveChildren) {
					c.interactiveChildren = true;

					setChildrenInteractive(c);
				}
			}
		}
	}

	public static function invalidate(clip : DisplayObject) : Void {
		updateStage(clip);

		if (clip.parent != null) {
			invalidateParentClip(clip);
			invalidateVisible(clip);
			invalidateInteractive(clip, clip.parent.interactiveChildren);
			invalidateTransform(clip, 'invalidate');

			if (untyped clip.parent.hasMask) {
				updateHasMask(clip);
			}

			if (untyped clip.parent.isMask) {
				updateIsMask(clip);
			}

			if (untyped clip.parent.isCanvas) {
				updateIsCanvas(clip);
			}

			if (untyped clip.keepNativeWidgetChildren || clip.keepNativeWidget) {
				updateKeepNativeWidgetChildren(clip);
			}

			clip.once('removed', function() { invalidate(clip); });
		} else {
			untyped clip.worldTransformChanged = false;
			untyped clip.transformChanged = false;
			untyped clip.localTransformChanged = false;
			untyped clip.visible = false;

			if (isNativeWidget(clip)) {
				updateNativeWidgetDisplay(clip);
			}
		}
	}

	public static function invalidateParentClip(clip : DisplayObject, ?parentClip : DisplayObject) : Void {
		if (untyped !parentClip) {
			parentClip = findParentClip(clip);
		}

		untyped clip.parentClip = parentClip;

		for (child in getClipChildren(clip)) {
			invalidateParentClip(child, isNativeWidget(clip) ? clip : parentClip);
		}
	}

	public static inline function setClipX(clip : DisplayObject, x : Float) : Void {
		if (untyped clip.scrollRect != null) {
			x = x - untyped clip.scrollRect.x;
		}

		if (clip.x != x) {
			var from = DebugUpdate ? 'setClipX ' + clip.x + ' : ' + x : null;

			clip.x = x;
			invalidateTransform(clip, from);
		}
	}

	public static inline function setClipY(clip : DisplayObject, y : Float) : Void {
		if (untyped clip.scrollRect != null) {
			y = y - untyped clip.scrollRect.y;
		}

		if (clip.y != y) {
			var from = DebugUpdate ? 'setClipY ' + clip.y + ' : ' + y : null;

			clip.y = y;
			invalidateTransform(clip, from);
		}
	}

	public static inline function setClipScaleX(clip : DisplayObject, scale : Float) : Void {
		if (clip.scale.x != scale) {
			var from = DebugUpdate ? 'setClipScaleX ' + clip.scale.x + ' : ' + scale : null;

			clip.scale.x = scale;

<<<<<<< HEAD
			initNativeWidget(clip);
=======
			if (RenderSupport.RendererType == "html" && scale != 1.0 && getClipChildren(clip).length > 16) {
				initNativeWidget(clip);
			}

>>>>>>> 6fb20834
			invalidateTransform(clip, from);
		}
	}

	public static inline function setClipScaleY(clip : DisplayObject, scale : Float) : Void {
		if (clip.scale.y != scale) {
			var from = DebugUpdate ? 'setClipScaleY ' + clip.scale.y + ' : ' + scale : null;

			clip.scale.y = scale;

<<<<<<< HEAD
			initNativeWidget(clip);
=======
			if (RenderSupport.RendererType == "html" && scale != 1.0 && getClipChildren(clip).length > 16) {
				initNativeWidget(clip);
			}

>>>>>>> 6fb20834
			invalidateTransform(clip, from);
		}
	}

	public static inline function setClipRotation(clip : DisplayObject, rotation : Float) : Void {
		if (clip.rotation != rotation) {
			var from = DebugUpdate ? 'setClipRotation ' + clip.rotation + ' : ' + rotation : null;

			clip.rotation = rotation;
			invalidateTransform(clip, from);
		}
	}

	public static inline function setClipAlpha(clip : DisplayObject, alpha : Float) : Void {
		if (clip.alpha != alpha) {
			var from = DebugUpdate ? 'setClipAlpha ' + clip.alpha + ' : ' + alpha : null;

			clip.alpha = alpha;
			invalidateTransform(clip, from);
		}
	}

	public static inline function setClipVisible(clip : DisplayObject, visible : Bool) : Void {
		if (untyped clip._visible != visible) {
			untyped clip._visible = visible;
			invalidateVisible(clip);
		}
	}

	public static inline function setClipRenderable(clip : DisplayObject, renderable : Bool) : Void {
		if (clip.renderable != renderable) {
			clip.renderable = renderable;
			invalidateVisible(clip);
		}
	}

	public static inline function getClipVisible(clip : DisplayObject) : Bool {
		return untyped clip.clipVisible;
	}

	public static inline function getClipRenderable(clip : DisplayObject) : Bool {
		return untyped clip.visible;
	}

	public static inline function setClipCursor(clip : DisplayObject, cursor : String) : Void {
		if (untyped clip.cursor != cursor) {
			untyped clip.cursor = cursor;

			if (RenderSupport.RendererType == "html" && !isNativeWidget(clip)) {
				initNativeWidget(clip);
			}

			invalidateTransform(clip, 'setClipCursor');
		}
	}

	public static function setClipFocus(clip : DisplayObject, focus : Bool) : Bool {
		var accessWidget = untyped clip.accessWidget;

		if (untyped clip.setFocus != null && clip.setFocus(focus)) {
			return true;
		} else if (accessWidget != null && accessWidget.element != null && accessWidget.element.parentNode != null && accessWidget.element.tabIndex != null) {
			if (focus && accessWidget.element.focus != null) {
				accessWidget.element.focus();

				return true;
			} else if (!focus && accessWidget.element.blur != null) {
				accessWidget.element.blur();

				return true;
			}
		}

		var children : Array<Dynamic> = untyped clip.children;

		if (children != null) {
			for (c in children) {
				if (setClipFocus(c, focus)) {
					return true;
				}
			}
		}

		return false;
	}

	// setScrollRect cancels setClipMask and vice versa
	public static function setScrollRect(clip : FlowContainer, left : Float, top : Float, width : Float, height : Float) : Void {
		var scrollRect : FlowGraphics = clip.scrollRect;

		left = round(left);
		top = round(top);
		width = round(width);
		height = round(height);

		if (scrollRect != null) {
			if (left == scrollRect.x && top == scrollRect.y && width == scrollRect.width && height == scrollRect.height) {
				return;
			}

			clip.x = clip.x + scrollRect.x - left;
			clip.y = clip.y + scrollRect.y - top;
			untyped clip.localTransformChanged = true;

			scrollRect.clear();
		} else {
			clip.x = clip.x - left;
			clip.y = clip.y - top;
			untyped clip.localTransformChanged = true;

			clip.scrollRect = new FlowGraphics();
			scrollRect = clip.scrollRect;

			setClipMask(clip, scrollRect);
			clip.addChild(scrollRect);
		}

		scrollRect.x = left;
		scrollRect.y = top;

		scrollRect.beginFill(0xFFFFFF);
		scrollRect.drawRect(0.0, 0.0, width, height);

		if (RenderSupport.RendererType == "html") {
			untyped clip.hasMarginGap = true;
		}
	}

	public static inline function setContentRect(clip : FlowContainer, width : Float, height : Float) : Void {
		if (untyped clip.contentBounds == null) {
			untyped clip.contentBounds = new Bounds();
		}

		var contentBounds = untyped clip.contentBounds;

		contentBounds.minX = 0.0;
		contentBounds.minY = 0.0;
		contentBounds.maxX = width;
		contentBounds.maxY = height;

		invalidateTransform(clip, "setContentRect");
	}

	public static inline function listenScrollRect(clip : FlowContainer, cb : Float -> Float -> Void) : Void -> Void {
		untyped clip.scrollRectListener = cb;

		invalidateInteractive(clip);
		invalidateTransform(clip, "listenScrollRect");

		return function() {
			untyped clip.scrollRectListener = null;

			invalidateInteractive(clip);
			invalidateTransform(clip, "listenScrollRect disposer");
		}
	}

	public static inline function removeScrollRect(clip : FlowContainer) : Void {
		untyped clip.scrollRectListener = null;
		var scrollRect : FlowGraphics = clip.scrollRect;

		if (scrollRect != null) {
			setClipX(clip, clip.x + scrollRect.x);
			setClipY(clip, clip.y + scrollRect.y);

			clip.removeChild(scrollRect);

			if (clip.mask == scrollRect) {
				clip.mask = null;
			}

			clip.scrollRect = null;

			invalidateTransform(clip, 'removeScrollRect');
		}
	}

	// setClipMask cancels setScrollRect and vice versa
	public static inline function setClipMask(clip : FlowContainer, maskContainer : Container) : Void {
		if (maskContainer != clip.scrollRect) {
			removeScrollRect(clip);
		}

		if (clip.mask != null) {
			untyped clip.mask.child = null;
			clip.mask = null;
		}

		if (RenderSupport.RendererType == "webgl") {
			clip.mask = getFirstGraphics(maskContainer);
		} else {
			untyped clip.alphaMask = null;

			// If it's one Graphics, use clip mask; otherwise use alpha mask
			var obj : Dynamic = maskContainer;
			while (obj.children != null && obj.children.length == 1)
				obj = obj.children[0];

			if (untyped HaxeRuntime.instanceof(obj, FlowGraphics)) {
				clip.mask = obj;
			} else if (untyped HaxeRuntime.instanceof(obj, FlowSprite)) {
				untyped clip.alphaMask = obj;
			}
		}

		if (clip.mask != null) {
			untyped maskContainer.child = clip;
			untyped clip.mask.child = clip;
			untyped clip.maskContainer = maskContainer;

			if (RenderSupport.RendererType == "html" && (Platform.isIE || Platform.isEdge) && untyped clip.mask.isSvg) {
				updateHasMask(clip);
			}

			clip.mask.once("removed", function () { clip.mask = null; });
		} else if (untyped clip.alphaMask != null) {
			untyped maskContainer.child = clip;
			untyped maskContainer.url = clip.alphaMask.url;
			untyped clip.alphaMask.child = clip;
			untyped clip.maskContainer = maskContainer;

			updateHasMask(clip);

			untyped clip.alphaMask.once("removed", function () { untyped clip.alphaMask = null; });
		}


		updateIsMask(maskContainer);
		setClipRenderable(maskContainer, false);
		maskContainer.once("childrenchanged", function () { setClipMask(clip, maskContainer); });

		if (RenderSupport.RendererType == "html") {
			if (untyped clip.mask != null || clip.alphaMask != null) {
				initNativeWidget(clip);
			}
		}

		invalidateTransform(clip, 'setClipMask');
	}

	public static function updateHasMask(clip : DisplayObject) : Void {
		if (RenderSupport.RendererType == "html") {
			if (!untyped clip.hasMask) {
				untyped clip.hasMask = true;

				if (untyped clip.updateNativeWidgetGraphicsData != null) {
					untyped clip.updateNativeWidgetGraphicsData();
				}

				for (child in getClipChildren(clip)) {
					updateHasMask(child);
				}
			}
		}
	}

	public static function updateIsMask(clip : DisplayObject) : Void {
		if (!untyped clip.isMask) {
			untyped clip.isMask = true;
			untyped clip.emitChildrenChanged = true;

			for (child in getClipChildren(clip)) {
				updateIsMask(child);
			}
		}
	}

	public static function updateEmitChildrenChanged(clip : DisplayObject) : Void {
		if (!untyped clip.emitChildrenChanged) {
			untyped clip.emitChildrenChanged = true;

			for (child in getClipChildren(clip)) {
				updateEmitChildrenChanged(child);
			}
		}
	}

	public static function updateIsCanvas(clip : DisplayObject) : Void {
		if (untyped clip.parent != null && clip.parent.isCanvas) {
			untyped clip.isCanvas = true;

			deleteNativeWidget(clip);

			for (child in getClipChildren(clip)) {
				updateIsCanvas(child);
			}
		}
	}

	public static function updateKeepNativeWidgetChildren(clip : DisplayObject, keepNativeWidgetChildren : Bool = false) : Void {
		untyped clip.keepNativeWidgetChildren = keepNativeWidgetChildren || clip.keepNativeWidget;

		if (untyped !clip.keepNativeWidgetChildren) {
			for (child in getClipChildren(clip)) {
				untyped clip.keepNativeWidgetChildren = clip.keepNativeWidgetChildren || child.keepNativeWidgetChildren || child.keepNativeWidget;
			}
		}

		if (RenderSupport.RendererType == "html" && isNativeWidget(clip)) {
			untyped clip.nativeWidget.style.visibility = untyped clip.keepNativeWidget ? "visible" : clip.keepNativeWidgetChildren ? "inherit" : null;
		}

		if (untyped clip.parent != null && clip.parent.keepNativeWidgetChildren != clip.keepNativeWidgetChildren) {
			updateKeepNativeWidgetChildren(clip.parent, untyped clip.keepNativeWidgetChildren);
		}

		invalidateTransform(clip, 'updateKeepNativeWidgetChildren');
	}

	public static function getViewBounds(clip : DisplayObject) : Bounds {
		return untyped clip.viewBounds;
	}

	public static function updateTreeIds(clip : DisplayObject, ?clean : Bool = false) : Void {
		if (clean) {
			untyped clip.id = [-1];
		} else if (clip.parent == null) {
			untyped clip.id = [0];
		} else {
			untyped clip.id = Array.from(clip.parent.id);
			untyped clip.id.push(clip.parent.children.indexOf(clip));
		}

		var children : Array<Dynamic> = untyped clip.children;
		if (children != null) {
			for (c in children) {
				updateTreeIds(c, clean);
			}
		}
	}

	public static function getClipTreePosition(clip : DisplayObject) : Array<Int> {
		if (clip.parent != null) {
			var clipTreePosition = getClipTreePosition(clip.parent);
			clipTreePosition.push(clip.parent.children.indexOf(clip));
			return clipTreePosition;
		} else {
			return [];
		}
	}

	// Get the first Graphics from the Pixi DisplayObjects tree
	public static function getFirstGraphicsOrSprite(clip : DisplayObject) : DisplayObject {
		if (untyped clip.clipVisible && (untyped HaxeRuntime.instanceof(clip, FlowGraphics) || untyped HaxeRuntime.instanceof(clip, FlowSprite)))
			return clip;

		for (c in getClipChildren(clip)) {
			var g = getFirstGraphicsOrSprite(untyped c);

			if (g != null) {
				return g;
			}
		}

		return null;
	}

	// Get the first Graphics from the Pixi DisplayObjects tree
	public static function getFirstGraphics(clip : DisplayObject) : DisplayObject {
		if (untyped HaxeRuntime.instanceof(clip, FlowGraphics))
			return clip;

		for (c in getClipChildren(clip)) {
			var g = getFirstGraphics(untyped c);

			if (g != null) {
				return g;
			}
		}

		return null;
	}

	public static function emitEvent(parent : DisplayObject, event : String, ?value : Dynamic) : Void {
		if (untyped event == "childrenchanged" && !parent.emitChildrenChanged) {
			return;
		}

		parent.emit(event, value);

		if (parent.parent != null) {
			emitEvent(parent.parent, event, value);
		}
	}

	public static function broadcastEvent(parent : DisplayObject, event : String, ?value : Dynamic) : Void {
		parent.emit(event, value);

		for (c in getClipChildren(parent)) {
			broadcastEvent(c, event, value);
		}

		if (parent.mask != null) {
			broadcastEvent(parent.mask, event, value);
		}
	}

	public static function onAdded(clip : DisplayObject, fn : Void -> (Void -> Void)) : Void {
		var disp = function () {};

		if (clip.parent == null) {
			clip.once("added", function () {
				disp = fn();

				clip.once("removed", function () {
					disp();
					onAdded(clip, fn);
				});
			});
		} else {
			disp = fn();

			clip.once("removed", function () {
				disp();
				onAdded(clip, fn);
			});
		}
	}

	public static function updateClipID(clip : DisplayObject) : Void {
		var nativeWidget = untyped clip.nativeWidget;

		if (nativeWidget != null) {
			nativeWidget.setAttribute('id', Std.string(Std.int(Math.random() * 100000.0)));
		}
	}

	public static function updateNativeWidget(clip : DisplayObject) : Void {
		if (untyped clip.updateNativeWidget != null) {
			untyped clip.updateNativeWidget();
		} else {
			if (RenderSupport.RendererType == "html") {
				if (isNativeWidget(clip)) {
					if (clip.visible) {
						if (DebugUpdate) {
							untyped clip.nativeWidget.setAttribute("update", Std.int(clip.nativeWidget.getAttribute("update")) + 1);
							if (untyped clip.from) {
								untyped clip.nativeWidget.setAttribute("from", clip.from);
								untyped clip.from = null;
							}

							if (untyped clip.info) {
								untyped clip.nativeWidget.setAttribute("info", clip.info);
							}
						}

						updateNativeWidgetTransformMatrix(clip);
						updateNativeWidgetOpacity(clip);
						updateNativeWidgetMask(clip);

						updateNativeWidgetInteractive(clip);

						if (untyped clip.styleChanged) {
							untyped clip.updateNativeWidgetStyle();
						} else if (untyped clip.updateBaselineWidget != null) {
							untyped clip.updateBaselineWidget();
						}

						updateNativeWidgetFilters(clip);
					}

					updateNativeWidgetDisplay(clip);
				}
			} else if (untyped clip.nativeWidget) {
				updateNativeWidgetTransformMatrix(clip);
				updateNativeWidgetOpacity(clip);

				if (untyped clip.styleChanged) {
					untyped clip.updateNativeWidgetStyle();
				}

				if (untyped Platform.isIE && clip.isFocused) {
					untyped clip.preventBlur = true;

					RenderSupport.once("stagechanged", function() {
						untyped clip.preventBlur = false;
					});
				}
			}
		}
	}

	public static inline function getNativeWidgetTransform(clip : DisplayObject) : Matrix {
		if (RenderSupport.RendererType == "html") {
			if (untyped !clip.parentClip || RenderSupport.RenderContainers) {
				if (untyped clip.localTransformChanged) {
					untyped clip.transform.updateLocalTransform();
				}

				return clip.localTransform;
			} else {
				return prependInvertedMatrix(clip.worldTransform, untyped clip.parentClip.worldTransform);
			}
		} else if (untyped clip.accessWidget != null) {
			return untyped clip.accessWidget.getAccessWidgetTransform();
		} else {
			return clip.worldTransform;
		}
	}

	private static inline function getMarginGap() : Float {
		return Platform.isChrome && RenderSupport.getAccessibilityZoom() == 1.75 ? MarginGap * 2.0 : MarginGap;
	}

	public static function updateNativeWidgetTransformMatrix(clip : DisplayObject) {
		var nativeWidget = untyped clip.nativeWidget;

		if (untyped clip.localTransformChanged) {
			untyped clip.transform.updateLocalTransform();
		}

		var transform = getNativeWidgetTransform(clip);

		var tx : Float = 0.0;
		var ty : Float = 0.0;

		if (untyped clip.scrollRect != null) {
			if (nativeWidget.firstChild != null) {
				if (untyped clip.contentBounds != null) {
					nativeWidget.firstChild.style.width = '${untyped Math.max(clip.contentBounds.maxX, clip.scrollRect.width)}px';
					nativeWidget.firstChild.style.height = '${untyped Math.max(clip.contentBounds.maxY, clip.scrollRect.height)}px';
				} else if (untyped clip.maxLocalBounds != null) {
					nativeWidget.firstChild.style.width = '${untyped clip.maxLocalBounds.maxX + clip.scrollRect.width}px';
					nativeWidget.firstChild.style.height = '${untyped clip.maxLocalBounds.maxY + clip.scrollRect.height}px';
				}
			}

			var point = applyTransformPoint(new Point(untyped clip.scrollRect.x, untyped clip.scrollRect.y), transform);

			if (untyped clip.parentClip && clip.parentClip.hasMarginGap && clip.parentClip.parentClip != RenderSupport.PixiStage) {
				tx = round(point.x + getMarginGap());
				ty = round(point.y + getMarginGap());
			} else {
				tx = round(point.x);
				ty = round(point.y);
			}
		} else if (untyped clip.parentClip && clip.parentClip.hasMarginGap && clip.parentClip.parentClip != RenderSupport.PixiStage) {
			tx = round(transform.tx + getMarginGap());
			ty = round(transform.ty + getMarginGap());
		} else {
			tx = round(transform.tx);
			ty = round(transform.ty);
		}

		if (untyped clip.left != null && clip.top != null) {
			tx += untyped clip.left * transform.a + clip.top * transform.c;
			ty += untyped clip.left * transform.b + clip.top * transform.d;
		}

		var localBounds = untyped clip.localBounds;

		if (untyped clip.widthDelta != null && clip.style != null && clip.style.align != null && clip.style.align == 'center') {
			tx -= untyped clip.widthDelta / 2.0;
		}

		if (untyped Math.isFinite(localBounds.minX) && Math.isFinite(localBounds.minY) && clip.nativeWidgetBoundsChanged) {
			untyped clip.nativeWidgetBoundsChanged = false;

			if (untyped clip.isCanvas) {
				nativeWidget.setAttribute('width', '${Math.ceil(localBounds.maxX * transform.a * RenderSupport.PixiRenderer.resolution) + Math.max(Math.ceil(-localBounds.minX * transform.a * RenderSupport.PixiRenderer.resolution), 0.0)}');
				nativeWidget.setAttribute('height', '${Math.ceil(localBounds.maxY * transform.d * RenderSupport.PixiRenderer.resolution) + Math.max(Math.ceil(-localBounds.minY * transform.d * RenderSupport.PixiRenderer.resolution), 0.0)}');
				nativeWidget.style.width = '${Math.ceil(localBounds.maxX * transform.a * RenderSupport.PixiRenderer.resolution) + Math.max(Math.ceil(-localBounds.minX * transform.a * RenderSupport.PixiRenderer.resolution), 0.0)}px';
				nativeWidget.style.height = '${Math.ceil(localBounds.maxY * transform.d * RenderSupport.PixiRenderer.resolution) + Math.max(Math.ceil(-localBounds.minY * transform.d * RenderSupport.PixiRenderer.resolution), 0.0)}px';
			} else if (untyped clip.alphaMask != null) {
				nativeWidget.style.width = '${localBounds.maxX}px';
				nativeWidget.style.height = '${localBounds.maxY}px';
			} else if (untyped clip.hasMarginGap && clip.parentClip != RenderSupport.PixiStage) {
				nativeWidget.style.width = '${round(getWidgetWidth(clip) + getMarginGap() * 2.0)}px';
				nativeWidget.style.height = '${round(getWidgetHeight(clip) + getMarginGap() * 2.0)}px';
			} else {
				nativeWidget.style.width = '${getWidgetWidth(clip)}px';
				nativeWidget.style.height = '${getWidgetHeight(clip)}px';
			}

			// nativeWidget.setAttribute('minX', Std.string(localBounds.minX));
			// nativeWidget.setAttribute('minY', Std.string(localBounds.minY));
			// nativeWidget.setAttribute('maxX', Std.string(localBounds.maxX));
			// nativeWidget.setAttribute('maxY', Std.string(localBounds.maxY));

			// nativeWidget.setAttribute('viewMinX', Std.string(untyped clip.viewBounds.minX));
			// nativeWidget.setAttribute('viewMinY', Std.string(untyped clip.viewBounds.minY));
			// nativeWidget.setAttribute('viewMaxX', Std.string(untyped clip.viewBounds.maxX));
			// nativeWidget.setAttribute('viewMaxY', Std.string(untyped clip.viewBounds.maxY));

			// if (untyped clip.mask == null && untyped clip.alphaMask == null) {
			// 	tx = round(transform.tx + round(localBounds.minX));
			// 	ty = round(transform.ty + round(localBounds.minY));

			// 	nativeWidget.style.marginLeft = '${-round(localBounds.minX)}px';
			// 	nativeWidget.style.marginTop = '${-round(localBounds.minY)}px';
			// }

			// applyScrollFn(clip);
		}

		nativeWidget.style.left = tx != 0 ? '${tx}px' : (Platform.isIE ? "0" : null);
		nativeWidget.style.top = ty != 0 ? '${ty}px' : (Platform.isIE ? "0" : null);

		if (untyped clip.isCanvas) {
			nativeWidget.style.transform = 'matrix(${1.0 / RenderSupport.PixiRenderer.resolution}, 0, 0, ${1.0 / RenderSupport.PixiRenderer.resolution}, 0, 0)';
		} else {
			nativeWidget.style.transform = (transform.a != 1 || transform.b != 0 || transform.c != 0 || transform.d != 1) ?
				'matrix(${transform.a}, ${transform.b}, ${transform.c}, ${transform.d}, 0, 0)' : (Platform.isIE ? "none" : null);
		}
	}

	public static inline function getNativeWidgetAlpha(clip : DisplayObject) : Float {
		if (RenderSupport.RendererType == "html" && !RenderSupport.RenderContainers) {
			if (untyped clip.parentClip && clip.parentClip.worldAlpha > 0) {
				return clip.worldAlpha / untyped clip.parentClip.worldAlpha;
			} else if (clip.parent != null && !isNativeWidget(clip.parent)) {
				return clip.alpha * getNativeWidgetAlpha(clip.parent);
			} else {
				return clip.alpha;
			}
		} else {
			return clip.alpha;
		}
	}

	public static function updateNativeWidgetOpacity(clip : DisplayObject) {
		var nativeWidget = untyped clip.nativeWidget;
		var alpha = getNativeWidgetAlpha(clip);

		if (untyped clip.isInput) {
			if (Platform.isEdge || Platform.isIE) {
				var slicedColor : Array<String> = untyped clip.style.fill.split(",");
				var newColor = slicedColor.slice(0, 3).join(",") + "," + Std.parseFloat(slicedColor[3]) * (untyped clip.isFocused ? alpha : 0) + ")";

				nativeWidget.style.color = newColor;
			} else {
				nativeWidget.style.opacity = untyped clip.isFocused ? alpha : 0;
			}
		} else {
			nativeWidget.style.opacity = alpha != 1 || Platform.isIE ? alpha : null;
		}
	}

	public static function updateNativeWidgetFilters(clip : DisplayObject) {
		if (untyped clip.parentClip.filters != null && BoxShadow) {
			updateNativeWidgetFilters(untyped clip.parentClip);
		}

		if (untyped clip.filters != null) {
			var filters : Array<Dynamic> = untyped clip.filters;

			if (filters != null && filters.length > 0) {
				var filter = filters[0];

				if (untyped HaxeRuntime.instanceof(filter, DropShadowFilter)) {
					if (untyped BoxShadow || clip.isGraphics()) {
						applyNativeWidgetBoxShadow(clip, filter);
					} else {
						var color : Array<Int> = pixi.core.utils.Utils.hex2rgb(untyped filter.color, []);
						var nativeWidget : Element = untyped clip.nativeWidget;

						if (nativeWidget.children != null) {
							for (childWidget in nativeWidget.children) {
								childWidget.style.boxShadow = null;
							}
						}

						nativeWidget.style.filter = 'drop-shadow(
							${untyped Math.cos(filter.angle) * filter.distance}px
							${untyped Math.sin(filter.angle) * filter.distance}px
							${untyped filter.blur}px
							rgba(${color[0] * 255}, ${color[1] * 255}, ${color[2] * 255}, ${untyped filter.alpha})
						)';
					}
				} else if (untyped HaxeRuntime.instanceof(filter, BlurFilter)) {
					var nativeWidget : Element = untyped clip.nativeWidget;
					nativeWidget.style.filter = 'blur(${filter.blur}px)';
				} else if (untyped HaxeRuntime.instanceof(filter, BlurBackdropFilter)) {
					var nativeWidget : Element = untyped clip.nativeWidget;
					nativeWidget.style.setProperty('backdrop-filter', 'blur(${filter.spread}px)');
					nativeWidget.style.setProperty('-webkit-backdrop-filter', 'blur(${filter.spread}px)');
				}
			}
		}
	}

	private static function applyNativeWidgetBoxShadow(parent : DisplayObject, filter : Dynamic) : Void {
		var color : Array<Int> = pixi.core.utils.Utils.hex2rgb(untyped filter.color, []);
		var clip = getFirstGraphicsOrSprite(parent);
		var nativeWidget = untyped clip.nativeWidget;

		if (untyped clip.filterPadding != parent.filterPadding) {
			untyped clip.filterPadding = parent.filterPadding;

			if (untyped clip.updateNativeWidgetGraphicsData != null) {
				untyped clip.updateNativeWidgetGraphicsData();
			}
		}

		if (nativeWidget != null) {
			var svgs : Array<Element> = untyped nativeWidget.getElementsByTagName("svg");

			if (svgs.length > 0) {
				var svg = svgs[0];
				var clipFilter : Element = untyped svg.getElementById(untyped svg.parentNode.getAttribute('id') + "filter");

				if (clipFilter != null && clipFilter.parentNode != null) {
					clipFilter.parentNode.removeChild(clipFilter);
				}

				var defs = svg.firstElementChild != null && svg.firstElementChild.tagName.toLowerCase() == 'defs' ? svg.firstElementChild :
					Browser.document.createElementNS("http://www.w3.org/2000/svg", 'defs');
				clipFilter = defs.firstElementChild != null && defs.firstElementChild.tagName.toLowerCase() == 'mask' ? defs.firstElementChild :
					Browser.document.createElementNS("http://www.w3.org/2000/svg", 'filter');

				for (child in clipFilter.childNodes) {
					clipFilter.removeChild(untyped child);
				}

				var feColorMatrix = Browser.document.createElementNS("http://www.w3.org/2000/svg", 'feColorMatrix');
				feColorMatrix.setAttribute("in", "SourceAlpha");
				feColorMatrix.setAttribute("result", "matrixOut");
				feColorMatrix.setAttribute("type", "matrix");
				feColorMatrix.setAttribute("values", '${color[0]} ${color[0]} ${color[0]} ${color[0]} 0
													${color[1]} ${color[1]} ${color[1]} ${color[1]} 0
													${color[2]} ${color[2]} ${color[2]} ${color[2]} 0
													0 0 0 ${filter.alpha} 0');

				var feOffset = Browser.document.createElementNS("http://www.w3.org/2000/svg", 'feOffset');
				feOffset.setAttribute("result", "offOut");
				feOffset.setAttribute("in", "matrixOut");
				feOffset.setAttribute("dx", '${untyped Math.cos(filter.angle) * filter.distance}');
				feOffset.setAttribute("dy", '${untyped Math.sin(filter.angle) * filter.distance}');

				var feGaussianBlur = Browser.document.createElementNS("http://www.w3.org/2000/svg", 'feGaussianBlur');
				feGaussianBlur.setAttribute("result", "blurOut");
				feGaussianBlur.setAttribute("in", "offOut");
				feGaussianBlur.setAttribute("stdDeviation", '${untyped filter.blur}');

				var feBlend = Browser.document.createElementNS("http://www.w3.org/2000/svg", 'feBlend');
				feBlend.setAttribute("in2", "blurOut");
				feBlend.setAttribute("in", "SourceGraphic");
				feBlend.setAttribute("mode", "normal");

				clipFilter.setAttribute('id', untyped svg.parentNode.getAttribute('id') + "filter");
				clipFilter.setAttribute('x', '${untyped -clip.filterPadding}');
				clipFilter.setAttribute('y', '${untyped -clip.filterPadding}');
				clipFilter.setAttribute('width', '${untyped getWidgetWidth(clip) + clip.filterPadding}');
				clipFilter.setAttribute('height', '${untyped getWidgetHeight(clip) + clip.filterPadding}');

				clipFilter.appendChild(feColorMatrix);
				clipFilter.appendChild(feOffset);
				clipFilter.appendChild(feGaussianBlur);
				clipFilter.appendChild(feBlend);

				defs.insertBefore(clipFilter, defs.firstChild);
				svg.insertBefore(defs, svg.firstChild);

				for (child in svg.childNodes) {
					if (untyped child.tagName.toLowerCase() != "defs") {
						untyped child.setAttribute("filter", 'url(#' + untyped svg.parentNode.getAttribute('id') + "filter)");

						parent.once("clearfilter", function() { if (untyped child != null) untyped child.removeAttribute("filter"); });
					}
				}
			} else {
				nativeWidget.style.boxShadow = '
					${untyped Math.cos(filter.angle) * filter.distance}px
					${untyped Math.sin(filter.angle) * filter.distance}px
					${untyped filter.blur}px
					rgba(${color[0] * 255}, ${color[1] * 255}, ${color[2] * 255}, ${untyped filter.alpha})
				';

				parent.once("clearfilter", function() { if (nativeWidget != null) nativeWidget.style.boxShadow = null; });
			}
		}
	}

	public static function removeNativeMask(clip : DisplayObject) : Void {
		var nativeWidget = untyped clip.nativeWidget;

		if ((nativeWidget.style.overflow != null && nativeWidget.style.overflow != '') ||
			(nativeWidget.style.clipPath != null && nativeWidget.style.clipPath != '')) {
			nativeWidget.style.overflow = null;
			untyped nativeWidget.style.webkitClipPath = null;
			nativeWidget.clipPath = null;
			nativeWidget.onscroll = null;
			nativeWidget.style.width = null;
			nativeWidget.style.height = null;
			nativeWidget.style.borderRadius = null;
		}
	}

	public static function scrollNativeWidget(clip : DisplayObject, x : Float, y : Float) : Void {
		var nativeWidget : Dynamic = untyped clip.nativeWidget;
		var transform = getNativeWidgetTransform(clip);

		if (untyped clip.hasMarginGap && clip.parentClip != RenderSupport.PixiStage) {
			if (untyped clip.scrollRectListener == null && (y < 0 || x < 0)) {

				if (x < 0) {
					nativeWidget.style.marginLeft = '${-round(x + getMarginGap() * transform.a)}px';
					nativeWidget.style.marginRight = '${-round(getMarginGap() * transform.a)}px';
					nativeWidget.style.width = '${round(getWidgetWidth(clip) + x + getMarginGap() * 2.0)}px';
					x = 0;
				}

				if (y < 0) {
					nativeWidget.style.marginTop = '${-round(y + getMarginGap() * transform.d)}px';
					nativeWidget.style.marginBottom = '${-round(getMarginGap() * transform.d)}px';
					nativeWidget.style.height = '${round(getWidgetHeight(clip) + y + getMarginGap() * 2.0)}px';
					y = 0;
				}
			} else {
				nativeWidget.style.marginLeft = '${-round(getMarginGap() * transform.a)}px';
				nativeWidget.style.marginRight = '${-round(getMarginGap() * transform.a)}px';
				nativeWidget.style.marginTop = '${-round(getMarginGap() * transform.d)}px';
				nativeWidget.style.marginBottom = '${-round(getMarginGap() * transform.d)}px';
				nativeWidget.style.clip = null;
			}
		} else {
			if (untyped clip.scrollRectListener == null && (y < 0 || x < 0)) {
				nativeWidget.style.margin = null;
				nativeWidget.style.marginLeft = '${-round(x)}px';
				nativeWidget.style.marginTop = '${-round(y)}x';

				nativeWidget.style.width = '${round(getWidgetWidth(clip) + x)}px';
				nativeWidget.style.height = '${round(getWidgetHeight(clip) + y)}px';

				y = 0;
				x = 0;
			} else {
				nativeWidget.style.marginLeft = null;
				nativeWidget.style.marginTop = null;
				nativeWidget.style.margin = null;
				nativeWidget.style.clip = null;
			}
		}

		var currentScrollLeft = round(nativeWidget.scrollLeft);
		var currentScrollTop = round(nativeWidget.scrollTop);

		var updateScrollRectFn = function() {
			if (untyped clip.scrollRect != null && clip.parent != null) {
				untyped clip.x = clip.x + clip.scrollRect.x - currentScrollLeft;
				untyped clip.y = clip.y + clip.scrollRect.y - currentScrollTop;

				untyped clip.scrollRect.x = currentScrollLeft;
				untyped clip.scrollRect.y = currentScrollTop;

				invalidateTransform(untyped clip.scrollRect, "scrollNativeWidget");

				untyped clip.scrollRectListener(currentScrollLeft, currentScrollTop);
			}
		}

		var scrollFn = function() {
			if (untyped clip.scrollRect != null && clip.parent != null) {
				if (nativeWidget.scrollLeft != untyped clip.scrollRect.x) {
					nativeWidget.scrollLeft = untyped clip.scrollRect.x;
				}

				if (nativeWidget.scrollTop != untyped clip.scrollRect.y) {
					nativeWidget.scrollTop = untyped clip.scrollRect.y;
				}
			}
		};

		var onScrollFn =
			if (untyped clip.scrollRectListener != null)
				function() {
					if (untyped clip.scrollRect != null && clip.parent != null) {
						var nativeWidgetScrollLeft = round(nativeWidget.scrollLeft);
						var nativeWidgetScrollTop = round(nativeWidget.scrollTop);

						if (nativeWidgetScrollLeft == currentScrollLeft && nativeWidgetScrollTop == currentScrollTop) {
							return;
						} else {
							currentScrollLeft = nativeWidgetScrollLeft;
							currentScrollTop = nativeWidgetScrollTop;
						}

						RenderSupport.off("drawframe", updateScrollRectFn);

						if (RenderSupport.Animating) {
							RenderSupport.once("drawframe", updateScrollRectFn);
						} else {
							updateScrollRectFn();
						}
					}
				}
			else
				scrollFn;

		nativeWidget.onscroll = onScrollFn;
		if (untyped clip.scrollRectListener == null || (x >= 0 && y >= 0)) {
			scrollFn();
		}
		untyped clip.scrollFn = scrollFn;
	}

	public static function updateNativeWidgetMask(clip : DisplayObject, ?attachScrollFn : Bool = false) {
		var nativeWidget = untyped clip.nativeWidget;

		var mask : FlowGraphics = clip.mask;
		var scrollRect = untyped clip.scrollRect;
		var viewBounds = null;//untyped clip.viewBounds;
		var alphaMask = untyped clip.alphaMask;

		if (alphaMask != null) {
			untyped nativeWidget.style.webkitClipPath = null;
			untyped nativeWidget.style.clipPath = null;
			untyped nativeWidget.style.clip = null;
			nativeWidget.style.borderRadius = null;

			var svgs : Array<Element> = nativeWidget.getElementsByTagName("svg");

			for (svg in svgs) {
				var clipMask : Element = untyped svg.getElementById(untyped svg.parentNode.getAttribute('id') + "mask");

				if (clipMask != null && clipMask.parentNode != null) {
					clipMask.parentNode.removeChild(clipMask);
				}

				var defs = svg.firstElementChild != null && svg.firstElementChild.tagName.toLowerCase() == 'defs' ? svg.firstElementChild :
					Browser.document.createElementNS("http://www.w3.org/2000/svg", 'defs');
				clipMask = defs.firstElementChild != null && defs.firstElementChild.tagName.toLowerCase() == 'mask' ? defs.firstElementChild :
					Browser.document.createElementNS("http://www.w3.org/2000/svg", 'mask');

				for (child in clipMask.childNodes) {
					clipMask.removeChild(untyped child);
				}

				var image = Browser.document.createElementNS("http://www.w3.org/2000/svg", 'image');
				image.setAttribute('href', alphaMask.url);
				var transform = prependInvertedMatrix(untyped clip.alphaMask.worldTransform, clip.worldTransform);
				image.setAttribute('transform', 'matrix(${transform.a} ${transform.b} ${transform.c} ${transform.d} ${transform.tx} ${transform.ty})');
				clipMask.setAttribute('id', untyped svg.parentNode.getAttribute('id') + "mask");
				clipMask.setAttribute('mask-type', 'alpha');

				clipMask.appendChild(image);
				defs.insertBefore(clipMask, defs.firstChild);
				svg.insertBefore(defs, svg.firstChild);

				for (child in svg.childNodes) {
					untyped child.setAttribute("mask", 'url(#' + untyped svg.parentNode.getAttribute('id') + "mask)");
				}
			}
		} else if (viewBounds != null) {
			untyped nativeWidget.style.webkitClipPath = null;
			untyped nativeWidget.style.clipPath = null;
			nativeWidget.style.overflow = null;
			nativeWidget.style.clip = 'rect(
				${viewBounds.minY}px,
				${viewBounds.maxX}px,
				${viewBounds.maxY}px,
				${viewBounds.minX}px
			)';
		} else if (untyped scrollRect != null && clip.children != null && clip.children.length > 0) {
			untyped nativeWidget.style.webkitClipPath = null;
			untyped nativeWidget.style.clipPath = null;
			untyped nativeWidget.style.clip = null;
			nativeWidget.style.borderRadius = null;
			nativeWidget.style.overflow = untyped clip.isInput || clip.scrollRectListener != null ? "auto" : "hidden";

			scrollNativeWidget(clip, round(scrollRect.x), round(scrollRect.y));
		} else if (mask != null) {
			var graphicsData = mask.graphicsData;

			if (graphicsData != null) {
				var data = graphicsData[0];

				if (data.shape.type == 0) {
					nativeWidget.style.overflow = null;
					nativeWidget.style.borderRadius = null;

					var svgs : Array<Element> = nativeWidget.getElementsByTagName("svg");

					if (untyped mask.parent.localTransformChanged) {
						untyped mask.parent.transform.updateLocalTransform();
					}

					if (Platform.isIE || svgs.length == 1) {
						for (svg in svgs) {
							var clipMask : Element = untyped svg.getElementById(untyped svg.parentNode.getAttribute('id') + "mask");

							if (clipMask != null && clipMask.parentNode != null) {
								clipMask.parentNode.removeChild(clipMask);
							}

							var defs = svg.firstElementChild != null && svg.firstElementChild.tagName.toLowerCase() == 'defs' ? svg.firstElementChild :
								Browser.document.createElementNS("http://www.w3.org/2000/svg", 'defs');
							clipMask = defs.firstElementChild != null && defs.firstElementChild.tagName.toLowerCase() == 'mask' ? defs.firstElementChild :
								Browser.document.createElementNS("http://www.w3.org/2000/svg", 'mask');

							for (child in clipMask.childNodes) {
								clipMask.removeChild(untyped child);
							}

							var path = Browser.document.createElementNS("http://www.w3.org/2000/svg", 'path');
							var d : String = untyped __js__("data.shape.points.map(function(p, i) {
								return i % 2 == 0 ? (i == 0 ? 'M' : 'L') + p * mask.parent.localTransform.a + ' ' : '' + p * mask.parent.localTransform.d + ' ';
							}).join('')");
							path.setAttribute("d", d);
							path.setAttribute("fill", "white");
							path.setAttribute('transform', 'matrix(1 0 0 1
								${untyped -Std.int(svg.parentNode.style.marginLeft.substring(0, svg.parentNode.style.marginLeft.length - 2)) - Std.int(svg.parentNode.style.left.substring(0, svg.parentNode.style.left.length - 2))}
								${untyped -Std.int(svg.parentNode.style.marginTop.substring(0, svg.parentNode.style.marginTop.length - 2)) - Std.int(svg.parentNode.style.top.substring(0, svg.parentNode.style.top.length - 2))})');
							clipMask.setAttribute('id', untyped svg.parentNode.getAttribute('id') + "mask");

							clipMask.appendChild(path);
							defs.insertBefore(clipMask, defs.firstChild);
							svg.insertBefore(defs, svg.firstChild);

							for (child in svg.childNodes) {
								untyped child.setAttribute("mask", 'url(#' + untyped svg.parentNode.getAttribute('id') + "mask)");
							}
						}
					} else {
						var transform = prependInvertedMatrix(clip.worldTransform, untyped clip.mask.worldTransform);
						nativeWidget.style.clipPath = untyped __js__("'polygon(' + data.shape.points.map(function (p, i) {
							return i % 2 == 0 ? '' + p * transform1.a + 'px ' : '' + p * transform1.d + 'px' + (i != data.shape.points.length - 1 ? ',' : '')
						}).join('') + ')'");
						untyped nativeWidget.style.webkitClipPath = nativeWidget.style.clipPath;
					}
				} else if (data.shape.type == 1) {
					untyped nativeWidget.style.webkitClipPath = null;
					nativeWidget.style.clipPath = null;
					nativeWidget.style.borderRadius = null;
					nativeWidget.style.overflow = "hidden";

					scrollNativeWidget(clip, round(data.shape.x), round(data.shape.y));
				} else if (data.shape.type == 2) {
					untyped nativeWidget.style.webkitClipPath = null;
					nativeWidget.style.clipPath = null;
					nativeWidget.style.borderRadius = '${round(data.shape.radius)}px';
					nativeWidget.style.overflow = "hidden";

					scrollNativeWidget(clip, round(data.shape.x - data.shape.radius), round(data.shape.y - data.shape.radius));
				} else if (data.shape.type == 4) {
					untyped nativeWidget.style.webkitClipPath = null;
					nativeWidget.style.clipPath = null;
					nativeWidget.style.borderRadius = '${round(data.shape.radius)}px';
					nativeWidget.style.overflow = "hidden";

					scrollNativeWidget(clip, round(data.shape.x), round(data.shape.y));
				}  else {
					removeNativeMask(clip);

					trace("updateNativeWidgetMask: Unknown shape type");
					trace(data);
				}
			} else {
				removeNativeMask(clip);
			}
		}
	}

	public static function updateNativeWidgetInteractive(clip : DisplayObject) : Void {
		var nativeWidget = untyped clip.nativeWidget;

		if (untyped clip.cursor != null) {
			nativeWidget.style.cursor = untyped clip.cursor;
		} else {
			nativeWidget.style.cursor = null;
		}

		if (clip.interactive) {
			if (Platform.isSafari || Platform.isMobile) {
				if (nativeWidget.style.onmouseover == null) {
					nativeWidget.onmouseover = function() { clip.emit("pointerover"); }
					nativeWidget.onmouseout = function() { clip.emit("pointerout"); }
				}
			} else {
				if (nativeWidget.style.onpointerover == null) {
					nativeWidget.onpointerover = function() { clip.emit("pointerover"); }
					nativeWidget.onpointerout = function() { clip.emit("pointerout"); }
				}
			}

			nativeWidget.style.pointerEvents = 'auto';

			if (untyped clip.isFileDrop) {
				nativeWidget.ondragover = function(e) {
					e.dataTransfer.dropEffect = 'copy';
					return false;
				}

				nativeWidget.ondrop = function(e) {
					e.preventDefault();

					var files : FileList = e.dataTransfer.files;
					var fileArray : Array<File> = [];

					if (untyped clip.maxFilesCount < 0) {
						untyped clip.maxFilesCount = files.length;
					}

					for (idx in 0...Math.floor(Math.min(files.length, untyped clip.maxFilesCount))) {
						var file : File = files.item(idx);

						if (untyped !clip.regExp.match(file.type)) {
							untyped clip.maxFilesCount++;
							continue;
						}

						fileArray.push(file);
					}

					untyped clip.onDone(fileArray);
				}

				nativeWidget.oncontextmenu = function(e) {
					if (RenderSupport.PixiView.oncontextmenu != null) {
						return RenderSupport.PixiView.oncontextmenu(e);
					} else {
						return true;
					}
				};
			} else {
				nativeWidget.oncontextmenu = function (e) {
					e.stopPropagation();
					return untyped clip.isInput == true;
				};
			}
		} else {
			nativeWidget.onmouseover = null;
			nativeWidget.onmouseout = null;
			nativeWidget.onpointerover = null;
			nativeWidget.onpointerout = null;
			nativeWidget.style.pointerEvents = null;
			nativeWidget.ondragover = null;
			nativeWidget.ondrop = null;
		}
	}

	public static function getParentNode(clip : DisplayObject) : Dynamic {
		if (isNativeWidget(clip)) {
			return untyped clip.parentClip != null && clip.parentClip.scrollRect != null && clip.nativeWidget.parentNode != null ?
				clip.nativeWidget.parentNode.parentNode :
				clip.nativeWidget.parentNode;
		}

		return null;
	}

	public static function updateNativeWidgetDisplay(clip : DisplayObject) : Void {
		if (untyped clip.updateNativeWidgetDisplay != null) {
			untyped clip.updateNativeWidgetDisplay();
		} else {
			if (untyped clip.visibilityChanged) {
				untyped clip.visibilityChanged = false;
				untyped clip.nativeWidget.style.visibility = clip.loaded ? (Platform.isIE ? "visible" : null) : "hidden";
			}

			if (clip.visible) {
				if (untyped clip.child == null && (!clip.onStage || getParentNode(clip) != clip.parentClip.nativeWidget)) {
					untyped clip.onStage = true;

					if (!Platform.isIE) {
						untyped clip.nativeWidget.style.display = null;
					}

					addNativeWidget(clip);
				}
			} else if (untyped clip.onStage) {
				untyped clip.onStage = false;

				if (!Platform.isIE) {
					untyped clip.nativeWidget.style.display = 'none';
				}

				RenderSupport.once("drawframe", function() {
					if (untyped isNativeWidget(clip) && !clip.onStage && (!clip.visible || clip.parent == null)) {
						removeNativeWidget(clip);
					}
				});
			}
		}
	}

	public static function isNativeWidget(clip : DisplayObject) : Bool {
		return untyped clip.isNativeWidget;
	}

	public static function addNativeWidget(clip : DisplayObject) : Void {
		if (untyped clip.addNativeWidget != null) {
			untyped clip.addNativeWidget();
		} else if (RenderSupport.RendererType == "html") {
			if (isNativeWidget(clip) && untyped clip.parent != null && clip.visible && clip.renderable) {
				appendNativeWidget(untyped clip.parentClip || findParentClip(clip), clip);
				RenderSupport.once("drawframe", function() { broadcastEvent(clip, "pointerout"); });
			}
		} else {
			clip.once('removed', function() { deleteNativeWidget(clip); });
		}
	}

	public static function removeNativeWidget(clip : DisplayObject) : Void {
		if (untyped clip.removeNativeWidget != null) {
			untyped clip.removeNativeWidget();
		} else {
			if (untyped isNativeWidget(clip)) {
				var nativeWidget : Dynamic = untyped clip.nativeWidget;

				if (untyped nativeWidget.parentNode != null) {
					nativeWidget.parentNode.removeChild(nativeWidget);

					if (untyped clip.parentClip != null) {
						applyScrollFn(untyped clip.parentClip);
						untyped clip.parentClip = null;
					}
				}
			}
		}
	}

	public static function findParentClip(clip : DisplayObject) : DisplayObject {
		if (clip.parent == null) {
			return null;
		} else if (isNativeWidget(clip.parent)) {
			return clip.parent;
		} else {
			return findParentClip(clip.parent);
		}
	}

	public static function findNextNativeWidget(clip : DisplayObject, parent : DisplayObject) : Element {
		if (clip.parent != null) {
			var children = clip.parent.children;

			if (children.indexOf(clip) >= 0) {
				for (child in children.slice(children.indexOf(clip) + 1)) {
					if (untyped child.visible && (!isNativeWidget(child) || (child.onStage && child.parentClip == parent))) {
						var nativeWidget = findNativeWidgetChild(child, parent);

						if (nativeWidget != null) {
							return nativeWidget;
						}
					}
				}
			}

			return RenderSupport.RenderContainers || isNativeWidget(clip.parent) ? null : findNextNativeWidget(clip.parent, parent);
		}

		return null;
	}

	public static function findNativeWidgetChild(clip : DisplayObject, parent : DisplayObject) : Element {
		if (untyped isNativeWidget(clip) && clip.parentClip == parent && getParentNode(clip) == parent.nativeWidget) {
			return untyped clip.nativeWidget;
		} else if (!RenderSupport.RenderContainers && RenderSupport.RendererType == "html") {
			for (child in getClipChildren(clip)) {
				if (untyped child.visible && (!isNativeWidget(child) || child.parentClip == parent)) {
					var nativeWidget = findNativeWidgetChild(child, parent);

					if (nativeWidget != null) {
						return nativeWidget;
					}
				}
			}
		}

		return null;
	}

	public static function appendNativeWidget(clip : DisplayObject, child : DisplayObject) { // add possible next nodes
		if (isNativeWidget(clip)) {
			var childWidget : Dynamic = untyped child.nativeWidget;

			if (untyped clip.nativeWidget == Browser.document.body && (childWidget.style.zIndex == null || childWidget.style.zIndex == "")) {
				var localStage : FlowContainer = untyped child.stage;

				if (localStage != null) {
					var zIndex = 1000 * localStage.parent.children.indexOf(localStage) + (childWidget.classList.contains("droparea") ? AccessWidget.zIndexValues.droparea : AccessWidget.zIndexValues.nativeWidget);
					childWidget.style.zIndex = Std.string(zIndex);
				}
			}

			var nextWidget = findNextNativeWidget(child, clip);
			if (untyped clip.scrollRect != null) {
				if (untyped clip.nativeWidget.firstChild == null) {
					var cont = Browser.document.createElement("div");
					cont.className = 'nativeWidget';
					untyped clip.nativeWidget.appendChild(cont);
				}

				untyped clip.nativeWidget.firstChild.insertBefore(childWidget, nextWidget);
			} else {
				untyped clip.nativeWidget.insertBefore(childWidget, nextWidget);
			}

			applyScrollFnChildren(child);
		} else {
			appendNativeWidget(clip.parent, child);
		}
	}

	public static function applyScrollFn(clip : DisplayObject) : Void {
		if (untyped clip.visible && clip.scrollFn != null) {
			untyped clip.scrollFn();
		} else if (clip.parent != null && clip.mask == null) {
			applyScrollFn(clip.parent);
		}
	}

	public static function applyScrollFnChildren(clip : DisplayObject) : Void {
		if (clip.visible) {
			if (untyped clip.scrollFn != null) {
				untyped clip.scrollFn();
			}

			if (untyped clip.isFocused) {
				if (Platform.isIE) {
					untyped clip.nativeWidget.blur();
					RenderSupport.once("drawframe", function() {
						untyped clip.nativeWidget.focus();
					});
				} else {
					untyped clip.nativeWidget.focus();
				}
			}
		}

		for (child in getClipChildren(clip)) {
			applyScrollFnChildren(child);
		}
	}

	public static function deleteNativeWidget(clip : DisplayObject) : Void {
		if (untyped clip.nativeWidget != null) {
			removeNativeWidget(clip);

			untyped __js__("delete clip.nativeWidget");
			untyped clip.nativeWidget = null;
			untyped clip.isNativeWidget = false;
		}

		if (untyped clip.accessWidget != null) {
			AccessWidget.removeAccessWidget(untyped clip.accessWidget);

			untyped __js__("delete clip.accessWidget");
			untyped clip.accessWidget = null;
		}
	}

	public static inline function getWidth(clip : DisplayObject) : Float {
		if (untyped clip.getWidth != null) {
			return untyped clip.getWidth();
		} else {
			return untyped clip.getLocalBounds().width;
		}
	}

	public static inline function getBoundsWidth(bounds : Bounds) : Float {
		return Math.isFinite(bounds.minX) ? bounds.maxX - bounds.minX : -1;
	}

	public static inline function getWidgetWidth(clip : DisplayObject) : Float {
		var widgetBounds : Bounds = untyped clip.widgetBounds;
		var widgetWidth = widgetBounds != null && Math.isFinite(widgetBounds.minX) ? getBoundsWidth(widgetBounds) : getWidth(clip);

		if (untyped clip.style != null && !clip.isInput) {
			return Math.ceil(untyped clip.style.letterSpacing != null ? widgetWidth + clip.style.letterSpacing + TextGap : widgetWidth + TextGap);
		} else {
			return widgetWidth;
		}
	}

	public static function getHeight(clip : DisplayObject) : Float {
		if (untyped clip.getHeight != null) {
			return untyped clip.getHeight();
		} else {
			return untyped clip.getLocalBounds().height;
		}
	}

	public static inline function getBoundsHeight(bounds : Bounds) : Float {
		return Math.isFinite(bounds.minY) ? bounds.maxY - bounds.minY : -1;
	}

	public static inline function getWidgetHeight(clip : DisplayObject) : Float {
		var widgetBounds : Bounds = untyped clip.widgetBounds;
		return (widgetBounds != null && Math.isFinite(widgetBounds.minY)) ? getBoundsHeight(widgetBounds) : getHeight(clip);
	}

	public static function invalidateLocalBounds(clip : DisplayObject, ?invalidateMask : Bool = false) : Void {
		if (untyped clip.transformChanged || clip.localBoundsChanged) {
			untyped clip.localBoundsChanged = false;

			if (untyped clip.graphicsBounds != null) {
				untyped clip.calculateGraphicsBounds();
				applyNewBounds(clip, untyped clip.graphicsBounds);
			} else if (untyped clip.widgetBounds != null) {
				untyped clip.calculateWidgetBounds();
				applyNewBounds(clip, untyped clip.widgetBounds);
			} else {
				untyped clip.maxLocalBounds = new Bounds();

				for (child in getClipChildren(clip)) {
					if (untyped (!child.isMask || invalidateMask) && child.clipVisible && child.localBounds != null) {
						invalidateLocalBounds(child, invalidateMask);
						applyMaxBounds(clip, untyped child.currentBounds);
					}
				}

				if (untyped clip.mask == null) {
					applyNewBounds(clip, untyped clip.maxLocalBounds);
				}
			}

			if (untyped clip.scrollRect != null) {
				invalidateLocalBounds(untyped clip.scrollRect, true);
				applyNewBounds(clip, untyped clip.scrollRect.currentBounds);
			} else if (untyped clip.maskContainer != null) {
				invalidateLocalBounds(untyped clip.maskContainer, true);

				if (untyped clip.localTransformChanged) {
					untyped clip.transform.updateLocalTransform();
				}

				applyNewBounds(clip, applyInvertedTransform(untyped clip.maskContainer.currentBounds, clip.localTransform));
			}

			if (untyped clip.nativeWidgetBoundsChanged || clip.localTransformChanged) {
				if (RenderSupport.RendererType != "html") {
					untyped clip.nativeWidgetBoundsChanged = false;
				}

				untyped clip.currentBounds = applyLocalBoundsTransform(clip);
			}
		}
	}

	public static function applyMaxBounds(clip : DisplayObject, newBounds : Bounds) : Void {
		if (untyped clip.maxLocalBounds == null || newBounds == null || !Math.isFinite(newBounds.minX) || !Math.isFinite(newBounds.minY)) {
			return;
		}

		untyped clip.maxLocalBounds.minX = Math.min(untyped clip.maxLocalBounds.minX, newBounds.minX);
		untyped clip.maxLocalBounds.minY = Math.min(untyped clip.maxLocalBounds.minY, newBounds.minY);
		untyped clip.maxLocalBounds.maxX = Math.max(untyped clip.maxLocalBounds.maxX, newBounds.maxX);
		untyped clip.maxLocalBounds.maxY = Math.max(untyped clip.maxLocalBounds.maxY, newBounds.maxY);
	}

	public static function applyNewBounds(clip : DisplayObject, newBounds : Bounds) : Void {
		if (newBounds == null || !Math.isFinite(newBounds.minX) || !Math.isFinite(newBounds.minY)) {
			return;
		}

		if (!isEqualBounds(untyped clip.localBounds, newBounds)) {
			if (isNativeWidget(clip)) {
				if (RenderSupport.RendererType == "html") {
					invalidateTransform(clip);
				} else {
					invalidateParentTransform(clip);
				}
			}

			untyped clip.nativeWidgetBoundsChanged = true;
			if (RenderSupport.RendererType != "html") {
				untyped clip.rvlast = null;
			}

			untyped clip.localBounds.minX = newBounds.minX;
			untyped clip.localBounds.minY = newBounds.minY;
			untyped clip.localBounds.maxX = newBounds.maxX;
			untyped clip.localBounds.maxY = newBounds.maxY;
		}
	}

	public static function prependInvertedMatrix(a : Matrix, b : Matrix, ?c : Matrix) : Matrix {
		if (c == null) {
			c = new Matrix();
		}

		if (b.a != 1.0 || b.b != 0.0 || b.c != 0.0 || b.d != 1.0) {
			var id = 1.0 / (b.a * b.d - b.c * b.b);

			c.a = (a.a * b.d - a.b * b.c) * id;
			c.b = (a.b * b.a - a.a * b.b) * id;
			c.c = (a.c * b.d - a.d * b.c) * id;
			c.d = (a.d * b.a - a.c * b.b) * id;

			c.tx = (a.tx * b.d - a.ty * b.c + b.ty * b.c - b.tx * b.d) * id;
			c.ty = (a.ty * b.a - a.tx * b.b + b.tx * b.b - b.ty * b.a) * id;
		} else {
			c.a = a.a;
			c.b = a.b;
			c.c = a.c;
			c.d = a.d;

			c.tx = a.tx - b.tx;
			c.ty = a.ty - b.ty;
		}

		return c;
	}

	public static function applyLocalBoundsTransform(clip : DisplayObject, ?container : Bounds) : Bounds {
		if (container == null) {
			container = new Bounds();
		}

		if (untyped clip.localTransformChanged) {
			untyped clip.transform.updateLocalTransform();
		}

		var transform = clip.localTransform;

		if (untyped clip.children != null && clip.children.length == 1 && clip.children[0].graphicsData != null && clip.children[0].graphicsData.length > 0 && clip.children[0].graphicsData[0].shape.points != null) {
			var tempPoints = untyped clip.children[0].graphicsData[0].shape.points;

			untyped __js__("clip.children[0].graphicsData[0].shape.points = clip.children[0].graphicsData[0].shape.points.map(function(point, i) {
				if (i % 2 == 0) {
					return point * transform.a + clip.children[0].graphicsData[0].shape.points[i + 1] * transform.c + transform.tx;
				} else {
					return clip.children[0].graphicsData[0].shape.points[i - 1] * transform.b + point * transform.d + transform.ty;
				}
			})");
			untyped clip.children[0].calculateGraphicsBounds();

			var bounds = untyped clip.children[0].graphicsBounds;

			container.minX = bounds.minX;
			container.minY = bounds.minY;
			container.maxX = bounds.maxX;
			container.maxY = bounds.maxY;

			untyped clip.children[0].graphicsData[0].shape.points = tempPoints;
			untyped clip.children[0].calculateGraphicsBounds();
		} else {
			var bounds = untyped clip.localBounds;
			applyBoundsTransform(bounds, transform, container);
		}

		return container;
	}

	public static function applyBoundsTransform(bounds : Bounds, transform : Matrix, ?container : Bounds) : Bounds {
		if (container == null) {
			container = new Bounds();
		}

		if (transform.a != 1 || transform.b != 0 || transform.c != 0 || transform.d != 1) {
			var x = [
				bounds.minX * transform.a + bounds.minY * transform.c + transform.tx,
				bounds.minX * transform.a + bounds.maxY * transform.c + transform.tx,
				bounds.maxX * transform.a + bounds.maxY * transform.c + transform.tx,
				bounds.maxX * transform.a + bounds.minY * transform.c + transform.tx
			];

			var y = [
				bounds.minX * transform.b + bounds.minY * transform.d + transform.ty,
				bounds.minX * transform.b + bounds.maxY * transform.d + transform.ty,
				bounds.maxX * transform.b + bounds.maxY * transform.d + transform.ty,
				bounds.maxX * transform.b + bounds.minY * transform.d + transform.ty
			];


			container.minX = ceil(Math.min(Math.min(x[0], x[1]), Math.min(x[2], x[3])));
			container.minY = ceil(Math.min(Math.min(y[0], y[1]), Math.min(y[2], y[3])));
			container.maxX = ceil(Math.max(Math.max(x[0], x[1]), Math.max(x[2], x[3])));
			container.maxY = ceil(Math.max(Math.max(y[0], y[1]), Math.max(y[2], y[3])));
		} else {
			var x = [
				bounds.minX + transform.tx,
				bounds.maxX + transform.tx
			];

			var y = [
				bounds.minY + transform.ty,
				bounds.maxY + transform.ty
			];

			container.minX = ceil(Math.min(x[0], x[1]));
			container.minY = ceil(Math.min(y[0], y[1]));
			container.maxX = ceil(Math.max(x[0], x[1]));
			container.maxY = ceil(Math.max(y[0], y[1]));
		}

		return container;
	}

	public static function applyInvertedTransform(bounds : Bounds, transform : Matrix, ?container : Bounds) : Bounds {
		if (container == null) {
			container = new Bounds();
		}

		if (transform.a != 1 || transform.b != 0 || transform.c != 0 || transform.d != 1) {
			var id = 1.0 / (transform.a * transform.d - transform.c * transform.b);

			var x = [
				(transform.d * id * bounds.minX) + (-transform.c * id * bounds.minY) + (((transform.ty * transform.c) - (transform.tx * transform.d)) * id),
				(transform.d * id * bounds.minX) + (-transform.c * id * bounds.maxY) + (((transform.ty * transform.c) - (transform.tx * transform.d)) * id),
				(transform.d * id * bounds.maxX) + (-transform.c * id * bounds.maxY) + (((transform.ty * transform.c) - (transform.tx * transform.d)) * id),
				(transform.d * id * bounds.maxX) + (-transform.c * id * bounds.minY) + (((transform.ty * transform.c) - (transform.tx * transform.d)) * id)
			];

			var y = [
				(transform.a * id * bounds.minY) + (-transform.b * id * bounds.minX) + (((-transform.ty * transform.a) + (transform.tx * transform.b)) * id),
				(transform.a * id * bounds.minY) + (-transform.b * id * bounds.maxX) + (((-transform.ty * transform.a) + (transform.tx * transform.b)) * id),
				(transform.a * id * bounds.maxY) + (-transform.b * id * bounds.maxX) + (((-transform.ty * transform.a) + (transform.tx * transform.b)) * id),
				(transform.a * id * bounds.maxY) + (-transform.b * id * bounds.minX) + (((-transform.ty * transform.a) + (transform.tx * transform.b)) * id)
			];


			container.minX = Math.min(Math.min(x[0], x[1]), Math.min(x[2], x[3]));
			container.minY = Math.min(Math.min(y[0], y[1]), Math.min(y[2], y[3]));
			container.maxX = Math.max(Math.max(x[0], x[1]), Math.max(x[2], x[3]));
			container.maxY = Math.max(Math.max(y[0], y[1]), Math.max(y[2], y[3]));
		} else {
			var x = [
				bounds.minX - transform.tx,
				bounds.maxX - transform.tx
			];

			var y = [
				bounds.minY - transform.ty,
				bounds.maxY - transform.ty
			];

			container.minX = Math.min(x[0], x[1]);
			container.minY = Math.min(y[0], y[1]);
			container.maxX = Math.max(x[0], x[1]);
			container.maxY = Math.max(y[0], y[1]);
		}

		return container;
	}

	public static function applyTransformPoint(point : Point, transform : Matrix, ?container : Point) : Point {
		if (container == null) {
			container = new Point();
		}

		if (transform.a != 1 || transform.b != 0 || transform.c != 0 || transform.d != 1) {
			container.x = point.x * transform.a + point.y * transform.c + transform.tx;
			container.y =  point.x * transform.b + point.y * transform.d + transform.ty;
		} else {
			container.x = point.x + transform.tx;
			container.y = point.y + transform.ty;
		}

		return container;
	}

	public static function applyInvertedTransformPoint(point : Point, transform : Matrix, ?container : Point) : Point {
		if (container == null) {
			container = new Point();
		}

		if (transform.a != 1 || transform.b != 0 || transform.c != 0 || transform.d != 1) {
			container.x = (transform.a != 0 ? point.x / transform.a : 0) + (transform.c != 0 ? point.y / transform.c : 0) - transform.tx;
			container.y = (transform.b != 0 ? point.x / transform.b : 0) + (transform.d != 0 ? point.y / transform.d : 0) - transform.ty;
		} else {
			container.x = point.x - transform.tx;
			container.y = point.y - transform.ty;
		}

		return container;
	}

	public static function isEqualBounds(bounds1 : Bounds, bounds2 : Bounds) : Bool {
		return bounds1 != null && bounds2 != null && bounds1.minX == bounds2.minX && bounds1.minY == bounds2.minY && bounds1.maxX == bounds2.maxX && bounds1.maxY == bounds2.maxY;
	}

	public static function initNativeWidget(clip : DisplayObject, ?tagName : String) : Void {
		if (untyped clip.isCanvas) {
			return;
		}

		if (untyped !clip.isNativeWidget || (tagName != null && clip.nativeWidget.tagName.toLowerCase() != tagName)) {
			untyped clip.isNativeWidget = true;
			untyped clip.createNativeWidget(tagName);

			invalidateTransform(clip, 'initNativeWidget', untyped clip.parent != null);
		}
	}

	public static function invalidateRenderable(clip : DisplayObject, viewBounds : Bounds) : Void {
		if (!InvalidateRenderable) {
			return;
		}

		var localBounds = untyped clip.localBounds;

		if (localBounds == null || untyped clip.isMask) {
			return;
		}

		if (!Math.isFinite(localBounds.minX) || !Math.isFinite(localBounds.minY) || localBounds.isEmpty()) {
			// setClipRenderable(clip, untyped RenderSupport.RendererType == "html" && clip.updateKeepNativeWidgetChildren);
			return;
		}

		if (untyped clip.localTransformChanged) {
			untyped clip.transform.updateLocalTransform();
		}

		viewBounds = applyInvertedTransform(viewBounds, untyped clip.localTransform);

		if (untyped clip.scrollRect != null) {
			viewBounds.minX = Math.max(viewBounds.minX, localBounds.minX);
			viewBounds.minY = Math.max(viewBounds.minY, localBounds.minY);
			viewBounds.maxX = Math.min(viewBounds.maxX, localBounds.maxX);
			viewBounds.maxY = Math.min(viewBounds.maxY, localBounds.maxY);
		}

		untyped clip.viewBounds = viewBounds;

		if ((RenderSupport.RendererType != "html" && untyped clip.styleChanged != null) || untyped HaxeRuntime.instanceof(clip, DropAreaClip)) {
			untyped clip.invalidateStyle();
			invalidateTransform(clip, 'invalidateRenderable');
		}

		if (!Math.isFinite(viewBounds.minX) || !Math.isFinite(viewBounds.minY) || viewBounds.isEmpty()) {
			setClipRenderable(clip, untyped clip.keepNativeWidgetChildren);
			return;
		}

		if (RenderSupport.RendererType != "html" || isNativeWidget(clip) || !clip.renderable) {
			var renderable = viewBounds.maxX >= localBounds.minX && viewBounds.minX <= localBounds.maxX && viewBounds.maxY >= localBounds.minY && viewBounds.minY <= localBounds.maxY;

			if (untyped clip.keepNativeWidgetChildren && isNativeWidget(clip)) {
				untyped clip.nativeWidget.style.visibility = clip.nativeWidget.tabIndex > 0 ? "visible" : (renderable ? "inherit" : "hidden");
			}

			setClipRenderable(clip, untyped clip.keepNativeWidgetChildren || renderable);
		}

		if (untyped !clip.transformChanged || (!clip.visible && !clip.parent.visible)) {
			return;
		}

		for (child in getClipChildren(clip)) {
			if (untyped !child.isMask) {
				invalidateRenderable(child, viewBounds);
			}
		}
	}

	public static inline function getClipChildren(clip : DisplayObject) : Array<DisplayObject> {
		return untyped clip.children || [];
	}


	public static inline function addElementNS(parent : Element, tagName : String) : Element {
		var el = parent.getElementsByTagName(tagName);

		if (el.length > 0) {
			return el[0];
		} else {
			var element = Browser.document.createElementNS("http://www.w3.org/2000/svg", tagName);
			parent.appendChild(element);
			return element;
		}
	}

	public static inline function renderToCanvas(clip : DisplayObject, canvas : CanvasElement, ?context : Dynamic, ?transform : Matrix) : Void {
		if (!clip.visible || clip.worldAlpha <= 0 || !clip.renderable)
		{
			return;
		}

		var tempView : Dynamic = null;
		var tempRootContext : Dynamic = null;
		var tempContext : Dynamic = null;
		var tempRendererType : Dynamic = null;
		var tempTransparent : Dynamic = null;
		var tempRoundPixels : Dynamic = null;
		var tempMaskWorldTransform : Dynamic = null;
		var tempWorldTransform : Dynamic = null;
		var tempWorldAlpha : Dynamic =  null;

		var children = getClipChildren(clip);

		if (RenderSupport.PixiRenderer.view != canvas) {
			tempView = RenderSupport.PixiRenderer.view;
			tempRootContext = RenderSupport.PixiRenderer.rootContext;
			tempContext = RenderSupport.PixiRenderer.context;
			tempRendererType = RenderSupport.RendererType;
			tempTransparent = RenderSupport.PixiRenderer.transparent;
			tempRoundPixels = RenderSupport.PixiRenderer.roundPixels;

			RenderSupport.PixiRenderer.view = canvas;
			RenderSupport.PixiRenderer.rootContext = context != null ? context : canvas.getContext('2d', { alpha : true });
			RenderSupport.PixiRenderer.context = context != null ? context : canvas.getContext('2d', { alpha : true });
			RenderSupport.PixiRenderer.transparent = true;
			// RenderSupport.PixiRenderer.roundPixels = true;

			RenderSupport.PixiRenderer.context.setTransform(1, 0, 0, 1, 0, 0);
			RenderSupport.PixiRenderer.context.globalAlpha = 1;
			RenderSupport.PixiRenderer.context.clearRect(0, 0, untyped clip.localBounds.maxX * RenderSupport.PixiRenderer.resolution, untyped clip.localBounds.maxY * RenderSupport.PixiRenderer.resolution);

			RenderSupport.RendererType = 'canvas';

			if (transform != null) {
				untyped tempWorldAlpha = clip.worldAlpha;
				untyped clip.worldAlpha = clip.alpha;
			}
		}

		if (clip.mask != null)
		{
			if (transform != null) {
				untyped tempMaskWorldTransform = clip.mask.transform.worldTransform;
				untyped clip.mask.transform.worldTransform = clip.mask.transform.worldTransform.clone().prepend(transform);
			}

			RenderSupport.PixiRenderer.maskManager.pushMask(clip.mask);
		}

		if (children.length > 0) {
			for (child in children) {
				renderToCanvas(child, canvas, context, transform);
			}
		} else {
			if (transform != null) {
				untyped tempWorldTransform = clip.transform.worldTransform;
				untyped tempWorldAlpha = clip.worldAlpha;
				untyped clip.transform.worldTransform = clip.transform.worldTransform.clone().prepend(transform);
			}

			untyped clip.renderCanvas(RenderSupport.PixiRenderer);

			if (transform != null) {
				untyped clip.transform.worldTransform = tempWorldTransform;
				untyped clip.worldAlpha = tempWorldAlpha;
			}
		}

		if (clip.mask != null)
		{
			RenderSupport.PixiRenderer.maskManager.popMask(RenderSupport.PixiRenderer);

			if (transform != null) {
				untyped clip.mask.transform.worldTransform = tempMaskWorldTransform;
			}
		}

		if (tempView != null) {
			RenderSupport.PixiRenderer.view = tempView;
			RenderSupport.PixiRenderer.rootContext = tempRootContext;
			RenderSupport.PixiRenderer.context = tempContext;
			RenderSupport.PixiRenderer.transparent = tempTransparent;
			RenderSupport.PixiRenderer.roundPixels = tempRoundPixels;

			RenderSupport.RendererType = tempRendererType;
		}
	}

	public static function addFileDropListener(clip : DisplayObject, maxFilesCount : Int, mimeTypeRegExpFilter : String, onDone : Array<Dynamic> -> Void) : Void -> Void {
		untyped clip.isFileDrop = true;
		untyped clip.isInteractive = true;

		untyped clip.maxFilesCount = maxFilesCount;
		untyped clip.regExp = new EReg(mimeTypeRegExpFilter, "g");
		untyped clip.onDone = onDone;

		invalidateInteractive(clip);
		invalidateTransform(clip, "addFileDropListener");

		return function() {
			if (untyped !clip.destroyed) {
				untyped clip.isFileDrop = false;
				untyped clip.isInteractive = false;

				untyped clip.maxFilesCount = null;
				untyped clip.regExp = null;
				untyped clip.onDone = null;

				invalidateInteractive(clip);
				invalidateTransform(clip, "addFileDropListener");
			}
		}
	}
}<|MERGE_RESOLUTION|>--- conflicted
+++ resolved
@@ -378,14 +378,10 @@
 
 			clip.scale.x = scale;
 
-<<<<<<< HEAD
-			initNativeWidget(clip);
-=======
 			if (RenderSupport.RendererType == "html" && scale != 1.0 && getClipChildren(clip).length > 16) {
 				initNativeWidget(clip);
 			}
 
->>>>>>> 6fb20834
 			invalidateTransform(clip, from);
 		}
 	}
@@ -396,14 +392,10 @@
 
 			clip.scale.y = scale;
 
-<<<<<<< HEAD
-			initNativeWidget(clip);
-=======
 			if (RenderSupport.RendererType == "html" && scale != 1.0 && getClipChildren(clip).length > 16) {
 				initNativeWidget(clip);
 			}
 
->>>>>>> 6fb20834
 			invalidateTransform(clip, from);
 		}
 	}
