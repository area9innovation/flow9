import js.Browser;
import js.html.Element;
import js.html.CanvasElement;
import js.html.File;
import js.html.FileList;

import pixi.core.display.DisplayObject;
import pixi.core.display.Container;
import pixi.core.display.Bounds;
import pixi.core.math.Matrix;
import pixi.core.math.Point;

class DisplayObjectHelper {
	public static var Redraw : Bool = Util.getParameter("redraw") == "1";
	public static var DebugUpdate : Bool = Util.getParameter("debugupdate") == "1";
	public static var BoxShadow : Bool = ((Platform.isChrome || Platform.isFirefox) && !Platform.isMobile) ?
		Util.getParameter("boxshadow") != "0" : Util.getParameter("boxshadow") == "1";
	public static var InvalidateRenderable : Bool = Util.getParameter("renderable") != "0";
	public static var DebugAccessOrder : Bool = Util.getParameter("accessorder") == "1";

	private static var InvalidateStage : Bool = true;

	public static function log(s : Dynamic) : Void {
		untyped __js__("console.log(s)");
	}

	public static function debugger() : Void {
		untyped __js__('debugger');
	}

	public static inline function lockStage() {
		InvalidateStage = false;
	}

	public static inline function unlockStage() {
		InvalidateStage = true;
	}

	public static inline function round(n : Float) : Float {
		return RenderSupport.RoundPixels ? Math.round(n) : Math.round(n * 10.0 * RenderSupport.backingStoreRatio) / (10.0 * RenderSupport.backingStoreRatio);
	}

	public static inline function floor(n : Float) : Float {
		return RenderSupport.RoundPixels ? Math.floor(n) : Math.floor(n * 10.0 * RenderSupport.backingStoreRatio) / (10.0 * RenderSupport.backingStoreRatio);
	}

	public static inline function ceil(n : Float) : Float {
		return RenderSupport.RoundPixels ? Math.ceil(n) : Math.ceil(n * 10.0 * RenderSupport.backingStoreRatio) / (10.0 * RenderSupport.backingStoreRatio);
	}

	public static function invalidateStage(clip : DisplayObject) : Void {
		if (InvalidateStage && (clip.visible || (clip.parent != null && clip.parent.visible)) && untyped clip.stage != null) {
			if (untyped DisplayObjectHelper.Redraw && (clip.updateGraphics == null || clip.updateGraphics.parent == null)) {
				var updateGraphics = new FlowGraphics();

				if (untyped clip.updateGraphics == null) {
					untyped clip.updateGraphics = updateGraphics;
					updateGraphics.beginFill(0x0000FF, 0.2);
					var localBounds = clip.getLocalBounds();
					updateGraphics.drawRect(localBounds.x, localBounds.y, localBounds.width, localBounds.height);
				} else {
					updateGraphics = untyped clip.updateGraphics;
				}

				untyped updateGraphics._visible = true;
				untyped updateGraphics.visible = true;
				untyped updateGraphics.clipVisible = true;
				untyped updateGraphics.renderable = true;

				untyped __js__("PIXI.Container.prototype.addChild.call({0}, {1})", clip, updateGraphics);

				Native.timer(100, function () {
					untyped __js__("if ({0}.parent) PIXI.Container.prototype.removeChild.call({0}.parent, {0})", updateGraphics);
				});
			}

			untyped clip.stage.invalidateStage();
		}
	}

	public static function updateStage(clip : DisplayObject, ?clear : Bool = false) : Void {
		if (untyped clip.stage != null) {
			return;
		}

		if (!clear && clip.parent != null) {
			if (untyped clip.parent.stage != null && untyped clip.parent.stage != untyped clip.stage) {
				untyped clip.stage = untyped clip.parent.stage;

				var children : Array<DisplayObject> = untyped clip.children;

				if (children != null) {
					for (c in children) {
						updateStage(c);
					}
				}
			} else if (clip.parent == RenderSupport.PixiStage) {
				untyped clip.stage = clip;
				if (!isHTMLRenderer(clip)) {
					untyped clip.createView(clip.parent.children.indexOf(clip) + 1);
				}

				var children : Array<DisplayObject> = untyped clip.children;

				if (children != null) {
					for (c in children) {
						updateStage(c);
					}
				}
			}
		} else {
			untyped clip.stage = null;
			var children : Array<DisplayObject> = untyped clip.children;

			if (children != null) {
				for (c in children) {
					updateStage(c, true);
				}
			}
		}
	}

	public static function invalidateTransform(clip : DisplayObject, ?from : String, ?force : Bool = false) : Void {
		if (InvalidateStage) {
			invalidateParentTransform(clip);
		}

		invalidateWorldTransform(clip, true, DebugUpdate ? from + ' ->\ninvalidateTransform' : null, force);
	}

	public static function invalidateWorldTransform(clip : DisplayObject, ?localTransformChanged : Bool, ?from : String, ?parentClip : DisplayObject, ?force : Bool = false) : Void {
		if (untyped clip.parent != null && (!clip.worldTransformChanged || (localTransformChanged && !clip.localTransformChanged) || force)) {
			untyped clip.worldTransformChanged = true;
			untyped clip.transformChanged = true;

			if (untyped !parentClip) {
				parentClip = untyped clip.parentClip != null ? clip.parentClip : findParentClip(clip);
			}

			untyped clip.parentClip = parentClip;

			if (isNativeWidget(clip)) {
				parentClip = clip;
			}

			if (localTransformChanged || force) {
				untyped clip.localTransformChanged = true;

				if (DebugUpdate) {
					if (untyped clip.from) {
						untyped clip.from = untyped clip.from + '\n---------\n' + from;
					} else {
						untyped clip.from = from;
					}
				}
			}

			if (!isHTMLRenderer(clip)) {
				untyped clip.rvlast = null;
			}

			if (untyped clip.child != null && clip.localTransformChanged) {
				invalidateTransform(untyped clip.child, DebugUpdate ? from + ' ->\ninvalidateWorldTransform -> mask child' : null);
			}

			for (child in getClipChildren(clip)) {
				if (child.visible) {
					invalidateWorldTransform(child, localTransformChanged && !isNativeWidget(clip), DebugUpdate ? from + ' ->\ninvalidateWorldTransform -> child' : null, parentClip, force);
				}
			}
		}
	}

	public static function invalidateParentTransform(clip : DisplayObject) : Void {
		if (clip.parent != null) {
			untyped clip.transformChanged = true;
			untyped clip.localBoundsChanged = true;

			if (isCanvas(clip) || isCanvasStage(clip)) {
				untyped clip.localTransformChanged = true;
			}

			if (!isHTMLRenderer(clip)) {
				untyped clip.rvlast = null;
			}

			if (untyped clip.parent.parent != null && (!clip.parent.transformChanged || ((isCanvas(clip.parent) || isCanvasStage(clip.parent)) && !clip.parent.localTransformChanged))) {
				invalidateParentTransform(clip.parent);
			} else {
				invalidateParentLocalBounds(clip);
				invalidateStage(clip);
			}
		}
	}

	public static function invalidateParentLocalBounds(clip : DisplayObject) : Void {
		if (untyped !clip.visible && clip.clipVisible && !clip.localBoundsChanged) {
			untyped clip.localBoundsChanged = true;

			if (untyped clip.parent != null && !clip.parent.transformChanged) {
				invalidateParentLocalBounds(clip.parent);
			}
		}
	}

	public static function invalidateVisible(clip : DisplayObject, ?updateAccess : Bool = true, ?parentClip : DisplayObject) : Void {
		var clipVisible = clip.parent != null && untyped clip._visible && getClipVisible(clip.parent);
		var visible = untyped clip.parent != null && (getClipRenderable(clip.parent) || clip.keepNativeWidgetChildren)
			&& (clip.isMask || (clipVisible && (clip.renderable || clip.keepNativeWidgetChildren)));

		if (untyped !parentClip) {
			parentClip = untyped clip.parentClip != null ? clip.parentClip : findParentClip(clip);
		}

		untyped clip.parentClip = parentClip;

		if (untyped clip.clipVisible != clipVisible || clip.visible != visible) {
			untyped clip.clipVisible = clipVisible;
			clip.visible = visible;

			clip.emit("visible");

			var updateAccessWidget = updateAccess && untyped clip.accessWidget != null;

			if (isNativeWidget(clip)) {
				parentClip = clip;
			}

			for (child in getClipChildren(clip)) {
				invalidateVisible(child, updateAccess && !updateAccessWidget, parentClip);
			}

			if (!isHTMLRenderer(clip) && updateAccessWidget) {
				untyped clip.accessWidget.updateDisplay();
			}

			invalidateTransform(clip, 'invalidateVisible');
		}
	}

	public static function invalidateInteractive(clip : DisplayObject, ?interactiveChildren : Bool = false) : Void {
		clip.interactive = untyped clip.scrollRectListener != null || clip.listeners("pointerout").length > 0 || clip.listeners("pointerover").length > 0 || clip.cursor != null || clip.isInteractive;
		clip.interactiveChildren = clip.interactive || interactiveChildren;

		if (clip.interactive) {
			if (isHTMLRenderer(clip)) {
				if (!isNativeWidget(clip)) {
					initNativeWidget(clip);
				} else {
					invalidateTransform(clip, 'invalidateInteractive');
				}
			}

			setChildrenInteractive(clip);
		} else {
			if (!clip.interactiveChildren) {
				var children : Array<Dynamic> = untyped clip.children;
				var i = 0;

				while (children.length > i && !clip.interactiveChildren) {
					if (children[i].interactiveChildren) {
						clip.interactiveChildren = true;
					}

					i++;
				}
			}

			if (clip.interactiveChildren) {
				setChildrenInteractive(clip);
			}
		}

		if (clip.parent != null && clip.parent.interactiveChildren != clip.interactiveChildren) {
			invalidateInteractive(clip.parent, clip.interactiveChildren);
		}
	}

	public static function setChildrenInteractive(clip : DisplayObject) : Void {
		if (isHTMLRenderer(clip)) {
			return;
		}

		var children : Array<Dynamic> = untyped clip.children;

		if (children != null) {
			for (c in children) {
				if (!c.interactiveChildren) {
					c.interactiveChildren = true;

					setChildrenInteractive(c);
				}
			}
		}
	}

	public static function invalidate(clip : DisplayObject) : Void {
		updateStage(clip);

		if (clip.parent != null) {
			invalidateParentClip(clip);
			invalidateVisible(clip);
			invalidateInteractive(clip, clip.parent.interactiveChildren);
			invalidateTransform(clip, 'invalidate');

			if (untyped clip.parent.hasMask) {
				updateHasMask(clip);
			}

			if (untyped clip.parent.isMask) {
				updateIsMask(clip);
			}

			if (isCanvas(clip.parent) || isCanvasStage(clip.parent)) {
				updateIsCanvas(clip);
			}

			if (isHTML(clip.parent) || isHTMLStage(clip.parent)) {
				updateIsHTML(clip);
			}

			if (untyped clip.keepNativeWidgetChildren || clip.keepNativeWidget) {
				updateKeepNativeWidgetChildren(clip);
			}

			clip.once('removed', function() { invalidate(clip); });
		} else {
			untyped clip.worldTransformChanged = false;
			untyped clip.transformChanged = false;
			untyped clip.localTransformChanged = false;
			untyped clip.visible = false;

			if (isNativeWidget(clip)) {
				updateNativeWidgetDisplay(clip);
			}
		}
	}

	public static function invalidateParentClip(clip : DisplayObject, ?parentClip : DisplayObject) : Void {
		if (untyped !parentClip) {
			parentClip = findParentClip(clip);
		}

		untyped clip.parentClip = parentClip;

		if (isNativeWidget(clip)) {
			for (child in getClipChildren(clip)) {
				if (untyped child.parentClip != clip) {
					invalidateParentClip(child, clip);
				}
			}
		} else {
			for (child in getClipChildren(clip)) {
				if (untyped child.parentClip != parentClip) {
					invalidateParentClip(child, parentClip);
				}
			}
		}
	}

	public static inline function setClipX(clip : DisplayObject, x : Float) : Void {
		if (untyped clip.scrollRect != null) {
			x = x - untyped clip.scrollRect.x;
		}

		if (untyped !clip.destroyed && clip.x != x) {
			var from = DebugUpdate ? 'setClipX ' + clip.x + ' : ' + x : null;

			clip.x = x;
			invalidateTransform(clip, from);
		}
	}

	public static inline function setClipY(clip : DisplayObject, y : Float) : Void {
		if (untyped clip.scrollRect != null) {
			y = y - untyped clip.scrollRect.y;
		}

		if (untyped !clip.destroyed && clip.y != y) {
			var from = DebugUpdate ? 'setClipY ' + clip.y + ' : ' + y : null;

			clip.y = y;
			invalidateTransform(clip, from);
		}
	}

	public static inline function setClipScaleX(clip : DisplayObject, scale : Float) : Void {
		if (untyped !clip.destroyed && clip.scale.x != scale) {
			var from = DebugUpdate ? 'setClipScaleX ' + clip.scale.x + ' : ' + scale : null;

			clip.scale.x = scale;

			if (isHTMLRenderer(clip) && scale != 0.0) {
				initNativeWidget(clip);
			}

			invalidateTransform(clip, from);
		}
	}

	public static inline function setClipScaleY(clip : DisplayObject, scale : Float) : Void {
		if (untyped !clip.destroyed && clip.scale.y != scale) {
			var from = DebugUpdate ? 'setClipScaleY ' + clip.scale.y + ' : ' + scale : null;

			clip.scale.y = scale;

			if (isHTMLRenderer(clip) && scale != 0.0) {
				initNativeWidget(clip);
			}

			invalidateTransform(clip, from);
		}
	}

	public static inline function setClipRotation(clip : DisplayObject, rotation : Float) : Void {
		if (untyped !clip.destroyed && clip.rotation != rotation) {
			var from = DebugUpdate ? 'setClipRotation ' + clip.rotation + ' : ' + rotation : null;

			clip.rotation = rotation;
			invalidateTransform(clip, from);
		}
	}

	public static inline function setClipOrigin(clip : DisplayObject, x : Float, y : Float) : Void {
		if (untyped !clip.destroyed && clip.origin == null || (clip.origin.x != x && clip.origin.y != y)) {
			var from = DebugUpdate ? 'setClipOrigin ' + untyped clip.origin + ' : ' + x + ' ' + y : null;

			untyped clip.origin = new Point(x, y);

			if (isHTMLRenderer(clip)) {
				initNativeWidget(clip);

				if (untyped clip.nativeWidget != null) {
					untyped clip.nativeWidget.style.transformOrigin = clip.origin.x * 100 + "% " + (clip.origin.y * 100 + "%");

					untyped clip.transform.pivot.x = 0.0;
					untyped clip.transform.pivot.y = 0.0;
				} else {
					untyped clip.transform.pivot.x = getWidth(clip) * clip.origin.x;
					untyped clip.transform.pivot.y = getHeight(clip) * clip.origin.y;
				}
			} else {
				untyped clip.transform.pivot.x = getWidth(clip) * clip.origin.x;
				untyped clip.transform.pivot.y = getHeight(clip) * clip.origin.y;
			}

			invalidateTransform(clip, from);
		}
	}

	public static inline function setClipAlpha(clip : DisplayObject, alpha : Float) : Void {
		if (untyped !clip.destroyed && clip.alpha != alpha) {
			var from = DebugUpdate ? 'setClipAlpha ' + clip.alpha + ' : ' + alpha : null;

			clip.alpha = alpha;
			invalidateTransform(clip, from);
		}
	}

	public static inline function setClipVisible(clip : DisplayObject, visible : Bool) : Void {
		if (untyped clip._visible != visible) {
			untyped clip._visible = visible;
			invalidateVisible(clip);
		}
	}

	public static inline function setClipRenderable(clip : DisplayObject, renderable : Bool) : Void {
		if (untyped clip.renderable != renderable || !clip.renderableSet) {
			untyped clip.renderableSet = true;
			clip.renderable = renderable;
			invalidateVisible(clip);

			RenderSupport.once("drawframe", function() {
				clip.emit("renderable");
			});

			if (untyped !clip.keepNativeWidget) {
				invalidateTransform(clip, 'setClipRenderable');
			}
		}
	}

	public static inline function forceClipRenderable(clip : DisplayObject, ?renderable : Bool = true) : Void {
		setClipRenderable(clip, renderable);

		for (child in getClipChildren(clip)) {
			if (untyped child.clipVisible && !child.isMask) {
				forceClipRenderable(child, renderable);
			}
		}
	}

	public static inline function getClipVisible(clip : DisplayObject) : Bool {
		return untyped clip.clipVisible;
	}

	public static inline function getClipRenderable(clip : DisplayObject) : Bool {
		return untyped clip.visible;
	}

	public static inline function setClipCursor(clip : DisplayObject, cursor : String) : Void {
		if (untyped clip.cursor != cursor) {
			untyped clip.cursor = cursor;

			if (isHTMLRenderer(clip) && !isNativeWidget(clip)) {
				initNativeWidget(clip);
			}

			invalidateTransform(clip, 'setClipCursor');
		}
	}

	public static function setClipFocus(clip : DisplayObject, focus : Bool) : Bool {
		var accessWidget = untyped clip.accessWidget;

		if (untyped clip.setFocus != null && clip.setFocus(focus)) {
			return true;
		} else if (accessWidget != null && accessWidget.element != null && accessWidget.element.parentNode != null && accessWidget.element.tabIndex != null) {
			if (focus && accessWidget.element.focus != null) {
				accessWidget.element.focus();
				if (RenderSupport.EnableFocusFrame) accessWidget.element.classList.add("focused");

				return true;
			} else if (!focus && accessWidget.element.blur != null) {
				accessWidget.element.blur();
				accessWidget.element.classList.remove("focused");

				return true;
			}
		}

		var children : Array<Dynamic> = untyped clip.children;

		if (children != null) {
			for (c in children) {
				if (setClipFocus(c, focus)) {
					return true;
				}
			}
		}

		return false;
	}

	// setScrollRect cancels setClipMask and vice versa
	public static function setScrollRect(clip : FlowContainer, left : Float, top : Float, width : Float, height : Float) : Void {
		var scrollRect : FlowGraphics = clip.scrollRect;

		left = round(left);
		top = round(top);
		width = round(width);
		height = round(height);

		if (scrollRect != null) {
			if (left == scrollRect.x && top == scrollRect.y && width == scrollRect.width && height == scrollRect.height) {
				return;
			}

			clip.x = clip.x + scrollRect.x - left;
			clip.y = clip.y + scrollRect.y - top;
			untyped clip.localTransformChanged = true;

			scrollRect.clear();
		} else {
			clip.x = clip.x - left;
			clip.y = clip.y - top;
			untyped clip.localTransformChanged = true;

			clip.scrollRect = new FlowGraphics();
			scrollRect = clip.scrollRect;

			setClipMask(clip, scrollRect);
			clip.addChild(scrollRect);
		}

		scrollRect.x = left;
		scrollRect.y = top;

		scrollRect.beginFill(0xFFFFFF);
		scrollRect.drawRect(0.0, 0.0, width, height);

		untyped clip.scrollRectChanged = true;
	}

	public static function setCropEnabled(clip : FlowContainer, enabled : Bool) : Void {
		if (clip.cropEnabled != enabled) {
			clip.cropEnabled = enabled;
			invalidateTransform(clip, "setCropEnabled");
		}
	}

	public static inline function setContentRect(clip : FlowContainer, width : Float, height : Float) : Void {
		if (untyped clip.contentBounds == null) {
			untyped clip.contentBounds = new Bounds();
		}

		var contentBounds = untyped clip.contentBounds;

		contentBounds.minX = 0.0;
		contentBounds.minY = 0.0;
		contentBounds.maxX = width;
		contentBounds.maxY = height;

		invalidateTransform(clip, "setContentRect");
	}

	public static inline function listenScrollRect(clip : FlowContainer, cb : Float -> Float -> Void) : Void -> Void {
		untyped clip.scrollRectListener = cb;

		invalidateInteractive(clip);
		invalidateTransform(clip, "listenScrollRect");

		return function() {
			untyped clip.scrollRectListener = null;

			invalidateInteractive(clip);
			invalidateTransform(clip, "listenScrollRect disposer");
		}
	}

	public static inline function removeScrollRect(clip : FlowContainer) : Void {
		untyped clip.scrollRectListener = null;
		var scrollRect : FlowGraphics = clip.scrollRect;

		if (scrollRect != null) {
			setClipX(clip, clip.x + scrollRect.x);
			setClipY(clip, clip.y + scrollRect.y);

			clip.removeChild(scrollRect);

			if (clip.mask == scrollRect) {
				clip.mask = null;
			}

			clip.scrollRect = null;
			clip.mask = null;
			untyped clip.maskContainer = null;
			untyped clip.scrollRectChanged = true;

			deleteNativeWidget(clip);

			invalidateTransform(clip, 'removeScrollRect');
		}
	}

	// setClipMask cancels setScrollRect and vice versa
	public static inline function setClipMask(clip : FlowContainer, maskContainer : Container) : Void {
		if (maskContainer != clip.scrollRect) {
			removeScrollRect(clip);
		}

		if (clip.mask != null) {
			untyped clip.mask.child = null;
			clip.mask = null;
		}

		if (RenderSupport.RendererType == "webgl") {
			clip.mask = getFirstGraphics(maskContainer);
		} else {
			untyped clip.alphaMask = null;

			// If it's one Graphics, use clip mask; otherwise use alpha mask
			var obj : Dynamic = getLastGraphicsOrSprite(maskContainer);

			if (untyped HaxeRuntime.instanceof(obj, FlowGraphics)) {
				clip.mask = obj;
			} else if (untyped HaxeRuntime.instanceof(obj, FlowSprite)) {
				untyped clip.alphaMask = obj;
			}
		}

		if (clip.mask != null) {
			untyped maskContainer.child = clip;
			untyped clip.mask.child = clip;
			untyped clip.maskContainer = maskContainer;

			if (isHTMLRenderer(clip) && (Platform.isIE || Platform.isEdge) && untyped clip.mask.isSvg) {
				updateHasMask(clip);
			}

			clip.mask.once("removed", function () { clip.mask = null; });
		} else if (untyped clip.alphaMask != null) {
			untyped maskContainer.child = clip;
			untyped maskContainer.url = clip.alphaMask.url;
			untyped clip.alphaMask.child = clip;
			untyped clip.maskContainer = maskContainer;

			updateHasMask(clip);

			untyped clip.alphaMask.once("removed", function () { untyped clip.alphaMask = null; });
		}


		updateIsMask(maskContainer);
		setClipRenderable(maskContainer, false);
		maskContainer.once("childrenchanged", function () { setClipMask(clip, maskContainer); });

		if (isHTMLRenderer(clip)) {
			if (untyped clip.mask != null || clip.alphaMask != null) {
				initNativeWidget(clip);
			}
		}

		invalidateTransform(clip, 'setClipMask');
	}

	public static function updateHasMask(clip : DisplayObject) : Void {
		if (isHTMLRenderer(clip)) {
			if (!untyped clip.hasMask) {
				untyped clip.hasMask = true;

				if (untyped clip.updateNativeWidgetGraphicsData != null) {
					untyped clip.updateNativeWidgetGraphicsData();
				}

				for (child in getClipChildren(clip)) {
					updateHasMask(child);
				}
			}
		}
	}

	public static function updateIsMask(clip : DisplayObject) : Void {
		if (!untyped clip.isMask) {
			untyped clip.isMask = true;
			untyped clip.emitChildrenChanged = true;

			for (child in getClipChildren(clip)) {
				updateIsMask(child);
			}
		}
	}

	public static function updateEmitChildrenChanged(clip : DisplayObject) : Void {
		if (!untyped clip.emitChildrenChanged) {
			untyped clip.emitChildrenChanged = true;

			for (child in getClipChildren(clip)) {
				updateEmitChildrenChanged(child);
			}
		}
	}

	public static function updateIsCanvas(clip : DisplayObject) : Void {
		if (clip.parent != null && (isCanvas(clip.parent) || isCanvasStage(clip.parent))) {
			untyped clip.isCanvas = true;

			deleteNativeWidget(clip);

			for (child in getClipChildren(clip)) {
				updateIsCanvas(child);
			}
		}
	}

	public static inline function isCanvas(clip : DisplayObject) : Bool {
		return untyped clip.isCanvas;
	}

	public static inline function isCanvasStage(clip : DisplayObject) : Bool {
		return untyped clip.isCanvasStage;
	}

	public static function updateIsHTML(clip : DisplayObject) : Void {
		if (clip.parent != null && (isHTML(clip.parent) || isHTMLStage(clip.parent))) {
			untyped clip.isHTML = true;

			if (untyped clip.nativeWidget == null && !clip.isEmpty && !isHTMLStageContainer(clip) &&
				(clip.children == null || clip.children.length == 0 || clip.transform.a != 1 || clip.transform.d != 1)) {
				initNativeWidget(clip);
			}

			for (child in getClipChildren(clip)) {
				updateIsHTML(child);
			}
		}
	}

	public static inline function isHTML(clip : DisplayObject) : Bool {
		return untyped clip.isHTML;
	}

	public static inline function isHTMLStage(clip : DisplayObject) : Bool {
		return untyped clip.isHTMLStage;
	}

	public static inline function isHTMLStageContainer(clip : DisplayObject) : Bool {
		return untyped clip.isHTMLStageContainer;
	}

	public static inline function isHTMLRenderer(clip : DisplayObject) : Bool {
		return untyped (RenderSupport.RendererType == "html" || clip.isHTML) && !clip.isCanvas;
	}

	public static function updateKeepNativeWidgetChildren(clip : DisplayObject, keepNativeWidgetChildren : Bool = false) : Void {
		untyped clip.keepNativeWidgetChildren = keepNativeWidgetChildren || clip.keepNativeWidget;

		if (untyped !clip.keepNativeWidgetChildren) {
			for (child in getClipChildren(clip)) {
				untyped clip.keepNativeWidgetChildren = clip.keepNativeWidgetChildren || child.keepNativeWidgetChildren || child.keepNativeWidget;
			}
		}

		if (isHTMLRenderer(clip) && isNativeWidget(clip)) {
			untyped clip.nativeWidget.style.visibility = untyped clip.keepNativeWidget ? "visible" : clip.keepNativeWidgetChildren ? "inherit" : null;
		}

		if (untyped clip.parent != null && clip.parent.keepNativeWidgetChildren != clip.keepNativeWidgetChildren) {
			updateKeepNativeWidgetChildren(clip.parent, untyped clip.keepNativeWidgetChildren);
		}

		invalidateTransform(clip, 'updateKeepNativeWidgetChildren');
	}

	public static function updateIsAriaHidden(clip : DisplayObject, isAriaHidden : Bool = false) : Void {
		if (isNativeWidget(clip)) {
			if (isAriaHidden) {
				untyped clip.nativeWidget.setAttribute("aria-hidden", 'true');
			} else {
				untyped clip.nativeWidget.removeAttribute("aria-hidden");
			}
		}
		for (child in getClipChildren(clip)) {
			updateIsAriaHidden(child, isAriaHidden);
		}
	}

	public static function getViewBounds(clip : DisplayObject) : Bounds {
		return untyped clip.viewBounds;
	}

	public static function updateTreeIds(clip : DisplayObject, ?clean : Bool = false) : Void {
		if (clean) {
			untyped clip.id = [-1];
		} else if (clip.parent == null) {
			untyped clip.id = [0];
		} else {
			untyped clip.id = Array.from(clip.parent.id);
			untyped clip.id.push(clip.parent.children.indexOf(clip));
		}

		var children : Array<Dynamic> = untyped clip.children;
		if (children != null) {
			for (c in children) {
				updateTreeIds(c, clean);
			}
		}
	}

	public static function getClipTreePosition(clip : DisplayObject) : Array<Int> {
		if (clip.parent != null) {
			var clipTreePosition = getClipTreePosition(clip.parent);
			clipTreePosition.push(clip.parent.children.indexOf(clip));
			return clipTreePosition;
		} else {
			return [];
		}
	}

	// Get the first Graphics from the Pixi DisplayObjects tree
	public static function getFirstGraphicsOrSprite(clip : DisplayObject) : DisplayObject {
		if (untyped clip.clipVisible && (untyped HaxeRuntime.instanceof(clip, FlowGraphics) || untyped HaxeRuntime.instanceof(clip, FlowSprite)))
			return clip;

		for (c in getClipChildren(clip)) {
			var g = getFirstGraphicsOrSprite(untyped c);

			if (g != null) {
				return g;
			}
		}

		return null;
	}


	// Get the last Graphics from the Pixi DisplayObjects tree
	public static function getLastGraphicsOrSprite(clip : DisplayObject) : DisplayObject {
		var g = null;

		if (untyped HaxeRuntime.instanceof(clip, FlowGraphics) || untyped HaxeRuntime.instanceof(clip, FlowSprite)) {
			g = clip;
		}

		for (c in getClipChildren(clip)) {
			var g2 = getLastGraphicsOrSprite(untyped c);

			if (g2 != null) {
				g = g2;
			}
		}

		return g;
	}

	// Get the first Graphics from the Pixi DisplayObjects tree
	public static function getFirstGraphics(clip : DisplayObject) : FlowGraphics {
		if (untyped HaxeRuntime.instanceof(clip, FlowGraphics))
			return cast(clip, FlowGraphics);

		for (c in getClipChildren(clip)) {
			var g = getFirstGraphics(untyped c);

			if (g != null) {
				return g;
			}
		}

		return null;
	}

	public static function getAllSprites(clip : DisplayObject) : Array<FlowSprite> {
		if (untyped HaxeRuntime.instanceof(clip, FlowSprite))
			return [cast(clip, FlowSprite)];

		var r = [];

		for (c in getClipChildren(clip)) {
			r = r.concat(getAllSprites(c));
		}

		return r;
	}

	public static function onImagesLoaded(clip : DisplayObject, cb : Void -> Void) : Void -> Void {
		var sprites = getAllSprites(clip);

		if (sprites.filter(function (sprite) { return !sprite.loaded && sprite.visible && !sprite.failed; }).length > 0) {
			var disp = null;
			var fn = function() { disp = onImagesLoaded(clip, cb); }
			RenderSupport.once("drawframe", fn);

			return function() {
				if (disp != null) { disp(); }
				RenderSupport.off("drawframe", fn);
			};
		} else {
			cb();

			return function() {}
		}
	}

	public static function emitEvent(parent : DisplayObject, event : String, ?value : Dynamic) : Void {
		if (untyped event == "childrenchanged" && !parent.emitChildrenChanged) {
			return;
		}

		parent.emit(event, value);

		if (parent.parent != null) {
			emitEvent(parent.parent, event, value);
		}
	}

	public static function broadcastEvent(parent : DisplayObject, event : String, ?value : Dynamic) : Void {
		parent.emit(event, value);

		for (c in getClipChildren(parent)) {
			broadcastEvent(c, event, value);
		}

		if (parent.mask != null) {
			broadcastEvent(parent.mask, event, value);
		}
	}

	public static function onAdded(clip : DisplayObject, fn : Void -> (Void -> Void)) : Void {
		var disp = function () {};

		if (clip.parent == null) {
			clip.once("added", function () {
				disp = fn();

				clip.once("removed", function () {
					disp();
					onAdded(clip, fn);
				});
			});
		} else {
			disp = fn();

			clip.once("removed", function () {
				disp();
				onAdded(clip, fn);
			});
		}
	}

	public static function onAttached(clip : DisplayObject, fn : Void -> (Void -> Void)) : Void {
		var disp = function () {};

		if (untyped clip.nativeWidget == null || clip.nativeWidget.parentNode == null || !clip.onStage) {
			clip.once("attached", function () {
				disp = fn();

				clip.once("detached", function () {
					disp();
					onAttached(clip, fn);
				});
			});
		} else {
			disp = fn();

			clip.once("detached", function () {
				disp();
				onAttached(clip, fn);
			});
		}
	}

	public static function onAddedDisposable(clip : DisplayObject, fn0 : Void -> (Void -> Void)) : Void -> Void {
		var disp = function () {};
		var alive = true;
		var fn = function() {
			if (alive) {
				return fn0();
			} else {
				return function () {};
			}
		}

		if (clip.parent == null) {
			clip.once("added", function () {
				disp = fn();

				clip.once("removed", function () {
					disp();
					disp = onAddedDisposable(clip, fn);
				});
			});
		} else {
			disp = fn();

			clip.once("removed", function () {
				disp();
				disp = onAddedDisposable(clip, fn);
			});
		}

		return function() {
			alive = false;
			disp();
		}
	}

	public static function updateClipID(clip : DisplayObject) : Void {
		var nativeWidget = untyped clip.nativeWidget;

		if (nativeWidget != null && nativeWidget.getAttribute("id") == null) {
			nativeWidget.setAttribute('id', untyped __js__("'_' + Math.random().toString(36).substr(2, 9)"));
		}
	}

	public static function updateNativeWidget(clip : DisplayObject) : Void {
		if (untyped clip.updateNativeWidget != null) {
			untyped clip.updateNativeWidget();
		} else {
			if (isHTMLRenderer(clip)) {
				if (isNativeWidget(clip)) {
					if (clip.visible) {
						if (DebugUpdate) {
							untyped clip.nativeWidget.setAttribute("update", Std.int(clip.nativeWidget.getAttribute("update")) + 1);
							if (untyped clip.from) {
								untyped clip.nativeWidget.setAttribute("from", clip.from);
								untyped clip.from = null;
							}

							if (untyped clip.info) {
								untyped clip.nativeWidget.setAttribute("info", clip.info);
							}
						}

						if (untyped DebugAccessOrder && clip.accessWidget != null) {
							untyped clip.nativeWidget.setAttribute("nodeindex", '${clip.accessWidget.nodeindex}');
						}

						updateNativeWidgetTransformMatrix(clip);
						updateNativeWidgetOpacity(clip);
						updateNativeWidgetMask(clip);

						updateNativeWidgetInteractive(clip);

						if (untyped clip.styleChanged) {
							untyped clip.updateNativeWidgetStyle();
						}

						updateNativeWidgetFilters(clip);
					}

					updateNativeWidgetDisplay(clip);
				}
			} else if (untyped clip.nativeWidget) {
				updateNativeWidgetTransformMatrix(clip);
				updateNativeWidgetOpacity(clip);

				if (untyped clip.styleChanged) {
					untyped clip.updateNativeWidgetStyle();
				}

				if (untyped Platform.isIE && clip.isFocused) {
					untyped clip.preventBlur = true;

					RenderSupport.once("stagechanged", function() {
						untyped clip.preventBlur = false;
					});
				}
			}
		}
	}

	public static inline function getNativeWidgetTransform(clip : DisplayObject) : Matrix {
		if (isHTMLRenderer(clip)) {
			if (untyped !clip.parentClip || RenderSupport.RenderContainers || isHTMLStageContainer(clip.parent)) {
				if (untyped clip.localTransformChanged) {
					untyped clip.transform.updateLocalTransform();
				}

				return clip.localTransform;
			} else {
				return prependInvertedMatrix(clip.worldTransform, untyped clip.parentClip.worldTransform);
			}
		} else if (untyped clip.accessWidget != null) {
			return untyped clip.accessWidget.getAccessWidgetTransform();
		} else {
			return clip.worldTransform;
		}
	}

	public static function updateNativeWidgetTransformMatrix(clip : DisplayObject) {
		var nativeWidget = untyped clip.nativeWidget;

		if (untyped clip.localTransformChanged) {
			untyped clip.transform.updateLocalTransform();
		}

		var transform = getNativeWidgetTransform(clip);

		var tx : Float = 0.0;
		var ty : Float = 0.0;

		if (clip.mask != null) {
			var maskWidth = getWidgetWidth(clip.mask);
			var maskHeight = getWidgetHeight(clip.mask);

			if (nativeWidget.firstChild == null) {
				var cont = Browser.document.createElement("div");
				cont.className = 'nativeWidget';
				nativeWidget.appendChild(cont);
			}

			if (nativeWidget.firstChild != null) {
				if (untyped clip.contentBounds != null) {
					nativeWidget.firstChild.style.width = '${untyped Math.max(clip.contentBounds.maxX, maskWidth)}px';
					nativeWidget.firstChild.style.height = '${untyped Math.max(clip.contentBounds.maxY, maskHeight)}px';
				} else if (untyped clip.maxLocalBounds != null) {
					nativeWidget.firstChild.style.width = '${untyped Math.max(clip.maxLocalBounds.maxX, maskWidth)}px';
					nativeWidget.firstChild.style.height = '${untyped Math.max(clip.maxLocalBounds.maxY, maskHeight)}px';
				}
			}

			if (untyped clip.scrollRect != null) {
				var point = applyTransformPoint(new Point(untyped clip.scrollRect.x, untyped clip.scrollRect.y), transform);

				tx = round(point.x);
				ty = round(point.y);
			} else {
				var graphicsData : Dynamic = clip.mask.graphicsData;

				if (graphicsData != null && graphicsData.length > 0) {
					var data = graphicsData[0];
					var transform2 = prependInvertedMatrix(clip.mask.worldTransform, clip.worldTransform);

					if (data.shape.type == 1) {
						var point = applyTransformPoint(applyTransformPoint(new Point(data.shape.x, data.shape.y), transform2), transform);

						tx = round(point.x);
						ty = round(point.y);
					} else if (data.shape.type == 2) {
						var point = applyTransformPoint(applyTransformPoint(new Point(round(data.shape.x - data.shape.radius), round(data.shape.y - data.shape.radius)), transform2), transform);

						tx = round(point.x);
						ty = round(point.y);
					} else if (data.shape.type == 4) {
						var point = applyTransformPoint(applyTransformPoint(new Point(data.shape.x, data.shape.y), transform2), transform);

						tx = round(point.x);
						ty = round(point.y);
					} else {
						tx = round(transform.tx);
						ty = round(transform.ty);
					}
				} else {
					tx = round(transform.tx);
					ty = round(transform.ty);
				}
			}
		} else {
			tx = round(transform.tx);
			ty = round(transform.ty);
		}

		if (untyped clip.left != null && clip.top != null) {
			tx += untyped clip.left * transform.a + clip.top * transform.c;
			ty += untyped clip.left * transform.b + clip.top * transform.d;
			untyped nativeWidget.style.transformOrigin = -clip.left + "px " + (-clip.top + "px");
		}

		var localBounds = untyped clip.localBounds;

		if (isCanvasStage(clip)) {
			tx -= Math.max(-localBounds.minX, 0.0);
			ty -= Math.max(-localBounds.minY, 0.0);
			untyped clip.nativeWidgetBoundsChanged = true;
		}

		if (untyped Math.isFinite(localBounds.minX) && Math.isFinite(localBounds.minY) && clip.nativeWidgetBoundsChanged) {
			untyped clip.nativeWidgetBoundsChanged = false;

			if (isCanvasStage(clip)) {
				nativeWidget.setAttribute('width', '${Math.ceil(localBounds.maxX * transform.a * RenderSupport.PixiRenderer.resolution) + Math.max(Math.ceil(-localBounds.minX * transform.a * RenderSupport.PixiRenderer.resolution), 0.0)}');
				nativeWidget.setAttribute('height', '${Math.ceil(localBounds.maxY * transform.d * RenderSupport.PixiRenderer.resolution) + Math.max(Math.ceil(-localBounds.minY * transform.d * RenderSupport.PixiRenderer.resolution), 0.0)}');
				nativeWidget.style.width = '${Math.ceil(localBounds.maxX * transform.a * RenderSupport.PixiRenderer.resolution) + Math.max(Math.ceil(-localBounds.minX * transform.a * RenderSupport.PixiRenderer.resolution), 0.0)}px';
				nativeWidget.style.height = '${Math.ceil(localBounds.maxY * transform.d * RenderSupport.PixiRenderer.resolution) + Math.max(Math.ceil(-localBounds.minY * transform.d * RenderSupport.PixiRenderer.resolution), 0.0)}px';
			} else if (untyped clip.alphaMask != null) {
				nativeWidget.style.width = '${localBounds.maxX}px';
				nativeWidget.style.height = '${localBounds.maxY}px';
			} else {
				nativeWidget.style.width = '${getWidgetWidth(clip)}px';
				nativeWidget.style.height = '${getWidgetHeight(clip)}px';
			}

			// nativeWidget.setAttribute('minX', Std.string(localBounds.minX));
			// nativeWidget.setAttribute('minY', Std.string(localBounds.minY));
			// nativeWidget.setAttribute('maxX', Std.string(localBounds.maxX));
			// nativeWidget.setAttribute('maxY', Std.string(localBounds.maxY));

			// nativeWidget.setAttribute('viewMinX', Std.string(untyped clip.viewBounds.minX));
			// nativeWidget.setAttribute('viewMinY', Std.string(untyped clip.viewBounds.minY));
			// nativeWidget.setAttribute('viewMaxX', Std.string(untyped clip.viewBounds.maxX));
			// nativeWidget.setAttribute('viewMaxY', Std.string(untyped clip.viewBounds.maxY));

			// if (untyped clip.mask == null && untyped clip.alphaMask == null) {
			// 	tx = round(transform.tx + round(localBounds.minX));
			// 	ty = round(transform.ty + round(localBounds.minY));

			// 	nativeWidget.style.marginLeft = '${-round(localBounds.minX)}px';
			// 	nativeWidget.style.marginTop = '${-round(localBounds.minY)}px';
			// }

			// applyScrollFn(clip);
		}

		nativeWidget.style.left = tx != 0 ? '${tx}px' : (Platform.isIE ? "0" : null);
		nativeWidget.style.top = ty != 0 ? '${ty}px' : (Platform.isIE ? "0" : null);

		if (isCanvasStage(clip)) {
			nativeWidget.style.transform = 'matrix(${1.0 / RenderSupport.PixiRenderer.resolution}, 0, 0, ${1.0 / RenderSupport.PixiRenderer.resolution}, 0, 0)';
		} else {
			nativeWidget.style.transform = (transform.a != 1 || transform.b != 0 || transform.c != 0 || transform.d != 1) ?
				'matrix(${transform.a}, ${transform.b}, ${transform.c}, ${transform.d}, 0, 0)' : (Platform.isIE ? "none" : null);
		}

		if (transform.a == 0 || transform.d == 0) {
			invalidateTransform(clip, "updateNativeWidgetTransformMatrix", true);
		}
	}

	public static inline function getNativeWidgetAlpha(clip : DisplayObject) : Float {
		if (isHTMLRenderer(clip) && !RenderSupport.RenderContainers) {
			if (untyped clip.parentClip && clip.parentClip.worldAlpha > 0) {
				return clip.worldAlpha / untyped clip.parentClip.worldAlpha;
			} else if (clip.parent != null && !isNativeWidget(clip.parent)) {
				return clip.alpha * getNativeWidgetAlpha(clip.parent);
			} else {
				return clip.alpha;
			}
		} else {
			return clip.alpha;
		}
	}

	public static function updateNativeWidgetOpacity(clip : DisplayObject) {
		var nativeWidget = untyped clip.nativeWidget;
		var alpha = getNativeWidgetAlpha(clip);

		if (untyped clip.isInput) {
			if (Platform.isEdge || Platform.isIE) {
				var slicedColor : Array<String> = untyped clip.style.fill.split(",");
				var newColor = slicedColor.slice(0, 3).join(",") + "," + Std.parseFloat(slicedColor[3]) * (untyped clip.isFocused ? alpha : 0) + ")";

				nativeWidget.style.color = newColor;
			} else {
				nativeWidget.style.opacity = untyped clip.isFocused ? alpha : 0;
			}
		} else {
			nativeWidget.style.opacity = alpha != 1 || Platform.isIE ? alpha : null;
		}
	}

	public static function updateNativeWidgetFilters(clip : DisplayObject) {
		if (untyped clip.parentClip.filters != null && BoxShadow) {
			updateNativeWidgetFilters(untyped clip.parentClip);
		}

		if (untyped clip.filters != null) {
			var filters : Array<Dynamic> = untyped clip.filters;

			if (filters != null && filters.length > 0) {
				var filter = filters[0];

				if (untyped HaxeRuntime.instanceof(filter, DropShadowFilter)) {
					if (untyped BoxShadow || clip.isGraphics()) {
						applyNativeWidgetBoxShadow(clip, filter);
					} else {
						var color : Array<Int> = pixi.core.utils.Utils.hex2rgb(untyped filter.color, []);
						var nativeWidget : Element = untyped clip.nativeWidget;

						if (nativeWidget.children != null) {
							for (childWidget in nativeWidget.children) {
								childWidget.style.boxShadow = null;
							}
						}

						nativeWidget.style.filter = 'drop-shadow(
							${untyped Math.cos(filter.angle) * filter.distance}px
							${untyped Math.sin(filter.angle) * filter.distance}px
							${untyped filter.blur}px
							rgba(${color[0] * 255}, ${color[1] * 255}, ${color[2] * 255}, ${untyped filter.alpha})
						)';
					}
				} else if (untyped HaxeRuntime.instanceof(filter, BlurFilter)) {
					var nativeWidget : Element = untyped clip.nativeWidget;
					nativeWidget.style.filter = 'blur(${filter.blur}px)';
				} else if (untyped HaxeRuntime.instanceof(filter, BlurBackdropFilter)) {
					var nativeWidget : Element = untyped clip.nativeWidget;
					nativeWidget.style.setProperty('backdrop-filter', 'blur(${filter.spread}px)');
					nativeWidget.style.setProperty('-webkit-backdrop-filter', 'blur(${filter.spread}px)');
				}
			}
		}
	}

	private static function applyNativeWidgetBoxShadow(parent : DisplayObject, filter : Dynamic) : Void {
		var color : Array<Int> = pixi.core.utils.Utils.hex2rgb(untyped filter.color, []);
		var clip = getFirstGraphicsOrSprite(parent);

		if (clip == null) {
			return;
		}

		var nativeWidget = untyped clip.nativeWidget;

		if (untyped clip.filterPadding != parent.filterPadding) {
			untyped clip.filterPadding = parent.filterPadding;

			if (untyped clip.updateNativeWidgetGraphicsData != null) {
				untyped clip.updateNativeWidgetGraphicsData();
			}
		}

		if (nativeWidget != null) {
			var svgs : Array<Element> = nativeWidget.getElementsByTagName("svg");

			if (svgs.length > 0) {
				var svg = svgs[0];
				var elementId = untyped svg.parentNode.getAttribute('id');
				var clipFilter : Element = Browser.document.getElementById(elementId + "filter");

				if (clipFilter != null && clipFilter.parentNode != null) {
					clipFilter.parentNode.removeChild(clipFilter);
				}

				var defs = svg.firstElementChild != null && svg.firstElementChild.tagName.toLowerCase() == 'defs' ? svg.firstElementChild :
					Browser.document.createElementNS("http://www.w3.org/2000/svg", 'defs');
				clipFilter = defs.firstElementChild != null && defs.firstElementChild.tagName.toLowerCase() == 'mask' ? defs.firstElementChild :
					Browser.document.createElementNS("http://www.w3.org/2000/svg", 'filter');

				for (child in clipFilter.childNodes) {
					if (child.parentNode == clipFilter) {
						clipFilter.removeChild(child);
					}
				}

				var feColorMatrix = Browser.document.createElementNS("http://www.w3.org/2000/svg", 'feColorMatrix');
				feColorMatrix.setAttribute("in", "SourceAlpha");
				feColorMatrix.setAttribute("result", "matrixOut");
				feColorMatrix.setAttribute("type", "matrix");
				feColorMatrix.setAttribute("values", '${color[0]} ${color[0]} ${color[0]} ${color[0]} 0
													${color[1]} ${color[1]} ${color[1]} ${color[1]} 0
													${color[2]} ${color[2]} ${color[2]} ${color[2]} 0
													0 0 0 ${filter.alpha} 0');

				var feOffset = Browser.document.createElementNS("http://www.w3.org/2000/svg", 'feOffset');
				feOffset.setAttribute("result", "offOut");
				feOffset.setAttribute("in", "matrixOut");
				feOffset.setAttribute("dx", '${Math.cos(filter.angle) * filter.distance}');
				feOffset.setAttribute("dy", '${Math.sin(filter.angle) * filter.distance}');

				var feGaussianBlur = Browser.document.createElementNS("http://www.w3.org/2000/svg", 'feGaussianBlur');
				if (!Platform.isSafari) {
					feGaussianBlur.setAttribute("result", "blurOut");
				}
				feGaussianBlur.setAttribute("in", "offOut");
				feGaussianBlur.setAttribute("stdDeviation", '${filter.blur}');

				clipFilter.setAttribute('id', elementId + "filter");
				clipFilter.setAttribute('x', '${untyped -clip.filterPadding}');
				clipFilter.setAttribute('y', '${untyped -clip.filterPadding}');
				clipFilter.setAttribute('width', '${untyped getWidgetWidth(clip) + clip.filterPadding}');
				clipFilter.setAttribute('height', '${untyped getWidgetHeight(clip) + clip.filterPadding}');

				clipFilter.appendChild(feColorMatrix);
				clipFilter.appendChild(feOffset);
				clipFilter.appendChild(feGaussianBlur);

				if (!Platform.isSafari && !(Platform.isIOS && Platform.isChrome)) {
					var feBlend = Browser.document.createElementNS("http://www.w3.org/2000/svg", 'feBlend');
					feBlend.setAttribute("in2", "blurOut");
					feBlend.setAttribute("in", "SourceGraphic");
					feBlend.setAttribute("mode", "normal");


					clipFilter.appendChild(feBlend);
				}

				defs.insertBefore(clipFilter, defs.firstChild);
				svg.insertBefore(defs, svg.firstChild);

				var blendGroup = Browser.document.getElementById(elementId + "blend");
				if (Platform.isSafari) {
					if (blendGroup == null) {
						blendGroup = Browser.document.createElementNS("http://www.w3.org/2000/svg", 'g');
						blendGroup.setAttribute('id', elementId + "blend");
						svg.appendChild(blendGroup);
					}

					for (child in blendGroup.childNodes) {
						if (child.parentNode == blendGroup) {
							blendGroup.removeChild(child);
						}
					}
				}

				for (child in svg.childNodes) {
					if (untyped child.tagName.toLowerCase() != "defs" && child.getAttribute('id') != elementId + "blend") {
						if (Platform.isSafari) {
							untyped child.removeAttribute("filter");
							blendGroup.appendChild(child.cloneNode());
						}

						untyped child.setAttribute("filter", 'url(#' + elementId + "filter)");

						parent.once("clearfilter", function() { if (child != null) untyped child.removeAttribute("filter"); });
					}
				}
			} else {
				nativeWidget.style.boxShadow = '
					${Math.cos(filter.angle) * filter.distance}px
					${Math.sin(filter.angle) * filter.distance}px
					${filter.blur}px
					rgba(${color[0] * 255}, ${color[1] * 255}, ${color[2] * 255}, ${filter.alpha})
				';

				parent.once("clearfilter", function() { if (nativeWidget != null) nativeWidget.style.boxShadow = null; });
			}
		}
	}

	public static function removeNativeMask(clip : DisplayObject) : Void {
		var nativeWidget = untyped clip.nativeWidget;

		if ((nativeWidget.style.overflow != null && nativeWidget.style.overflow != '') ||
			(nativeWidget.style.clipPath != null && nativeWidget.style.clipPath != '')) {
			nativeWidget.style.overflow = null;
			untyped nativeWidget.style.webkitClipPath = null;
			nativeWidget.clipPath = null;
			nativeWidget.onscroll = null;
			nativeWidget.style.width = null;
			nativeWidget.style.height = null;
			nativeWidget.style.borderRadius = null;
		}
	}

	public static function scrollNativeWidget(clip : DisplayObject, x : Float, y : Float) : Void {
		if (untyped !clip.scrollRectChanged) {
			return;
		}

		var nativeWidget : Dynamic = untyped clip.nativeWidget;

		if (nativeWidget.firstChild != null) {
			if (untyped x < 0 || clip.scrollRect == null || x > getContentWidth(clip) - clip.scrollRect.width || RenderSupport.printMode) {
				nativeWidget.firstChild.style.left = '${-round(x)}px';

				x = 0;
			} else {
				nativeWidget.firstChild.style.left = null;
			}

			if (untyped y < 0 || clip.scrollRect == null || y > getContentHeight(clip) - clip.scrollRect.height || RenderSupport.printMode) {
				nativeWidget.firstChild.style.top = '${-round(y)}px';

				y = 0;
			} else {
				nativeWidget.firstChild.style.top = null;
			}
		}

		if (untyped clip.scrollRect != null) {
			var currentScrollLeft = round(nativeWidget.scrollLeft);
			var currentScrollTop = round(nativeWidget.scrollTop);

			var updateScrollRectFn = function() {
				if (untyped clip.scrollRect != null && clip.parent != null) {
					untyped clip.x = clip.x + clip.scrollRect.x - currentScrollLeft;
					untyped clip.y = clip.y + clip.scrollRect.y - currentScrollTop;

					untyped clip.scrollRect.x = currentScrollLeft;
					untyped clip.scrollRect.y = currentScrollTop;

					invalidateTransform(untyped clip.scrollRect, "scrollNativeWidget");

					untyped clip.scrollRectListener(currentScrollLeft, currentScrollTop);
				}
			}

			var scrollFn =
				if (untyped clip.scrollRectListener != null)
					function() {
						if (untyped clip.scrollRect != null && clip.parent != null) {
							if (nativeWidget.scrollLeft != untyped x != 0 ? clip.scrollRect.x : x) {
								nativeWidget.scrollLeft = untyped x != 0 ? clip.scrollRect.x : x;
							}

							if (nativeWidget.scrollTop != untyped y != 0 ? clip.scrollRect.y : y) {
								nativeWidget.scrollTop = untyped y != 0 ? clip.scrollRect.y : y;
							}
						}
					}
				else
					function() {
						if (untyped clip.scrollRect != null && clip.parent != null) {
							if (nativeWidget.scrollLeft != x) {
								nativeWidget.scrollLeft = x;
							}

							if (nativeWidget.scrollTop != y) {
								nativeWidget.scrollTop = y;
							}
						}
					}

			var onScrollFn =
				if (untyped clip.scrollRectListener != null)
					function() {
						if (untyped clip.scrollRect != null && clip.parent != null) {
							var nativeWidgetScrollLeft = round(nativeWidget.scrollLeft);
							var nativeWidgetScrollTop = round(nativeWidget.scrollTop);

							if (nativeWidgetScrollLeft == currentScrollLeft && nativeWidgetScrollTop == currentScrollTop) {
								return;
							} else {
								currentScrollLeft = nativeWidgetScrollLeft;
								currentScrollTop = nativeWidgetScrollTop;
							}

							RenderSupport.off("drawframe", updateScrollRectFn);

							if (RenderSupport.Animating) {
								RenderSupport.once("drawframe", updateScrollRectFn);
							} else {
								updateScrollRectFn();
							}
						}
					}
				else
					scrollFn;

			nativeWidget.onscroll = onScrollFn;
			scrollFn();
			untyped clip.scrollFn = scrollFn;
		}

		untyped clip.scrollRectChanged = false;
	}

	public static function updateNativeWidgetMask(clip : DisplayObject, ?attachScrollFn : Bool = false) {
		var nativeWidget = untyped clip.nativeWidget;

		var mask : FlowGraphics = clip.mask;
		var scrollRect = untyped clip.scrollRect;
		var viewBounds = null;//untyped clip.viewBounds;
		var alphaMask = untyped clip.alphaMask;

		if (alphaMask != null) {
			untyped nativeWidget.style.webkitClipPath = null;
			untyped nativeWidget.style.clipPath = null;
			untyped nativeWidget.style.clip = null;
			nativeWidget.style.borderRadius = null;

			var svgs : Array<Element> = nativeWidget.getElementsByTagName("svg");

			for (svg in svgs) {
				var elementId = untyped svg.parentNode.getAttribute('id');
				var clipMask : Element = untyped svg.getElementById(elementId + "mask");

				if (clipMask != null && clipMask.parentNode != null) {
					clipMask.parentNode.removeChild(clipMask);
				}

				var defs = svg.firstElementChild != null && svg.firstElementChild.tagName.toLowerCase() == 'defs' ? svg.firstElementChild :
					Browser.document.createElementNS("http://www.w3.org/2000/svg", 'defs');
				clipMask = defs.firstElementChild != null && defs.firstElementChild.tagName.toLowerCase() == 'mask' ? defs.firstElementChild :
					Browser.document.createElementNS("http://www.w3.org/2000/svg", 'mask');

				for (child in clipMask.childNodes) {
					clipMask.removeChild(untyped child);
				}

				var image = Browser.document.createElementNS("http://www.w3.org/2000/svg", 'image');
				image.setAttribute('href', alphaMask.url);
				var transform = prependInvertedMatrix(untyped clip.alphaMask.worldTransform, clip.worldTransform);
				image.setAttribute('transform', 'matrix(${transform.a} ${transform.b} ${transform.c} ${transform.d} ${transform.tx} ${transform.ty})');
				clipMask.setAttribute('id', elementId + "mask");
				clipMask.setAttribute('mask-type', 'alpha');

				clipMask.appendChild(image);
				defs.insertBefore(clipMask, defs.firstChild);
				svg.insertBefore(defs, svg.firstChild);

				for (child in svg.childNodes) {
					if (untyped child.tagName != null && child.tagName.toLowerCase() != "defs") {
						untyped child.setAttribute("mask", 'url(#' + elementId + "mask)");
					}
				}
			}
		} else if (viewBounds != null) {
			untyped nativeWidget.style.webkitClipPath = null;
			untyped nativeWidget.style.clipPath = null;
			nativeWidget.style.overflow = null;
			nativeWidget.style.clip = 'rect(
				${viewBounds.minY}px,
				${viewBounds.maxX}px,
				${viewBounds.maxY}px,
				${viewBounds.minX}px
			)';
		} else if (untyped scrollRect != null && clip.children != null && clip.children.length > 0) {
			untyped nativeWidget.style.webkitClipPath = null;
			untyped nativeWidget.style.clipPath = null;
			untyped nativeWidget.style.clip = null;
			nativeWidget.style.borderRadius = null;
			if (untyped clip.scrollRectListener != null) {
				nativeWidget.classList.add("nativeScroll");
				nativeWidget.style.overflow = untyped clip.cropEnabled ? (untyped clip.isInput ? "auto" : "scroll") : "visible";
			} else {
				nativeWidget.style.overflow = untyped clip.cropEnabled ? (untyped clip.isInput ? "auto" : "hidden") : "visible";
			}

			scrollNativeWidget(clip, round(scrollRect.x), round(scrollRect.y));
		} else if (mask != null) {
			var graphicsData = mask.graphicsData;

			if (graphicsData != null) {
				var data = graphicsData[0];

				if (data.shape.type == 0) {
					nativeWidget.style.overflow = null;
					nativeWidget.style.borderRadius = null;

					var svgChildren = getSVGChildren(clip);

					if (untyped mask.parent.localTransformChanged) {
						untyped mask.parent.transform.updateLocalTransform();
					}

					if (Platform.isIE || svgChildren.length == 1) {
						for (svgClip in svgChildren) {
							if (untyped svgClip.nativeWidget == null) {
								continue;
							}

							var svg : Element = untyped svgClip.nativeWidget.firstChild;

							if (untyped svg == null) {
								continue;
							}

							var elementId = untyped svg.parentNode.getAttribute('id');
							var clipMask : Element = untyped svg.getElementById(elementId + "mask");

							if (clipMask != null && clipMask.parentNode != null) {
								clipMask.parentNode.removeChild(clipMask);
							}

							var defs = svg.firstElementChild != null && svg.firstElementChild.tagName.toLowerCase() == 'defs' ? svg.firstElementChild :
								Browser.document.createElementNS("http://www.w3.org/2000/svg", 'defs');
							clipMask = defs.firstElementChild != null && defs.firstElementChild.tagName.toLowerCase() == 'mask' ? defs.firstElementChild :
								Browser.document.createElementNS("http://www.w3.org/2000/svg", 'mask');

							for (child in clipMask.childNodes) {
								clipMask.removeChild(untyped child);
							}

							var path = Browser.document.createElementNS("http://www.w3.org/2000/svg", 'path');
							var d : String = untyped __js__("data.shape.points.map(function(p, i) {
								return i % 2 == 0 ? (i == 0 ? 'M' : 'L') + p + ' ' : '' + p + ' ';
							}).join('')");
							path.setAttribute("d", d);
							path.setAttribute("fill", "white");
							var transform = prependInvertedMatrix(mask.worldTransform, svgClip.worldTransform);
							path.setAttribute('transform', 'matrix(${transform.a} ${transform.b} ${transform.c} ${transform.d} ${transform.tx} ${transform.ty})');
							clipMask.setAttribute('id', elementId + "mask");

							clipMask.appendChild(path);
							defs.insertBefore(clipMask, defs.firstChild);
							svg.insertBefore(defs, svg.firstChild);

							for (child in svg.childNodes) {
								if (untyped child.tagName != null && child.tagName.toLowerCase() != "defs") {
									untyped child.setAttribute("mask", 'url(#' + elementId + "mask)");
								}
							}
						}
					} else {
						var maskTransform = prependInvertedMatrix(clip.worldTransform, mask.worldTransform);
						nativeWidget.style.clipPath = untyped __js__("'polygon(' + data.shape.points.map(function (p, i) {
							return i % 2 == 0 ? '' + p * maskTransform.a + 'px ' : '' + p * maskTransform.d + 'px' + (i != data.shape.points.length - 1 ? ',' : '')
						}).join('') + ')'");
						untyped nativeWidget.style.webkitClipPath = nativeWidget.style.clipPath;
					}
				} else if (data.shape.type == 1) {
					untyped nativeWidget.style.webkitClipPath = null;
					nativeWidget.style.clipPath = null;
					nativeWidget.style.borderRadius = null;
					nativeWidget.style.overflow = "hidden";

					var transform = prependInvertedMatrix(mask.worldTransform, clip.worldTransform);
					var point = applyTransformPoint(new Point(data.shape.x, data.shape.y), transform);

					scrollNativeWidget(clip, round(point.x), round(point.y));
				} else if (data.shape.type == 2) {
					untyped nativeWidget.style.webkitClipPath = null;
					nativeWidget.style.clipPath = null;
					nativeWidget.style.borderRadius = '${round(data.shape.radius)}px';
					nativeWidget.style.overflow = "hidden";

					var transform = prependInvertedMatrix(mask.worldTransform, clip.worldTransform);
					var point = applyTransformPoint(new Point(data.shape.x - data.shape.radius, data.shape.y - data.shape.radius), transform);

					scrollNativeWidget(clip, round(point.x), round(point.y));
				} else if (data.shape.type == 4) {
					untyped nativeWidget.style.webkitClipPath = null;
					nativeWidget.style.clipPath = null;
					nativeWidget.style.borderRadius = '${round(data.shape.radius)}px';
					nativeWidget.style.overflow = "hidden";

					var transform = prependInvertedMatrix(mask.worldTransform, clip.worldTransform);
					var point = applyTransformPoint(new Point(data.shape.x, data.shape.y), transform);

					scrollNativeWidget(clip, round(point.x), round(point.y));
				}  else {
					removeNativeMask(clip);

					trace("updateNativeWidgetMask: Unknown shape type");
					trace(data);
				}
			} else {
				removeNativeMask(clip);
			}
		}
	}

	public static function getSVGChildren(clip : DisplayObject) : Array<DisplayObject> {
		if (untyped clip.isSvg && clip.transform != null && clip.parent != null && clip.parent.transform != null) {
			untyped clip.transform.updateTransform(clip.parent.transform);
		}

		var result : Array<DisplayObject> = untyped clip.isSvg ? [clip] : [];

		for (child in getClipChildren(clip)) {
			result = result.concat(getSVGChildren(child));
		}

		return result;
	}

	public static function updateNativeWidgetInteractive(clip : DisplayObject) : Void {
		var nativeWidget = untyped clip.nativeWidget;

		if (untyped clip.cursor != null) {
			nativeWidget.style.cursor = untyped clip.cursor;
		} else {
			nativeWidget.style.cursor = null;
		}

		if (clip.interactive) {
			if (Platform.isSafari || Platform.isMobile) {
				if (nativeWidget.style.onmouseover == null) {
					nativeWidget.onmouseover = function() { clip.emit("pointerover"); }
					nativeWidget.onmouseout = function() { clip.emit("pointerout"); }
				}
			} else {
				if (nativeWidget.style.onpointerover == null) {
					nativeWidget.onpointerover = function() { clip.emit("pointerover"); }
					nativeWidget.onpointerout = function() { clip.emit("pointerout"); }
				}
			}

			nativeWidget.style.pointerEvents = 'auto';

			if (untyped clip.isFileDrop) {
				nativeWidget.ondragover = function(e) {
					e.dataTransfer.dropEffect = 'copy';
					return false;
				}

				nativeWidget.ondrop = function(e) {
					e.preventDefault();

					var files : FileList = e.dataTransfer.files;
					var fileArray : Array<File> = [];

					if (untyped clip.maxFilesCount < 0) {
						untyped clip.maxFilesCount = files.length;
					}

					for (idx in 0...Math.floor(Math.min(files.length, untyped clip.maxFilesCount))) {
						var file : File = files.item(idx);

						if (untyped !clip.regExp.match(file.type)) {
							untyped clip.maxFilesCount++;
							continue;
						}

						fileArray.push(file);
					}

					untyped clip.onDone(fileArray);
				}

				nativeWidget.oncontextmenu = function(e) {
					if (RenderSupport.PixiView.oncontextmenu != null) {
						return RenderSupport.PixiView.oncontextmenu(e);
					} else {
						return true;
					}
				};
			} else {
				nativeWidget.oncontextmenu = function (e) {
					e.stopPropagation();
					return untyped clip.isInput == true;
				};
			}
		} else {
			nativeWidget.onmouseover = null;
			nativeWidget.onmouseout = null;
			nativeWidget.onpointerover = null;
			nativeWidget.onpointerout = null;
			nativeWidget.style.pointerEvents = null;
			nativeWidget.ondragover = null;
			nativeWidget.ondrop = null;
		}
	}

	public static function getParentNode(clip : DisplayObject) : Dynamic {
		if (isNativeWidget(clip)) {
			return untyped clip.forceParentNode ? clip.forceParentNode
				: clip.parentClip != null && clip.parentClip.mask != null && clip.nativeWidget.parentNode != null ?
					clip.nativeWidget.parentNode.parentNode :
					clip.nativeWidget.parentNode;
		}

		return null;
	}

	public static function updateNativeWidgetDisplay(clip : DisplayObject) : Void {
		if (untyped clip.updateNativeWidgetDisplay != null) {
			untyped clip.updateNativeWidgetDisplay();
		} else {
			if (untyped clip.visibilityChanged) {
				untyped clip.visibilityChanged = false;
				untyped clip.nativeWidget.style.visibility = clip.loaded ? (Platform.isIE ? "visible" : null) : "hidden";
			} else {
				untyped clip.nativeWidget.style.visibility = clip.renderable || clip.keepNativeWidget ? (Platform.isIE || clip.keepNativeWidget ? "visible" : null) : "hidden";
			}

			if (clip.visible) {
				if (untyped clip.child == null && (!clip.onStage || getParentNode(clip) != clip.parentClip.nativeWidget)) {
					untyped clip.onStage = true;

					if (!Platform.isIE) {
						untyped clip.nativeWidget.style.display = null;
					}

					addNativeWidget(clip);
				}
			} else if (untyped clip.onStage) {
				untyped clip.onStage = false;

				if (!Platform.isIE) {
					untyped clip.nativeWidget.style.display = 'none';
				}

				RenderSupport.once("drawframe", function() {
					if (untyped isNativeWidget(clip) && !clip.onStage && (!clip.visible || clip.parent == null)) {
						removeNativeWidget(clip);
					}
				});
			}
		}
	}

	public static inline function isNativeWidget(clip : DisplayObject) : Bool {
		return untyped clip.isNativeWidget;
	}

	public static function isClipOnStage(clip : DisplayObject) : Bool {
		return untyped clip.onStage && clip.tansform != null;
	}

	public static function addNativeWidget(clip : DisplayObject) : Void {
		if (untyped clip.addNativeWidget != null) {
			untyped clip.addNativeWidget();
		} else if (isHTMLRenderer(clip)) {
			if (isNativeWidget(clip) && untyped clip.parent != null && clip.visible && (clip.renderable || clip.keepNativeWidgetChildren)) {
				if (untyped clip.forceParentNode != null) {
					untyped clip.forceParentNode.append(clip.nativeWidget);
				} else {
					appendNativeWidget(untyped clip.parentClip || findParentClip(clip), clip);
				}
				RenderSupport.once("drawframe", function() { broadcastEvent(clip, "pointerout"); });
			}
		} else {
			clip.once('removed', function() { deleteNativeWidget(clip); });
		}
	}

	public static function removeNativeWidget(clip : DisplayObject) : Void {
		if (untyped isNativeWidget(clip)) {
			var nativeWidget : Dynamic = untyped clip.nativeWidget;

			if (untyped nativeWidget.parentNode != null) {
				nativeWidget.parentNode.removeChild(nativeWidget);

				if (untyped clip.parentClip != null) {
					applyScrollFn(untyped clip.parentClip);
					untyped clip.parentClip = null;
				}

				clip.emit("detached");
			}
		}
	}

	public static function findParentClip(clip : DisplayObject) : DisplayObject {
		if (clip.parent == null) {
			return null;
		} else if (isNativeWidget(clip.parent)) {
			return clip.parent;
		} else {
			return findParentClip(clip.parent);
		}
	}

	public static function findNextNativeWidget(clip : DisplayObject, parent : DisplayObject) : Element {
		if (clip.parent != null) {
			var children = clip.parent.children;

			if (children.indexOf(clip) >= 0) {
				for (child in children.slice(children.indexOf(clip) + 1)) {
					if (untyped child.visible && (!isNativeWidget(child) || (child.onStage && child.parentClip == parent))) {
						var nativeWidget = findNativeWidgetChild(child, parent);

						if (nativeWidget != null) {
							return nativeWidget;
						}
					}
				}
			}

			return RenderSupport.RenderContainers || isNativeWidget(clip.parent) ? null : findNextNativeWidget(clip.parent, parent);
		}

		return null;
	}

	public static function findNativeWidgetChild(clip : DisplayObject, parent : DisplayObject) : Element {
		if (untyped isNativeWidget(clip) && clip.parentClip == parent && getParentNode(clip) == parent.nativeWidget) {
			return untyped clip.nativeWidget;
		} else if (!RenderSupport.RenderContainers && isHTMLRenderer(clip)) {
			for (child in getClipChildren(clip)) {
				if (untyped child.visible && (!isNativeWidget(child) || child.parentClip == parent)) {
					var nativeWidget = findNativeWidgetChild(child, parent);

					if (nativeWidget != null) {
						return nativeWidget;
					}
				}
			}
		}

		return null;
	}

	public static function appendNativeWidget(clip : DisplayObject, child : DisplayObject) { // add possible next nodes
		if (isNativeWidget(clip)) {
			var childWidget : Dynamic = untyped child.nativeWidget;

			if (untyped clip.nativeWidget == Browser.document.body && (childWidget.style.zIndex == null || childWidget.style.zIndex == "")) {
				var localStage : FlowContainer = untyped child.stage;

				if (localStage != null) {
					var zIndex = 1000 * localStage.parent.children.indexOf(localStage) + (childWidget.classList.contains("droparea") ? AccessWidget.zIndexValues.droparea : AccessWidget.zIndexValues.nativeWidget);
					childWidget.style.zIndex = Std.string(zIndex);
				}
			}

			var nextWidget = findNextNativeWidget(child, clip);
			if (untyped clip.mask != null) {
				if (untyped clip.nativeWidget.firstChild == null) {
					var cont = Browser.document.createElement("div");
					cont.className = 'nativeWidget';
					untyped clip.nativeWidget.appendChild(cont);
				}

				untyped clip.nativeWidget.firstChild.insertBefore(childWidget, nextWidget);
			} else {
				untyped clip.nativeWidget.insertBefore(childWidget, nextWidget);
			}

			applyScrollFnChildren(child);

			child.emit("attached");
		} else {
			appendNativeWidget(clip.parent, child);
		}
	}

	public static function applyScrollFn(clip : DisplayObject) : Void {
		return;

		if (untyped clip.visible && clip.scrollFn != null) {
			untyped clip.scrollFn();
		} else if (clip.parent != null && clip.mask == null) {
			applyScrollFn(clip.parent);
		}
	}

	public static function applyScrollFnChildren(clip : DisplayObject) : Void {
		if (clip.visible) {
			if (untyped clip.scrollFn != null) {
				untyped clip.scrollFn();
			}

			if (untyped clip.isFocused) {
				if (Platform.isIE) {
					untyped clip.nativeWidget.blur();
					RenderSupport.once("drawframe", function() {
						untyped clip.nativeWidget.focus();
					});
				} else {
					untyped clip.nativeWidget.focus();
				}
			}
		}

		for (child in getClipChildren(clip)) {
			applyScrollFnChildren(child);
		}
	}

	public static function deleteNativeWidget(clip : DisplayObject) : Void {
		if (untyped clip.nativeWidget != null) {
			removeNativeWidget(clip);

			untyped __js__("delete clip.nativeWidget");
			untyped clip.nativeWidget = null;
			untyped clip.isNativeWidget = false;
		}

		if (untyped clip.accessWidget != null) {
			AccessWidget.removeAccessWidget(untyped clip.accessWidget);

			untyped __js__("delete clip.accessWidget");
			untyped clip.accessWidget = null;
		}
	}

	public static inline function getWidth(clip : DisplayObject) : Float {
		if (untyped clip.getWidth != null) {
			return untyped clip.getWidth();
		} else {
			return untyped clip.getLocalBounds().width;
		}
	}

	public static inline function getContentWidth(clip : DisplayObject) : Float {
		if (untyped clip.maxLocalBounds != null) {
			return untyped clip.maxLocalBounds.maxX - clip.maxLocalBounds.minX;
		} else {
			return 0.0;
		}
	}

	public static inline function getBoundsWidth(bounds : Bounds) : Float {
		return Math.isFinite(bounds.minX) ? bounds.maxX - bounds.minX : -1;
	}

	public static inline function getWidgetWidth(clip : DisplayObject) : Float {
		var widgetBounds : Bounds = untyped clip.widgetBounds;
		var widgetWidth = widgetBounds != null && Math.isFinite(widgetBounds.minX) ? getBoundsWidth(widgetBounds) :
			untyped clip.isFlowContainer && clip.mask == null ? clip.localBounds.maxX : getWidth(clip);

		return widgetWidth;
	}

	public static function getHeight(clip : DisplayObject) : Float {
		if (untyped clip.getHeight != null) {
			return untyped clip.getHeight();
		} else {
			return untyped clip.getLocalBounds().height;
		}
	}

	public static inline function getContentHeight(clip : DisplayObject) : Float {
		if (untyped clip.maxLocalBounds != null) {
			return untyped clip.maxLocalBounds.maxY - clip.maxLocalBounds.minY;
		} else {
			return 0.0;
		}
	}

	public static inline function getBoundsHeight(bounds : Bounds) : Float {
		return Math.isFinite(bounds.minY) ? bounds.maxY - bounds.minY : -1;
	}

	public static inline function getWidgetHeight(clip : DisplayObject) : Float {
		var widgetBounds : Bounds = untyped clip.widgetBounds;
		return (widgetBounds != null && Math.isFinite(widgetBounds.minY)) ? getBoundsHeight(widgetBounds) :
			untyped clip.isFlowContainer && clip.mask == null ? clip.localBounds.maxY : getHeight(clip);
	}

	public static function applyMaxBounds(clip : DisplayObject, newBounds : Bounds) : Void {
		if (untyped clip.maxLocalBounds == null || newBounds == null || !Math.isFinite(newBounds.minX) || !Math.isFinite(newBounds.minY)) {
			return;
		}

		untyped clip.maxLocalBounds.minX = Math.min(untyped clip.maxLocalBounds.minX, newBounds.minX);
		untyped clip.maxLocalBounds.minY = Math.min(untyped clip.maxLocalBounds.minY, newBounds.minY);
		untyped clip.maxLocalBounds.maxX = Math.max(untyped clip.maxLocalBounds.maxX, newBounds.maxX);
		untyped clip.maxLocalBounds.maxY = Math.max(untyped clip.maxLocalBounds.maxY, newBounds.maxY);
	}

	public static function applyNewBounds(clip : DisplayObject, newBounds : Bounds) : Void {
		if (newBounds == null || !Math.isFinite(newBounds.minX) || !Math.isFinite(newBounds.minY)) {
			return;
		}

		if (!isEqualBounds(untyped clip.localBounds, newBounds)) {
			if (isNativeWidget(clip)) {
				if (RenderSupport.RendererType == "html") {
					invalidateTransform(clip);
				} else {
					invalidateParentTransform(clip);
				}
			}

			untyped clip.nativeWidgetBoundsChanged = true;
			if (!isHTMLRenderer(clip)) {
				untyped clip.rvlast = null;
			}

			untyped clip.localBounds.minX = newBounds.minX;
			untyped clip.localBounds.minY = newBounds.minY;
			untyped clip.localBounds.maxX = newBounds.maxX;
			untyped clip.localBounds.maxY = newBounds.maxY;
		}
	}

	public static function prependInvertedMatrix(a : Matrix, b : Matrix, ?c : Matrix) : Matrix {
		if (c == null) {
			c = new Matrix();
		}

		if (b.a != 1.0 || b.b != 0.0 || b.c != 0.0 || b.d != 1.0) {
			var id = 1.0 / (b.a * b.d - b.c * b.b);

			c.a = (a.a * b.d - a.b * b.c) * id;
			c.b = (a.b * b.a - a.a * b.b) * id;
			c.c = (a.c * b.d - a.d * b.c) * id;
			c.d = (a.d * b.a - a.c * b.b) * id;

			c.tx = (a.tx * b.d - a.ty * b.c + b.ty * b.c - b.tx * b.d) * id;
			c.ty = (a.ty * b.a - a.tx * b.b + b.tx * b.b - b.ty * b.a) * id;
		} else {
			c.a = a.a;
			c.b = a.b;
			c.c = a.c;
			c.d = a.d;

			c.tx = a.tx - b.tx;
			c.ty = a.ty - b.ty;
		}

		return c;
	}

	public static function applyLocalBoundsTransform(clip : DisplayObject, ?container : Bounds) : Bounds {
		if (container == null) {
			container = new Bounds();
		}

		if (untyped clip.localTransformChanged) {
			untyped clip.transform.updateLocalTransform();
		}

		var transform = clip.localTransform;

		if (untyped clip.children != null && clip.children.length == 1 && clip.children[0].graphicsData != null && clip.children[0].graphicsData.length > 0 && clip.children[0].graphicsData[0].shape.points != null) {
			var tempPoints = untyped clip.children[0].graphicsData[0].shape.points;

			untyped __js__("clip.children[0].graphicsData[0].shape.points = clip.children[0].graphicsData[0].shape.points.map(function(point, i) {
				if (i % 2 == 0) {
					return point * transform.a + clip.children[0].graphicsData[0].shape.points[i + 1] * transform.c + transform.tx;
				} else {
					return clip.children[0].graphicsData[0].shape.points[i - 1] * transform.b + point * transform.d + transform.ty;
				}
			})");
			untyped clip.children[0].calculateGraphicsBounds();

			var bounds = untyped clip.children[0].graphicsBounds;

			container.minX = bounds.minX;
			container.minY = bounds.minY;
			container.maxX = bounds.maxX;
			container.maxY = bounds.maxY;

			untyped clip.children[0].graphicsData[0].shape.points = tempPoints;
			untyped clip.children[0].calculateGraphicsBounds();
		} else {
			var bounds = untyped clip.localBounds;
			applyBoundsTransform(bounds, transform, container);
		}

		return container;
	}

	public static function applyBoundsTransform(bounds : Bounds, transform : Matrix, ?container : Bounds) : Bounds {
		if (container == null) {
			container = new Bounds();
		}

		if (transform.a != 1 || transform.b != 0 || transform.c != 0 || transform.d != 1) {
			var x = [
				bounds.minX * transform.a + bounds.minY * transform.c + transform.tx,
				bounds.minX * transform.a + bounds.maxY * transform.c + transform.tx,
				bounds.maxX * transform.a + bounds.maxY * transform.c + transform.tx,
				bounds.maxX * transform.a + bounds.minY * transform.c + transform.tx
			];

			var y = [
				bounds.minX * transform.b + bounds.minY * transform.d + transform.ty,
				bounds.minX * transform.b + bounds.maxY * transform.d + transform.ty,
				bounds.maxX * transform.b + bounds.maxY * transform.d + transform.ty,
				bounds.maxX * transform.b + bounds.minY * transform.d + transform.ty
			];


			container.minX = ceil(Math.min(Math.min(x[0], x[1]), Math.min(x[2], x[3])));
			container.minY = ceil(Math.min(Math.min(y[0], y[1]), Math.min(y[2], y[3])));
			container.maxX = ceil(Math.max(Math.max(x[0], x[1]), Math.max(x[2], x[3])));
			container.maxY = ceil(Math.max(Math.max(y[0], y[1]), Math.max(y[2], y[3])));
		} else {
			var x = [
				bounds.minX + transform.tx,
				bounds.maxX + transform.tx
			];

			var y = [
				bounds.minY + transform.ty,
				bounds.maxY + transform.ty
			];

			container.minX = ceil(Math.min(x[0], x[1]));
			container.minY = ceil(Math.min(y[0], y[1]));
			container.maxX = ceil(Math.max(x[0], x[1]));
			container.maxY = ceil(Math.max(y[0], y[1]));
		}

		return container;
	}

	public static function applyInvertedTransform(bounds : Bounds, transform : Matrix, ?container : Bounds) : Bounds {
		if (container == null) {
			container = new Bounds();
		}

		if (transform.a != 1 || transform.b != 0 || transform.c != 0 || transform.d != 1) {
			var id = 1.0 / (transform.a * transform.d - transform.c * transform.b);

			var x = [
				(transform.d * id * bounds.minX) + (-transform.c * id * bounds.minY) + (((transform.ty * transform.c) - (transform.tx * transform.d)) * id),
				(transform.d * id * bounds.minX) + (-transform.c * id * bounds.maxY) + (((transform.ty * transform.c) - (transform.tx * transform.d)) * id),
				(transform.d * id * bounds.maxX) + (-transform.c * id * bounds.maxY) + (((transform.ty * transform.c) - (transform.tx * transform.d)) * id),
				(transform.d * id * bounds.maxX) + (-transform.c * id * bounds.minY) + (((transform.ty * transform.c) - (transform.tx * transform.d)) * id)
			];

			var y = [
				(transform.a * id * bounds.minY) + (-transform.b * id * bounds.minX) + (((-transform.ty * transform.a) + (transform.tx * transform.b)) * id),
				(transform.a * id * bounds.minY) + (-transform.b * id * bounds.maxX) + (((-transform.ty * transform.a) + (transform.tx * transform.b)) * id),
				(transform.a * id * bounds.maxY) + (-transform.b * id * bounds.maxX) + (((-transform.ty * transform.a) + (transform.tx * transform.b)) * id),
				(transform.a * id * bounds.maxY) + (-transform.b * id * bounds.minX) + (((-transform.ty * transform.a) + (transform.tx * transform.b)) * id)
			];


			container.minX = Math.min(Math.min(x[0], x[1]), Math.min(x[2], x[3]));
			container.minY = Math.min(Math.min(y[0], y[1]), Math.min(y[2], y[3]));
			container.maxX = Math.max(Math.max(x[0], x[1]), Math.max(x[2], x[3]));
			container.maxY = Math.max(Math.max(y[0], y[1]), Math.max(y[2], y[3]));
		} else {
			var x = [
				bounds.minX - transform.tx,
				bounds.maxX - transform.tx
			];

			var y = [
				bounds.minY - transform.ty,
				bounds.maxY - transform.ty
			];

			container.minX = Math.min(x[0], x[1]);
			container.minY = Math.min(y[0], y[1]);
			container.maxX = Math.max(x[0], x[1]);
			container.maxY = Math.max(y[0], y[1]);
		}

		return container;
	}

	public static function applyTransformPoint(point : Point, transform : Matrix, ?container : Point) : Point {
		if (container == null) {
			container = new Point();
		}

		if (transform.a != 1 || transform.b != 0 || transform.c != 0 || transform.d != 1) {
			container.x = point.x * transform.a + point.y * transform.c + transform.tx;
			container.y =  point.x * transform.b + point.y * transform.d + transform.ty;
		} else {
			container.x = point.x + transform.tx;
			container.y = point.y + transform.ty;
		}

		return container;
	}

	public static function applyInvertedTransformPoint(point : Point, transform : Matrix, ?container : Point) : Point {
		if (container == null) {
			container = new Point();
		}

		if (transform.a != 1 || transform.b != 0 || transform.c != 0 || transform.d != 1) {
			container.x = (transform.a != 0 ? point.x / transform.a : 0) + (transform.c != 0 ? point.y / transform.c : 0) - transform.tx;
			container.y = (transform.b != 0 ? point.x / transform.b : 0) + (transform.d != 0 ? point.y / transform.d : 0) - transform.ty;
		} else {
			container.x = point.x - transform.tx;
			container.y = point.y - transform.ty;
		}

		return container;
	}

	public static function isEqualBounds(bounds1 : Bounds, bounds2 : Bounds) : Bool {
		return bounds1 != null && bounds2 != null && bounds1.minX == bounds2.minX && bounds1.minY == bounds2.minY && bounds1.maxX == bounds2.maxX && bounds1.maxY == bounds2.maxY;
	}

	public static function initNativeWidget(clip : DisplayObject, ?tagName : String) : Void {
		if (isCanvas(clip)) {
			return;
		}

		if (untyped !clip.isNativeWidget || (tagName != null && clip.nativeWidget.tagName.toLowerCase() != tagName)) {
			untyped clip.isNativeWidget = true;
			untyped clip.createNativeWidget(tagName);

			invalidateTransform(clip, 'initNativeWidget', untyped clip.parent != null);
		}
	}

	public static inline function isWorthChecking(child : DisplayObject, ?invalidateMask : Bool = false, viewBounds : Bounds) : Bool {
		return untyped (!child.isMask || invalidateMask) && child.clipVisible && child.localBounds != null;
	}

	public static function invalidateLocalBounds(clip : DisplayObject, ?invalidateMask : Bool = false, viewBounds : Bounds, ?hasAnimation : Bool = false) : Void {
		if (untyped clip.transformChanged || clip.localBoundsChanged) {
			var checkLocalBounds = untyped clip.localBoundsChanged;
			untyped clip.localBoundsChanged = false;

			if (untyped clip.localTransformChanged) {
				untyped clip.transform.updateLocalTransform();
			}

			viewBounds = applyInvertedTransform(viewBounds, untyped clip.localTransform);

			if (untyped clip.maskContainer != null) {
				if (checkLocalBounds) {
					invalidateLocalBounds(untyped clip.maskContainer, true, viewBounds, untyped hasAnimation || clip.hasAnimation);
					applyNewBounds(clip, untyped clip.scrollRect != null ? clip.maskContainer.currentBounds : applyInvertedTransform(clip.maskContainer.currentBounds, clip.localTransform));
				}

				if (untyped clip.scrollRect != null) {
					viewBounds.minX = Math.max(viewBounds.minX, untyped clip.localBounds.minX);
					viewBounds.minY = Math.max(viewBounds.minY, untyped clip.localBounds.minY);
					viewBounds.maxX = Math.min(viewBounds.maxX, untyped clip.localBounds.maxX);
					viewBounds.maxY = Math.min(viewBounds.maxY, untyped clip.localBounds.maxY);
				}

				if (InvalidateRenderable && (!Math.isFinite(viewBounds.minX) || !Math.isFinite(viewBounds.minY) || viewBounds.isEmpty())) {
					setClipRenderable(clip, false);
					untyped clip.localBoundsChanged = true;

					for (child in getClipChildren(clip)) {
						if (isWorthChecking(child, invalidateMask, viewBounds)) {
							invalidateLocalBounds(child, invalidateMask, viewBounds, untyped hasAnimation || clip.hasAnimation);
						}
					}
				} else {
					if (InvalidateRenderable) {
						setClipRenderable(
							clip,
							untyped viewBounds.maxX >= clip.localBounds.minX && viewBounds.minX <= clip.localBounds.maxX &&
								viewBounds.maxY >= clip.localBounds.minY && viewBounds.minY <= clip.localBounds.maxY
						);
					}

					untyped clip.maxLocalBounds = new Bounds();

					for (child in getClipChildren(clip)) {
						if (isWorthChecking(child, invalidateMask, viewBounds)) {
							invalidateLocalBounds(child, invalidateMask, viewBounds, untyped hasAnimation || clip.hasAnimation);
							applyMaxBounds(clip, untyped child.currentBounds);
						}
					}
				}
			} else if (InvalidateRenderable && (!Math.isFinite(viewBounds.minX) || !Math.isFinite(viewBounds.minY) || viewBounds.isEmpty())) {
				setClipRenderable(clip, false);
				untyped clip.localBoundsChanged = true;

				for (child in getClipChildren(clip)) {
					if (isWorthChecking(child, invalidateMask, viewBounds)) {
						invalidateLocalBounds(child, invalidateMask, viewBounds, untyped hasAnimation || clip.hasAnimation);
					}
				}
			} else {
				if (untyped clip.graphicsBounds != null) {
					if (checkLocalBounds) {
						untyped clip.calculateGraphicsBounds();
						applyNewBounds(clip, untyped clip.graphicsBounds);
					}
				} else if (untyped clip.widgetBounds != null) {
					if (checkLocalBounds) {
						untyped clip.calculateWidgetBounds();
						applyNewBounds(clip, untyped clip.widgetBounds);
					}

					if ((!isHTMLRenderer(clip) && untyped clip.styleChanged != null) || untyped HaxeRuntime.instanceof(clip, DropAreaClip)) {
						untyped clip.invalidateStyle();
						invalidateTransform(clip, 'invalidateRenderable');
					}

					if (untyped (isHTMLStage(clip) || isHTML(clip)) && clip.children && clip.children.length > 0) {
						for (child in getClipChildren(clip)) {
							if (untyped (!child.isMask || invalidateMask) && child.clipVisible && child.localBounds != null) {
								invalidateLocalBounds(child, invalidateMask, viewBounds, untyped hasAnimation || clip.hasAnimation);
							}
						}
					}
				} else {
					untyped clip.maxLocalBounds = new Bounds();

					for (child in getClipChildren(clip)) {
						if (isWorthChecking(child, invalidateMask, viewBounds)) {
							invalidateLocalBounds(child, invalidateMask, viewBounds, untyped hasAnimation || clip.hasAnimation);
							applyMaxBounds(clip, untyped child.currentBounds);
						}
					}

					if (untyped clip.clipWidth != null && clip.clipHeight != null) {
						untyped clip.maxLocalBounds.minX = 0;
						untyped clip.maxLocalBounds.minY = 0;
						untyped clip.maxLocalBounds.maxX = clip.clipWidth;
						untyped clip.maxLocalBounds.maxY = clip.clipHeight;
					} else if (untyped clip.maxLocalBounds.isEmpty()) {
						untyped clip.maxLocalBounds.minX = 0;
						untyped clip.maxLocalBounds.minY = 0;
						untyped clip.maxLocalBounds.maxX = 0;
						untyped clip.maxLocalBounds.maxY = 0;
					}

					applyNewBounds(clip, untyped clip.maxLocalBounds);
				}

				if (InvalidateRenderable) {
					setClipRenderable(
						clip,
						untyped viewBounds.maxX >= clip.localBounds.minX && viewBounds.minX <= clip.localBounds.maxX &&
							viewBounds.maxY >= clip.localBounds.minY && viewBounds.minY <= clip.localBounds.maxY
					);
				}
			}

			if (untyped clip.nativeWidgetBoundsChanged || clip.localTransformChanged) {
				if (!isHTMLRenderer(clip)) {
					untyped clip.nativeWidgetBoundsChanged = false;
				}

				if (untyped clip.origin != null) {
					if (isHTMLRenderer(clip)) {
						initNativeWidget(clip);

						if (untyped clip.nativeWidget != null) {
							untyped clip.nativeWidget.style.transformOrigin = clip.origin.x * 100 + "% " + (clip.origin.y * 100 + "%");

							untyped clip.transform.pivot.x = 0.0;
							untyped clip.transform.pivot.y = 0.0;
						} else {
							untyped clip.transform.pivot.x = getWidth(clip) * clip.origin.x;
							untyped clip.transform.pivot.y = getHeight(clip) * clip.origin.y;
						}
					} else {
						untyped clip.transform.pivot.x = getWidth(clip) * clip.origin.x;
						untyped clip.transform.pivot.y = getHeight(clip) * clip.origin.y;
					}
				}

				if (untyped clip.updateGraphics != null) {
					untyped clip.updateGraphics.drawRect(clip.localBounds.minX, clip.localBounds.minY, clip.localBounds.maxX, clip.localBounds.maxY);
				}

				untyped clip.currentBounds = applyLocalBoundsTransform(clip);
			}
		} else {
			invalidateRenderable(clip, viewBounds, untyped hasAnimation || clip.hasAnimation);
		}
	}

	public static function invalidateRenderable(clip : DisplayObject, viewBounds : Bounds, ?hasAnimation : Bool = false) : Void {
		if (!InvalidateRenderable) {
			return;
		}

		if (untyped clip.localBounds == null || clip.isMask) {
			return;
		}

		if (untyped !Math.isFinite(clip.localBounds.minX) || !Math.isFinite(clip.localBounds.minY) || clip.localBounds.isEmpty()) {
			return;
		}

		if (untyped clip.localTransformChanged) {
			untyped clip.transform.updateLocalTransform();
		}

		viewBounds = applyInvertedTransform(viewBounds, untyped clip.localTransform);

		if (untyped clip.scrollRect != null) {
			viewBounds.minX = Math.max(viewBounds.minX, untyped clip.localBounds.minX);
			viewBounds.minY = Math.max(viewBounds.minY, untyped clip.localBounds.minY);
			viewBounds.maxX = Math.min(viewBounds.maxX, untyped clip.localBounds.maxX);
			viewBounds.maxY = Math.min(viewBounds.maxY, untyped clip.localBounds.maxY);
		}

		if ((!isHTMLRenderer(clip) && untyped clip.styleChanged != null) || untyped HaxeRuntime.instanceof(clip, DropAreaClip)) {
			untyped clip.invalidateStyle();
			invalidateTransform(clip, 'invalidateRenderable');
		}

		if (!Math.isFinite(viewBounds.minX) || !Math.isFinite(viewBounds.minY) || viewBounds.isEmpty()) {
			setClipRenderable(clip, false);
		} else {
			setClipRenderable(
				clip,
				untyped viewBounds.maxX >= clip.localBounds.minX && viewBounds.minX <= clip.localBounds.maxX &&
					viewBounds.maxY >= clip.localBounds.minY && viewBounds.minY <= clip.localBounds.maxY
			);
		}

		if (untyped !clip.transformChanged) {
			return;
		}

		for (child in getClipChildren(clip)) {
			if (untyped !child.isMask) {
				invalidateRenderable(child, viewBounds, untyped hasAnimation || clip.hasAnimation);
			}
		}
	}

	public static inline function getClipChildren(clip : DisplayObject) : Array<DisplayObject> {
		return untyped clip.children || [];
	}


	public static inline function addElementNS(parent : Element, tagName : String) : Element {
		var el = parent.getElementsByTagName(tagName);

		if (el.length > 0) {
			return el[0];
		} else {
			var element = Browser.document.createElementNS("http://www.w3.org/2000/svg", tagName);
			parent.appendChild(element);
			return element;
		}
	}

	public static inline function renderToCanvas(clip : DisplayObject, canvas : CanvasElement, ?context : Dynamic, ?transform : Matrix, ?alpha : Float) : Void {
		if (!clip.visible || clip.worldAlpha <= 0 || !clip.renderable)
		{
			return;
		}

		var tempView : Dynamic = null;
		var tempRootContext : Dynamic = null;
		var tempContext : Dynamic = null;
		var tempRendererType : Dynamic = null;
		var tempTransparent : Dynamic = null;
		var tempRoundPixels : Dynamic = null;
		var tempMaskWorldTransform : Dynamic = null;
		var tempWorldTransform : Dynamic = null;
		var tempWorldAlpha : Dynamic =  null;

		var children = getClipChildren(clip);

		if (RenderSupport.PixiRenderer.view != canvas) {
			tempView = RenderSupport.PixiRenderer.view;
			tempRootContext = RenderSupport.PixiRenderer.rootContext;
			tempContext = RenderSupport.PixiRenderer.context;
			tempRendererType = RenderSupport.RendererType;
			tempTransparent = RenderSupport.PixiRenderer.transparent;
			tempRoundPixels = RenderSupport.PixiRenderer.roundPixels;

			RenderSupport.PixiRenderer.view = canvas;
			RenderSupport.PixiRenderer.rootContext = context != null ? context : canvas.getContext('2d', { alpha : true });
			RenderSupport.PixiRenderer.context = context != null ? context : canvas.getContext('2d', { alpha : true });
			RenderSupport.PixiRenderer.transparent = true;
			// RenderSupport.PixiRenderer.roundPixels = true;

			RenderSupport.PixiRenderer.context.setTransform(1, 0, 0, 1, 0, 0);
			RenderSupport.PixiRenderer.context.globalAlpha = 1;
			RenderSupport.PixiRenderer.context.clearRect(0, 0,
				untyped (clip.localBounds.maxX + Math.max(-clip.localBounds.minX, 0.0)) * RenderSupport.PixiRenderer.resolution,
				untyped (clip.localBounds.maxY + Math.max(-clip.localBounds.minY, 0.0)) * RenderSupport.PixiRenderer.resolution
			);

			RenderSupport.RendererType = 'canvas';
		}

		if (clip.mask != null)
		{
			if (transform != null) {
				untyped tempMaskWorldTransform = clip.mask.transform.worldTransform;
				untyped clip.mask.transform.worldTransform = clip.mask.transform.worldTransform.clone().prepend(transform);
			}

			RenderSupport.PixiRenderer.maskManager.pushMask(clip.mask);
		}

		if (children.length > 0) {
			for (child in children) {
				renderToCanvas(child, canvas, context, transform, alpha);
			}
		} else {
			if (transform != null) {
				untyped tempWorldTransform = clip.transform.worldTransform;
				untyped clip.transform.worldTransform = clip.transform.worldTransform.clone().prepend(transform);
			}

			if (alpha != null && alpha > 0) {
				untyped tempWorldAlpha = clip.worldAlpha;
				untyped clip.worldAlpha = clip.worldAlpha / alpha;
			}

			untyped clip.renderCanvas(RenderSupport.PixiRenderer);

			if (transform != null) {
				untyped clip.transform.worldTransform = tempWorldTransform;
			}

			if (alpha != null && alpha > 0) {
				untyped clip.worldAlpha = tempWorldAlpha;
			}
		}

		if (clip.mask != null)
		{
			RenderSupport.PixiRenderer.maskManager.popMask(RenderSupport.PixiRenderer);

			if (transform != null) {
				untyped clip.mask.transform.worldTransform = tempMaskWorldTransform;
			}
		}

		if (tempView != null) {
			RenderSupport.PixiRenderer.view = tempView;
			RenderSupport.PixiRenderer.rootContext = tempRootContext;
			RenderSupport.PixiRenderer.context = tempContext;
			RenderSupport.PixiRenderer.transparent = tempTransparent;
			RenderSupport.PixiRenderer.roundPixels = tempRoundPixels;

			RenderSupport.RendererType = tempRendererType;
		}
	}

	public static function addFileDropListener(clip : DisplayObject, maxFilesCount : Int, mimeTypeRegExpFilter : String, onDone : Array<Dynamic> -> Void) : Void -> Void {
		untyped clip.isFileDrop = true;
		untyped clip.isInteractive = true;

		untyped clip.maxFilesCount = maxFilesCount;
		untyped clip.regExp = new EReg(mimeTypeRegExpFilter, "g");
		untyped clip.onDone = onDone;

		invalidateInteractive(clip);
		invalidateTransform(clip, "addFileDropListener");

		return function() {
			if (untyped !clip.destroyed) {
				untyped clip.isFileDrop = false;
				untyped clip.isInteractive = false;

				untyped clip.maxFilesCount = null;
				untyped clip.regExp = null;
				untyped clip.onDone = null;

				invalidateInteractive(clip);
				invalidateTransform(clip, "addFileDropListener");
			}
		}
	}

	public static function isParentOf(parent : DisplayObject, child : DisplayObject) : Bool {
		if (child.parent == parent) {
			return true;
		} else {
			return child.parent != null && isParentOf(parent, child.parent);
		}
	}

<<<<<<< HEAD
	public static function countClips(clip : DisplayObject) : Int {
		var count = 1;
		for (child in getClipChildren(clip)) {
			count += countClips(child);
		}
=======
	public static function countClips(parent : DisplayObject) : Int {
		var count = 1;

		for (child in getClipChildren(parent)) {
			count += countClips(child);
		}

>>>>>>> e5f62154
		return count;
	}
}<|MERGE_RESOLUTION|>--- conflicted
+++ resolved
@@ -2745,13 +2745,6 @@
 		}
 	}
 
-<<<<<<< HEAD
-	public static function countClips(clip : DisplayObject) : Int {
-		var count = 1;
-		for (child in getClipChildren(clip)) {
-			count += countClips(child);
-		}
-=======
 	public static function countClips(parent : DisplayObject) : Int {
 		var count = 1;
 
@@ -2759,7 +2752,6 @@
 			count += countClips(child);
 		}
 
->>>>>>> e5f62154
 		return count;
 	}
 }