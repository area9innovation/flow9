--- conflicted
+++ resolved
@@ -2171,19 +2171,7 @@
 			return;
 		}
 
-<<<<<<< HEAD
-		if (RenderSupport.RendererType != "html" || isNativeWidget(clip) || !clip.renderable) {
-			var renderable = untyped hasAnimation || clip.hasAnimation || (viewBounds.maxX >= localBounds.minX && viewBounds.minX <= localBounds.maxX && viewBounds.maxY >= localBounds.minY && viewBounds.minY <= localBounds.maxY);
-
-			if (untyped clip.keepNativeWidgetChildren && isNativeWidget(clip)) {
-				untyped clip.nativeWidget.style.visibility = clip.nativeWidget.tabIndex > 0 ? "visible" : (renderable ? "inherit" : "hidden");
-			}
-
-			setClipRenderable(clip, untyped clip.keepNativeWidgetChildren || renderable);
-		}
-=======
 		setClipRenderable(clip, viewBounds.maxX >= localBounds.minX && viewBounds.minX <= localBounds.maxX && viewBounds.maxY >= localBounds.minY && viewBounds.minY <= localBounds.maxY);
->>>>>>> 0689f7e7
 
 		if (untyped !clip.transformChanged || (!clip.visible && !clip.parent.visible)) {
 			return;
