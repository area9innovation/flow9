--- conflicted
+++ resolved
@@ -1434,15 +1434,9 @@
 							}
 						}
 					} else {
-<<<<<<< HEAD
-						var transform = prependInvertedMatrix(clip.worldTransform, mask.worldTransform);
-						nativeWidget.style.clipPath = untyped __js__("'polygon(' + data.shape.points.map(function (p, i) {
-							return i % 2 == 0 ? '' + p * transform.a + 'px ' : '' + p * transform.d + 'px' + (i != data.shape.points.length - 1 ? ',' : '')
-=======
 						var maskTransform = prependInvertedMatrix(clip.worldTransform, mask.worldTransform);
 						nativeWidget.style.clipPath = untyped __js__("'polygon(' + data.shape.points.map(function (p, i) {
 							return i % 2 == 0 ? '' + p * maskTransform.a + 'px ' : '' + p * maskTransform.d + 'px' + (i != data.shape.points.length - 1 ? ',' : '')
->>>>>>> 11bcbb2b
 						}).join('') + ')'");
 						untyped nativeWidget.style.webkitClipPath = nativeWidget.style.clipPath;
 					}
