--- conflicted
+++ resolved
@@ -426,11 +426,6 @@
 
 		var loadingCache : Map<String, Dynamic> = untyped ThreeJSStage.loadingManager.cache;
 
-<<<<<<< HEAD
-		if (loadingCache.exists(url)) {
-			var texture = loadingCache[url];
-			onLoad(texture);
-=======
 		if (LOADING_CACHE_ENABLED && loadingCache.exists(url)) {
 			var texture : Texture = loadingCache[url];
 			if (untyped texture.loaded) {
@@ -446,7 +441,6 @@
 					onLoad(texture);
 				});
 			}
->>>>>>> 4004b651
 			return texture;
 		} else {
 			var texture : Texture = null;
@@ -462,10 +456,6 @@
 					new TextureLoader(ThreeJSStage.loadingManager);
 				};
 
-<<<<<<< HEAD
-			var onLoadFn = function(loadedTexture : Texture) {
-				loadingCache.set(url, loadedTexture);
-=======
 			untyped texture.loaded = false;
 
 			if (LOADING_CACHE_ENABLED) {
@@ -478,7 +468,6 @@
 					if (LOADING_CACHE_ENABLED) {
 						loadingCache.set(url, loadedTexture);
 					}
->>>>>>> 4004b651
 
 					for (par3 in parameters) {
 						untyped texture[par3[0]] = untyped __js__("eval(par3[1])");
