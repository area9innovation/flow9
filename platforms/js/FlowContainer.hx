--- conflicted
+++ resolved
@@ -126,13 +126,10 @@
 			this.emitEvent("childrenchanged");
 		}
 
-<<<<<<< HEAD
-=======
 		if (RenderSupport.RendererType == "html" && (scale.x != 1.0 || scale.y != 1.0) && this.getClipChildren().length > 16) {
 			this.initNativeWidget();
 		}
 
->>>>>>> 6fb20834
 		return newChild;
 	}
 
@@ -148,13 +145,10 @@
 			this.emitEvent("childrenchanged");
 		}
 
-<<<<<<< HEAD
-=======
 		if (RenderSupport.RendererType == "html" && (scale.x != 1.0 || scale.y != 1.0) && this.getClipChildren().length > 16) {
 			this.initNativeWidget();
 		}
 
->>>>>>> 6fb20834
 		return newChild;
 	}
 
