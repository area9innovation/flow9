--- conflicted
+++ resolved
@@ -2417,11 +2417,7 @@
 		} else if (event == "focusout") {
 			clip.on("blur", fn);
 			return function() { clip.off("blur", fn); };
-<<<<<<< HEAD
-		} else if (event == "visible" || event == "scroll" || event == "renderable"){
-=======
-		} else if (event == "visible" || event == "added" || event == "removed"){
->>>>>>> 9e7f56b7
+		} else if (event == "visible" || event == "added" || event == "removed" || event == "scroll" || event == "renderable") {
 			clip.on(event, fn);
 			return function() { clip.off(event, fn); }
 		} else {
