import js.Browser;
import js.html.Element;
import js.html.IFrameElement;

import pixi.core.display.DisplayObject;
import pixi.core.display.Bounds;
import pixi.core.renderers.Detector;
import pixi.core.renderers.canvas.CanvasRenderer;
import pixi.core.renderers.webgl.WebGLRenderer;
import pixi.core.renderers.webgl.filters.Filter;
import pixi.core.math.Point;
import pixi.core.text.TextStyle;

import MacroUtils;
import Platform;
import ProgressiveWebTools;
import BlurFilter;

using DisplayObjectHelper;

class RenderSupport {
	public static var RendererType : String = Util.getParameter("renderer") != null ? Util.getParameter("renderer") : untyped Browser.window.useRenderer;
	public static var RenderContainers : Bool = Util.getParameter("containers") == "1";
	public static var FiltersEnabled : Bool = Util.getParameter("filters") != "0";

	public static var PixiView : Dynamic;
	public static var PixiStage : FlowContainer = new FlowContainer(true);
	public static var PixiRenderer : Dynamic;

	public static var TouchPoints : Dynamic;
	public static var MousePos : Point = new Point(0.0, 0.0);
	public static var PixiStageChanged : Bool = true;
	private static var TransformChanged : Bool = true;
	private static var isEmulating : Bool = false;
	private static var AnimationFrameId : Int = -1;
	private static var PageWasHidden = false;
	private static var IsLoading = true;

	// Renderer options
	public static var AccessibilityEnabled : Bool = Util.getParameter("accessenabled") == "1";
	public static var EnableFocusFrame : Bool = false;
	/* Antialiasing doesn't work correctly on mobile devices */
	public static var Antialias : Bool = Util.getParameter("antialias") != null ? Util.getParameter("antialias") == "1" : !Native.isTouchScreen() && (RendererType != "webgl" || detectExternalVideoCard());
	public static var RoundPixels : Bool = Util.getParameter("roundpixels") != null ? Util.getParameter("roundpixels") != "0" : RendererType != "html";
	public static var TransparentBackground : Bool = Util.getParameter("transparentbackground") == "1";

	public static var DropCurrentFocusOnMouse : Bool;
	// Renders in a higher resolution backing store and then scales it down with css (e.g., ratio = 2 for retina displays)
	// Resolution < 1.0 makes web fonts too blurry
	// NOTE: Pixi Text.resolution is readonly == renderer.resolution
	public static var backingStoreRatio : Float = getBackingStoreRatio();
	public static var browserZoom : Float = 1.0;

	// In fact that is needed for android to have dimensions without screen keyboard
	// Also it covers iOS Chrome and PWA issue with innerWidth|Height
	private static var WindowTopHeightPortrait : Int = -1;
	private static var WindowTopHeightLandscape : Int = -1;

	public static var hadUserInteracted = false;

	public static var WebFontsConfig = null;

	private static var RenderSupportInitialised : Bool = init();

	public function new() {}

	@:overload(function(event : String, fn : Dynamic -> Void, ?context : Dynamic) : Void {})
	public static function on(event : String, fn : Void -> Void, ?context : Dynamic) : Void {
		PixiStage.on(event, fn, context);
	}

	@:overload(function(event : String, fn : Dynamic -> Void, ?context : Dynamic) : Void {})
	public static function off(event : String, fn : Void -> Void, ?context : Dynamic) : Void {
		PixiStage.off(event, fn, context);
	}

	@:overload(function(event : String, fn : Dynamic -> Void, ?context : Dynamic) : Void {})
	public static function once(event : String, fn : Void -> Void, ?context : Dynamic) : Void {
		PixiStage.once(event, fn, context);
	}

	public static function emit(event : String, ?a1 : Dynamic, ?a2 : Dynamic, ?a3 : Dynamic, ?a4 : Dynamic, ?a5 : Dynamic) : Bool {
		return PixiStage.emit(event, a1, a2, a3, a4, a5);
	}

	public static function setRendererType(rendererType : String) : Void {
		if (RendererType != rendererType) {
			RendererType = rendererType;
			RoundPixels = Util.getParameter("roundpixels") != null ? Util.getParameter("roundpixels") != "0" : RendererType != "html";
			Antialias = Util.getParameter("antialias") != null ? Util.getParameter("antialias") == "1" :
				!Native.isTouchScreen() && (RendererType != "webgl" || detectExternalVideoCard());

			untyped __js__("PIXI.TextMetrics.METRICS_STRING = (Platform.isMacintosh || (Platform.isIOS && RenderSupport.RendererType != 'html')) ? '|Éq█Å' : '|Éq'");

			PixiWorkarounds.workaroundGetContext();

			createPixiRenderer();
		}
	}

	public static function setKeepTextClips(keep : Bool) : Void {
		TextClip.KeepTextClips = keep;
	}

	public static function getRendererType() : String {
		return RendererType;
	}

	private static function roundPlus(x : Float, n : Int) : Float {
		var m = Math.pow(10, n);
		return Math.fround(x * m) / m;
	}

	private static var accessibilityZoom : Float = Std.parseFloat(Native.getKeyValue("accessibility_zoom", "1.0"));
	private static var accessibilityZoomValues : Array<Float> = [0.25, 0.33, 0.5, 0.66, 0.75, 0.8, 0.9, 1.0, 1.1, 1.25, 1.5, 1.75, 2.0, 2.5, 3.0, 4.0, 5.0];

	public static function getAccessibilityZoom() : Float {
		return RendererType == "html" && accessibilityZoom > 0.0 ? accessibilityZoom : 1.0;
	}

	public static function setAccessibilityZoom(zoom : Float) : Void {
		if (accessibilityZoom != zoom) {
			accessibilityZoom = zoom;
			Native.setKeyValue("accessibility_zoom", Std.string(zoom));

			PixiStage.broadcastEvent("resize", backingStoreRatio);
			InvalidateLocalStages();

			showAccessibilityZoomTooltip();
		}
	}

	private static var accessibilityZoomTooltip : Dynamic;

	public static function showAccessibilityZoomTooltip() : Void {
		if (accessibilityZoomTooltip != null) {
			Browser.document.body.removeChild(accessibilityZoomTooltip);
			accessibilityZoomTooltip = null;
		}

		if (browserZoom != 1.0) {
			return;
		}

		var p = Browser.document.createElement("p");
		Browser.document.body.appendChild(p);

		p.classList.add('nativeWidget');
		p.classList.add('textWidget');
		p.textContent = "Zoom: " + Math.round(accessibilityZoom * 100) + "%";
		p.style.fontSize = "12px";
		p.style.zIndex = "1000";
		p.style.background = "#424242";
		p.style.color = "#FFFFFF";
		p.style.padding = "8px";
		p.style.paddingTop = "4px";
		p.style.paddingBottom = "4px";
		p.style.borderRadius = "4px";
		p.style.left = "50%";
		p.style.top = "8px";
		p.style.transform = "translate(-50%, 0)";

		accessibilityZoomTooltip = p;

		Native.timer(2000, function() {
			if (accessibilityZoomTooltip != null && accessibilityZoomTooltip == p) {
				accessibilityZoomTooltip = null;
				Browser.document.body.removeChild(p);
			}
		});
	}

	public static function onKeyDownAccessibilityZoom(e : Dynamic) : Void {
		if (browserZoom != 1.0) {
			return;
		}

		if (Platform.isMacintosh ? e.metaKey == true : e.ctrlKey == true) {
			if (e.which == '61' || e.which == "107" || e.which == "187") {
				e.preventDefault();
				setAccessibilityZoom(Lambda.fold(accessibilityZoomValues, function(a, b) { return a < b && a > getAccessibilityZoom() ? a : b; }, 5.0));
			} else if (e.which == '173' || e.which == "109" || e.which == "189") {
				e.preventDefault();
				setAccessibilityZoom(Lambda.fold(accessibilityZoomValues, function(a, b) { return a > b && a < getAccessibilityZoom() ? a : b; }, 0.25));
			}
		}
	}

	private static var onMouseWheelAccessibilityZoomEnabled = true;

	public static function onMouseWheelAccessibilityZoom(e : Dynamic, dx : Float, dy : Float) : Bool {
		if (browserZoom != 1.0 || Platform.isMacintosh) {
			return false;
		}

		if (Platform.isMacintosh ? e.metaKey == true : e.ctrlKey == true) {
			if (dy > 0) {
				e.preventDefault();

				if (onMouseWheelAccessibilityZoomEnabled) {
					onMouseWheelAccessibilityZoomEnabled = false;
					setAccessibilityZoom(Lambda.fold(accessibilityZoomValues, function(a, b) { return a < b && a > getAccessibilityZoom() ? a : b; }, 5.0));
					once("drawframe", function() {
						onMouseWheelAccessibilityZoomEnabled = true;
					});
				}

				return true;
			} else if (dy < 0) {
				e.preventDefault();

				if (onMouseWheelAccessibilityZoomEnabled) {
					onMouseWheelAccessibilityZoomEnabled = false;
					setAccessibilityZoom(Lambda.fold(accessibilityZoomValues, function(a, b) { return a > b && a < getAccessibilityZoom() ? a : b; }, 0.25));
					once("drawframe", function() {
						onMouseWheelAccessibilityZoomEnabled = true;
					});
				}

				return true;
			}
		}

		return false;
	}

	private static var UserStyleTestElement = null;
	private static function createUserStyleTestElement() : Void {
		if (UserStyleTestElement == null) {
			UserStyleTestElement = Browser.document.createElement("p");
			UserStyleTestElement.setAttribute("role", "presentation");
			UserStyleTestElement.style.visibility = "hidden";
			Browser.document.body.appendChild(UserStyleTestElement);
		}
	}
	private static var UserDefinedFontSize : Float = null;
	private static function getUserDefinedFontSize() : Float {
		if (UserDefinedFontSize == null) {
			createUserStyleTestElement();
			var style = Browser.window.getComputedStyle(UserStyleTestElement);

			UserDefinedFontSize = Std.parseFloat(style.fontSize);
		}

		if (Math.isNaN(UserDefinedFontSize)) {
			UserDefinedFontSize = 16.0;
		}

		return UserDefinedFontSize;
	}

	private static var UserDefinedLetterSpacing = 0.0;
	private static function getUserDefinedLetterSpacing() : Float {
		createUserStyleTestElement();
		var style = Browser.window.getComputedStyle(UserStyleTestElement);

		UserDefinedLetterSpacing = style.letterSpacing != "normal"
			? (new String(style.letterSpacing).indexOf("em") >= 0 ? 0.0 : Std.parseFloat(style.letterSpacing))
			: 0.0;

		return UserDefinedLetterSpacing;
	}

	private static var UserDefinedLineHeightPercent = 1.15;
	private static function getUserDefinedLineHeightPercent() : Float {
		createUserStyleTestElement();
		var style = Browser.window.getComputedStyle(UserStyleTestElement);

		UserDefinedLineHeightPercent = style.lineHeight != "normal"
			? (new String(style.lineHeight).indexOf("em") >= 0 ? Std.parseFloat(style.lineHeight) : Std.parseFloat(style.lineHeight) / Std.parseFloat(style.fontSize))
			: 1.15;

		return UserDefinedLineHeightPercent;
	}

	private static var UserDefinedWordSpacingPercent = 0.0;
	private static function getUserDefinedWordSpacingPercent() : Float {
		createUserStyleTestElement();
		var style = Browser.window.getComputedStyle(UserStyleTestElement);

		UserDefinedWordSpacingPercent = style.wordSpacing != "normal"
			? (new String(style.wordSpacing).indexOf("em") >= 0 ? Std.parseFloat(style.wordSpacing) : Std.parseFloat(style.wordSpacing) / Std.parseFloat(style.fontSize))
			: 0.0;

		return UserDefinedWordSpacingPercent;
	}

	private static var UserDefinedLetterSpacingPercent = 0.0;
	private static function getUserDefinedLetterSpacingPercent() : Float {
		createUserStyleTestElement();
		var style = Browser.window.getComputedStyle(UserStyleTestElement);

		UserDefinedLetterSpacingPercent = style.letterSpacing != "normal"
			? (new String(style.letterSpacing).indexOf("em") >= 0 ? Std.parseFloat(style.letterSpacing) : 0.0)
			: 0.0;

		return UserDefinedLetterSpacingPercent;
	}

	private static var UserStylePending = false;
	public static function emitUserStyleChanged() {
		if (!UserStylePending) {
			UserStylePending = true;
			var userStyleChanged = RenderSupport.checkUserStyleChanged();
			RenderSupport.once("drawframe", function() {
				if (userStyleChanged) {
					RenderSupport.emit("userstylechanged");
				}
				UserStylePending = false;
			});
		}
	}

	public static function checkUserStyleChanged() : Bool {
		return (untyped (UserDefinedLetterSpacing != getUserDefinedLetterSpacing()) | (UserDefinedLetterSpacingPercent != getUserDefinedLetterSpacingPercent()) |
			(UserDefinedWordSpacingPercent != getUserDefinedWordSpacingPercent()) | (UserDefinedLineHeightPercent != getUserDefinedLineHeightPercent()));
	}

	public static function isInsideFrame() : Bool {
		try {
			return untyped __js__("window.self !== window.top");
		} catch (e : Dynamic) {
			return true;
		}
	}

	public static function monitorUserStyleChanges() : Void -> Void {
		return Native.setInterval(1000, emitUserStyleChanged);
	}

	public static function setPrintPageSize(wd : Float, hgt : Float) : Void -> Void {
		var style = Browser.document.createElement('style');
		style.setAttribute('type', 'text/css');

		style.innerHTML = "@page { size: " + wd + "px " + hgt + "px !important; margin:0 !important; padding:0 !important; } " +
			".print-page { width: 100% !important; height: 100% !important; overflow: hidden !important; }";
		Browser.document.head.appendChild(style);

		return function () {
			Browser.document.head.removeChild(style);
		}
	}

	public static function getClipHTML(clip : DisplayObject) : String {
		if (!printMode) {
			printMode = true;
			prevInvalidateRenderable = DisplayObjectHelper.InvalidateRenderable;
			DisplayObjectHelper.InvalidateRenderable = false;
		}

		clip.initNativeWidget();
		PixiStage.forceClipRenderable();
		forceRender();
		var nativeWidget : Dynamic = untyped clip.nativeWidget;
		var content = nativeWidget ? nativeWidget.innerHTML : '';

		if (printMode) {
			printMode = false;
			DisplayObjectHelper.InvalidateRenderable = prevInvalidateRenderable;
		}

		return content;
	}

	public static function showPrintDialog() : Void {
		if (!printMode) {
			printMode = true;
			prevInvalidateRenderable = DisplayObjectHelper.InvalidateRenderable;
			DisplayObjectHelper.InvalidateRenderable = false;
		}

		PixiStage.forceClipRenderable();
		emit("beforeprint");
		forceRender();

		PixiStage.once("drawframe", function () {
			PixiStage.onImagesLoaded(function () {
				Browser.window.print();
			});
		});
	}

	private static function getBackingStoreRatio() : Float {
		var ratio = (Browser.window.devicePixelRatio != null ? Browser.window.devicePixelRatio : 1.0) *
			(Util.getParameter("resolution") != null ? Std.parseFloat(Util.getParameter("resolution")) : 1.0);
		browserZoom = Browser.window.outerWidth / Browser.window.innerWidth;

		if (!Platform.isMobile && browserZoom != 1.0) {
			accessibilityZoom = 1.0;
			Native.setKeyValue("accessibility_zoom", "1.0");
		}

		if (Platform.isSafari && !Platform.isMobile) { // outerWidth == 0 on mobile safari (and most other mobiles)
			ratio *= browserZoom;
		}

		return Math.max(roundPlus(ratio, 2), 1.0);
	}

	private static function defer(fn : Void -> Void, ?time : Int = 10) : Void {
		untyped __js__("setTimeout(fn, time)");
	}

	private static function preventDefaultFileDrop() {
		Browser.window.ondragover = Browser.window.ondrop =
			function (event) {
				if (event.dataTransfer.dropEffect != "copy")
					event.dataTransfer.dropEffect = "none";

				event.preventDefault();
				return false;
			}
	}

	//
	//	Pixi renderer initialization
	//
	public static function init() : Bool {
		if (Util.getParameter("oldjs") != "1") {
			initPixiRenderer();
		} else {
			defer(StartFlowMain);
		}

		return true;
	}

	private static function printOptionValues() : Void {
		if (AccessibilityEnabled) Errors.print("Flow Pixi renderer DEBUG mode is turned on");
	}

	public static function detectExternalVideoCard() : Bool {
		var canvas = Browser.document.createElement('canvas');
		var gl = untyped __js__("canvas.getContext('webgl') || canvas.getContext('experimental-webgl')");

		if (gl == null) {
			return false;
		}

		var debugInfo = gl.getExtension('WEBGL_debug_renderer_info');
		var vendor = gl.getParameter(debugInfo.UNMASKED_VENDOR_WEBGL);
		var renderer = gl.getParameter(debugInfo.UNMASKED_RENDERER_WEBGL);

		return renderer.toLowerCase().indexOf("nvidia") >= 0 || renderer.toLowerCase().indexOf("ati") >= 0 || renderer.toLowerCase().indexOf("radeon") >= 0;
	}

	private static function disablePixiPlugins() {
		untyped __js__("delete PIXI.CanvasRenderer.__plugins.accessibility");
		untyped __js__("delete PIXI.CanvasRenderer.__plugins.tilingSprite");
		untyped __js__("delete PIXI.CanvasRenderer.__plugins.mesh");
		untyped __js__("delete PIXI.CanvasRenderer.__plugins.particle");
		untyped __js__("delete PIXI.CanvasRenderer.__plugins.prepare");

		untyped __js__("delete PIXI.WebGLRenderer.__plugins.accessibility");
		untyped __js__("delete PIXI.WebGLRenderer.__plugins.extract");
		untyped __js__("delete PIXI.WebGLRenderer.__plugins.tilingSprite");
		untyped __js__("delete PIXI.WebGLRenderer.__plugins.mesh");
		untyped __js__("delete PIXI.WebGLRenderer.__plugins.particle");
		untyped __js__("delete PIXI.WebGLRenderer.__plugins.prepare");

		// Destroy default pixi ticker
		untyped PIXI.ticker.shared.autoStart = false;
		untyped PIXI.ticker.shared.stop();
		untyped PIXI.ticker.shared.destroy();
	}

	private static function createPixiRenderer() {
		backingStoreRatio = getBackingStoreRatio();

		if (PixiRenderer != null) {
			if (untyped PixiRenderer.gl != null && PixiRenderer.gl.destroy != null) {
				untyped PixiRenderer.gl.destroy();
			}

			PixiRenderer.destroy();
		}

		if (PixiView != null && PixiView.parentNode != null) {
			PixiView.parentNode.removeChild(PixiView);
		}

		if (RendererType == "html") {
			PixiView = Browser.document.createElement('div');
			PixiView.style.background = "white";
		} else if (RendererType != "canvas") {
			PixiView = null;
		}

		var options = {
			antialias : Antialias,
			transparent : TransparentBackground,
			backgroundColor : TransparentBackground ? 0 : 0xFFFFFF,
			preserveDrawingBuffer : false,
			resolution : backingStoreRatio,
			roundPixels : RoundPixels,
			autoResize : true,
			view : PixiView
		};

		var width : Int = Browser.window.innerWidth;
		var height : Int = Browser.window.innerHeight;

		if (RendererType == "webgl" /*|| (RendererType == "canvas" && RendererType == "auto" && detectExternalVideoCard() && !Platform.isIE)*/) {
			PixiRenderer = new WebGLRenderer(width, height, options);

			RendererType = "webgl";
		} else if (RendererType == "auto") {
			PixiRenderer = Detector.autoDetectRenderer(options, width, height);

			if (untyped HaxeRuntime.instanceof(PixiRenderer, WebGLRenderer)) {
				RendererType = "webgl";
			} else {
				RendererType = "canvas";
			}
		} else if (RendererType == "html") {
			PixiRenderer = new CanvasRenderer(width, height, options);
		} else {
			PixiRenderer = new CanvasRenderer(width, height, options);

			RendererType = "canvas";
		}

		if (RendererType == "canvas") {
			untyped PixiRenderer.context.fillStyle = "white";
			untyped PixiRenderer.context.fillRect(0, 0, PixiRenderer.view.width, PixiRenderer.view.height);
			untyped PixiRenderer.plugins.interaction.mouseOverRenderer = true;

			var tempPlugins = untyped WebGLRenderer.__plugins;
			untyped WebGLRenderer.__plugins = [];
			untyped WebGLRenderer.__plugins = tempPlugins;
		} else if (RendererType == "webgl") {
			untyped PixiRenderer.gl.viewport(0, 0, untyped PixiRenderer.gl.drawingBufferWidth, untyped PixiRenderer.gl.drawingBufferHeight);
			untyped PixiRenderer.gl.clearColor(1.0, 1.0, 1.0, 1.0);
			untyped PixiRenderer.gl.clear(untyped PixiRenderer.gl.COLOR_BUFFER_BIT);
		} else if (RendererType == "html") {
			untyped PixiRenderer.plugins.interaction.removeEvents();
			untyped PixiRenderer.plugins.interaction.interactionDOMElement = PixiView;
		}

		PixiView = PixiRenderer.view;

		PixiView.tabIndex = 1;
		PixiView.onfocus = function(e) {
			var accessWidget = AccessWidget.tree.getFirstAccessWidget();

			if (accessWidget != null && accessWidget.element != null && accessWidget.clip != null && accessWidget.element != e.relatedTarget) {
				setFocus(accessWidget.clip, true);
			} else {
				accessWidget = AccessWidget.tree.getLastAccessWidget();

				if (accessWidget != null && accessWidget.element != null && accessWidget.clip != null && accessWidget.element != e.relatedTarget) {
					setFocus(accessWidget.clip, true);
				}
			}
		}

		if (IsLoading) {
			PixiView.style.display = "none";
		}

		// Make absolute position for canvas for Safari to fix fullscreen API
		if (Platform.isSafari) {
			PixiView.style.position = "absolute";
			PixiView.style.top = "0px";
		}

		PixiView.style.zIndex = AccessWidget.zIndexValues.canvas;
		Browser.document.body.insertBefore(PixiView, Browser.document.body.firstChild);

		// Enable browser canvas rendered image smoothing
		var ctx = untyped PixiRenderer.context;
		if (ctx != null) {
			ctx.mozImageSmoothingEnabled = true;
			ctx.webkitImageSmoothingEnabled = true;
			ctx.imageSmoothingQuality = if (Platform.isChrome) "high" else "medium";
			ctx.msImageSmoothingEnabled = true;
			ctx.imageSmoothingEnabled = true;
		}
	}

	private static var webFontsLoadingStartAt : Float;
	private static function initPixiRenderer() {
		disablePixiPlugins();

		if (untyped PIXI.VERSION != "4.8.2") {
			untyped __js__("document.location.reload(true)");
		}

		untyped __js__("PIXI.TextMetrics.METRICS_STRING = (Platform.isMacintosh || (Platform.isIOS && RenderSupport.RendererType != 'html')) ? '|Éq█Å' : '|Éq'");

		PixiWorkarounds.workaroundGetContext();
		PixiWorkarounds.workaroundTextMetrics();

		PixiWorkarounds.workaroundRendererDestroy();
		PixiWorkarounds.workaroundProcessInteractive();

		if (Platform.isIE) {
			PixiWorkarounds.workaroundIEArrayFromMethod();
			PixiWorkarounds.workaroundIECustomEvent();
		}

		createPixiRenderer();

		preventDefaultFileDrop();
		initPixiStageEventListeners();
		initBrowserWindowEventListeners();
		initMessageListener();
		initFullScreenEventListeners();

		webFontsLoadingStartAt = NativeTime.timestamp();
		WebFontsConfig = FontLoader.loadWebFonts(StartFlowMainWithTimeCheck);

		initClipboardListeners();
		initCanvasStackInteractions();

		printOptionValues();

		render();
		requestAnimationFrame();
	}

	private static function StartFlowMainWithTimeCheck() {
		Errors.print("Web fonts loaded in " + (NativeTime.timestamp() - webFontsLoadingStartAt) + " ms");
		StartFlowMain();
	}

	//
	//	Browser window events
	//

	private static var keysPending : Map<Int, Dynamic> = new Map<Int, Dynamic>();
	private static var printMode = false;
	private static var prevInvalidateRenderable = false;
	private static inline function initBrowserWindowEventListeners() {
		calculateMobileTopHeight();
		Browser.window.addEventListener('resize', Platform.isWKWebView ? onBrowserWindowResizeDelayed : onBrowserWindowResize, false);
		Browser.window.addEventListener('blur', function () {
			PageWasHidden = true;

			for (key in keysPending) {
				key.preventDefault = function() {};
				emit("keyup", key);
			}
		}, false);
		Browser.window.addEventListener('focus', function () { InvalidateLocalStages(); requestAnimationFrame(); }, false);
		Browser.window.addEventListener('beforeprint', function () {
			if (!printMode) {
				printMode = true;
				prevInvalidateRenderable = DisplayObjectHelper.InvalidateRenderable;
				DisplayObjectHelper.InvalidateRenderable = false;
				PixiStage.forceClipRenderable();
				emit("beforeprint");
				forceRender();
			}
		}, false);

		Browser.window.addEventListener('afterprint', function () {
			if (printMode) {
				DisplayObjectHelper.InvalidateRenderable = prevInvalidateRenderable;
				printMode = false;
				emit("afterprint");
				forceRender();
			}
		}, false);

		// Make additional resize for mobile fullscreen mode
		if (Platform.isMobile) {
			on("fullscreen", function(isFullScreen) {
				var size = isFullScreen ? getScreenSize() : {width: Browser.window.innerWidth, height: Browser.window.innerHeight};
				onBrowserWindowResize({target: {innerWidth: size.width, innerHeight: size.height}});
			});
		}
	}

	private static inline function isPortaitOrientation() {
		return Browser.window.matchMedia("(orientation: portrait)").matches || (Platform.isAndroid && Browser.window.orientation == 0);
	}

	private static inline function calculateMobileTopHeight() {
		var topHeight = cast (getScreenSize().height - Browser.window.innerHeight);

		// Calculate top height only once for each orientation
		if (isPortaitOrientation()) {
			if (WindowTopHeightPortrait == -1)
				WindowTopHeightPortrait = topHeight;
		} else {
			if (WindowTopHeightLandscape == -1)
				WindowTopHeightLandscape = topHeight;
		}
	}

	public static function setApplicationLanguage(languageCode : String) {
		Browser.document.documentElement.setAttribute("lang", languageCode);
		Browser.document.documentElement.setAttribute("xml:lang", languageCode);
	}

	public static function getSafeArea() : Array<Float> {
		var viewport = Browser.document.querySelector('meta[name="viewport"]');

		if (viewport != null && viewport.getAttribute("content").indexOf("viewport-fit=cover") >= 0) {
			var l = Std.parseFloat(Browser.window.getComputedStyle(Browser.document.documentElement).getPropertyValue("--sal"));
			var t = Std.parseFloat(Browser.window.getComputedStyle(Browser.document.documentElement).getPropertyValue("--sat"));
			var r = Std.parseFloat(Browser.window.getComputedStyle(Browser.document.documentElement).getPropertyValue("--sar"));
			var b = Std.parseFloat(Browser.window.getComputedStyle(Browser.document.documentElement).getPropertyValue("--sab"));

			return [
				Math.isNaN(l) ? 0.0 : l,
				Math.isNaN(t) ? 0.0 : t,
				Math.isNaN(r) ? 0.0 : r,
				Math.isNaN(b) ? 0.0 : b
			];
		} else {
			return [0.0, 0.0, 0.0, 0.0];
		}
	}

	private static inline function initCanvasStackInteractions() {
		var onmove = function(e) {
			var localStages = PixiStage.children;
			var currentInteractiveLayerZorder = 0;

			var i = localStages.length - 1;
			while(i > 0) {
				if (untyped localStages[i].view.style.pointerEvents == "all") {
					currentInteractiveLayerZorder = i;
				}

				i--;
			}

			if (currentInteractiveLayerZorder == 0)
				return;

			var pos = Util.getPointerEventPosition(e);

			i = localStages.length - 1;
			while(i > currentInteractiveLayerZorder) {
				if (getClipAt(localStages[i], pos, true, 0.0) != null &&
					untyped localStages[i].view.style.pointerEvents != "all") {

					untyped localStages[i].view.style.pointerEvents = "all";
					untyped localStages[currentInteractiveLayerZorder].view.style.pointerEvents = "none";

					untyped RenderSupport.PixiRenderer.view = untyped localStages[i].view;

					if (e.type == "touchstart") {
						emitMouseEvent(PixiStage, "mousedown", pos.x, pos.y);
						emitMouseEvent(PixiStage, "mouseup", pos.x, pos.y);
					}

					return;
				}

				i--;
			}

			if (getClipAt(localStages[currentInteractiveLayerZorder], pos, true, 0.0) == null) {
				untyped localStages[currentInteractiveLayerZorder].view.style.pointerEvents = "none";
			}
		};

		Browser.document.addEventListener('mousemove', onmove, false);
		if (Native.isTouchScreen())
			Browser.document.addEventListener('touchstart', onmove, false);
	}

	private static inline function getMobileTopHeight() {
		if (isPortaitOrientation()) {
			return WindowTopHeightPortrait;
		} else {
			return WindowTopHeightLandscape;
		}
	}

	private static inline function initClipboardListeners() {
		var handler = function handlePaste (e : Dynamic) {
			if (untyped Browser.window.clipboardData && untyped Browser.window.clipboardData.getData) { // IE
				Native.clipboardData = untyped Browser.window.clipboardData.getData('Text');
				Native.clipboardDataHtml = ""; // IE does not support HTML from clipboard
			} else if (e.clipboardData && e.clipboardData.getData) {
				Native.clipboardData = e.clipboardData.getData('text/plain');
				Native.clipboardDataHtml = e.clipboardData.getData('text/html');
			} else {
				Native.clipboardData = "";
				Native.clipboardDataHtml = "";
			}

			var files : Array<Dynamic> = new Array<Dynamic>();
			if (!Platform.isIE && !Platform.isEdge)
				for (i in 0...e.clipboardData.files.length) {
					files[i] = e.clipboardData.files[i];
				}

			emit("paste", files);
		};

		Browser.document.addEventListener('paste', handler, false);
	}

	private static inline function initMessageListener() {
		Browser.window.addEventListener('message', receiveWindowMessage, false);
	}

	private static inline function initFullScreenEventListeners() {
		if (untyped Browser.document.body.requestFullscreen != null)
			Browser.document.addEventListener('fullscreenchange', fullScreenTrigger, false);
		else if (untyped Browser.document.body.mozRequestFullScreen != null)
			Browser.document.addEventListener('mozfullscreenchange', fullScreenTrigger, false);
		else if (untyped Browser.document.body.webkitRequestFullscreen != null)
			Browser.document.addEventListener('webkitfullscreenchange', fullScreenTrigger, false);
		else if (untyped Browser.document.body.msRequestFullscreen != null)
			Browser.document.addEventListener('MSFullscreenChange', fullScreenTrigger, false);
		else if (untyped Browser.document.body.webkitEnterFullScreen != null)
			Browser.document.addEventListener('webkitfullscreenchange', fullScreenTrigger, false);
	}

	private static function receiveWindowMessage(e : Dynamic) {
		emit("message", e);

		var hasNestedWindow : Dynamic = null;
		hasNestedWindow = function(iframe : IFrameElement, win : js.html.Window) {
			try {
				if (iframe.contentWindow == win) return true;
				var iframes = iframe.contentWindow.document.getElementsByTagName("iframe");
				for (i in 0...iframes.length) if (hasNestedWindow(iframes[i], win)) return true;
			} catch(e : Dynamic) { Errors.print(e); /* Likely Cross-Domain restriction */ }

			return false;
		}

		var content_win = e.source;
		var all_iframes = Browser.document.getElementsByTagName("iframe");

		for (i in 0...all_iframes.length) {
			var f : js.html.Node = all_iframes[i];
			if (hasNestedWindow(f, content_win)) {
				untyped f.callflow(["postMessage", e.data]);
				return;
			}
		}
	}

	private static inline function getScreenSize() {
		if (Platform.isIOS && (Platform.isChrome || Platform.isSafari || ProgressiveWebTools.isRunningPWA())) {
			var is_portrait = isPortaitOrientation();
			return is_portrait ?
				{ width : Browser.window.screen.width, height : Browser.window.screen.height} :
				{ height : Browser.window.screen.width, width : Browser.window.screen.height};
		} else {
			return { width : Browser.window.screen.width, height : Browser.window.screen.height};
		}
	}

	// Delay is required due to issue in WKWebView
	// https://bugs.webkit.org/show_bug.cgi?id=170595
	private static inline function onBrowserWindowResizeDelayed(e : Dynamic) : Void {
		Native.timer(100, function() {
			onBrowserWindowResize(e);
		});
	}

	private static inline function onBrowserWindowResize(e : Dynamic) : Void {
		if (printMode) return;

		backingStoreRatio = getBackingStoreRatio();

		if (backingStoreRatio != PixiRenderer.resolution) {
			createPixiRenderer();
		} else {
			var win_width = e.target.innerWidth;
			var win_height = e.target.innerHeight;

			if (Platform.isAndroid || (Platform.isIOS && (Platform.isChrome || ProgressiveWebTools.isRunningPWA()))) {
				calculateMobileTopHeight();

				// Still send whole window size - without reducing by screen kbd
				// for flow does not resize the stage. The stage will be
				// scrolled by this renderer if needed or by the browser when it is supported.
				// Assume that WindowTopHeight is equal for both landscape and portrait and
				// browser window is fullscreen
				var screen_size = getScreenSize();
				win_width = screen_size.width;
				win_height = screen_size.height - cast getMobileTopHeight();

				if (Platform.isAndroid) {
					PixiStage.y = 0.0; // Layout emenets without shift to test overalap later
					// Assume other mobile browsers do it theirselves
					ensureCurrentInputVisible(); // Test overlap and shift if needed
				}
			}

			PixiView.width = win_width * backingStoreRatio;
			PixiView.height = win_height * backingStoreRatio;

			PixiView.style.width = win_width;
			PixiView.style.height = win_height;

			PixiRenderer.resize(win_width, win_height);
		}

		PixiStage.broadcastEvent("resize", backingStoreRatio);
		InvalidateLocalStages();

		// Render immediately - Avoid flickering on Safari and some other cases
		render();
	}

	private static function dropCurrentFocus() : Void {
		if (Browser.document.activeElement != null && !isEmulating)
			Browser.document.activeElement.blur();
	}

	private static function setDropCurrentFocusOnMouse(drop : Bool) : Void {
		if (DropCurrentFocusOnMouse != drop) {
			DropCurrentFocusOnMouse = drop;

			var event_name = Platform.isMobile ? "touchend" : "mousedown";
			if (drop)
				on(event_name, dropCurrentFocus);
			else
				off(event_name, dropCurrentFocus);
		}
	}

	private static function pixiStageOnMouseMove() : Void {
		if (!isEmulating) switchFocusFramesShow(false);
	}

	public static var MouseUpReceived : Bool = true;

	public static function addNonPassiveEventListener(element : Element, event : String, fn : Dynamic -> Void) : Void {
		untyped __js__("element.addEventListener(event, fn, { passive : false })");
	}

	public static function removeNonPassiveEventListener(element : Element, event : String, fn : Dynamic -> Void) : Void {
		untyped __js__("element.removeEventListener(event, fn, { passive : false })");
	}

	private static inline function initPixiStageEventListeners() {
		var onpointerdown = function(e : Dynamic) {
			// Prevent default drop focus on canvas
			// Works incorrectly in Edge
			e.preventDefault();

			if (e.touches != null) {
				TouchPoints = e.touches;
				emit("touchstart");

				if (e.touches.length == 1) {
					MousePos.x = e.touches[0].pageX;
					MousePos.y = e.touches[0].pageY;

					if (MouseUpReceived) emit("mousedown");
				} else if (e.touches.length > 1) {
					GesturesDetector.processPinch(new Point(e.touches[0].pageX, e.touches[0].pageY), new Point(e.touches[1].pageX, e.touches[1].pageY));
				}
			} else if (!Platform.isMobile || e.pointerType == null || e.pointerType != 'touch' || MousePos.x != e.pageX || MousePos.y != e.pageY) {
				MousePos.x = e.pageX;
				MousePos.y = e.pageY;

				if (e.which == 3 || e.button == 2) {
					emit("mouserightdown");
				} else if (e.which == 2 || e.button == 1) {
					emit("mousemiddledown");
				} else if (e.which == 1 || e.button == 0) {
					if (MouseUpReceived) emit("mousedown");
				}
			}
		};

		var onpointerup = function(e : Dynamic) {
			if (e.touches != null) {
				TouchPoints = e.touches;
				emit("touchend");

				GesturesDetector.endPinch();

				if (e.touches.length == 0) {
					if (!MouseUpReceived) emit("mouseup");
				}
			} else if (!Platform.isMobile || e.pointerType == null || e.pointerType != 'touch' || MousePos.x != e.pageX || MousePos.y != e.pageY) {
				MousePos.x = e.pageX;
				MousePos.y = e.pageY;

				if (e.which == 3 || e.button == 2) {
					emit("mouserightup");
				} else if (e.which == 2 || e.button == 1) {
					emit("mousemiddleup");
				} else if (e.which == 1 || e.button == 0) {
					if (!MouseUpReceived) emit("mouseup");
				}
			}
		};

		var onpointermove = function(e : Dynamic) {
			if (e.touches != null) {
				e.preventDefault();

				TouchPoints = e.touches;
				emit("touchmove");

				if (e.touches.length == 1) {
					MousePos.x = e.touches[0].pageX;
					MousePos.y = e.touches[0].pageY;

					emit("mousemove");
				} else if (e.touches.length > 1) {
					GesturesDetector.processPinch(new Point(e.touches[0].pageX, e.touches[0].pageY), new Point(e.touches[1].pageX, e.touches[1].pageY));
				}
			} else if (!Platform.isMobile || e.pointerType == null || e.pointerType != 'touch' || MousePos.x != e.pageX || MousePos.y != e.pageY) {
				MousePos.x = e.pageX;
				MousePos.y = e.pageY;

				emit("mousemove");
			}
		};

		var onpointerout = function(e : Dynamic) {
			if (e.relatedTarget == Browser.document.documentElement) {
				if (!MouseUpReceived) emit("mouseup");
			}
		};

		if (Platform.isMobile) {
			if (Platform.isAndroid || (Platform.isSafari && Platform.browserMajorVersion >= 13)) {
				addNonPassiveEventListener(Browser.document.body, "pointerdown", onpointerdown);
				addNonPassiveEventListener(Browser.document.body, "pointerup", onpointerup);
				addNonPassiveEventListener(Browser.document.body, "pointermove", onpointermove);
				addNonPassiveEventListener(Browser.document.body, "pointerout", onpointerout);
			}

			addNonPassiveEventListener(Browser.document.body, "touchstart", onpointerdown);
			addNonPassiveEventListener(Browser.document.body, "touchend", onpointerup);
			addNonPassiveEventListener(Browser.document.body, "touchmove", onpointermove);
		} else if (Platform.isSafari) {
			addNonPassiveEventListener(Browser.document.body, "mousedown", onpointerdown);
			addNonPassiveEventListener(Browser.document.body, "mouseup", onpointerup);
			addNonPassiveEventListener(Browser.document.body, "mousemove", onpointermove);
			addNonPassiveEventListener(Browser.document.body, "mouseout", onpointerout);
		} else if (Platform.isIE) {
			Browser.document.body.onpointerdown = onpointerdown;
			Browser.document.body.onpointerup = onpointerup;
			Browser.document.body.onpointermove = onpointermove;
			Browser.document.body.onpointerout = onpointerout;
		} else {
			addNonPassiveEventListener(Browser.document.body, "pointerdown", onpointerdown);
			addNonPassiveEventListener(Browser.document.body, "pointerup", onpointerup);
			addNonPassiveEventListener(Browser.document.body, "pointermove", onpointermove);
			addNonPassiveEventListener(Browser.document.body, "pointerout", onpointerout);
		}

		addNonPassiveEventListener(Browser.document.body, "keydown", function(e : Dynamic) {
			if (RendererType == "html") {
				onKeyDownAccessibilityZoom(e);
			}

			MousePos.x = e.clientX;
			MousePos.y = e.clientY;

			emit("keydown", parseKeyEvent(e));
		});

		addNonPassiveEventListener(Browser.document.body, "keyup", function(e : Dynamic) {
			MousePos.x = e.clientX;
			MousePos.y = e.clientY;

			emit("keyup", parseKeyEvent(e));
		});

		setStageWheelHandler(function (p : Point) { emit("mousewheel", p); emitMouseEvent(PixiStage, "mousemove", MousePos.x, MousePos.y); });

		on("mousedown", function (e) { hadUserInteracted = true; MouseUpReceived = false; });
		on("mouseup", function (e) { MouseUpReceived = true; });

		switchFocusFramesShow(false);
		setDropCurrentFocusOnMouse(true);
	}

	private static function setStageWheelHandler(listener : Point -> Void) : Void {
		var event_name = untyped __js__("'onwheel' in document.createElement('div') ? 'wheel' : // Modern browsers support 'wheel'
			document.onmousewheel !== undefined ? 'mousewheel' : // Webkit and IE support at least 'mousewheel'
			'DOMMouseScroll'; // let's assume that remaining browsers are older Firefox");


		var wheel_cb = function(event) {
			var sX = 0.0, sY = 0.0,	// spinX, spinY
				pX = 0.0, pY = 0.0;	// pixelX, pixelY

			// prevents swipe back for Safari
			if (Platform.isSafari && event.deltaX < 0 && Math.abs(event.deltaX) > Math.abs(event.deltaY)) {
				event.preventDefault();
			}

			// Legacy
			if (event.detail != null) { sY = event.detail; }
			if (event.wheelDelta != null) { sY = -event.wheelDelta / 120; }
			if (event.wheelDeltaY != null) { sY = -event.wheelDeltaY / 120; }
			if (event.wheelDeltaX != null) { sX = -event.wheelDeltaX / 120; }

			// side scrolling on FF with DOMMouseScroll
			if (event.axis != null && untyped HaxeRuntime.strictEq(event.axis, event.HORIZONTAL_AXIS)) {
				sX = sY;
				sY = 0.0;
			}

			pX = sX * PIXEL_STEP;
			pY = sY * PIXEL_STEP;

			if (event.deltaY != null) { pY = event.deltaY; }
			if (event.deltaX != null) { pX = event.deltaX; }

			if ((pX != 0.0 || pY != 0.0) && event.deltaMode != null) {
				if (event.deltaMode == 1) {	// delta in LINE units
					pX *= LINE_HEIGHT;
					pY *= LINE_HEIGHT;
				} else { // delta in PAGE units
					pX *= PAGE_HEIGHT;
					pY *= PAGE_HEIGHT;
				}
			}

			// Fall-back if spin cannot be determined
			if (pX != 0.0 && sX == 0.0) { sX = (pX < 1.0) ? -1.0 : 1.0; }
			if (pY != 0.0 && sY == 0.0) { sY = (pY < 1.0) ? -1.0 : 1.0; }

			if (event.shiftKey != null && event.shiftKey && sX == 0.0) {
				sX = sY;
				sY = 0.0;
			}

			if (RendererType != "html" || !onMouseWheelAccessibilityZoom(event, -sX, -sY)) {
				listener(new Point(-sX, -sY));
			}

			return false;
		};

		Browser.window.addEventListener(event_name, wheel_cb, false);
		if ( event_name == "DOMMouseScroll" ) {
			Browser.window.addEventListener("MozMousePixelScroll", wheel_cb, false);
		}
	}


	private static function emitForInteractives(clip : DisplayObject, event : String) : Void {
		if (clip.interactive)
			clip.emit(event);

		if (untyped clip.children != null) {
			var childs : Array<DisplayObject> = untyped clip.children;
			for (c in childs) {
				emitForInteractives(c, event);
			}
		}
	}

	public static function provideEvent(e : js.html.Event) {
		try {
			if (Platform.isIE) {
				PixiView.dispatchEvent(untyped __js__("new CustomEvent(e.type, e)"));
			} else {
				PixiView.dispatchEvent(untyped __js__("new e.constructor(e.type, e)"));
			}
		} catch (er : Dynamic) {
			Errors.report("Error in provideEvent: " + er);
		}
	}

	public static function emulateMouseClickOnClip(clip : DisplayObject) : Void {
		var b = clip.getBounds();
		MousePos = clip.toGlobal(new Point( b.width / 2.0, b.height / 2.0));

		// Expicitly emulate user action with mouse
		emulateEvent("mousemove");
		emulateEvent("mouseover", 100, clip);
		emulateEvent("mousedown", 400);
		emulateEvent("mouseup", 500);
		emulateEvent("mouseout", 600, clip);
	}

	private static function forceRollOverRollOutUpdate() : Void {
		if (RendererType != "html") {
			untyped PixiRenderer.plugins.interaction.mouseOverRenderer = true;
			untyped PixiRenderer.plugins.interaction.update(Browser.window.performance.now());
		}
	}

	public static function emitMouseEvent(clip : DisplayObject, event : String, x : Float, y : Float) : Void {
		MousePos.x = x;
		MousePos.y = y;

		if (event == "mousemove") {
			var me = {
				clientX : Std.int(x),
				clientY : Std.int(y),
			};

			var e = Platform.isIE || Platform.isSafari
				? untyped __js__("new CustomEvent('pointermove', me)")
				: new js.html.PointerEvent("pointermove", me);

			Browser.window.document.dispatchEvent(e);
			forceRollOverRollOutUpdate();
		}

		if (Util.isMouseEventName(event)) {
			emit(event);
		} else {
			clip.emit(event);
		}
	}

	public static function emitKeyEvent(clip : DisplayObject, event : String, key : String, ctrl : Bool, shift : Bool, alt : Bool, meta : Bool, keyCode : Int) : Void {
		var activeElement = Browser.document.activeElement;

		var ke = {key : key, ctrl : ctrl, shift : shift, alt : alt, meta : meta, keyCode : keyCode, preventDefault : function () {}};
		emit(event, ke);

		if (activeElement.tagName.toLowerCase() == "input" || activeElement.tagName.toLowerCase() == "textarea") {
			var ke = {key : key, ctrlKey : ctrl, shiftKey : shift, altKey : alt, metaKey : meta, keyCode : keyCode};

			if ((event == "keydown" || event == "keypress") && (key.length == 1 || keyCode == 8/*backspace*/ || keyCode == 46/*delete*/)) {
				var selectionStart = untyped activeElement.selectionStart != null ? untyped activeElement.selectionStart : untyped activeElement.value.length;
				var selectionEnd = untyped activeElement.selectionEnd != null ? untyped activeElement.selectionEnd : untyped activeElement.value.length;

				activeElement.dispatchEvent(Platform.isIE ? untyped __js__("new CustomEvent(event, ke)") : new js.html.KeyboardEvent(event, ke));

				if (selectionStart == selectionEnd) {
					untyped activeElement.value =
						keyCode == 8 ? untyped activeElement.value.substr(0, selectionStart - 1) + untyped activeElement.value.substr(selectionStart) :
						keyCode == 46 ? untyped activeElement.value.substr(0, selectionStart) + untyped activeElement.value.substr(selectionStart + 1) :
						untyped activeElement.value.substr(0, selectionStart) + key + untyped activeElement.value.substr(selectionStart);
				} else {
					untyped activeElement.value =
						keyCode == 8 || keyCode == 46 ? untyped activeElement.value.substr(0, selectionStart) + untyped activeElement.value.substr(selectionEnd) :
						untyped activeElement.value.substr(0, selectionStart) + key + untyped activeElement.value.substr(selectionEnd);
				}

				var ie : Dynamic = untyped __js__("{
					data : activeElement.value,
					inputType : 'insertText',
					isComposing : false,
					bubbles : true,
					composed : true,
					isTrusted : true
				}");

				activeElement.dispatchEvent(Platform.isIE || Platform.isEdge ? untyped __js__("new CustomEvent('input', ie)") : untyped __js__("new InputEvent('input', ie)"));
			} else {
				activeElement.dispatchEvent(Platform.isIE ? untyped __js__("new CustomEvent(event, ke)") : new js.html.KeyboardEvent(event, ke));
			}
		}
	}

	private static function emulateEvent(event : String, delay : Int = 10, clip : DisplayObject = null) : Void {
		defer(function() {
			isEmulating = true;

			if (event == "mouseover" || event == "mouseout") {
				if (clip != null)
					emitForInteractives(clip, event);
			} else {
				emit(event);
			}

			isEmulating = false;
		}, delay);
	}

	public static function ensureCurrentInputVisible() : Void {
		var focused_node = Browser.document.activeElement;
		if (focused_node != null) {
			var node_name : String = focused_node.nodeName;
			node_name = node_name.toLowerCase();
			if (node_name == "input" || node_name == "textarea") {
				//ios doesn't update window height when virtual keyboard is shown
				var visibleAreaHeight = if (Platform.isIOS) Browser.window.innerHeight / 4 else Browser.window.innerHeight;
				var rect = focused_node.getBoundingClientRect();
				if (rect.bottom > visibleAreaHeight) { // Overlaped by screen keyboard
					if (Platform.isIOS) {
						Browser.window.scrollTo(0, rect.bottom - visibleAreaHeight);
					} else {
						var mainStage = PixiStage.children[0];
						mainStage.y = visibleAreaHeight - rect.bottom;
						var onblur : Dynamic = function () {};
						onblur = function() {
							mainStage.y = 0;
							focused_node.removeEventListener("blur", onblur);
						};
						focused_node.addEventListener("blur", onblur);
					}
				}
			}
		}
	}

	private static var FocusFramesShown = null;
	private static function switchFocusFramesShow(toShowFrames : Bool) : Void {
		if (FocusFramesShown != toShowFrames) {
			FocusFramesShown = toShowFrames;
			// Interrupt of executing that not handle repeatable pressing tab key when focus frames are shown
			var pixijscss : js.html.CSSStyleSheet = null;

			// Get flowpixijs.css
			for (css in Browser.document.styleSheets) {
				if (css.href != null && css.href.indexOf("flowjspixi.css") >= 0) pixijscss = untyped css;
			}

			if (pixijscss != null) {
				var newRuleIndex = 0;
				if (!toShowFrames) {
					pixijscss.insertRule(".focused { outline: none !important; box-shadow: none !important; }", newRuleIndex);
					off("mousemove", pixiStageOnMouseMove); // Remove mouse event listener that not handle it always when focus frames are hidden
				} else {
					pixijscss.deleteRule(newRuleIndex);
					on("mousemove", pixiStageOnMouseMove);
				}
			}
		}
	}

	private static inline var FlowMainFunction = #if (flow_main) MacroUtils.parseDefine("flow_main") #else "flow_main" #end ;
	private static function StartFlowMain() {
		Errors.print("Starting flow main.");
		untyped Browser.window[FlowMainFunction]();
	}

	private static var rendering = false;

	private static function requestAnimationFrame() {
		Browser.window.cancelAnimationFrame(AnimationFrameId);
		AnimationFrameId = Browser.window.requestAnimationFrame(animate);
	}

	public static var Animating = false;

	private static function animate(?timestamp : Float) {
		if (timestamp != null) {
			emit("drawframe", timestamp);
		}

		if (PageWasHidden) {
			PageWasHidden = false;
			InvalidateLocalStages();
		} else if (Browser.document.hidden) {
			PageWasHidden = true;
		}

		if (VideoClip.NeedsDrawing() || PixiStageChanged) {
			Animating = true;
			PixiStageChanged = false;

			if (RendererType == "html") {
				TransformChanged = false;

				AccessWidget.updateAccessTree();

				for (child in PixiStage.children) {
					untyped child.render(untyped PixiRenderer);
				}
			} else {
				TransformChanged = false;

				if (RendererType == "canvas") {
					for (child in PixiStage.children) {
						untyped child.updateView();
					}
				}

				AccessWidget.updateAccessTree();

				for (child in PixiStage.children) {
					untyped child.render(untyped PixiRenderer);
				}
			}

			untyped PixiRenderer._lastObjectRendered = PixiStage;
			PixiStageChanged = false; // to protect against recursive invalidations
			Animating = false;

			emit("stagechanged", timestamp);
		} else {
			AccessWidget.updateAccessTree();
		}

		requestAnimationFrame();
	}

	public static inline function render() : Void {
		animate();
	}

	public static function forceRender() : Void {
		for (child in PixiStage.getClipChildren()) {
			child.invalidateTransform("forceRender", true);
		}

		render();
	}

	public static function addPasteEventListener(fn : Array<Dynamic> -> Void) : Void -> Void {
		on("paste", fn);
		return function() { off("paste", fn); };
	}

	public static function addMessageEventListener(fn : String -> String -> Void) : Void -> Void {
		var handler = function(e) {
			if (untyped __js__('typeof e.data == "string"'))
				fn(e.data, e.origin);
		};

		on("message", handler);
		return function() { off("message", handler); };
	}

	public static function InvalidateLocalStages() {
		for (child in PixiStage.children) {
			child.invalidateTransform('InvalidateLocalStages', true);
		}

		render();
	}

	public static function getPixelsPerCm() : Float {
		return 96.0 / 2.54;
	}

	public static function getBrowserZoom() : Float {
		return browserZoom;
	}

	public static function isDarkMode() : Bool {
		return Platform.isDarkMode;
	}

	public static function setHitboxRadius(radius : Float) : Bool {
		return false;
	}

	public static function setAccessibilityEnabled(enabled : Bool) : Void {
		AccessibilityEnabled = enabled && Platform.AccessiblityAllowed;
	}

	public static function setEnableFocusFrame(show : Bool) : Void {
		EnableFocusFrame = show;
	}

	public static function setAccessAttributes(clip : DisplayObject, attributes : Array<Array<String>>) : Void {
		var attributesMap = new Map<String, String>();

		for (kv in attributes) {
			attributesMap.set(kv[0], kv[1]);
		}

		var accessWidget : AccessWidget = untyped clip.accessWidget;

		if (accessWidget == null) {
			if (AccessibilityEnabled || attributesMap.get("tag") == "form") {
				if (RendererType == "html") {
					clip.initNativeWidget();
				}

				var nativeWidget : Element = untyped clip.nativeWidget;

				// Create DOM node for access. properties
				if (nativeWidget != null) {
					accessWidget = new AccessWidget(clip, nativeWidget);
					untyped clip.accessWidget = accessWidget;
					accessWidget.addAccessAttributes(attributesMap);
				} else {
					AccessWidget.createAccessWidget(clip, attributesMap);
				}
			}
		} else {
			accessWidget.addAccessAttributes(attributesMap);
		}
	}

	public static function setClipStyle(clip : DisplayObject, name : String, value : String) : Void {
		var accessWidget : AccessWidget = untyped clip.accessWidget;

		if (accessWidget == null) {
			if (AccessibilityEnabled || RendererType == "html") {
				if (RendererType == "html") {
					clip.initNativeWidget();
				}

				var nativeWidget : Element = untyped clip.nativeWidget;

				// Create DOM node for access. properties
				if (nativeWidget != null) {
					accessWidget = new AccessWidget(clip, nativeWidget);
					untyped clip.accessWidget = accessWidget;
					untyped accessWidget.element.style[name] = value;
				}
			}
		} else {
			untyped accessWidget.element.style[name] = value;
		}
	}

	public static function removeAccessAttributes(clip : Dynamic) : Void {
		if (clip.accessWidget != null) {
			AccessWidget.removeAccessWidget(clip.accessWidget);
		}
	}

	public static function setAccessCallback(clip : Dynamic, callback : Void -> Void) : Void {
		clip.accessCallback = callback;
	}

	public static function setClipTagName(clip : Dynamic, tagName : String) : Void {
		if (clip.nativeWidget != null) {
			clip.nativeWidget = null;
			clip.tagName = tagName;
			clip.createNativeWidget(tagName);

			if (clip.updateNativeWidgetStyle != null) {
				clip.updateNativeWidgetStyle();
			}

			DisplayObjectHelper.invalidateTransform(clip);
		} else {
			clip.tagName = tagName;
		}
	}

	public static function setClipClassName(clip : DisplayObject, className : String) : Void {
		untyped clip.className = className;

		if (untyped clip.nativeWidget == null) {
			clip.initNativeWidget();
		} else {
			untyped clip.nativeWidget.classList.add(className);
		}
	}

	private static function setShouldPreventFromBlur(clip : Dynamic) : Void {
		if (clip.nativeWidget != null && clip.shouldPreventFromBlur != null) {
			clip.shouldPreventFromBlur = true;
		}

		var children : Array<Dynamic> = untyped clip.children;
		if (children != null) {
			for (child in children) {
				setShouldPreventFromBlur(child);
			}
		}
	}

	// native currentClip : () -> flow = FlashSupport.currentClip;
	public static function currentClip() : DisplayObject {
		return PixiStage;
	}

	public static function mainRenderClip() : FlowContainer {
		if (PixiStage.children.length == 0) {
			var stage = new FlowContainer();
			addChild(PixiStage, stage);

			return stage;
		} else {
			return cast(PixiStage.children[0], FlowContainer);
		}
	}

	public static function enableResize() : Void {
		IsLoading = false;
		if (PixiView != null) {
			PixiView.style.display = 'block';
		}

		// The first flow render call. Hide loading progress indicator.
		Browser.document.body.style.backgroundImage = "none";
		var indicator = Browser.document.getElementById("loading_js_indicator");
		if (indicator != null) {
			Browser.document.body.removeChild(indicator);
		}
	}

	public static function getStageWidth() : Float {
		return PixiRenderer.width / backingStoreRatio / getAccessibilityZoom();
	}

	public static function getStageHeight() : Float {
		return PixiRenderer.height / backingStoreRatio / getAccessibilityZoom();
	}

	public static function makeTextField(fontFamily : String) : TextClip {
		return new TextClip();
	}

	public static function setTextAndStyle(clip : TextClip, text : String, fontFamily : String, fontSize : Float, fontWeight : Int, fontSlope : String,
		fillColor : Int, fillOpacity : Float, letterSpacing : Float, backgroundColor : Int, backgroundOpacity : Float) : Void {
		clip.setTextAndStyle(text, fontFamily, fontSize, fontWeight, fontSlope,
			fillColor, fillOpacity, letterSpacing, backgroundColor, backgroundOpacity);
	}

	public static function setEscapeHTML(clip : TextClip, escapeHTML : Bool) : Void {
		clip.setEscapeHTML(escapeHTML);
	}

	public static function setAdvancedText(clip : TextClip, sharpness : Int, antialiastype : Int, gridfittype : Int) : Void {
		// NOP
	}

	public static function makeVideo(metricsFn : Float -> Float -> Void, playFn : Bool -> Void, durationFn : Float -> Void, positionFn : Float -> Void) : DisplayObject {
		return new VideoClip(metricsFn, playFn, durationFn, positionFn);
	}

	public static function setVideoVolume(clip : VideoClip, volume : Float) : Void {
		clip.setVolume(volume);
	}

	public static function setVideoLooping(clip : VideoClip, loop : Bool) : Void {
		clip.setLooping(loop);
	}

	public static function setVideoControls(clip : VideoClip, controls : Dynamic) : Void {
		// STUB; only implemented in C++/OpenGL
	}

	public static function setVideoSubtitle(clip: Dynamic, text : String, fontfamily : String, fontsize : Float, fontweight : Int,
		fontslope : String, fillcolor : Int, fillopacity : Float, letterspacing : Float, backgroundcolour : Int, backgroundopacity : Float,
		alignBottom : Bool, bottomBorder : Float, scaleMode : Bool, scaleModeMin : Float, scaleModeMax : Float, escapeHTML : Bool) : Void {
		clip.setVideoSubtitle(text, fontfamily, fontsize, fontweight, fontslope, fillcolor, fillopacity, letterspacing, backgroundcolour,
			backgroundopacity, alignBottom, bottomBorder, scaleMode, scaleModeMin, scaleModeMax, escapeHTML);
	}

	public static function setVideoPlaybackRate(clip : VideoClip, rate : Float) : Void {
		clip.setPlaybackRate(rate);
	}

	public static function setVideoTimeRange(clip: VideoClip, start : Float, end : Float) : Void {
		clip.setTimeRange(start, end);
	}

	public static function playVideo(vc : VideoClip, filename : String, startPaused : Bool) : Void {
		vc.playVideo(filename, startPaused);
	}

	public static function playVideoFromMediaStream(vc : VideoClip, mediaStream : Dynamic, startPaused : Bool) : Void {
		vc.playVideoFromMediaStream(mediaStream, startPaused);
	}

	public static function seekVideo(clip : VideoClip, seek : Float) : Void {
		clip.setCurrentTime(seek);
	}

	public static function getVideoPosition(clip : VideoClip) : Float {
		return clip.getCurrentTime();
	}

	public static function getVideoCurrentFrame(clip : VideoClip) : String {
		return clip.getCurrentFrame();
	}

	public static function pauseVideo(clip : VideoClip) : Void {
		clip.pauseVideo();
	}

	public static function resumeVideo(clip : VideoClip) : Void {
		clip.resumeVideo();
	}

	public static function closeVideo(clip : VideoClip) : Void {
		// NOP for this target
	}

	public static function getTextFieldCharXPosition(textclip : TextClip, charIdx: Int) : Float {
		return textclip.getCharXPosition(charIdx);
	}

	public static function findTextFieldCharByPosition(textclip : TextClip, x: Float, y: Float) : Int {
		/* Assuming exact glyph codes used to form each clip's text. */
		var EPSILON = 0.1; // Why not, pixel precision assumed.
		var clip = getClipAt(textclip, new Point(x, y));
		try {
			textclip = cast(clip, TextClip);
		} catch(exc: String) {
			clip = textclip;
		};
		if (textclip == null) return -1;
		var clipGlyphs = textclip.getContentGlyphs();
		var clipStyle : TextStyle = textclip.getStyle();
		var leftVal: Float = 0;
		var mtxWidth: Float = TextClip.measureTextModFrag(clipGlyphs, clipStyle, 0, clipGlyphs.text.length);
		var rightVal: Float = mtxWidth;
		if (Math.abs(leftVal-rightVal) < EPSILON) return 0;
		var org = clip.toGlobal(new Point(0.0, 0.0));
		var localX = Math.min(mtxWidth, Math.max(0.0, x - org.x));
		if (TextClip.getStringDirection(clipGlyphs.text, textclip.getTextDirection()) == "rtl") localX = rightVal - localX;
		var leftPos: Float = 0;
		var rightPos: Float = clipGlyphs.modified.length;
		var midVal: Float = -1.0;
		var midPos: Float = -1;
		var oldPos: Float = rightPos;
		while (Math.abs(localX-midVal) >= EPSILON && Math.round(midPos) != Math.round(oldPos)) {
			oldPos = midPos;
			midPos = leftPos + (rightPos - leftPos) * (localX - leftVal) / (rightVal-leftVal);
			if (midPos<leftPos) break;
			mtxWidth = TextClip.measureTextModFrag(clipGlyphs, clipStyle, Math.floor(leftPos), Math.ceil(leftPos));
			midVal = leftVal - mtxWidth * (leftPos - Math.floor(leftPos));
			mtxWidth = TextClip.measureTextModFrag(clipGlyphs, clipStyle, Math.floor(leftPos), Math.floor(midPos));
			midVal += mtxWidth;
			mtxWidth = TextClip.measureTextModFrag(clipGlyphs, clipStyle, Math.floor(midPos), Math.ceil(midPos));
			midVal += mtxWidth * (midPos - Math.floor(midPos));
			leftPos = midPos;
			leftVal = midVal;
		}
		var mappingOffset = 0.0;
		for (i in 0...Math.round(midPos)) {
			if (i < Math.ceil(midPos)-1)
				mappingOffset += clipGlyphs.difPositionMapping[i];
			else
				mappingOffset += clipGlyphs.difPositionMapping[i] * (midPos-Math.floor(midPos));
		}
		return Math.round(midPos + mappingOffset) + textclip.charIdx;
	}

	public static function getTextFieldWidth(clip : TextClip) : Float {
		return untyped clip.isInput ? clip.getWidth() : clip.getClipWidth();
	}

	public static function getTextFieldMaxWidth(clip : TextClip) : Float {
		return clip.getMaxWidth();
	}

	public static function setTextFieldWidth(clip : TextClip, width : Float) : Void {
		// NOTE : It is called by flow only for textinputs
		clip.setWidth(width);
	}

	public static function getTextFieldHeight(clip : TextClip) : Float {
		return untyped clip.isInput ? clip.getHeight() : clip.getClipHeight();
	}

	public static function setTextFieldHeight(clip : TextClip, height : Float) : Void {
		// This check is needed for cases when we get zero height for input field. Flash and cpp
		// ignore height (flash ignores it at all, cpp takes it into account only when input has
		// has a focus), so we have to have some workaround here.
		// TODO: Find a better fix
		if (height > 0.0)
			clip.setHeight(height);
	}

	public static function setTextFieldCropWords(clip : TextClip, crop : Bool) : Void {
		clip.setCropWords(crop);
	}

	public static function setTextFieldCursorColor(clip : TextClip, color : Int, opacity : Float) : Void {
		clip.setCursorColor(color, opacity);
	}

	public static function setTextFieldCursorWidth(clip : TextClip, width : Float) : Void {
		clip.setCursorWidth(width);
	}

	public static function setTextEllipsis(clip : TextClip, lines : Int, cb : Bool -> Void) : Void {
		clip.setEllipsis(lines, cb);
	}

	public static function setTextFieldInterlineSpacing(clip : TextClip, spacing : Float) : Void {
		clip.setInterlineSpacing(spacing);
	}

	public static function setTextDirection(clip : TextClip, direction : String) : Void {
		clip.setTextDirection(direction);
	}

	public static function setAutoAlign(clip : TextClip, autoalign : String) : Void {
		clip.setAutoAlign(autoalign);
	}

	public static function setTextInput(clip : TextClip) : Void {
		clip.setTextInput();
	}

	public static function setTextInputType(clip : TextClip, type : String) : Void {
		clip.setTextInputType(type);
	}

	public static function setTextInputAutoCompleteType(clip : TextClip, type : String) : Void {
		clip.setTextInputAutoCompleteType(type);
	}

	public static function setTextInputStep(clip : TextClip, step : Float) : Void {
		clip.setTextInputStep(step);
	}

	public static function setTabIndex(clip : TextClip, index : Int) : Void {
		clip.setTabIndex(index);
	}

	public static function setTabEnabled(enabled : Bool) : Void {
		// STUB; usefull only in flash
	}

	public static function getContent(clip : TextClip) : String {
		return clip.getContent();
	}

	public static function getCursorPosition(clip : TextClip) : Int {
		return clip.getCursorPosition();
	}

	public static function getFocus(clip : NativeWidgetClip) : Bool {
		return clip.getFocus();
	}

	public static function getScrollV(clip : TextClip) : Int {
		return 0;
	}

	public static function setScrollV(clip : TextClip, suggestedPosition : Int) : Void {
	}

	public static function getBottomScrollV(clip : TextClip) : Int {
		return 0;
	}

	public static function getNumLines(clip : TextClip) : Int {
		return 0;
	}

	public static function setFocus(clip : DisplayObject, focus : Bool) : Void {
		AccessWidget.updateAccessTree();
		if (focus) {
			render();
		}

		clip.setClipFocus(focus);
	}

	public static function setMultiline(clip : TextClip, multiline : Bool) : Void {
		clip.setMultiline(multiline);
	}

	public static function setWordWrap(clip : TextClip, wordWrap : Bool) : Void {
		clip.setWordWrap(wordWrap);
	}

	public static function setDoNotInvalidateStage(clip : TextClip, dontInvalidate : Bool) : Void {
		clip.setDoNotInvalidateStage(dontInvalidate);
	}

	public static function getSelectionStart(clip : TextClip) : Int {
		return clip.getSelectionStart();
	}

	public static function getSelectionEnd(clip : TextClip) : Int {
		return clip.getSelectionEnd();
	}

	public static function setSelection(clip : TextClip, start : Int, end : Int) : Void {
		clip.setSelection(start, end);
	}

	public static function setReadOnly(clip: TextClip, readOnly: Bool) : Void {
		clip.setReadOnly(readOnly);
	}

	public static function setMaxChars(clip : TextClip, maxChars : Int) : Void {
		clip.setMaxChars(maxChars);
	}

	public static function addTextInputFilter(clip : TextClip, filter : String -> String) : Void -> Void {
		return clip.addTextInputFilter(filter);
	}

	public static function addTextInputKeyEventFilter(clip : TextClip, event : String, filter : String -> Bool -> Bool -> Bool -> Bool -> Int -> Bool) : Void -> Void {
		if (event == "keydown")
			return clip.addTextInputKeyDownEventFilter(filter);
		else
			return clip.addTextInputKeyUpEventFilter(filter);
	}

	public static function addChild(parent : FlowContainer, child : Dynamic) : Void {
		parent.addChild(child);
	}

	public static function addChildAt(parent : FlowContainer, child : Dynamic, id : Int) : Void {
		parent.addChildAt(child, id);
	}

	public static function removeChild(parent : Dynamic, child : Dynamic) : Void {
		if (parent.removeElementChild != null) {
			parent.removeElementChild(child);
		} else if (child.parent == parent || child.parentElement == parent) {
			parent.removeChild(child);
		}
	}

	public static function removeChildren(parent : FlowContainer) : Void {
		for (child in parent.children) {
			parent.removeChild(child);
		}
	}

	public static function makeClip() : FlowContainer {
		return new FlowContainer();
	}

	public static function makeCanvasClip() : FlowCanvas {
		return new FlowCanvas();
	}

	public static function setClipCallstack(clip : DisplayObject, callstack : Dynamic) : Void {
		// stub
	}

	public static function setClipX(clip : DisplayObject, x : Float) : Void {
		clip.setClipX(x);
	}

	public static function setClipY(clip : DisplayObject, y : Float) : Void {
		clip.setClipY(y);
	}

	public static function setClipScaleX(clip : DisplayObject, scale : Float) : Void {
		clip.setClipScaleX(scale);
	}

	public static function setClipScaleY(clip : DisplayObject, scale : Float) : Void {
		clip.setClipScaleY(scale);
	}

	public static function setClipRotation(clip : DisplayObject, r : Float) : Void {
		clip.setClipRotation(r * 0.0174532925 /*radians*/);
	}

	public static function setClipOrigin(clip : DisplayObject, x : Float, y : Float) : Void {
		clip.setClipOrigin(x, y);
	}

	public static function getGlobalTransform(clip : DisplayObject) : Array<Float> {
		if (clip.parent != null) {
			var a = clip.worldTransform;
			var az = getAccessibilityZoom();
			return [a.a / az, a.b, a.c, a.d / az, a.tx / az, a.ty / az];
		} else {
			return [1.0, 0.0, 0.0, 1.0, 0.0, 0.0];
		}
	}

	public static function addClipAnimation(clip : DisplayObject, keyframes : Array<Array<String>>, options : Array<Array<String>>, onFinish : Void -> Void, fallbackAnimation : Void -> (Void -> Void)) : Void -> Void {
		if (RendererType == "html" && Browser.document.body.animate != null && Util.getParameter("native_animation") != "0") {
			if (untyped clip.nativeWidget == null) {
				clip.initNativeWidget();
			}

			if (untyped clip.nativeWidget == null) {
				return fallbackAnimation();
			} else {
				try {
					if (untyped !clip.hasAnimation) {
						untyped clip.hasAnimation = true;
						clip.invalidateTransform("addClipAnimation");
					}

					var nativeWidget = untyped clip.nativeWidget;
					var optionsObject : Dynamic = {};
					var disposed = false;

					if (clip.isClipOnStage()) {
						clip.updateNativeWidget();
					}

					function isNormalInteger(str) {
						var n = Math.floor(Std.parseInt(str));
						return n != Math.POSITIVE_INFINITY && Std.string(n) == str && n >= 0;
					}

					for (option in options) {
						if (isNormalInteger(option[1])) {
							untyped optionsObject[option[0]] = Std.parseInt(option[1]);
						} else {
							untyped optionsObject[option[0]] = option[1];
						}
					}

					var animation : Dynamic =
						nativeWidget.animate(
							keyframes.map(
								function(keyframe : Array<String>) {
									var o : Dynamic = {};
									var ii : Int = Std.int(keyframe.length / 2);
									for (i in 0...ii) {
										untyped o[keyframe[i * 2]] = keyframe[i * 2 + 1];
									}
									return o;
								}
							),
							optionsObject
						);


					animation.oncancel = function() {
						if (!disposed) {
							disposed = true;
							onFinish();
						}

						if (clip.isClipOnStage()) {
							clip.updateNativeWidget();
						}
					}

					animation.onremove = function() {
						if (!disposed) {
							disposed = true;
							onFinish();
						}

						if (clip.isClipOnStage()) {
							clip.updateNativeWidget();
						}
					}

					animation.onfinish = function() {
						if (!disposed) {
							disposed = true;
							onFinish();
						}

						if (clip.isClipOnStage()) {
							clip.updateNativeWidget();
						}
					}

					return function() {
						if (animation != null) {
							animation.cancel();
						}
					}
				} catch (e : Dynamic) {
					trace("addClipAnimation error:");
					trace(e);

					return fallbackAnimation();
				}
			}
		} else {
			return fallbackAnimation();
		}
	}

	public static function deferUntilRender(fn : Void -> Void) : Void {
		once("drawframe", fn);
	}

	public static function interruptibleDeferUntilRender(fn0 : Void -> Void) : Void -> Void {
		var alive = true;
		var fn = function() {
			if (alive) {
				fn0();
			}
		}

		once("drawframe", fn);
		return function() {
			alive = false;
			off("drawframe", fn);
		};
	}

	public static function setClipAlpha(clip : DisplayObject, a : Float) : Void {
		clip.setClipAlpha(a);
	}

	private static function getFirstVideoWidget(clip : FlowContainer) : Dynamic {
		if (untyped HaxeRuntime.instanceof(clip, VideoClip)) return clip;

		if (clip.children != null) {
			for (c in clip.children) {
				var video = getFirstVideoWidget(untyped c);
				if (video != null) return video;
			}
		}

		return null;
	}

	public static function setClipMask(clip : FlowContainer, mask : Dynamic) : Void {
		clip.setClipMask(mask);
	}

	public static function setClipViewBounds(clip : NativeWidgetClip, minX : Float, minY : Float, maxX : Float, maxY : Float) : Void {
		var bounds = new Bounds();

		bounds.minX = minX;
		bounds.minY = minY;
		bounds.maxX = maxX;
		bounds.maxY = maxY;

		clip.setViewBounds(bounds);
	}

	public static function setClipWidth(clip : NativeWidgetClip, width : Float) : Void {
		clip.setWidth(width);
	}

	public static function setClipHeight(clip : NativeWidgetClip, height : Float) : Void {
		clip.setHeight(height);
	}

	public static function getClipWidth(clip : NativeWidgetClip) : Float {
		return clip.getWidth != null ? clip.getWidth() : clip.getWidgetWidth();
	}

	public static function getClipHeight(clip : NativeWidgetClip) : Float {
		return clip.getHeight != null ? clip.getHeight() : clip.getWidgetHeight();
	}

	public static function setClipResolution(clip : TextClip, resolution : Float) : Void {
		clip.setResolution(resolution);
	}

	public static function startProfile(name : String) : Void {
		Browser.console.profile(name);
	}

	public static function endProfile() : Void {
		Browser.console.profileEnd();
	}

	public static function getStage() : Dynamic {
		return PixiStage;
	}

	private static function modifierStatePresent(e : Dynamic, m : String) : Bool {
		return e.getModifierState != null && e.getModifierState(m) != null;
	}

	// See
	// http://unixpapa.com/js/key.html
	public static function parseKeyEvent(e : Dynamic) : Dynamic {
		var shift = false;
		var alt = false;
		var ctrl = false;
		var meta = false;
		var charCode = -1;
		var s : String = "";

		if (modifierStatePresent(e, "Shift")) {
			shift = e.getModifierState("Shift");
		} else if (e.shiftKey != null) {
			shift = e.shiftKey;
		}

		if (modifierStatePresent(e, "Alt")) {
			alt = e.getModifierState("Alt");
		} else if (e.altKey != null) {
			alt = e.altKey;
		} else if (modifierStatePresent(e, "AltGraph")) {
			alt = e.getModifierState("AltGraph");
		}

		if (modifierStatePresent(e, "Control")) {
			ctrl = e.getModifierState("Control");
		} else if (e.ctrlKey != null) {
			ctrl = e.ctrlKey;
		}

		if (modifierStatePresent(e, "Meta")) {
			meta = e.getModifierState("Meta");
		} else if (modifierStatePresent(e, "OS")) {
			meta = e.getModifierState("OS");
		} else if (e.metaKey != null) {
			meta = e.metaKey;
		}

		// Swap meta with ctrl for macOS
		if (Platform.isMacintosh) {
			var buf : Bool = meta;
			meta = ctrl;
			ctrl = buf;
		}

		if (e.charCode != null && e.charCode > 0) {
			charCode = e.charCode;
		} else if (e.which != null) {
			charCode = e.which;
		} else if (e.keyCode != null) {
			charCode = e.keyCode;
		}

		if (e.key != null && (Std.string(e.key).length == 1 || e.key == "Meta")) {
			s = if (e.key == "Meta") Platform.isMacintosh ? "ctrl" : "meta" else e.key;
		} else if (e.code != null && (Std.string(e.code).length == 1 || e.key == "MetaLeft" || e.key == "MetaRight")) {
			s = if (e.code == "MetaLeft" || e.code == "MetaRight") Platform.isMacintosh ? "ctrl" : "meta" else e.code;
		} else if (charCode >= 96 && charCode <= 105) {
			s = Std.string(charCode - 96);
		} else if (charCode >= 112 && charCode <= 123) {
			s = "F" + (charCode - 111);
		} else {
			s = switch (charCode) {
				case 13:
					// TODO: uncomment when it is fully supported
					//if (untyped Browser.document.activeElement != null) return; // Donot call cb if there is selected item
					"enter";
				case 27: "esc";
				case 8: "backspace";
				case 9: {
					switchFocusFramesShow(EnableFocusFrame);

					"tab";
				}
				case 12: "clear";
				case 16: "shift";
				case 17: Platform.isMacintosh ? "meta" : "ctrl";
				case 18: "alt";
				case 19: "pause/break";
				case 20: "capslock";
				case 33: "pageup";
				case 34: "pagedown";
				case 35: "end";
				case 36: "home";
				case 37: "left";
				case 38: "up";
				case 39: "right";
				case 40: "down";
				case 45: "insert";
				case 46: "delete";
				case 48: if (shift) ")" else "0";
				case 49: if (shift) "!" else "1";
				case 50: if (shift) "@" else "2";
				case 51: if (shift) "#" else "3";
				case 52: if (shift) "$" else "4";
				case 53: if (shift) "%" else "5";
				case 54: if (shift) "^" else "6";
				case 55: if (shift) "&" else "7";
				case 56: if (shift) "*" else "8";
				case 57: if (shift) "(" else "9";
				case 91: Platform.isMacintosh ? "ctrl" : "meta";
				case 92: "meta";
				case 93: Platform.isMacintosh ? "ctrl" : "context";
				case 106: "*";
				case 107: "+";
				case 109: "-";
				case 110: ".";
				case 111: "/";
				case 144: "numlock";
				case 145: "scrolllock";
				case 186: if (shift) ":" else ";";
				case 187: if (shift) "+" else "=";
				case 188: if (shift) "<" else ",";
				case 189: if (shift) "_" else "-";
				case 190: if (shift) ">" else ".";
				case 191: if (shift) "?" else "/";
				case 192: if (shift) "~" else "`";
				case 219: if (shift) "{" else "[";
				case 220: if (shift) "|" else "\\";
				case 221: if (shift) "}" else "]";
				case 222: if (shift) "\"" else "'";
				case 226: if (shift) "|" else "\\";

				default: {
					var keyUTF = charCode >= 0 ? String.fromCharCode(charCode) : "";

					if (modifierStatePresent(e, "CapsLock")) {
						if (e.getModifierState("CapsLock"))
							keyUTF.toUpperCase();
						else
							keyUTF.toLowerCase();
					} else {
						keyUTF;
					}

				}
			}
		}

		return {
			key : s,
			ctrl : ctrl,
			shift : shift,
			alt : alt,
			meta : meta,
			keyCode : e.keyCode,
			preventDefault : e.preventDefault.bind(e)
		}
	}

	public static function addKeyEventListener(clip : DisplayObject, event : String,
		fn : String -> Bool -> Bool -> Bool -> Bool -> Int -> (Void -> Void) -> Bool) : Void -> Void {
		var keycb = function(ke) {
			if (event == "keydown") {
				keysPending.set(ke.keyCode, ke);
			} else {
				keysPending.remove(ke.keyCode);
			}

			fn(ke.key, ke.ctrl, ke.shift, ke.alt, ke.meta, ke.keyCode, ke.preventDefault);
		}

		on(event, keycb);
		return function() { off(event, keycb); }
	}

	public static function addStreamStatusListener(clip : VideoClip, fn : String -> Void) : Void -> Void {
		return clip.addStreamStatusListener(fn);
	}

	public static function addVideoSource(clip : VideoClip, src : String, type : String) : Void {
		clip.addVideoSource(src, type);
	}

	public static function addEventListener(clip : Dynamic, event : String, fn : Void -> Void) : Void -> Void {
		if (event == "userstylechanged" || event == "beforeprint" || event == "afterprint") {
			on(event, fn);
			return function () {
				off(event, fn);
			}
		} else if (untyped HaxeRuntime.instanceof(clip, Element)) {
			clip.addEventListener(event, fn);
			return function() { if (clip != null) clip.removeEventListener(event, fn); }
		} else {
			return addDisplayObjectEventListener(clip, event, fn);
		}
	}

	private static var pointerOverClips : Array<DisplayObject> = [];

	public static function addDisplayObjectEventListener(clip : DisplayObject, event : String, fn : Void -> Void) : Void -> Void {
		if (event == "transformchanged") {
			clip.on("transformchanged", fn);
			return function() { clip.off("transformchanged", fn); }
		} else if (event == "resize") {
			on("resize", fn);
			return function() { off("resize", fn); }
		} else if (event == "mousedown" || event == "mousemove" || event == "mouseup" || event == "mousemiddledown" || event == "mousemiddleup"
			|| event == "touchstart" || event == "touchmove" || event == "touchend") {
			on(event, fn);
			return function() { off(event, fn); }
		} else if (event == "mouserightdown" || event == "mouserightup") {
			// When we register a right-click handler, we turn off the browser context menu.
			PixiView.oncontextmenu = function (e) { e.stopPropagation(); return false; };

			on(event, fn);
			return function() { off(event, fn); }
		} else if (event == "rollover") {
			var checkFn = function() {
					if (untyped !clip.pointerOver) {
						untyped clip.pointerOver = true;
						if (Platform.isSafari && RenderSupport.pointerOverClips.indexOf(clip) < 0) {
							var clipsToRemove = [];

							for (pointerOverClip in RenderSupport.pointerOverClips) {
								if (untyped pointerOverClip.pointerOver && !pointerOverClip.destroyed) {
									if (!pointerOverClip.isParentOf(clip) && !clip.isParentOf(pointerOverClip)) {
										pointerOverClip.emit("pointerout");
										clipsToRemove.push(pointerOverClip);
									}
								} else {
									clipsToRemove.push(pointerOverClip);
								}
							}

							for (pointerOverClip in clipsToRemove) {
								RenderSupport.pointerOverClips.remove(pointerOverClip);
							}

							RenderSupport.pointerOverClips.push(clip);
						}
						fn();
					}
				}

			clip.on("pointerover", checkFn);
			clip.invalidateInteractive();
			return function() {
				clip.off("pointerover", checkFn);
				clip.invalidateInteractive();
			};
		} else if (event == "rollout") {
			var checkFn = function() {
				if (untyped clip.pointerOver) {
					untyped clip.pointerOver = false;

					if (Platform.isSafari && RenderSupport.pointerOverClips.indexOf(clip) < 0) {
						RenderSupport.pointerOverClips.remove(clip);
					}

					fn();
				}
			}

			clip.on("pointerout", checkFn);
			clip.invalidateInteractive();
			return function() {
				clip.off("pointerout", checkFn);
				clip.invalidateInteractive();
			};
		} else if (event == "scroll") {
			clip.on("scroll", fn);
			return function() { clip.off("scroll", fn); };
		} else if (event == "change") {
			clip.on("input", fn);
			return function() { clip.off("input", fn); };
		} else if (event == "focusin") {
			clip.on("focus", fn);
			return function() { clip.off("focus", fn); };
		} else if (event == "focusout") {
			clip.on("blur", fn);
			return function() { clip.off("blur", fn); };
		} else if (event == "visible" || event == "added" || event == "removed"){
			clip.on(event, fn);
			return function() { clip.off(event, fn); }
		} else {
			Errors.report("Unknown event: " + event);
			return function() {};
		}
	}

	public static function addFileDropListener(clip : FlowContainer, maxFilesCount : Int, mimeTypeRegExpFilter : String, onDone : Array<Dynamic> -> Void) : Void -> Void {
		if (Platform.isMobile) {
			return function() { };
		} else if (RenderSupport.RendererType != "html") {
			var dropArea = new DropAreaClip(maxFilesCount, mimeTypeRegExpFilter, onDone);

			clip.addChild(dropArea);
			return function() { clip.removeChild(dropArea); };
		} else {
			return clip.addFileDropListener(maxFilesCount, mimeTypeRegExpFilter, onDone);
		}
	}

	public static function addVirtualKeyboardHeightListener(fn : Float -> Void) : Void -> Void {
		return function() {};
	}

	public static function addExtendedEventListener(clip : Dynamic, event : String, fn : Array<Dynamic> -> Void) : Void -> Void {
		if (event == "childfocused") {
			var parentFn = function(child : Dynamic) {
				var bounds = child.getBounds(true);
				var localPosition = clip.toLocal(new Point(bounds.x, bounds.y));
				fn([localPosition.x, localPosition.y, bounds.width, bounds.height]);
			};

			clip.on(event, parentFn);
			return function() { clip.off(event, parentFn); }
		} else {
			Errors.report("Unknown event: " + event);
			return function() {};
		}
	}

	public static function addDrawFrameEventListener(fn : Float -> Void) : Void -> Void {
		on("drawframe", fn);
		return function() { off("drawframe", fn); };
	}

	// Reasonable defaults
	private static var PIXEL_STEP = 10;
	private static var LINE_HEIGHT = 40;
	private static var PAGE_HEIGHT = 800;

	public static function addMouseWheelEventListener(clip : Dynamic, fn : Float -> Float -> Void) : Void -> Void {
		var cb = function (p) { fn(p.x, p.y); };
		on("mousewheel", cb);
		return function() { off("mousewheel", cb); };
	}

	public static function addFinegrainMouseWheelEventListener(clip : Dynamic, f : Float -> Float -> Void) : Void -> Void {
		return addMouseWheelEventListener(clip, f);
	}

	public static function getMouseX(?clip : DisplayObject) : Float {
		if (clip == null || clip == PixiStage)
			return MousePos.x;
		else
			return untyped __js__('clip.toLocal(RenderSupport.MousePos, null, null, true).x');
	}

	public static function getMouseY(?clip : DisplayObject) : Float {
		if (clip == null || clip == PixiStage)
			return MousePos.y;
		else
			return untyped __js__('clip.toLocal(RenderSupport.MousePos, null, null, true).y');
	}

	public static function getTouchPoints(?clip : DisplayObject) : Array<Array<Float>> {
		var touches = [];

		for (i in 0...TouchPoints.length) {
			touches.push([TouchPoints[i].pageX, TouchPoints[i].pageY]);
		}

		if (clip != null && clip != PixiStage) {
			return Lambda.array(Lambda.map(touches, function(t : Dynamic) {
				t = untyped __js__('clip.toLocal(new PIXI.Point(t[0], t[1]), null, null, true)');
				return [t.x, t.y];
			}));
		} else {
			return touches;
		}
	}

	public static function setMouseX(x : Float) {
		MousePos.x = x;
	}

	public static function setMouseY(y : Float) {
		MousePos.y = y;
	}

	public static function hittest(clip : DisplayObject, x : Float, y : Float) : Bool {
		if (!clip.getClipRenderable() || clip.parent == null) {
			return false;
		}

		clip.invalidateLocalBounds();

		var point = new Point(x, y);
		return hittestMask(clip.parent, point) && doHitTest(clip, point);
	}

	private static function hittestMask(clip : DisplayObject, point : Point) : Bool {
		if (untyped clip.viewBounds != null) {
			if (untyped clip.worldTransformChanged) {
				untyped clip.transform.updateTransform(clip.parent.transform);
			}

			var local : Point = untyped __js__('clip.toLocal(point, null, null, true)');
			var viewBounds = untyped clip.viewBounds;

			return viewBounds.minX <= local.x && viewBounds.minY <= local.y && viewBounds.maxX >= local.x && viewBounds.maxY >= local.y;
		} else if (untyped clip.scrollRect != null && !hittestGraphics(untyped clip.scrollRect, point)) {
			return false;
		} else if (clip.mask != null && !hittestGraphics(clip.mask, point)) {
			return false;
		} else {
			return clip.parent == null || hittestMask(clip.parent, point);
		}
	}

	private static function hittestGraphics(clip : FlowGraphics, point : Point, ?checkAlpha : Float) : Bool {
		var graphicsData : Array<Dynamic> = clip.graphicsData;

		if (graphicsData == null || graphicsData.length == 0) {
			return false;
		}

		var data = graphicsData[0];

		if (data.fill && data.shape != null && (checkAlpha == null || data.fillAlpha > checkAlpha)) {
			if (untyped clip.worldTransformChanged) {
				untyped clip.transform.updateTransform(clip.parent.transform);
			}

			var local : Point = untyped __js__('clip.toLocal(point, null, null, true)');

			return data.shape.contains(local.x, local.y);
		} else {
			return false;
		}
	}

	private static function doHitTest(clip : DisplayObject, point : Point) : Bool {
		return getClipAt(clip, point, false) != null;
	}

	public static function getClipAt(clip : DisplayObject, point : Point, ?checkMask : Bool = true, ?checkAlpha : Float) : DisplayObject {
		if (!clip.getClipRenderable() || untyped clip.isMask) {
			return null;
		} else if (checkMask && !hittestMask(clip, point)) {
			return null;
		} else if (clip.mask != null && !hittestGraphics(clip.mask, point)) {
			return null;
		}

		if (untyped HaxeRuntime.instanceof(clip, NativeWidgetClip) || untyped HaxeRuntime.instanceof(clip, FlowSprite)) {
			if (untyped clip.worldTransformChanged) {
				untyped clip.transform.updateTransform(clip.parent.transform);
			}

			var local : Point = untyped __js__('clip.toLocal(point, null, null, true)');
			var clipWidth = untyped clip.getWidth();
			var clipHeight = untyped clip.getHeight();
			if (checkAlpha != null && untyped HaxeRuntime.instanceof(clip, FlowSprite)) {
				try {
					var tempCanvas = Browser.document.createElement('canvas');
					untyped tempCanvas.width = clipWidth;
					untyped tempCanvas.height = clipHeight;
					var ctx = untyped tempCanvas.getContext('2d');
					untyped ctx.drawImage(clip.nativeWidget, 0, 0, clipWidth, clipHeight);
					var pixel = ctx.getImageData(local.x, local.y, 1, 1);
					if (pixel.data[3] * clip.worldAlpha / 255 < checkAlpha) return null;
				} catch (e : Dynamic) {}
			}

			if (local.x >= 0.0 && local.y >= 0.0 && local.x <= clipWidth && local.y <= clipHeight) {
				return clip;
			}
		} else if (untyped HaxeRuntime.instanceof(clip, FlowContainer)) {
			if (untyped clip.worldTransformChanged) {
				untyped clip.transform.updateTransform(clip.parent.transform);
			}

			var local : Point = untyped __js__('clip.toLocal(point, null, null, true)');
			var localBounds = untyped clip.localBounds;

			if (local.x < localBounds.minX && local.y < localBounds.minY && local.x >= localBounds.maxX && local.y >= localBounds.maxY) {
				return null;
			}

			var children : Array<DisplayObject> = untyped clip.children;
			var i = children.length - 1;

			while (i >= 0) {
				var child = children[i];
				i--;

				var clipHit = getClipAt(child, point, false, checkAlpha);

				if (clipHit != null) {
					return clipHit;
				}
			}
		} else if (untyped HaxeRuntime.instanceof(clip, FlowGraphics)) {
			if (hittestGraphics(untyped clip, point, checkAlpha)) {
				return clip;
			}
		}

		return null;
	}

	public static function makeGraphics() : FlowGraphics {
		return new FlowGraphics();
	}

	public static function getGraphics(parent : FlowContainer) : FlowGraphics {
		var clip = new FlowGraphics();
		addChild(parent, clip);
		return clip;
	}

	public static function clearGraphics(graphics : FlowGraphics) : Void {
		graphics.clear();
	}

	public static function setLineStyle(graphics : FlowGraphics, width : Float, color : Int, opacity : Float) : Void {
		graphics.lineStyle(width, removeAlphaChannel(color), opacity);
	}

	public static function beginFill(graphics : FlowGraphics, color : Int, opacity : Float) : Void {
		graphics.beginFill(removeAlphaChannel(color), opacity);
	}

	// native beginLineGradientFill : (graphics : native, colors : [int], alphas: [double], offsets: [double], matrix : native) -> void = RenderSupport.beginFill;
	public static function beginGradientFill(graphics : FlowGraphics, colors : Array<Int>, alphas : Array<Float>, offsets: Array<Float>, matrix : Dynamic, type : String) : Void {
		graphics.beginGradientFill(colors, alphas, offsets, matrix, type);
	}

	// native setLineGradientStroke : (graphics : native, colors : [int], alphas: [double], offsets: [double]) -> void = RenderSupport.beginFill;
	public static function setLineGradientStroke(graphics : FlowGraphics, colours : Array<Int>, alphas : Array<Float>, offsets : Array<Float>, matrix : Dynamic) : Void {
		graphics.lineGradientStroke(colours, alphas, offsets, matrix);
	}

	public static function makeMatrix(width : Float, height : Float, rotation : Float, xOffset : Float, yOffset : Float) : Dynamic {
		return { width : width, height : height, rotation : rotation, xOffset : xOffset, yOffset : yOffset };
	}

	public static function moveTo(graphics : FlowGraphics, x : Float, y : Float) : Void {
		graphics.moveTo(x, y);
	}

	public static function lineTo(graphics : FlowGraphics, x : Float, y : Float) : Void {
		graphics.lineTo(x, y);
	}

	public static function curveTo(graphics : FlowGraphics, cx : Float, cy : Float, x : Float, y : Float) : Void {
		graphics.quadraticCurveTo(cx, cy, x, y);
	}

	public static function makeCSSColor(color : Int, alpha : Float) : Dynamic {
		return "rgba(" + ((color >> 16) & 255) + "," + ((color >> 8) & 255) + "," + (color & 255) + "," + (alpha) + ")" ;
	}

	public static function endFill(graphics : FlowGraphics) : Void {
		graphics.endFill();
	}

	public static function drawRect(graphics : FlowGraphics, x : Float, y : Float, width : Float, height : Float) : Void {
		graphics.drawRect(x, y, width, height);
	}

	public static function drawRoundedRect(graphics : FlowGraphics, x : Float, y : Float, width : Float, height : Float, radius : Float) : Void {
		graphics.drawRoundedRect(x, y, width, height, radius);
	}

	public static function drawEllipse(graphics : FlowGraphics, x : Float, y : Float, width : Float, height : Float) : Void {
		graphics.drawEllipse(x, y, width, height);
	}

	public static function drawCircle(graphics : FlowGraphics, x : Float, y : Float, radius : Float) : Void {
		graphics.drawCircle(x, y, radius);
	}

	public static function makePicture(url : String, cache : Bool, metricsFn : Float -> Float -> Void, errorFn : String -> Void, onlyDownload : Bool, altText : String) : Dynamic {
		return new FlowSprite(url, cache, metricsFn, errorFn, onlyDownload, altText);
	}

	public static function setPictureUseCrossOrigin(picture : FlowSprite, useCrossOrigin : Bool) : Void {
		picture.switchUseCrossOrigin(useCrossOrigin);
	}

	public static function cursor2css(cursor : String) : String {
		return switch (cursor) {
			case "arrow": "default";
			case "auto": "auto";
			case "finger": "pointer";
			case "move": "move" ;
			case "text": "text";
			case "crosshair" : "crosshair";
			case "help" : "help";
			case "wait" : "wait";
			case "context-menu" : "context-menu";
			case "progress" : "progress";
			case "copy" : "copy";
			case "not-allowed" : "not-allowed";
			case "all-scroll" : "all-scroll";
			case "col-resize" : "col-resize";
			case "row-resize" : "row-resize";
			case "n-resize" : "n-resize";
			case "e-resize" : "e-resize";
			case "s-resize" : "s-resize";
			case "w-resize" : "w-resize";
			case "ne-resize" : "ne-resize";
			case "nw-resize" : "nw-resize";
			case "sw-resize" : "sw-resize";
			case "ew-resize" : "ew-resize";
			case "ns-resize" : "ns-resize";
			case "nesw-resize" : "nesw-resize";
			case "nwse-resize" : "nwse-resize";
			case "zoom-in" : "zoom-in";
			case "zoom-out" : "zoom-out";
			case "grab" : "grab";
			case "grabbing" : "grabbing";
			default: "inherit";
		};
	}

	public static function setCursor(cursor : String) : Void {
		PixiView.style.cursor = cursor2css(cursor);
	}

	public static function getCursor() : String {
		return switch (PixiView.style.cursor) {
			case "default": "arrow";
			case "auto": "auto";
			case "pointer": "finger";
			case "move": "move" ;
			case "text": "text";
			default: "default";
		}
	}

	// native addFilters(native, [native]) -> void = RenderSupport.addFilters;
	public static function addFilters(clip : DisplayObject, filters : Array<Filter>) : Void {
		if (!FiltersEnabled) {
			return;
		}

		if (RendererType == "html") {
			untyped clip.filterPadding = 0.0;
			var filterCount = 0;

			clip.off("childrenchanged", clip.invalidateTransform);

			untyped clip.filters = filters.filter(function(f) {
				if (f == null) {
					return false;
				} else if (f.padding != null) {
					untyped clip.filterPadding = Math.max(f.padding, untyped clip.filterPadding);
					filterCount++;
				}

				return true;
			});
			untyped clip.filterPadding = clip.filterPadding * filterCount;
			if (untyped clip.updateNativeWidgetGraphicsData != null) {
				untyped clip.updateNativeWidgetGraphicsData();
			}

			if (clip.filters.length > 0) {
				clip.updateEmitChildrenChanged();
				clip.on("childrenchanged", clip.invalidateTransform);
			}

			clip.initNativeWidget();

			var children : Array<DisplayObject> = untyped clip.children;
			if (children != null) {
				for (child in children) {
					child.invalidateTransform('addFilters -> child');
				}
			}

			clip.invalidateTransform('addFilters');
		} else {
			untyped clip.filterPadding = 0.0;
			untyped clip.glShaders = false;

			var filterCount = 0;

			filters = filters.filter(function(f) {
				if (f == null) {
					return false;
				}

				if (f.padding != null) {
					untyped clip.filterPadding = Math.max(f.padding, untyped clip.filterPadding);
					filterCount++;
				}

				if (f.uniforms != null && (f.uniforms.time != null || f.uniforms.seed != null || f.uniforms.bounds != null)) {
					var fn = function () {
						if (f.uniforms.time != null) {
							f.uniforms.time = f.uniforms.time == null ? 0.0 : f.uniforms.time + 0.01;
						}

						if (f.uniforms.seed != null) {
							f.uniforms.seed = Math.random();
						}

						if (f.uniforms.bounds != null) {
							var bounds = clip.getBounds(true);

							f.uniforms.bounds = [bounds.x, bounds.y, bounds.width, bounds.height];
						}

						clip.invalidateStage();
					};

					clip.onAdded(function () {
						PixiStage.on("drawframe", fn);

						return function () { PixiStage.off("drawframe", fn); };
					});
				}

				if (untyped !HaxeRuntime.instanceof(f, DropShadowFilter) && untyped !HaxeRuntime.instanceof(f, BlurFilter)) {
					untyped clip.glShaders = true;
					if (untyped PixiRenderer.gl == null) {
						try {
							untyped PixiRenderer.gl = new WebGLRenderer(0, 0, {
								transparent : true,
								autoResize : false,
								antialias : Antialias,
								roundPixels : RoundPixels
							});
						} catch (e : Dynamic) { }
					}
				}

				return true;
			});

			untyped clip.filterPadding = clip.filterPadding * filterCount;
			clip.filters = filters.length > 0 ? filters : null;

			if (RendererType == "canvas") {
				untyped clip.canvasFilters = clip.filters;
			}
		}
	}

	public static function makeBevel(angle : Float, distance : Float, radius : Float, spread : Float,
							color1 : Int, alpha1 : Float, color2 : Int, alpha2 : Float, inside : Bool) : Dynamic {
		return null;
	}

	public static function makeBlur(radius : Float, spread : Float) : Dynamic {
		return new BlurFilter(spread, 4, backingStoreRatio, 5);
	}

	public static function makeBackdropBlur(spread : Float) : Dynamic {
		return new BlurBackdropFilter(spread);
	}

	public static function makeDropShadow(angle : Float, distance : Float, radius : Float, spread : Float,color : Int, alpha : Float, inside : Bool) : Dynamic {
		return new DropShadowFilter(angle, distance, radius, color, alpha);
	}

	public static function makeGlow(radius : Float, spread : Float, color : Int, alpha : Float, inside : Bool) : Dynamic {
		return null;
	}

	public static function makeShader(vertex : Array<String>, fragment : Array<String>, uniforms : Array<Array<String>>) : Filter {
		var v = StringTools.replace(vertex.join(""), "a_VertexPos", "aVertexPosition");
		v = StringTools.replace(v, "a_VertexTexCoord", "aTextureCoord");
		v = StringTools.replace(v, "v_texCoord", "vTextureCoord");
		v = StringTools.replace(v, "u_cmatrix", "projectionMatrix");
		v = StringTools.replace(v, "s_tex", "uSampler");
		v = StringTools.replace(v, "texture(", "texture2D(");
		v = StringTools.replace(v, "in ", "varying ");
		v = StringTools.replace(v, "out ", "varying ");
		v = StringTools.replace(v, "frag_highp", "highp");

		var f = StringTools.replace(fragment.join(""), "a_VertexPos", "aVertexPosition");
		f = StringTools.replace(f, "a_VertexTexCoord", "aTextureCoord");
		f = StringTools.replace(f, "v_texCoord", "vTextureCoord");
		f = StringTools.replace(f, "u_cmatrix", "projectionMatrix");
		f = StringTools.replace(f, "s_tex", "uSampler");
		f = StringTools.replace(f, "texture(", "texture2D(");
		f = StringTools.replace(f, "in ", "varying ");
		f = StringTools.replace(f, "out ", "varying ");
		f = StringTools.replace(f, "frag_highp", "highp");

		var u : Dynamic = {};

		for (uniform in uniforms) {
			untyped __js__("u[uniform[0]] = { type : uniform[1], value : JSON.parse(uniform[2]) }");
		}

		u.u_out_pixel_size = {
			type : "vec2",
			value : [1, 1]
		};

		u.u_out_offset = {
			type : "vec2",
			value : [0, 0]
		};

		u.u_in_pixel_size = {
			type : "vec2",
			value : [1, 1]
		};

		u.u_in_offset = {
			type : "vec2",
			value : [0, 0]
		};

		return new Filter(v, f, u);
	}

	public static function setScrollRect(clip : FlowContainer, left : Float, top : Float, width : Float, height : Float) : Void {
		clip.setScrollRect(left, top, width, height);
	}

	public static function setCropEnabled(clip : FlowContainer, enabled : Bool) : Void {
		clip.setCropEnabled(enabled);
	}

	public static function setContentRect(clip : FlowContainer, width : Float, height : Float) : Void {
		clip.setContentRect(width, height);
	}

	public static function listenScrollRect(clip : FlowContainer, cb : Float -> Float -> Void) : Void -> Void {
		return clip.listenScrollRect(cb);
	}

	public static function getTextMetrics(clip : TextClip) : Array<Float> {
		return clip.getTextMetrics();
	}

	public static function makeBitmap() : Dynamic {
		return null;
	}

	public static function bitmapDraw(bitmap : Dynamic, clip : DisplayObject, width : Int, height : Int) : Void {
	}

	public static function getClipVisible(clip : DisplayObject) : Bool {
		return clip.getClipVisible();
	}

	public static function setClipVisible(clip : DisplayObject, visible : Bool) : Void {
		return clip.setClipVisible(visible);
	}

	public static function getClipRenderable(clip : DisplayObject) : Bool {
		return clip.getClipRenderable();
	}

	public static function setClipCursor(clip : DisplayObject, cursor : String) : Void {
		clip.setClipCursor(cursor2css(cursor));
	}

	public static function setClipDebugInfo(clip : DisplayObject, key : String, value : Dynamic) : Void {
		untyped clip.info = HaxeRuntime.typeOf(value).toString();
	}

	public static function fullScreenTrigger() {
		IsFullScreen = isFullScreen();
		emit("fullscreen", IsFullScreen);
	}

	public static function fullWindowTrigger(fw : Bool) {
		IsFullWindow = fw;
		emit("fullwindow", fw);
	}

	private static var FullWindowTargetClip : DisplayObject = null;
	public static function setFullWindowTarget(clip : DisplayObject) : Void {
		if (FullWindowTargetClip != clip) {
			if (IsFullWindow && FullWindowTargetClip != null) {
				toggleFullWindow(false);
				FullWindowTargetClip = clip;

				if (clip != null) {
					toggleFullWindow(true);
				}
			} else {
				FullWindowTargetClip = clip;
			}
		}
	}

	public static function setFullScreenRectangle(x : Float, y : Float, w : Float, h : Float) : Void {
	}

	public static function resetFullWindowTarget() : Void {
		setFullWindowTarget(null);
	}

	private static var regularStageChildren : Array<DisplayObject> = null;
	private static var regularFullScreenClipParent : Dynamic = null;
	public static var IsFullScreen : Bool = false;
	public static var IsFullWindow : Bool = false;
	public static function toggleFullWindow(fw : Bool) : Void {
		if (FullWindowTargetClip != null && IsFullWindow != fw) {
			var mainStage : FlowContainer = cast(PixiStage.children[0], FlowContainer);

			if (fw) {
				setShouldPreventFromBlur(FullWindowTargetClip);

				for (child in mainStage.children) {
					child.setClipVisible(false);
				}

				regularFullScreenClipParent = FullWindowTargetClip.parent;
				mainStage.addChild(FullWindowTargetClip);
			} else {
				if (regularFullScreenClipParent != null) {
					regularFullScreenClipParent.addChild(FullWindowTargetClip);
					regularFullScreenClipParent = null;
				} else {
					mainStage.removeChild(FullWindowTargetClip);
				}

				for (child in mainStage.children) {
					child.setClipVisible(true);
				}
			}

			fullWindowTrigger(fw);
		}
	}

	public static function requestFullScreen(element : Dynamic) {
		if (element.requestFullscreen != null)
			element.requestFullscreen();
		else if (element.mozRequestFullScreen != null)
			element.mozRequestFullScreen();
		else if (element.webkitRequestFullscreen != null)
			element.webkitRequestFullscreen();
		else if (element.msRequestFullscreen != null)
			element.msRequestFullscreen();
		else if (element.webkitEnterFullScreen != null)
			element.webkitEnterFullScreen();
	}

	public static function exitFullScreen(element : Dynamic) {
		if (untyped HaxeRuntime.instanceof(element, js.html.CanvasElement)) {
			element = Browser.document;
		}

		if (IsFullScreen) {
			if (element.exitFullscreen != null)
				element.exitFullscreen();
			else if (element.mozCancelFullScreen != null)
				element.mozCancelFullScreen();
			else if (element.webkitExitFullscreen != null)
				element.webkitExitFullscreen();
			else if (element.msExitFullscreen != null)
				element.msExitFullscreen();
		}
	}

	public static function toggleFullScreen(fs : Bool) : Void {
		if (!hadUserInteracted) return;

		if (fs)
			requestFullScreen(Browser.document.body);
		else
			exitFullScreen(Browser.document);
	}

	public static function onFullScreen(fn : Bool -> Void) : Void -> Void {
		on("fullscreen", fn);
		return function () { off("fullscreen", fn); };
	}

	public static function isFullScreen() : Bool {
		return untyped Browser.document.fullScreen ||
			untyped Browser.document.mozFullScreen ||
			untyped Browser.document.webkitIsFullScreen ||
			untyped Browser.document.fullscreenElement != null ||
			untyped Browser.document.msFullscreenElement != null ||
			FullWindowTargetClip != null &&
			FullWindowTargetClip.nativeWidget != null &&
			FullWindowTargetClip.nativeWidget.webkitDisplayingFullscreen;
	}

	public static function onFullWindow(onChange : Bool -> Void) : Void -> Void {
		on("fullwindow", onChange);
		return function() { off("fullwindow", onChange); }
	}

	public static function isFullWindow() : Bool {
		return IsFullWindow;
	}

	public static function setWindowTitle(title : String) : Void {
		Browser.document.title = title;
	}

	public static function setFavIcon(url : String) : Void {
		var head = Browser.document.getElementsByTagName('head')[0];
		var oldNode = Browser.document.getElementById('app-favicon');
		var node = Browser.document.createElement('link');
		node.setAttribute("id", "app-favicon");
		node.setAttribute("rel", "shortcut icon");
		node.setAttribute("href", url);
		node.setAttribute("type", "image/ico");
		if (oldNode != null) {
			head.removeChild(oldNode);
		}
		head.appendChild(node);
	}

	public static function takeSnapshot(path : String) : Void {
		takeSnapshotBox(path, 0, 0, Std.int(getStageWidth()), Std.int(getStageHeight()));
	}

	public static function takeSnapshotBox(path : String, x : Int, y : Int, w : Int, h : Int) : Void {
		try {
			var base64 = getSnapshotBox(x, y, w, h).split(",")[1];
			var base64bytes = [];

			untyped __js__("
				const sliceSize = 512;
				const byteCharacters = atob(base64);

				for (var offset = 0; offset < byteCharacters.length; offset += sliceSize) {
					const slice = byteCharacters.slice(offset, offset + sliceSize);

					const byteNumbers = new Array(slice.length);
					for (var i = 0; i < slice.length; i++) {
						byteNumbers[i] = slice.charCodeAt(i);
					}

					const byteArray = new Uint8Array(byteNumbers);
					base64bytes.push(byteArray);
				}
			");

			FlowFileSystem.saveFileClient(path, base64bytes, "image/png");
		} catch(e : Dynamic) {}
	}

	public static function getSnapshot() : String {
		return getSnapshotBox(0, 0, Std.int(getStageWidth()), Std.int(getStageHeight()));
	}

	public static function getSnapshotBox(x : Int, y : Int, w : Int, h : Int) : String {
		var child : FlowContainer = untyped PixiStage.children[0];

		if (child == null) {
			return "";
		}

		untyped RenderSupport.LayoutText = true;
		emit("enable_sprites");
		child.removeScrollRect();
		child.setScrollRect(x, y, w, h);

		render();

		try {
			var img = PixiRenderer.plugins.extract.base64(PixiStage);
			child.removeScrollRect();
			untyped RenderSupport.LayoutText = false;
			emit("disable_sprites");

			render();

			return img;
		} catch(e : Dynamic) {
			child.removeScrollRect();
			untyped RenderSupport.LayoutText = false;
			emit("disable_sprites");

			render();

			return 'error';
		}
	}

	public static function getClipSnapshot(clip : FlowContainer, cb : String -> Void) : Void {
		if (!printMode) {
			printMode = true;
			prevInvalidateRenderable = DisplayObjectHelper.InvalidateRenderable;
			DisplayObjectHelper.InvalidateRenderable = false;
		}

		PixiStage.forceClipRenderable();
		forceRender();

		PixiStage.once("drawframe", function () {
			PixiStage.onImagesLoaded(function () {
				var snapshot = clip.children != null && clip.children.length > 0 ?
					getClipSnapshotBox(
						untyped clip,
						Math.floor(clip.worldTransform.tx),
						Math.floor(clip.worldTransform.ty),
						Math.floor(clip.getWidth()),
						Math.floor(clip.getHeight())
					) : "";

				if (printMode) {
					printMode = false;
					DisplayObjectHelper.InvalidateRenderable = prevInvalidateRenderable;
					forceRender();
				}

				cb(snapshot);
			});
		});
	}

	public static function getClipSnapshotBox(clip : FlowContainer, x : Int, y : Int, w : Int, h : Int) : String {
		if (clip == null) {
			return "";
		}

		untyped RenderSupport.LayoutText = true;
		emit("enable_sprites");
		var prevX = clip.x;
		var prevY = clip.y;
		clip.setScrollRect(x, y, w, h);

		forceRender();

		var dispFn = function() {
			clip.removeScrollRect();
			clip.x = prevX;
			clip.y = prevY;
			clip.invalidateTransform('getClipSnapshotBox');

			untyped RenderSupport.LayoutText = false;
			emit("disable_sprites");
			forceRender();
		}

		try {
			var img = PixiRenderer.plugins.extract.base64(clip == mainRenderClip() ? clip : clip.children[0]);
			dispFn();

			return img;
		} catch(e : Dynamic) {
			dispFn();

			return 'error';
		}
	}

	public static function compareImages(image1 : String, image2 : String, cb : String -> Void) : Void {
		if (untyped __js__("typeof resemble === 'undefined'")) {
			var head = Browser.document.getElementsByTagName('head')[0];
			var node = Browser.document.createElement('script');
			node.setAttribute("type","text/javascript");
			node.setAttribute("src", 'js/resemble.js');
			node.onload = function() {
				compareImages(image1, image2, cb);
			};
			head.appendChild(node);
		} else {
			untyped __js__("
				resemble(image1)
				.compareTo(image2)
				.setReturnEarlyThreshold(Platform.isIE?10:0)
				.ignoreAntialiasing()
				.outputSettings({
					errorType: 'movementDifferenceIntensity',
				})
				.onComplete(function(data) {
					cb(JSON.stringify(data));
				});
			");
		}
	}

	public static function getScreenPixelColor(x : Int, y : Int) : Int {
		var data = PixiView.getContext2d().getImageData(x * backingStoreRatio, y * backingStoreRatio, 1, 1).data;

		var rgb = data[0];
		rgb = (rgb << 8) + data[1];
		rgb = (rgb << 8) + data[2];

		return rgb;
	}

	//
	// cb - callback in the flow code which accepts [flow]
	// To call it in the embedded HTML use frameElement.callflow([args]))
	// Default web clip size = 100x100. Scale clip to resize
	public static function makeWebClip(url : String, domain : String, useCache : Bool, reloadBlock : Bool, cb : Array<String> -> String, ondone : String -> Void, shrinkToFit : Bool) : WebClip {
		return new WebClip(url, domain, useCache, reloadBlock, cb, ondone, shrinkToFit);
	}

	public static function webClipHostCall(clip : WebClip, name : String, args : Array<String>) : String {
		return clip.hostCall(name, args);
	}

	public static function setWebClipSandBox(clip : WebClip, value : String) : Void {
		clip.setSandBox(value);
	}

	public static function setWebClipDisabled(clip : WebClip, disabled : Bool) : Void {
		clip.setDisableOverlay(disabled);
	}

	public static function setWebClipNoScroll(clip : WebClip) : Void {
		clip.setNoScroll();
	}

	public static function webClipEvalJS(clip : Dynamic, code : String, cb : Dynamic -> Void) : Void {
		cb(clip.evalJS(code));
	}

	public static function makeHTMLStage(width : Float, height : Float) : HTMLStage {
		return new HTMLStage(width, height);
	}

	public static function assignClip(stage : HTMLStage, id : String, clip : DisplayObject) : Void {
		stage.assignClip(id, clip);
	}

	public static function createElement(tagName : String) : Element {
		return Browser.document.createElementNS(
				if (tagName.toLowerCase() == "svg" || tagName.toLowerCase() == "path" || tagName.toLowerCase() == "g") {
					"http://www.w3.org/2000/svg";
				} else {
					"http://www.w3.org/1999/xhtml";
				},
				tagName
			);
	}

	public static function createTextNode(text : String) : js.html.Text {
		return Browser.document.createTextNode(text);
	}

	public static function changeNodeValue(element : Element, value : String) : Void {
		element.nodeValue = value;
	}

	public static function getElementById(selector : String) : Element {
		return Browser.document.getElementById(selector);
	}

<<<<<<< HEAD
=======
	public static function getElementChildren(element : Dynamic) : Array<Element> {
		if (element.isHTMLStage) {
			return untyped Array.from(element.nativeWidget.childNodes);
		} else {
			return untyped Array.from(element.childNodes);
		}
	}

	public static function getElementNextSibling(element : Dynamic) : Element {
		return element.nextSibling;
	}

>>>>>>> f89b010b
	public static function isElementNull(element : Element) : Bool {
		return element == null;
	}


	public static function setAttribute(element : Element, name : String, value : String) : Void {
		if (name == "innerHTML")
			element.innerHTML = value
		else
			element.setAttribute(name, value);
	}

	public static function removeAttribute(element : Element, name : String) : Void {
		element.removeAttribute(name);
	}

	public static function appendChild(element : Dynamic, child : Element) : Void {
		element.appendChild(child);
	}

	public static function insertBefore(element : Dynamic, child : Element, reference : Element) : Void {
		element.insertBefore(child, reference);
	}

	public static function removeElementChild(element : Dynamic, child : Element) : Void {
		removeChild(element, child);
	}

	public static function getNumberOfCameras() : Int {
		return 0;
	}

	public static function getCameraInfo(id : Int) : String {
		return "";
	}

	public static function makeCamera(uri : String, camID : Int, camWidth : Int, camHeight : Int, camFps : Float, vidWidth : Int, vidHeight : Int, recordMode : Int, cbOnReadyForRecording : Dynamic -> Void, cbOnFailed : String -> Void) : Array<Dynamic> {
		return [null, null];
	}

	public static function startRecord(str : Dynamic, filename : String, mode : String) : Void {
	}

	public static function stopRecord(str : Dynamic) : Void {
	}

	public static function cameraTakePhoto(cameraId : Int, additionalInfo : String, desiredWidth : Int, desiredHeight : Int, compressQuality : Int, fileName : String, fitMode : Int) : Void {
		// not implemented yet for js/flash
	}

	public static function addGestureListener(event : String, cb : Int -> Float -> Float -> Float -> Float -> Bool) : Void -> Void {
		if (event == "pinch") {
			return GesturesDetector.addPinchListener(cb);
		} else {
			return function() {};
		}
	}

	public static function setWebClipZoomable(clip : WebClip, zoomable : Bool) : Void {
		// NOP for these targets
	}

	public static function setWebClipDomains(clip : WebClip, domains : Array<String>) : Void {
		// NOP for these targets
	}

	public static function setInterfaceOrientation(orientation : String) : Void {
		var screen : Dynamic = Browser.window.screen;
		if (screen != null && screen.orientation != null && screen.orientation.lock != null) {
			if (orientation != "none") {
				screen.orientation.lock(orientation);
			} else {
				screen.orientation.unlock();
			}
		}
	}

	public static function setUrlHash(hash : String) : Void {
		Browser.window.location.hash = hash;
	}

	public static function getUrlHash() : String {
		return Browser.window.location.hash;
	}

	public static function addUrlHashListener(cb : String -> Void) : Void -> Void {
		var wrapper = function(e) { cb(Browser.window.location.hash); }
		untyped Browser.window.addEventListener("hashchange", wrapper);
		return function() { untyped Browser.window.removeEventListener("hashchange", wrapper); };
	}

	public static function setGlobalZoomEnabled(enabled : Bool) : Void {
		// NOP
	}

	public static inline function removeAlphaChannel(color : Int) : Int {
		// a lot of Graphics functions do not work correctly if color has alpha channel
		// (all other targets ignore it as well)
		return color & 0xFFFFFF;
	}
}<|MERGE_RESOLUTION|>--- conflicted
+++ resolved
@@ -3366,8 +3366,6 @@
 		return Browser.document.getElementById(selector);
 	}
 
-<<<<<<< HEAD
-=======
 	public static function getElementChildren(element : Dynamic) : Array<Element> {
 		if (element.isHTMLStage) {
 			return untyped Array.from(element.nativeWidget.childNodes);
@@ -3380,7 +3378,6 @@
 		return element.nextSibling;
 	}
 
->>>>>>> f89b010b
 	public static function isElementNull(element : Element) : Bool {
 		return element == null;
 	}
