--- conflicted
+++ resolved
@@ -583,13 +583,7 @@
 		return rv;
 	}
 
-<<<<<<< HEAD
 	public static final String list2string(Struct list) {
-		String rv = "";
-		LinkedList<String> ll = new LinkedList<String>();
-=======
-	public final String list2string(Struct list) {
->>>>>>> 3031b39f
 		int len = 0;
 		int cnt = 0;
 		String rv = "";
