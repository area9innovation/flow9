package com.area9innovation.flow;

import java.text.*;
import java.util.concurrent.*;
import java.util.*;

public abstract class FlowRuntime {
	public static Struct[] struct_prototypes;
	public static ConcurrentHashMap<String, Integer> struct_ids = new ConcurrentHashMap<String, Integer>();
	public static String[] program_args;
	private static ConcurrentHashMap<Class, NativeHost> hosts = new ConcurrentHashMap<Class, NativeHost>();
	public static Integer quitCode = null;
	public static ConcurrentHashMap<Long, Timers> timersByThreadId = new ConcurrentHashMap<Long, Timers>();
	private static ConcurrentHashMap<Long, Callbacks> callbacksByThreadId = new ConcurrentHashMap<Long, Callbacks>();

	private static final ThreadLocal<DecimalFormat> decimalFormat = new ThreadLocal<DecimalFormat>(){
        @Override
        protected DecimalFormat initialValue()
        {
			DecimalFormat df = new DecimalFormat("0.0");
			df.setDecimalFormatSymbols(new DecimalFormatSymbols(Locale.US));
			df.setMaximumFractionDigits(340); // DecimalFormat.DOUBLE_FRACTION_DIGITS
			return df;
        }
    };

	protected abstract void main();

	public synchronized void start() {
		main();
		eventLoop(true);
	}

	public static boolean sleep(String description) {
		try {
			//System.out.print(" .sleep " + description + " " + getThreadIdLong() + ". ");
			Thread.sleep(1);
			return true;
		} catch (InterruptedException e) {
			quitCode = 1;
			System.exit(1);
			return false;
		}
	}

	public static void eventLoop(boolean isMainThread) {
		while (quitCode == null) {
			boolean hasBackgroundActions = executeActions(false);
			if (!isMainThread && !hasBackgroundActions) {
				break;
			}
			if (!sleep("event loop")) break;
		}
	}

	// If runnable does call flow functions (Func<*>.invoke()), it calls only callbacks (instances of Callbacks.Callback),
	// then it does not need event loop (call eventLoop()), otherwise it must call eventLoop() before finishing the thread.
	public static Thread runParallel(Runnable runnable) {
		Thread thread = new Thread(runnable);
		thread.start();
		executeActions(false);
		return thread;
	}

	// If callable does call flow functions (Func<*>.invoke()), it calls only callbacks (instances of Callbacks.Callback),
	// then it does not need event loop (call eventLoop()), otherwise it must call eventLoop() before finishing the thread.
	public static <T> T runParallelAndWait(Callable<T> callable) {
		FutureTask<T> future = new FutureTask<T>(callable);
		Thread thread = new Thread(future);
		thread.start();
		while (thread.isAlive()) {
			executeActions(true);
			if (!sleep("wait for thread")) break;
		}
		try {
			return future.get();
		} catch (Exception e) {
			System.out.println("runParallelAndWait exception: " + e.getMessage());
			e.printStackTrace(System.out);
			return null;
		}
	}

	// This executor prevents from creating new threads and from multiple executions.
	// For example this is important for executing db queries -- if the previous execution is not finished, a new execution will fail.
	public static class SingleExecutor extends ThreadPoolExecutor {
		private String description;
		private String lastTaskDescription = null;
		private final ConcurrentHashMap<Runnable, Boolean> activeTasks = new ConcurrentHashMap<>();

		@Override
		protected void beforeExecute(Thread t, Runnable r) {
			activeTasks.put(r, true);
			super.beforeExecute(t, r);
		}

		@Override
		protected void afterExecute(Runnable r, Throwable t) {
			super.afterExecute(r, t);
			activeTasks.remove(r);
		}

		public SingleExecutor(String description) {
			// For some reason single executor does not work correctly:
			// Sometimes when previous task is done, queue does not accept a new task:
			//   Task java.util.concurrent.FutureTask@3e6bdb53[Not completed, task = com.area9innovation.flow.DatabaseSValue$$Lambda$1400/0x0000000840647040@6ef980b8] rejected from com.area9innovation.flow.FlowRuntime$SingleExecutor@2b1aae93[Running, pool size = 1, active threads = 1, queued tasks = 0, completed tasks = 3524
			//super(1, 1, 0L, TimeUnit.SECONDS, new SynchronousQueue<>());
			// So try another queue for a while.
			super(1, 1, 0L, TimeUnit.SECONDS, new LinkedBlockingQueue<>(1));
			this.description = description;
		}

		public <T> T runAndWait(Callable<T> callable) throws Exception {
			return runAndWait(null, callable);
		}

		public <T> T runAndWait(String taskDescription, Callable<T> callable) throws Exception {
			Future<T> future = null;
			String ld = lastTaskDescription;
			lastTaskDescription = taskDescription;
			try {
				future = submit(callable);
			} catch (RejectedExecutionException e) {
				System.out.println("SingleExecutor.runAndWait: name: " + description + "; thread: " + getThreadIdLong()
					+ "\n	Prev. task: " + ld
					+ "\n	Curr. task: " + taskDescription
					+ "\n	Exception: " + e.getMessage()
				);
				throw new Exception("Multiple access is not allowed! Resource: " + description);
			}
<<<<<<< HEAD
			while (!future.isDone() || activeTasks.containsKey(future)) {
				executeActions();
				if (!sleep()) break;
=======
			while (!future.isDone()) {
				executeActions(true);
				if (!sleep("wait for " + description)) break;
>>>>>>> 8602a026
			}
			try {
				return future.get();
			} catch (Exception e) {
				System.out.println("Exception in '" + description + "' executor: " + e.getMessage());
				e.printStackTrace(System.out);
				return null;
			}
		}
	}

	public static Timers getTimers() {
		return timersByThreadId.get(getThreadIdLong());
	}

	public static Callbacks getCallbacks() {
		Long threadId = getThreadIdLong();
		Callbacks callbacks = callbacksByThreadId.get(threadId);
		if (callbacks == null) {
			callbacks = new Callbacks();
			callbacksByThreadId.put(threadId, callbacks);
		}
		return callbacks;
	}

	public static final Long getThreadIdLong() {
		return Thread.currentThread().getId();
	}

	private static boolean executeTimers(boolean unlockTimers) {
		Timers timers = getTimers();
		if (timers != null) {
			timers.execute(unlockTimers);
		}
		return timers != null && !timers.isEmpty();
	}

	// We have to unlock timers if we call executeActions from runParallelAndWait and SingleExecutor.runAndWait.
	// For example we call runAndWait by timer, i.e. it is called in Timers.execute(),
	// which used Timers.executingCnt to prevent recursive calls and call stack growth.
	// So why runAndWait is waiting it cannot execute another timers, while unlockTimers is  not true.
	private static boolean executeActions(boolean unlockTimers) {
		boolean hasTimers = executeTimers(unlockTimers);
		Callbacks callbacks = callbacksByThreadId.get(getThreadIdLong());
		if (callbacks != null) {
			if (callbacks.execute()) {
				hasTimers = executeTimers(unlockTimers);
			}
		}
		return hasTimers || (callbacks != null && !callbacks.isEmpty());
	}

	@SuppressWarnings("unchecked")
	protected static final <T extends NativeHost> T getNativeHost(Class<T> cls) {
		T host = (T)hosts.get(cls);
		if (host != null) {
			return host;
		} else {
			try {
				host = cls.getDeclaredConstructor().newInstance();
				if (!cls.isInstance(host)) {
					throw new RuntimeException("Invalid host: " + cls.getName() + " expected, " + host.getClass().getName() + " allocated");
				}
				hosts.put(cls, host);
				host.initialize();
				return host;
			} catch (ReflectiveOperationException e) {
				throw new RuntimeException("Could not instantiate native method host " + cls.getName(), e);
			}
		}
	}

	//@SuppressWarnings("unchecked")
	protected static final <T extends NativeHost> void registerNativeHost(Class<T> cls) {
		try {
			T host = cls.getDeclaredConstructor().newInstance();
			if (!cls.isInstance(host)) {
				throw new RuntimeException("Invalid host: " + cls.getName() + " expected, " + host.getClass().getName() + " allocated");
			}
			hosts.put(cls, host);
			host.initialize();
		} catch (ReflectiveOperationException e)  {
			throw new RuntimeException("Could not instantiate native method host " + cls.getName(), e);
		}
	}

	public static boolean compareEqual(Object a, Object b) {
		if (a == b) return true;
		// void values (null in java backend) may also be compared in the interpreter, so we check this case
		if (a == null || b == null) return false;
		if (a.getClass().isArray() && b.getClass().isArray()) {
			Object[] ao = (Object[])a;
			Object[] bo = (Object[])b;
			if (ao.length != bo.length) return false;
			for (int i = ao.length; i-- != 0;) {
				if (!compareEqual(ao[i], bo[i])) return false;
			}
			return true;
		}
		if (!a.getClass().equals(b.getClass())) return false;
		if (a instanceof Integer || a instanceof Boolean || a instanceof Double || a instanceof String) {
			return a.equals(b);
		}
		if (a instanceof Struct) {
			if (((Struct)a).getTypeId() != ((Struct)b).getTypeId()) return false;
			if (((Struct)a).compareTo(((Struct)b)) != 0) return false;

			return true;
		}
		if (a instanceof Reference) {
			return false;
		}
		return false;
	}
	@SuppressWarnings("unchecked")
	public static int compareByValue(Object o1, Object o2) {
		// Special cases for performance improvement.
		if ((o1 instanceof Integer) && (o2 instanceof Integer)) return ((Integer)o1).compareTo(((Integer)o2));
		if ((o1 instanceof Double)  && (o2 instanceof Double)) return Double.compare((Double)o1, (Double)o2);
		// TODO Use UTF-8 compare?
		if ((o1 instanceof String)  && (o2 instanceof String)) return ((String)o1).compareTo(((String)o2));
		if (o1 == o2)
			return 0;
		if (o1 == null)
			return -1;
		if (o2 == null)
			return 1;

		if (o1 instanceof Comparable) {
			if (!(o2 instanceof Comparable))
				return -1;

			if (o1 instanceof Struct) {
				if (!(o2 instanceof Struct))
					return 1;

				return ((Struct)o1).compareTo((Struct)o2);
			}
			else if (o2 instanceof Struct)
				return -1;

			if (o1.getClass() == o2.getClass())
				return ((Comparable)o1).compareTo(o2);

			RuntimeType t1 = RuntimeType.classify(o1);
			RuntimeType t2 = RuntimeType.classify(o2);

			if (t1 != RuntimeType.UNKNOWN && t2 != RuntimeType.UNKNOWN)
				return t1.compareTo(t2);

			return Integer.valueOf(o1.getClass().hashCode()).compareTo(o2.getClass().hashCode());
		}
		else if (o2 instanceof Comparable)
			return 1;

		if (o1 instanceof Object[]) {
			if (!(o2 instanceof Object[]))
				return 1;

			Object[] arr1 = (Object[])o1;
			Object[] arr2 = (Object[])o2;
			int l1 = arr1.length;
			int l2 = arr2.length;
			int l =  l1 < l2 ? l1 : l2;
			for (int i = 0; i < l; i++) {
				int c = compareByValue(arr1[i], arr2[i]);
				if (c != 0) return c;
			}

			return (l1 == l2) ? 0 : (l1 < l2 ? -1 : 1);
		}
		else if (o2 instanceof Object[])
			return -1;

		if (o1.equals(o2))
			return 0;

		return Integer.valueOf(o1.hashCode()).compareTo(o2.hashCode());
	}

	public static String toString(Object value) {
		if (value == null) {
			return "{}";
		} else if (value instanceof Function) {
			return "<function " + value + ">";
		} else if (value instanceof Double) {
			return doubleToStringInternal((Double)value);
		}

		StringBuilder buf = new StringBuilder();
		toStringAppend(value, buf);
		return buf.toString();
	}

	public static void toStringAppend(Object value, StringBuilder buf) {
		if (value == null) {
			buf.append("{}");
		} else if (value instanceof String) {
			String sv = (String)value;

			buf.append('"');
			for (int i = 0; i < sv.length(); i++) {
				char c = sv.charAt(i);

				switch (c) {
					case '\t':
						buf.append("\\t");
						break;
					case '\r':
						buf.append("\\u000d");
						break;
					case '\n':
						buf.append("\\n");
						break;
					case '\\':
					case '"':
						buf.append('\\');
						buf.append(c);
						break;
					default:
						buf.append(c);
				}

			}
			buf.append('"');
		} else if (value instanceof Object[]) {
			Object[] arr = (Object[])value;

			buf.append("[");
			for (int i = 0; i < arr.length; i++) {
				if (i > 0)
					buf.append(", ");
				toStringAppend(arr[i], buf);
			}
			buf.append("]");
		} else if (value instanceof Function) {
			buf.append("<function " + value + ">");
		} else if (value instanceof Double) {
			buf.append(doubleToStringInternal((Double)value));
		} else if (value instanceof Struct) {
			((Struct)value).toStringAppend(buf);
		} else {
			buf.append(value.toString());
		}
	}

	private static String doubleToStringInternal(double value) {
		return decimalFormat.get().format(value);
	}

	public static String doubleToString(double value) {
		String rstr = doubleToStringInternal(value);
		return rstr.endsWith(".0") ? rstr.substring(0, rstr.length()-2) : rstr;
	}

	public static final Struct makeStructValue(String name, Object[] fields, Struct default_value) {
		Integer id = struct_ids.get(name);
		if (id == null)
			return default_value;

		return makeStructValue(id, fields, default_value);
	}

	public static final Struct makeStructValue(int id, Object[] fields, Struct default_value) {
		try {
			Struct copy = struct_prototypes[id].clone();
			copy.setFields(fields);
			return copy;
		} catch (Exception e) {
			return default_value;
		}
	}

	public static boolean isArray(Object value) {
		return value != null && value instanceof Object[];
	}

	public static Number negate(Object o1) {
		if (o1 instanceof Double)
			return Double.valueOf(-((Number)o1).doubleValue());
		return Integer.valueOf(-((Number)o1).intValue());
	}
	public static Object add(Object o1, Object o2) {
		if (o1 instanceof String || o2 instanceof String)
			return o1.toString() + o2.toString();
		if (o1 instanceof Double || o2 instanceof Double)
			return Double.valueOf(((Number)o1).doubleValue() + ((Number)o2).doubleValue());
		return Integer.valueOf(((Number)o1).intValue() + ((Number)o2).intValue());
	}
	public static Number sub(Object o1, Object o2) {
		if (o1 instanceof Double || o2 instanceof Double)
			return Double.valueOf(((Number)o1).doubleValue() - ((Number)o2).doubleValue());
		return Integer.valueOf(((Number)o1).intValue() - ((Number)o2).intValue());
	}
	public static Number mul(Object o1, Object o2) {
		if (o1 instanceof Double || o2 instanceof Double)
			return Double.valueOf(((Number)o1).doubleValue() * ((Number)o2).doubleValue());
		return Integer.valueOf(((Number)o1).intValue() * ((Number)o2).intValue());
	}
	public static Number div(Object o1, Object o2) {
		if (o1 instanceof Double || o2 instanceof Double)
			return Double.valueOf(((Number)o1).doubleValue() / ((Number)o2).doubleValue());
		return Integer.valueOf(((Number)o1).intValue() / ((Number)o2).intValue());
	}
	public static Number mod(Object o1, Object o2) {
		if (o1 instanceof Double || o2 instanceof Double)
			return Double.valueOf(((Number)o1).doubleValue() % ((Number)o2).doubleValue());
		return Integer.valueOf(((Number)o1).intValue() % ((Number)o2).intValue());
	}
}<|MERGE_RESOLUTION|>--- conflicted
+++ resolved
@@ -128,15 +128,9 @@
 				);
 				throw new Exception("Multiple access is not allowed! Resource: " + description);
 			}
-<<<<<<< HEAD
 			while (!future.isDone() || activeTasks.containsKey(future)) {
-				executeActions();
-				if (!sleep()) break;
-=======
-			while (!future.isDone()) {
 				executeActions(true);
 				if (!sleep("wait for " + description)) break;
->>>>>>> 8602a026
 			}
 			try {
 				return future.get();
