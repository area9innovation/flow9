--- conflicted
+++ resolved
@@ -1148,12 +1148,8 @@
         const StackSlot &cb = pRunnerArgs__[0];
 
         RUNNER->DeferredActionQueue.remove(cb);
-<<<<<<< HEAD
-
-        return StackSlot::MakeVoid();
-=======
+
         return cb;
->>>>>>> 748cc7e7
     }
 
     double DeferredQueueTimeout; // <= 0 - no timeout
