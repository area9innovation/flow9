#ifndef RUNNERWRAPPER_H_
#define RUNNERWRAPPER_H_

#include "gl-gui/GLRenderSupport.h"
#include "gl-gui/GLRenderer.h"

#include "utils/AbstractHttpSupport.h"
#include "utils/AbstractSoundSupport.h"
#include "utils/AbstractInAppPurchase.h"
#include "utils/AbstractNotificationsSupport.h"
#include "utils/AbstractLocalyticsSupport.h"
#include "utils/AbstractGeolocationSupport.h"
#include "utils/FileLocalStore.h"
#include "utils/FileSystemInterface.h"
<<<<<<< HEAD
#include "utils/MediaRecorderSupport.h"
=======
#include "utils/AbstractWebSocketSupport.h"
>>>>>>> 4ba3dc33

#include <jni.h>

class AndroidRunnerWrapper;

class AndroidTextureImage : public GLTextureImage {
    AndroidRunnerWrapper *owner;
    jobject bitmap;

protected:
    virtual void loadData();

public:
    AndroidTextureImage(AndroidRunnerWrapper *owner, ivec2 size, jobject bmp);
    virtual ~AndroidTextureImage();
};

class AndroidRenderSupport : public GLRenderSupport {
    AndroidRunnerWrapper *owner;

    int dpi;

    int next_timer_id;
    STL_HASH_MAP<int, StackSlot> timers; // ROOT

public:
    AndroidRenderSupport(AndroidRunnerWrapper *owner);

    void init() { initGLContext(); }
    void resize(int w, int h) { resizeGLContext(w, h); }
    void paint() { paintGLContext(); }

    void deliverMouseEvent(jint type, jint x, jint y) {
        dispatchMouseEvent(FlowEvent(type), x, y);
    }

    bool deliverGestureEvent(FlowEvent e, FlowGestureState s, float p1, float p2, float p3, float p4) {
        return dispatchGestureEvent(e, s, p1, p2, p3, p4);
    }

    void deliverKeyEvent(FlowEvent event, unicode_string key, bool ctrl, bool shift, bool alt, bool meta, FlowKeyCode code) {
        dispatchKeyEvent(event, key, ctrl, shift, alt, meta, code);
    }

    void deliverVirtualKeyboardCallbacks(double height) {
        dispatchVirtualKeyboardCallbacks(height);
    }

    bool deliverIsVirtualKeyboardListenerAttached(){
        return isVirtualKeyboardListenerAttached();
    }

    void deliverTimer(jint id);

    void attachFont(jstring file, jobjectArray aliases, jboolean setdef);

    jboolean resolvePictureBitmap(jstring url, jobject bitmap, jint w, jint h);
    jboolean resolvePictureFile(jstring url, jstring filename);
    jboolean resolvePictureData(jstring url, jbyteArray data);
    jboolean resolvePictureError(jstring url, jstring error);

    void setDPI(int v);
    void setScreenWidthHeight(int w, int h);
    void adjustScale(jfloat dx, jfloat dy, jfloat cx, jfloat cy, jfloat df);

    bool loadAssetData(StaticBuffer *buffer, std::string name, size_t size);

    void deliverEditStateUpdate(jlong clip, jint cursor, jint sel_start, jint sel_end, jstring text);
    jstring textIsAcceptedByFlowFilters(jlong clip, jstring text);
    jboolean keyEventFilteredByFlowFilters(
        jlong clip, jint event, jstring key, jboolean ctrl,
        jboolean shift, jboolean alt, jboolean meta, jint code);

    void deliverVideoNotFound(jlong clip);
    void deliverVideoSize(jlong clip, jint width, jint height);
    void deliverVideoDuration(jlong clip, jlong duration);
    void deliverVideoPosition(jlong clip, jlong length);
    void deliverVideoPlayStatus(jlong clip, jint event);
    void setVideoRotation(jlong clip, jint angle);
    void setVideoExternalTextureId(jlong clip, jint id);

    void deliverCameraError(jlong clip_id);
    void deliverCameraStatus(jlong clip, jint event);
    int doGetNumberOfCameras();
    std::string doGetCameraInfo(int id);
    void doCameraTakePhoto(int cameraId, std::string additionalInfo, int desiredWidth , int desiredHeight, int compressQuality, std::string fileName, int fitMode);
    void doCameraTakeVideo(int cameraId, std::string additionalInfo, int duration , int size, int quality, std::string fileName);
    void doStartRecordAudio(std::string additionalInfo, std::string fileName, int duration);
    void doStopRecordAudio();
    void doTakeAudioRecord();
    void callFlowFromWebView(jlong clip, jobjectArray args);
    void notifyPageLoaded(jlong clip);
    void notifyPageError(jlong clip, jstring msg);

    bool loadSystemFont(FontHeader *header, std::string name);
    bool loadSystemGlyph(const FontHeader *header, GlyphHeader *info, StaticBuffer *pixels, std::string name, ucs4_char code);

    jobjectArray fetchAccessibleClips();
protected:
    void OnHostEvent(HostEvent);
    void doRequestRedraw();

    void OnRunnerReset(bool inDestructor);
    void flowGCObject(GarbageCollectorFn ref);

    void GetTargetTokens(std::set<std::string> &);

    bool doCreateNativeWidget(GLClip *clip, bool neww);
    void doDestroyNativeWidget(GLClip *clip);
    void doReshapeNativeWidget(GLClip *clip, const GLBoundingBox &bbox, float scale, float alpha);
    virtual StackSlot webClipHostCall(GLWebClip */*clip*/, const unicode_string &/*name*/, const StackSlot &/*args*/);
    virtual StackSlot setWebClipZoomable(GLWebClip */*clip*/, const StackSlot &/*args*/);
    virtual StackSlot setWebClipDomains(GLWebClip */*clip*/, const StackSlot &/*args*/);

    void doUpdateVideoPlay(GLVideoClip *video_clip);
    void doUpdateVideoPosition(GLVideoClip *video_clip);
    void doUpdateVideoVolume(GLVideoClip *video_clip);
    void doUpdateCameraState(GLCamera *clip);

    void onTextClipStateChanged(GLTextClip* clip);

    NativeFunction *MakeNativeFunction(const char *name, int num_args);

    void doSetInterfaceOrientation(std::string orientation);

    bool loadPicture(unicode_string url, bool cache);
    void abortPictureLoading(unicode_string url);
    void doOpenUrl(unicode_string url, unicode_string target);

    int ScreenWidth, ScreenHeight;
private:
    DECLARE_NATIVE_METHOD(timer);
};

class AndroidHttpSupport : public AbstractHttpSupport {
    AndroidRunnerWrapper *owner;

public:
    AndroidHttpSupport(AndroidRunnerWrapper *owner);

    void deliverData(jint id, jbyteArray data, jboolean last);
    void deliverError(jint id, jbyteArray buffer);
    void deliverProgress(jint id, jfloat loaded, jfloat total);

protected:
    void doRequest(HttpRequest &rq);
    void doRemoveUrlFromCache(const unicode_string & url);
    int doGetAvailableCacheSpaceMb();
    void doSystemDownloadFile(const unicode_string & url);
    void doDeleteAppCookies();
};

class AndroidSoundSupport : public AbstractSoundSupport {
    AndroidRunnerWrapper *owner;

public:
    AndroidSoundSupport(AndroidRunnerWrapper *owner);

    void deliverResolveReady(jlong sound);
    void deliverResolveError(jlong sound, jstring error);

    void deliverNotifyDone(jlong channel);

protected:
    virtual void doBeginLoad(AbstractSound *sound);

    virtual void doBeginPlay(AbstractSoundChannel *channel, float start_pos, bool loop);

    virtual void doSetVolume(AbstractSoundChannel *channel, float value);
    virtual void doStopSound(AbstractSoundChannel *channel);
    virtual float doGetSoundPosition(AbstractSoundChannel *channel);
    virtual float doComputeSoundLength(AbstractSound *);
};

class AndroidInAppPurchase : public AbstractInAppPurchase {
    AndroidRunnerWrapper *owner;

public:
    AndroidInAppPurchase(AndroidRunnerWrapper *owner);
protected:
    void loadProductsInfo(std::vector<unicode_string> pids);
    
    void paymentRequest(unicode_string _id, int count);
    void restoreRequest();
};

class AndroidNotificationsSupport : public AbstractNotificationsSupport {
    AndroidRunnerWrapper *owner;

public:
    AndroidNotificationsSupport(AndroidRunnerWrapper *owner);
protected:
    virtual bool doHasPermissionLocalNotification();
    virtual void doRequestPermissionLocalNotification(int cb_root);
    virtual void doScheduleLocalNotification(double time, int notificationId, std::string notificationCallbackArgs, std::string notificationTitle, std::string notificationText, bool withSound, bool pinned);
    virtual void doCancelLocalNotification(int notificationId);

    virtual void doSubscribeToFBTopic(unicode_string name);
    virtual void doUnsubscribeFromFBTopic(unicode_string name);
};

class AndroidLocalyticsSupport : public AbstractLocalyticsSupport {
    AndroidRunnerWrapper *owner;

public:
    AndroidLocalyticsSupport(AndroidRunnerWrapper *owner);
protected:
    void doTagEventWithAttributes(const unicode_string &event_name, const std::map<unicode_string, unicode_string> &event_attributes);
};

class AndroidGeolocationSupport : public AbstractGeolocationSupport {
    AndroidRunnerWrapper *owner;

public:
    AndroidGeolocationSupport(AndroidRunnerWrapper *owner);
private:
    virtual void doGeolocationGetCurrentPosition(int callbacksRoot, bool enableHighAccuracy, double timeout, double maximumAge, std::string turnOnGeolocationMessage, std::string okButtonText, std::string cancelButtonText);
    virtual void doGeolocationWatchPosition(int callbacksRoot, bool enableHighAccuracy, double timeout, double maximumInterval, std::string turnOnGeolocationMessage, std::string okButtonText, std::string cancelButtonText);
    virtual void afterWatchDispose(int callbacksRoot);
};

<<<<<<< HEAD
class AndroidMediaRecorderSupport : public MediaRecorderSupport {
    AndroidRunnerWrapper *owner;

public:
    AndroidMediaRecorderSupport(AndroidRunnerWrapper *owner);

    class FlowNativeMediaRecorder : public FlowNativeObject
    {
        AndroidMediaRecorderSupport *owner;
    public:

        FlowNativeMediaRecorder(AndroidMediaRecorderSupport* owner);
        ~FlowNativeMediaRecorder();

        jobject mediaRecorder;

        DEFINE_FLOW_NATIVE_OBJECT(FlowNativeMediaRecorder, FlowNativeObject)
    };

    class FlowNativeMediaStream : public FlowNativeObject
    {
        AndroidMediaRecorderSupport *owner;
    public:

        FlowNativeMediaStream(AndroidMediaRecorderSupport* owner);
        ~FlowNativeMediaStream();

        jobject mediaStream;

        jint width;
        jint height;

        DEFINE_FLOW_NATIVE_OBJECT(FlowNativeMediaStream, FlowNativeObject)
    };

    void deliverInitializeDeviceInfoCallback(jint cb_root);
    void deliverAudioDevices(jint cb_root, jobjectArray ids, jobjectArray names);
    void deliverVideoDevices(jint cb_root, jobjectArray ids, jobjectArray names);
    void deliverMediaRecorder(jint cb_root, jobject recorder);
    void deliverMediaStream(jint cb_root, jobject mediaStream);
    void deliverError(jint cb_root, jstring error);
private:
    virtual void recordMedia(unicode_string websocketUri, unicode_string filePath, int timeslice, unicode_string videoMimeType,
                            bool recordAudio, bool recordVideo, unicode_string videoDeviceId, unicode_string audioDeviceId,
                            int cbOnWebsocketErrorRoot, int cbOnRecorderReadyRoot,
                            int cbOnMediaStreamReadyRoot, int cbOnRecorderErrorRoot);

    virtual void initializeDeviceInfo(int callbackRoot);
    virtual void getAudioInputDevices(int callbackRoot);
    virtual void getVideoInputDevices(int callbackRoot);

    virtual void startMediaRecorder(StackSlot recorder, int timeslice);
    virtual void resumeMediaRecorder(StackSlot recorder);
    virtual void pauseMediaRecorder(StackSlot recorder);
    virtual void stopMediaRecorder(StackSlot recorder);
=======
class AndroidWebSocketSupport : public AbstractWebSocketSupport {
    AndroidRunnerWrapper *owner;
public:
    AndroidWebSocketSupport(AndroidRunnerWrapper *owner);

    class FlowNativeWebSocket : public FlowNativeObject
    {
        AndroidWebSocketSupport *owner;
    public:
        FlowNativeWebSocket(AndroidWebSocketSupport* owner);
        ~FlowNativeWebSocket();
        jobject websocket;
        DEFINE_FLOW_NATIVE_OBJECT(FlowNativeWebSocket, FlowNativeObject)
    };

    void deliverOnClose(jint callbacksKey, jint closeCode, jstring reason, jboolean wasClean);
    void deliverOnError(jint callbacksKey, jstring error);
    void deliverOnMessage(jint callbacksKey, jstring message);
    void deliverOnOpen(jint callbacksKey);

protected:
    virtual StackSlot doOpen(unicode_string url, int callbacksKey);
    virtual StackSlot doSend(StackSlot websocket, unicode_string message);
    virtual StackSlot doHasBufferedData(StackSlot websocket);
    virtual void doClose(StackSlot websocket, int code, unicode_string reason);
>>>>>>> 4ba3dc33
};

class AndroidRunnerWrapper {
    friend class AndroidRenderSupport;
    friend class AndroidHttpSupport;
    friend class AndroidSoundSupport;
    friend class AndroidInAppPurchase;
    friend class AndroidNotificationsSupport;
    friend class AndroidLocalyticsSupport;
    friend class AndroidGeolocationSupport;
    friend class AndroidTextureImage;
<<<<<<< HEAD
    friend class AndroidMediaRecorderSupport;
=======
    friend class AndroidWebSocketSupport;
>>>>>>> 4ba3dc33

    // These must be updated on every outermost java->c++ boundary
    JNIEnv *env;
    jobject owner;

    bool bytecode_ok, main_ok;
    bool flow_time_profiling_enabled;
    short flow_time_profile_trace_per;
    ByteCodeRunner runner;
    AndroidRenderSupport renderer;
    AndroidHttpSupport http;
    AndroidSoundSupport sound;
    AndroidInAppPurchase purchase;
    AndroidNotificationsSupport notifications;
    AndroidLocalyticsSupport localytics;
    AndroidGeolocationSupport geolocation;
<<<<<<< HEAD
    AndroidMediaRecorderSupport mediaRecorder;
=======
    AndroidWebSocketSupport websockets;
>>>>>>> 4ba3dc33
    FileLocalStore store;
    FileSystemInterface fsinterface;

    jboolean finishLoadBytecode();

    void notifyNeedsRepaint();
    void notifyError();
    void notifyRunnerReset();
    void notifyNewTimer(int id, int delay_ms);
    void notifyBrowseUrl(unicode_string str, unicode_string target);

    void notifyBindTextureBitmap(jobject bitmap);

    bool eatExceptions(std::string *msg = NULL);

public:
    AndroidRunnerWrapper(JNIEnv *env, jobject owner_obj);
    ~AndroidRunnerWrapper();

    JNIEnv *getEnv() { return env; }

    ByteCodeRunner *getRunner() { return &runner; }
    AndroidRenderSupport *getRenderer() { return &renderer; }
    AndroidHttpSupport *getHttp() { return &http; }
    AndroidSoundSupport *getSound() { return &sound; }
    AndroidInAppPurchase *getInAppPurchase() { return &purchase; }
    AndroidNotificationsSupport *getNotifications() { return &notifications; }
    AndroidGeolocationSupport *getGeolocation() { return &geolocation; }
<<<<<<< HEAD
    AndroidMediaRecorderSupport *getMediaRecorder() { return &mediaRecorder; }
=======
    AndroidWebSocketSupport *getWebSockets() { return &websockets; }
>>>>>>> 4ba3dc33

    void setStorePath(jstring fname);
    void setTmpPath(jstring fname);

    void reset();
    jboolean loadBytecode(jstring fname);
    jboolean loadBytecodeData(jbyteArray data);
    jboolean runMain();

    jstring getRunnerError();
    jstring getRunnerErrorInfo();

    void setUrlParameters(jstring url, jobjectArray data);
    void setFlowTimeProfile(jboolean flow_time_profile, jshort flow_time_profile_trace_per);

    static void destroy(JNIEnv *env, jobject owner, AndroidRunnerWrapper *obj) {
        // During destruction, bitmaps will want to delete global java roots
        obj->env = env;
        obj->owner = owner;
        delete obj;
    }

    class REF {
        bool topmost;
        AndroidRunnerWrapper *p;
    public:
        REF(JNIEnv *env, jobject owner, jlong lv);
        ~REF();

        bool isTopmost() { return topmost; }

        AndroidRunnerWrapper* operator ->() { return p; }
    };
};



#endif /* RUNNERWRAPPER_H_ */<|MERGE_RESOLUTION|>--- conflicted
+++ resolved
@@ -12,11 +12,8 @@
 #include "utils/AbstractGeolocationSupport.h"
 #include "utils/FileLocalStore.h"
 #include "utils/FileSystemInterface.h"
-<<<<<<< HEAD
 #include "utils/MediaRecorderSupport.h"
-=======
 #include "utils/AbstractWebSocketSupport.h"
->>>>>>> 4ba3dc33
 
 #include <jni.h>
 
@@ -238,7 +235,6 @@
     virtual void afterWatchDispose(int callbacksRoot);
 };
 
-<<<<<<< HEAD
 class AndroidMediaRecorderSupport : public MediaRecorderSupport {
     AndroidRunnerWrapper *owner;
 
@@ -294,7 +290,6 @@
     virtual void resumeMediaRecorder(StackSlot recorder);
     virtual void pauseMediaRecorder(StackSlot recorder);
     virtual void stopMediaRecorder(StackSlot recorder);
-=======
 class AndroidWebSocketSupport : public AbstractWebSocketSupport {
     AndroidRunnerWrapper *owner;
 public:
@@ -320,7 +315,6 @@
     virtual StackSlot doSend(StackSlot websocket, unicode_string message);
     virtual StackSlot doHasBufferedData(StackSlot websocket);
     virtual void doClose(StackSlot websocket, int code, unicode_string reason);
->>>>>>> 4ba3dc33
 };
 
 class AndroidRunnerWrapper {
@@ -332,11 +326,8 @@
     friend class AndroidLocalyticsSupport;
     friend class AndroidGeolocationSupport;
     friend class AndroidTextureImage;
-<<<<<<< HEAD
     friend class AndroidMediaRecorderSupport;
-=======
     friend class AndroidWebSocketSupport;
->>>>>>> 4ba3dc33
 
     // These must be updated on every outermost java->c++ boundary
     JNIEnv *env;
@@ -353,11 +344,8 @@
     AndroidNotificationsSupport notifications;
     AndroidLocalyticsSupport localytics;
     AndroidGeolocationSupport geolocation;
-<<<<<<< HEAD
     AndroidMediaRecorderSupport mediaRecorder;
-=======
     AndroidWebSocketSupport websockets;
->>>>>>> 4ba3dc33
     FileLocalStore store;
     FileSystemInterface fsinterface;
 
@@ -386,11 +374,8 @@
     AndroidInAppPurchase *getInAppPurchase() { return &purchase; }
     AndroidNotificationsSupport *getNotifications() { return &notifications; }
     AndroidGeolocationSupport *getGeolocation() { return &geolocation; }
-<<<<<<< HEAD
     AndroidMediaRecorderSupport *getMediaRecorder() { return &mediaRecorder; }
-=======
     AndroidWebSocketSupport *getWebSockets() { return &websockets; }
->>>>>>> 4ba3dc33
 
     void setStorePath(jstring fname);
     void setTmpPath(jstring fname);
