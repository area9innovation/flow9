import js.Browser;
import js.html.Element;
import js.html.File;
import js.html.FileList;
import js.html.IFrameElement;

import pixi.core.renderers.SystemRenderer;
import pixi.core.display.DisplayObject;
import pixi.core.renderers.Detector;
import pixi.core.renderers.canvas.CanvasRenderer;
import pixi.core.renderers.webgl.WebGLRenderer;
import pixi.core.renderers.webgl.filters.Filter;
import pixi.core.math.Point;

import pixi.loaders.Loader;

import MacroUtils;
import Platform;

using DisplayObjectHelper;

class RenderSupportJSPixi {
	public static var PixiView : Dynamic;
	public static var PixiStage = new FlowContainer(true);
	public static var PixiRenderer : SystemRenderer;

	public static var AntialiasFont : Bool = Util.getParameter("antialiasfont") != null ? Util.getParameter("antialiasfont") == "1" : false;
	public static var RendererType : String = Util.getParameter("renderer") != null ? Util.getParameter("renderer") : untyped Browser.window.useRenderer;

	private static var MousePos : Point = new Point(0.0, 0.0);
	private static var PixiStageChanged : Bool = true;
	private static var isEmulating : Bool = false;
	private static var AnimationFrameId : Int = -1;

	// Renderer options
	public static var AccessibilityEnabled : Bool = false;
	private static var EnableFocusFrame : Bool = false;
	private static var CacheTextsAsBitmap : Bool = Util.getParameter("cachetext") == "1";
	private static var DebugAccessOrder : Bool = Util.getParameter("accessorder") == "1";
	private static var TransparentBackground : Bool = Util.getParameter("transparentbackground") == "1";
	/* Antialiasing doesn't work correctly on mobile devices */
	private static var Antialias : Bool = Util.getParameter("antialias") != null ? Util.getParameter("antialias") == "1" : !NativeHx.isTouchScreen() && (RendererType != "webgl" || detectExternalVideoCard());
	private static var RoundPixels : Bool = Util.getParameter("roundpixels") != null ? Util.getParameter("roundpixels") != "0" : true;
	private static var UseVideoTextures : Bool = Util.getParameter("videotexture") != "0";

	public static var DropCurrentFocusOnDown : Bool;
	// Renders in a higher resolution backing store and then scales it down with css (e.g., ratio = 2 for retina displays)
	// Resolution < 1.0 makes web fonts too blurry
	// NOTE: Pixi Text.resolution is readonly == renderer.resolution
	public static var backingStoreRatio : Float = getBackingStoreRatio();

	public static var UseDFont : Bool = Util.getParameter("dfont") == "1";

	public static var zIndexValues = {
		"canvas" : "0",
		"accessButton" : "2",
		"droparea" : "1",
		"nativeWidget" : "2"
	};

	// In fact that is needed only for android to have dimentions without
	// screen keyboard
	private static var WindowTopHeight : Int;
	private static var RenderSupportJSPixiInitialised : Bool = init();
	private static var RequestAnimationFrameId : Int = -1;

	// Font param constants
	public static inline var FONT_WEIGHT_THIN = 100;
	public static inline var FONT_WEIGHT_ULTRA_LIGHT = 200;
	public static inline var FONT_WEIGHT_LIGHT = 300;
	public static inline var FONT_WEIGHT_BOOK = 400;
	public static inline var FONT_WEIGHT_MEDIUM = 500;
	public static inline var FONT_WEIGHT_SEMI_BOLD = 600;
	public static inline var FONT_WEIGHT_BOLD = 700;
	public static inline var FONT_WEIGHT_EXTRA_BOLD = 800;
	public static inline var FONT_WEIGHT_BLACK = 900;

	public static inline var FONT_SLOPE_NORMAL = "normal";
	public static inline var FONT_SLOPE_ITALIC = "italic";
	public static inline var FONT_SLOPE_OBLIQUE = "oblique";

	private static function roundPlus(x : Float, n : Int) : Float {
		var m = Math.pow(10, n);
		return Math.fround(x * m) / m;
	}

	private static function getBackingStoreRatio() : Float {
		var ratio = ((Util.getParameter("resolution") != null) ?
			Std.parseFloat(Util.getParameter("resolution")) :
			((Browser.window.devicePixelRatio != null)? Browser.window.devicePixelRatio : 1.0));

		if (Platform.isSafari && !Platform.isMobile) { // outerWidth == 0 on mobile safari (and most other mobiles)
			ratio *= Browser.window.outerWidth / Browser.window.innerWidth;
		}

		return Math.max(roundPlus(ratio, 2), 1.0);
	}

	private static function defer(fn : Void -> Void, ?time : Int = 10) : Void {
		untyped __js__("setTimeout(fn, time)");
	}

	private static function preventDefaultFileDrop() {
		Browser.window.ondragover = Browser.window.ondrop =
			function (event) {
				if (event.dataTransfer.dropEffect != "copy")
					event.dataTransfer.dropEffect = "none";

				event.preventDefault();
				return false;
			}
	}

	//
	//	Pixi renderer initialization
	//
	public static function init() : Bool {
		if (Util.getParameter("oldjs") != "1") {
			initPixiRenderer();
		} else {
			defer(StartFlowMain);
		}

		return true;
	}

	private static function printOptionValues() : Void {
		if (AccessibilityEnabled) Errors.print("Flow Pixi renderer DEBUG mode is turned on");
		if (CacheTextsAsBitmap) { Errors.print("Caches all textclips as bitmap is turned on"); }
	}

	private static function workaroundRendererDestroy() : Void {
		untyped __js__("
			PIXI.WebGLRenderer.prototype.bindTexture = function(texture, location, forceLocation)
			{
				texture = texture || this.emptyTextures[location];
				texture = texture.baseTexture || texture;
				texture.touched = this.textureGC.count;

				if (!forceLocation)
				{
					// TODO - maybe look into adding boundIds.. save us the loop?
					for (let i = 0; i < this.boundTextures.length; i++)
					{
						if (this.boundTextures[i] === texture)
						{
							return i;
						}
					}

					if (location === undefined)
					{
						this._nextTextureLocation++;
						this._nextTextureLocation %= this.boundTextures.length;
						location = this.boundTextures.length - this._nextTextureLocation - 1;
					}
				}
				else
				{
					location = location || 0;
				}

				const gl = this.gl;
				const glTexture = texture._glTextures[this.CONTEXT_UID];

				if (!glTexture)
				{
					// this will also bind the texture..
					try {
						this.textureManager.updateTexture(texture, location);
					} catch (error) {
						// usually a crossorigin problem
					}
				}
				else
				{
					// bind the current texture
					this.boundTextures[location] = texture;
					gl.activeTexture(gl.TEXTURE0 + location);
					gl.bindTexture(gl.TEXTURE_2D, glTexture.texture);
				}

				return location;
			}

			PIXI.WebGLRenderer.prototype.destroy = function(removeView)
			{
				// this.destroyPlugins();

				// remove listeners
				this.view.removeEventListener('webglcontextlost', this.handleContextLost);
				this.view.removeEventListener('webglcontextrestored', this.handleContextRestored);

				this.textureManager.destroy();

				// call base destroy
				this.type = PIXI.RENDERER_TYPE.UNKNOWN;

				this.view = null;

				this.screen = null;

				this.resolution = 0;

				this.transparent = false;

				this.autoResize = false;

				this.blendModes = null;

				this.options = null;

				this.preserveDrawingBuffer = false;
				this.clearBeforeRender = false;

				this.roundPixels = false;

				this._backgroundColor = 0;
				this._backgroundColorRgba = null;
				this._backgroundColorString = null;

				this._tempDisplayObjectParent = null;
				this._lastObjectRendered = null;

				this.uid = 0;

				// destroy the managers
				this.maskManager.destroy();
				this.stencilManager.destroy();
				this.filterManager.destroy();

				this.maskManager = null;
				this.filterManager = null;
				this.textureManager = null;
				this.currentRenderer = null;

				this.handleContextLost = null;
				this.handleContextRestored = null;

				this._contextOptions = null;
				// this.gl.useProgram(null);

				// if (this.gl.getExtension('WEBGL_lose_context'))
				// {
				// 	this.gl.getExtension('WEBGL_lose_context').loseContext();
				// }

				this.gl = null;
			}
		");
	}
	private static function workaroundProcessInteractive() : Void {
		untyped __js__("
			PIXI.interaction.InteractionManager.prototype.processInteractive = function(interactionEvent, displayObject, func, hitTest, interactive)
			{
				if (!displayObject || !displayObject.visible)
				{
					return false;
				}

				const point = interactionEvent.data.global;

				// Took a little while to rework this function correctly! But now it is done and nice and optimised. ^_^
				//
				// This function will now loop through all objects and then only hit test the objects it HAS
				// to, not all of them. MUCH faster..
				// An object will be hit test if the following is true:
				//
				// 1: It is interactive.
				// 2: It belongs to a parent that is interactive AND one of the parents children have not already been hit.
				//
				// As another little optimisation once an interactive object has been hit we can carry on
				// through the scenegraph, but we know that there will be no more hits! So we can avoid extra hit tests
				// A final optimisation is that an object is not hit test directly if a child has already been hit.

				interactive = displayObject.interactive || interactive;

				let hit = false;
				let interactiveParent = interactive;

				// Flag here can set to false if the event is outside the parents hitArea or mask
				let hitTestChildren = true;

				// If there is a hitArea, no need to test against anything else if the pointer is not within the hitArea
				// There is also no longer a need to hitTest children.
				if (displayObject.hitArea)
				{
					if (hitTest)
					{
						displayObject.worldTransform.applyInverse(point, this._tempPoint);
						if (!displayObject.hitArea.contains(this._tempPoint.x, this._tempPoint.y))
						{
							hitTest = false;
							hitTestChildren = false;
						}
						else
						{
							hit = true;
						}
					}
					interactiveParent = false;
				}
				// If there is a mask, no need to test against anything else if the pointer is not within the mask
				else if (displayObject._mask)
				{
					if (hitTest)
					{
						if (!displayObject._mask.containsPoint(point))
						{
							hitTest = false;
							// hitTestChildren = false;
						}
					}
				}

				// ** FREE TIP **! If an object is not interactive or has no buttons in it
				// (such as a game scene!) set interactiveChildren to false for that displayObject.
				// This will allow PixiJS to completely ignore and bypass checking the displayObjects children.
				if (hitTestChildren && displayObject.interactiveChildren && displayObject.children)
				{
					const children = displayObject.children;

					for (let i = children.length - 1; i >= 0; i--)
					{
						const child = children[i];

						// time to get recursive.. if this function will return if something is hit..
						const childHit = this.processInteractive(interactionEvent, child, func, hitTest, interactiveParent);

						if (childHit)
						{
							// its a good idea to check if a child has lost its parent.
							// this means it has been removed whilst looping so its best
							if (!child.parent)
							{
								continue;
							}

							// we no longer need to hit test any more objects in this container as we we
							// now know the parent has been hit
							interactiveParent = false;

							// If the child is interactive , that means that the object hit was actually
							// interactive and not just the child of an interactive object.
							// This means we no longer need to hit test anything else. We still need to run
							// through all objects, but we don't need to perform any hit tests.

							if (childHit)
							{
								if (interactionEvent.target)
								{
									hitTest = false;
								}
								hit = true;
							}
						}
					}
				}

				// no point running this if the item is not interactive or does not have an interactive parent.
				if (interactive)
				{
					// if we are hit testing (as in we have no hit any objects yet)
					// We also don't need to worry about hit testing if once of the displayObjects children
					// has already been hit - but only if it was interactive, otherwise we need to keep
					// looking for an interactive child, just in case we hit one
					if (hitTest && !interactionEvent.target)
					{
						// already tested against hitArea if it is defined
						if (!displayObject.hitArea && displayObject.containsPoint)
						{
							if (displayObject.containsPoint(point))
							{
								hit = true;
							}
						}
					}

					if (displayObject.interactive)
					{
						if (hit && !interactionEvent.target)
						{
							interactionEvent.target = displayObject;
						}

						if (func)
						{
							func(interactionEvent, displayObject, !!hit);
						}
					}
				}

				return hit;
			}
		");
	}


	private static function workaroundIEArrayFromMethod() : Void {
		untyped __js__("
		if (!Array.from) {
			Array.from = (function () {
				var toStr = Object.prototype.toString;
				var isCallable = function (fn) {
					return typeof fn === 'function' || toStr.call(fn) === '[object Function]';
				};
				var toInteger = function (value) {
					var number = Number(value);
					if (isNaN(number)) { return 0; }
					if (number === 0 || !isFinite(number)) { return number; }
					return (number > 0 ? 1 : -1) * Math.floor(Math.abs(number));
				};
				var maxSafeInteger = Math.pow(2, 53) - 1;
				var toLength = function (value) {
					var len = toInteger(value);
					return Math.min(Math.max(len, 0), maxSafeInteger);
				};

				// The length property of the from method is 1.
				return function from(arrayLike/*, mapFn, thisArg */) {
					// 1. Let C be the this value.
					var C = this;

					// 2. Let items be ToObject(arrayLike).
					var items = Object(arrayLike);

					// 3. ReturnIfAbrupt(items).
					if (arrayLike == null) {
						throw new TypeError('Array.from requires an array-like object - not null or undefined');
					}

					// 4. If mapfn is undefined, then let mapping be false.
					var mapFn = arguments.length > 1 ? arguments[1] : void undefined;
					var T;
					if (typeof mapFn !== 'undefined') {
						// 5. else
						// 5. a If IsCallable(mapfn) is false, throw a TypeError exception.
						if (!isCallable(mapFn)) {
							throw new TypeError('Array.from: when provided, the second argument must be a function');
						}

						// 5. b. If thisArg was supplied, let T be thisArg; else let T be undefined.
						if (arguments.length > 2) {
							T = arguments[2];
						}
					}

					// 10. Let lenValue be Get(items, 'length').
					// 11. Let len be ToLength(lenValue).
					var len = toLength(items.length);

					// 13. If IsConstructor(C) is true, then
					// 13. a. Let A be the result of calling the [[Construct]] internal method of C with an argument list containing the single item len.
					// 14. a. Else, Let A be ArrayCreate(len).
					var A = isCallable(C) ? Object(new C(len)) : new Array(len);

					// 16. Let k be 0.
					var k = 0;
					// 17. Repeat, while k < len… (also steps a - h)
					var kValue;
					while (k < len) {
						kValue = items[k];
						if (mapFn) {
							A[k] = typeof T === 'undefined' ? mapFn(kValue, k) : mapFn.call(T, kValue, k);
						} else {
							A[k] = kValue;
						}
						k += 1;
					}
					// 18. Let putStatus be Put(A, 'length', len, true).
					A.length = len;
					// 20. Return A.
					return A;
				};
			}());
		}");
	}

	private static function workaroundIECustomEvent() : Void {
		untyped __js__("
		if ( typeof window.CustomEvent !== 'function' ) {
			function CustomEvent ( event, params ) {
				params = params || { bubbles: false, cancelable: false, detail: undefined };
				var evt = document.createEvent( 'CustomEvent' );
				evt.initCustomEvent( event, params.bubbles, params.cancelable, params.detail );

				for (var key in params) {
					evt[key] = params[key];
				}

				return evt;
			}

			CustomEvent.prototype = window.Event.prototype;

			window.CustomEvent = CustomEvent;
		};");
	}

	private static function workaroundDOMOverOutEventsTransparency() : Void {
		untyped __js__("
		var binder = function(fn) {
			return fn.bind(RenderSupportJSPixi.PixiRenderer.plugins.interaction);
		}

		var emptyFn = function() {};

		var old_pointer_over = PIXI.interaction.InteractionManager.prototype.onPointerOver;
		var old_pointer_out = PIXI.interaction.InteractionManager.prototype.onPointerOut;

		PIXI.interaction.InteractionManager.prototype.onPointerOver = emptyFn;
		PIXI.interaction.InteractionManager.prototype.onPointerOut = emptyFn;

		var pointer_over = function(e) {
			if (e.fromElement == null)
				binder(old_pointer_over)(e);
		}

		var mouse_move = function(e) {
			pointer_over(e);
			document.removeEventListener('mousemove', mouse_move);
		}

		// if mouse is already over document
		document.addEventListener('mousemove', mouse_move);

		document.addEventListener('mouseover', pointer_over);

		document.addEventListener('mouseout', function(e) {
			if (e.toElement == null)
				binder(old_pointer_out)(e);
		});

		document.addEventListener('pointerover', function (e) {
			if (e.fromElement == null)
				binder(old_pointer_over)(e);
		});
		document.addEventListener('pointerout', function (e) {
			if (e.toElement == null)
				binder(old_pointer_out)(e);
		});");
	}

	private static function workaroundTextMetrics() : Void {
		untyped __js__("
			PIXI.TextMetrics.measureFont = function(font)
			{
				// as this method is used for preparing assets, don't recalculate things if we don't need to
				if (PIXI.TextMetrics._fonts[font])
				{
					return PIXI.TextMetrics._fonts[font];
				}

				const properties = {};

				const canvas = PIXI.TextMetrics._canvas;
				const context = PIXI.TextMetrics._context;

				context.font = font;

				const metricsString = PIXI.TextMetrics.METRICS_STRING + PIXI.TextMetrics.BASELINE_SYMBOL;
				const width = Math.ceil(context.measureText(metricsString).width);
				let baseline = Math.ceil(context.measureText(PIXI.TextMetrics.BASELINE_SYMBOL).width) * 2;
				const height = 2 * baseline;

				baseline = baseline * PIXI.TextMetrics.BASELINE_MULTIPLIER | 0;

				canvas.width = width;
				canvas.height = height;

				context.fillStyle = '#f00';
				context.fillRect(0, 0, width, height);

				context.font = font;

				context.textBaseline = 'alphabetic';
				context.fillStyle = '#000';
				context.fillText(metricsString, 0, baseline);

				const imagedata = context.getImageData(0, 0, width, height).data;
				const pixels = imagedata.length;
				const line = width * 4;

				let i = 0;
				let idx = 0;
				let stop = false;

				// ascent. scan from top to bottom until we find a non red pixel
				for (i = 0; i < baseline; ++i)
				{
					for (let j = 0; j < line; j += 4)
					{
						if (imagedata[idx + j] !== 255)
						{
							stop = true;
							break;
						}
					}
					if (!stop)
					{
						idx += line;
					}
					else
					{
						break;
					}
				}

				properties.ascent = baseline - i;

				idx = pixels - line;
				stop = false;

				// descent. scan from bottom to top until we find a non red pixel
				for (i = height; i > baseline; --i)
				{
					for (let j = 0; j < line; j += 4)
					{
						if (imagedata[idx + j] !== 255)
						{
							stop = true;
							break;
						}
					}

					if (!stop)
					{
						idx -= line;
					}
					else
					{
						break;
					}
				}

				properties.descent = i - baseline;
				properties.fontSize = properties.ascent + properties.descent;

				PIXI.TextMetrics._fonts[font] = properties;

				return properties;
			}
		");
	}

	private static function detectExternalVideoCard() : Bool {
		var canvas = Browser.document.createElement('canvas');
		var gl = untyped __js__("canvas.getContext('webgl') || canvas.getContext('experimental-webgl')");
		var debugInfo = gl.getExtension('WEBGL_debug_renderer_info');
		var vendor = gl.getParameter(debugInfo.UNMASKED_VENDOR_WEBGL);
		var renderer = gl.getParameter(debugInfo.UNMASKED_RENDERER_WEBGL);

		trace("VideoCard information:");
		trace(vendor);
		trace(renderer);

		return renderer.toLowerCase().indexOf("nvidia") >= 0 || renderer.toLowerCase().indexOf("ati") >= 0 || renderer.toLowerCase().indexOf("radeon") >= 0;
	}

	private static function createPixiRenderer() {
		backingStoreRatio = getBackingStoreRatio();

		if (PixiRenderer != null) {
			PixiRenderer.destroy();
		}

		var options = {
			antialias : Antialias,
			transparent : TransparentBackground,
			backgroundColor : TransparentBackground ? 0 : 0xFFFFFF,
			preserveDrawingBuffer : false,
			resolution : backingStoreRatio,
			roundPixels : RoundPixels,
			autoResize : true,
			view : PixiView
		};

		if (RendererType == "webgl" /*|| (RendererType == "canvas" && RendererType == "auto" && detectExternalVideoCard() && !Platform.isIE)*/) {
			PixiRenderer = new WebGLRenderer(Browser.window.innerWidth + 1, Browser.window.innerHeight + 1, options);

			RendererType = "webgl";
		} else if (RendererType == "auto") {
			#if (pixijs <= "4.5.4")
				PixiRenderer = Detector.autoDetectRenderer(Browser.window.innerWidth + 1, Browser.window.innerHeight + 1, options);
			#else
				// With pixijs 4.5.5, this works:
				PixiRenderer = Detector.autoDetectRenderer(options, Browser.window.innerWidth + 1, Browser.window.innerHeight + 1);
			#end

			if (untyped __instanceof__(PixiRenderer, WebGLRenderer)) {
				RendererType = "webgl";
			} else {
				RendererType = "canvas";
			}
		} else {
			PixiRenderer = new CanvasRenderer(Browser.window.innerWidth + 1, Browser.window.innerHeight + 1, options);

			RendererType = "canvas";
		}

		// Disable Pixi's accessibility manager plugin.
		// Use own.
		if (PixiRenderer.plugins != null) {
			PixiRenderer.plugins.accessibility.destroy();
			PixiRenderer.plugins.prepare.destroy();

			untyped __js__("delete RenderSupportJSPixi.PixiRenderer.plugins.accessibility");
			untyped __js__("delete RenderSupportJSPixi.PixiRenderer.plugins.prepare");
		}

		// Destroy default pixi ticker
		untyped PIXI.ticker.shared.autoStart = false;
		untyped PIXI.ticker.shared.stop();
		untyped PIXI.ticker.shared.destroy();

		untyped PixiRenderer.plugins.interaction.mouseOverRenderer = true;

		PixiView = PixiRenderer.view;
		// Make absolute position for canvas for Safari to fix fullscreen API
		if (Platform.isSafari) {
			PixiView.style.position = "absolute";
			PixiView.style.top = "0px";
		}
	}

	private static function initPixiRenderer() {
		if (untyped PIXI.VERSION[0] > 3)
			workaroundDOMOverOutEventsTransparency();

		if (untyped PIXI.VERSION != "4.8.2") {
			untyped __js__("document.location.reload(true)");
		}

		workaroundTextMetrics();
		// Required for MaterialIcons measurements
		untyped __js__("PIXI.TextMetrics.METRICS_STRING = '|Éq█'");
		workaroundRendererDestroy();
		workaroundProcessInteractive();

		if (Platform.isIE) {
			workaroundIEArrayFromMethod();
			workaroundIECustomEvent();
		}

		createPixiRenderer();

		// Add specified Firefox property to say the canvas will never need to be transparent
		if (Platform.isFirefox)
			untyped PixiRenderer.view.mozOpaque = true;
		PixiRenderer.view.style.zIndex = RenderSupportJSPixi.zIndexValues.canvas;
		Browser.document.body.appendChild(PixiRenderer.view);

		preventDefaultFileDrop();
		initPixiStageEventListeners();
		initBrowserWindowEventListeners();
		initFullScreenEventListeners();
		FontLoader.LoadFonts(UseDFont, StartFlowMain);
		initClipboardListeners();

		TextField.cacheTextsAsBitmap = CacheTextsAsBitmap;

		printOptionValues();

		// Enable browser canvas rendered image smoothing
		var ctx = untyped PixiRenderer.context;
		if (ctx != null) {
			ctx.mozImageSmoothingEnabled = true;
			ctx.webkitImageSmoothingEnabled = true;
			ctx.imageSmoothingQuality = "medium";
			ctx.msImageSmoothingEnabled = true;
			ctx.imageSmoothingEnabled = true;
		}

		// Set selfZOrder of the body to allow updation of its zOrder inside updateAccessWidgetZOrder
		var accessWidget : Dynamic = untyped Browser.document.body;

		accessWidget.selfZOrder = 0;
		accessWidget.updateDisplay = function() {
			var newZorder : Int = accessWidget.zOrder;

			if (accessWidget.previousZorder != newZorder) {
				accessWidget.previousZorder = newZorder;

				var children : Array<Dynamic> = accessWidget.children;

				if (children != null) {
					for (child in children) {
						if (child.updateDisplay != null) {
							child.updateDisplay(accessWidget.zOrder);
						}
					}
				}
			}
		}

		requestAnimationFrame();
	}

	//
	//	Browser window events
	//
	private static inline function initBrowserWindowEventListeners() {
		WindowTopHeight = cast (getScreenSize().height - Browser.window.innerHeight);
		Browser.window.addEventListener("resize", onBrowserWindowResize, false);
		Browser.window.addEventListener('message', receiveWindowMessage); // Messages from crossdomaid iframes
		Browser.window.addEventListener("focus", requestAnimationFrame, false);
	}

	private static inline function initClipboardListeners() {
		var handler = function handlePaste (e : Dynamic) {
			if (untyped Browser.window.clipboardData && untyped Browser.window.clipboardData.getData) { // IE
				NativeHx.clipboardData = untyped Browser.window.clipboardData.getData('Text');
				NativeHx.clipboardDataHtml = ""; // IE does not support HTML from clipboard
			} else if (e.clipboardData && e.clipboardData.getData) {
				NativeHx.clipboardData = e.clipboardData.getData('text/plain');
				NativeHx.clipboardDataHtml = e.clipboardData.getData('text/html');
			} else {
				NativeHx.clipboardData = "";
				NativeHx.clipboardDataHtml = "";
			}

			var files : Array<Dynamic> = new Array<Dynamic>();
			if (!Platform.isIE && !Platform.isEdge)
				for (i in 0...e.clipboardData.files.length) {
					files[i] = e.clipboardData.files[i];
				}

			PixiStage.emit("paste", files);
		};

		Browser.document.addEventListener('paste', handler, false);
	}

	private static inline function initFullScreenEventListeners() {
		for (e in ['fullscreenchange', 'mozfullscreenchange', 'webkitfullscreenchange', 'MSFullscreenChange']) {
			Browser.document.addEventListener(e, fullScreenTrigger, false);
		}
	}

	private static function receiveWindowMessage(e : Dynamic) {
		var hasNestedWindow : Dynamic = null;
		hasNestedWindow = function(iframe : IFrameElement, win : js.html.Window) {
			try {
				if (iframe.contentWindow == win) return true;
				var iframes = iframe.contentWindow.document.getElementsByTagName("iframe");
				for (i in 0...iframes.length) if (hasNestedWindow(iframes[i], win)) return true;
			} catch(e : Dynamic) { Errors.print(e); /* Likely Cross-Domain restriction */ }

			return false;
		}

		var content_win = e.source;
		var all_iframes = Browser.document.getElementsByTagName("iframe");

		for (i in 0...all_iframes.length) {
			var f : js.html.Node = all_iframes[i];
			if (hasNestedWindow(f, content_win)) {
				untyped f.callflow(["postMessage", e.data]);
				return;
			}
		}

		Errors.report("Warning: unknown message source");
	}

	private static inline function getScreenSize() {
		if (Platform.isIOS && Platform.isChrome) {
			var is_portrait = Browser.window.matchMedia("(orientation: portrait)").matches;
			return is_portrait ?
				{ width : Browser.window.screen.width, height : Browser.window.screen.height} :
				{ height : Browser.window.screen.width, width : Browser.window.screen.height};
		} else {
			return { width : Browser.window.screen.width, height : Browser.window.screen.height};
		}
	}

	private static inline function onBrowserWindowResize(e : Dynamic) : Void {
		InvalidateStage();

		backingStoreRatio = getBackingStoreRatio();

		if (backingStoreRatio != PixiRenderer.resolution) {
			createPixiRenderer();
		} else {
			var win_width = e.target.innerWidth;
			var win_height = e.target.innerHeight;

			if (Platform.isAndroid || (Platform.isIOS && Platform.isChrome)) {
				// Still send whole window size - without reducing by screen kbd
				// for flow does not resize the stage. The stage will be
				// scrolled by this renderer if needed or by the browser when it is supported.
				// Assume that WindowTopHeight is equal for both landscape and portrait and
				// browser window is fullscreen
				var screen_size = getScreenSize();
				win_width = screen_size.width + 1;
				win_height = screen_size.height + 1 - cast WindowTopHeight;

				if (Platform.isAndroid) {
					PixiStage.y = 0.0; // Layout emenets without shift to test overalap later
					// Assume other mobile browsers do it theirselves
					ensureCurrentInputVisible(); // Test overlap and shift if needed
				}
			}

			PixiRenderer.resize(win_width, win_height);
		}

		PixiStage.broadcastEvent("resize", backingStoreRatio);

		// Render immediately - Avoid flickering on Safari and some other cases
		PixiRenderer.render(PixiStage);
	}

	private static function dropCurrentFocus() : Void {
		if (Browser.document.activeElement != null && !isEmulating)
			Browser.document.activeElement.blur();
	}

	private static function setDropCurrentFocusOnDown(drop : Bool) : Void {
		if (DropCurrentFocusOnDown != drop) {
			DropCurrentFocusOnDown = drop;
			if (drop)
				PixiStage.on("mousedown", dropCurrentFocus);
			else
				PixiStage.off("mousedown", dropCurrentFocus);
		}
	}

	private static function pixiStageOnMouseMove() : Void {
		if (!isEmulating) switchFocusFramesShow(false);
	}

	private static inline function initPixiStageEventListeners() {
		if (untyped __js__("window.navigator.msPointerEnabled")) {
			setStagePointerHandler("MSPointerDown", function () { PixiStage.emit("mousedown"); });
			setStagePointerHandler("MSPointerUp", function () { PixiStage.emit("mouseup"); });
			setStagePointerHandler("MSPointerMove", function () { PixiStage.emit("mousemove"); });
		}

		if (NativeHx.isTouchScreen()) {
			setStagePointerHandler("touchstart", function () { PixiStage.emit("mousedown"); });
			setStagePointerHandler("touchend", function () { PixiStage.emit("mouseup"); });
			setStagePointerHandler("touchmove", function () { PixiStage.emit("mousemove"); });
		}

		if (!Platform.isMobile) {
			setStagePointerHandler("mousedown", function () { PixiStage.emit("mousedown"); });
			setStagePointerHandler("mouseup", function () { PixiStage.emit("mouseup"); });
			setStagePointerHandler("mouserightdown", function () { PixiStage.emit("mouserightdown"); });
			setStagePointerHandler("mouserightup", function () { PixiStage.emit("mouserightup"); });
			setStagePointerHandler("mousemiddledown", function () { PixiStage.emit("mousemiddledown"); });
			setStagePointerHandler("mousemiddleup", function () { PixiStage.emit("mousemiddleup"); });
			setStagePointerHandler("mousemove", function () { PixiStage.emit("mousemove"); });
			setStagePointerHandler("mouseout", function () { PixiStage.emit("mouseup"); }); // Emulate mouseup to release scrollable for example
			Browser.document.body.addEventListener("keydown", function (e) { PixiStage.emit("keydown", parseKeyEvent(e)); });
			Browser.document.body.addEventListener("keyup", function (e) { PixiStage.emit("keyup", parseKeyEvent(e)); });
		}

		PixiStage.on("mousedown", function (e) { VideoClip.CanAutoPlay = true; MouseUpReceived = false; });
		PixiStage.on("mouseup", function (e) { MouseUpReceived = true; });
		switchFocusFramesShow(false);
		setDropCurrentFocusOnDown(true);
	}

	private static var MouseUpReceived : Bool = false;

	private static function setStagePointerHandler(event : String, listener : Void -> Void) {
		var cb = switch (event) {
			case "touchstart" | "touchmove" | "MSPointerDown" | "MSPointerMove":
				function(e : Dynamic) {
					if (e.touches != null) {
						if (e.touches.length == 1) {
							MousePos.x = e.touches[0].pageX;
							MousePos.y = e.touches[0].pageY;
							listener();
						} else if (e.touches.length == 2) {
							GesturesDetector.processPinch(new Point(e.touches[0].pageX, e.touches[0].pageY), new Point(e.touches[1].pageX, e.touches[1].pageY));
						}
					}
				}
			case "touchend" | "MSPointerUp":
				function(e : Dynamic) { GesturesDetector.endPinch(); if (e.touches != null && e.touches.length == 0) listener(); }
			case "mouseout":
				// Some browsers may produce both mouseup and moseout for some cases.
				// For example window openning on button click in FF
				function(e : Dynamic) {
					if (MouseUpReceived)
						return;

					var checkElement = function (el) {
						if (el != null) {
							var tagName = el.tagName.toLowerCase();

							return tagName == "input"
								|| tagName == "textarea"
								|| tagName == "div" && el.classList.contains("droparea");
						}

						return false;
					}

					// Prevent from mouseout to native textfield or droparea element to allow dragging over
					if (checkElement(e.toElement) && e.fromElement != null || checkElement(e.fromElement) && e.toElement != null)
						return;

					listener();
				}
			case "mousedown" | "mouseup":
				function(e : Dynamic) {
					// Prevent default drop focus on canvas
					// Works incorrectly in Edge
					if (e.target == PixiRenderer.view)
						e.preventDefault();

					MousePos.x = e.pageX;
					MousePos.y = e.pageY;
					if (e.which == 1 || e.button == 0)
						listener();
				}
			case "mouserightdown" | "mouserightup":
				if (event == "mouserightdown")
					event = "mousedown";
				else
					event = "mouseup";

				function(e : Dynamic) {
					MousePos.x = e.pageX;
					MousePos.y = e.pageY;
					if (e.which == 3 || e.button == 2)
						listener();
				}
			case "mousemiddledown" | "mousemiddleup":
				if (event == "mousemiddledown")
					event = "mousedown";
				else
					event = "mouseup";

				function(e : Dynamic) {
					MousePos.x = e.pageX;
					MousePos.y = e.pageY;
					if (e.which == 2 || e.button == 1)
						listener();
				}
			default:
				function(e : Dynamic) {
					MousePos.x = e.pageX;
					MousePos.y = e.pageY;
					listener();
				}
		}


		if (event == "mouseout")
			// We should prevent mouseup from being called inside document area
			// To have drags over textinputs
			Browser.document.body.addEventListener(event, cb);
		else
			PixiRenderer.view.addEventListener(event, cb);
	}

	private static function emitForInteractives(clip : DisplayObject, event : String) : Void {
		if (clip.interactive)
			clip.emit(event);

		if (untyped clip.children != null) {
			var childs : Array<DisplayObject> = untyped clip.children;
			for (c in childs) {
				emitForInteractives(c, event);
			}
		}
	}

	public static function provideEvent(e : js.html.Event) {
		try {
			if (Platform.isIE) {
				PixiRenderer.view.dispatchEvent(untyped __js__("new CustomEvent(e.type, e)"));
			} else {
				PixiRenderer.view.dispatchEvent(untyped __js__("new e.constructor(e.type, e)"));
			}
		} catch (er : Dynamic) {
			Errors.report("Error in provideEvent: " + er);
		}
	}

	private static function emulateMouseClickOnClip(clip : DisplayObject) : Void {
		var b = clip.getBounds();
		MousePos = clip.toGlobal(new Point( b.width / 2.0, b.height / 2.0));

		// Expicitly emulate user action with mouse
		emulateEvent("mousemove");
		emulateEvent("mouseover", 100, clip);
		emulateEvent("mousedown", 400);
		emulateEvent("mouseup", 500);
		emulateEvent("mouseout", 600, clip);
	}

	public static function emitMouseEvent(clip : DisplayObject, event : String, x : Float, y : Float) : Void {
		MousePos.x = x;
		MousePos.y = y;

		if (event == "mousemove" || event == "mousedown" || event == "mouseup" || event == "mouserightdown" || event == "mouserightup" ||
			event == "mousemiddledown" || event == "mousemiddleup") {
			PixiStage.emit(event);
		} else {
			clip.emit(event);
		}
	}

	public static function emitKeyEvent(clip : DisplayObject, event : String, key : String, ctrl : Bool, shift : Bool, alt : Bool, meta : Bool, keyCode : Int) : Void {
		var activeElement = Browser.document.activeElement;

		var ke = {key : key, ctrl : ctrl, shift : shift, alt : alt, meta : meta, keyCode : keyCode, preventDefault : function () {}};
		PixiStage.emit(event, ke);

		if (activeElement.tagName.toLowerCase() == "input" || activeElement.tagName.toLowerCase() == "textarea") {
			var ke = {key : key, ctrlKey : ctrl, shiftKey : shift, altKey : alt, metaKey : meta, keyCode : keyCode};

			if ((event == "keydown" || event == "keypress") && (key.length == 1 || keyCode == 8/*backspace*/ || keyCode == 46/*delete*/)) {
				var selectionStart = untyped activeElement.selectionStart != null ? untyped activeElement.selectionStart : untyped activeElement.value.length;
				var selectionEnd = untyped activeElement.selectionEnd != null ? untyped activeElement.selectionEnd : untyped activeElement.value.length;

				activeElement.dispatchEvent(new js.html.KeyboardEvent(event, ke));
				if (selectionStart == selectionEnd) {
					untyped activeElement.value =
						keyCode == 8 ? untyped activeElement.value.substr(0, selectionStart - 1) + untyped activeElement.value.substr(selectionStart) :
						keyCode == 46 ? untyped activeElement.value.substr(0, selectionStart) + untyped activeElement.value.substr(selectionStart + 1) :
						untyped activeElement.value.substr(0, selectionStart) + key + untyped activeElement.value.substr(selectionStart);
				} else {
					untyped activeElement.value =
						keyCode == 8 || keyCode == 46 ? untyped activeElement.value.substr(0, selectionStart) + untyped activeElement.value.substr(selectionEnd) :
						untyped activeElement.value.substr(0, selectionStart) + key + untyped activeElement.value.substr(selectionEnd);
				}

				var ie : Dynamic = untyped __js__("{
					data : activeElement.value,
					inputType: 'insertText',
					isComposing: false,
					bubbles: true,
					composed : true,
					isTrusted : true
				}");
				activeElement.dispatchEvent(untyped __js__("new InputEvent('input', ie)"));
			} else {
				activeElement.dispatchEvent(new js.html.KeyboardEvent(event, ke));
			}
		}
	}

	private static function emulateEvent(event : String, delay : Int = 10, clip : DisplayObject = null) : Void {
		defer(function() {
			isEmulating = true;

			if (event == "mouseover" || event == "mouseout") {
				if (clip != null)
					emitForInteractives(clip, event);
			} else {
				PixiStage.emit(event);
			}

			isEmulating = false;
		}, delay);
	}

	private static function ensureCurrentInputVisible() : Void {
		var focused_node = Browser.document.activeElement;
		if (focused_node != null) {
			var node_name : String = focused_node.nodeName;
			node_name = node_name.toLowerCase();
			if (node_name == "input" || node_name == "textarea") {
				var rect = focused_node.getBoundingClientRect();
				if (rect.bottom > Browser.window.innerHeight) { // Overlaped by screen keyboard
					PixiStage.y = Browser.window.innerHeight - rect.bottom;
					InvalidateStage();
				}
			}
		}
	}

	private static var FocusFramesShown = null;
	private static function switchFocusFramesShow(toShowFrames : Bool) : Void {
		if (FocusFramesShown != toShowFrames) {
			FocusFramesShown = toShowFrames;
			// Interrupt of executing that not handle repeatable pressing tab key when focus frames are shown
			var pixijscss : js.html.CSSStyleSheet = null;

			// Get flowpixijs.css
			for (css in Browser.document.styleSheets) {
				if (css.href != null && css.href.indexOf("flowjspixi.css") >= 0) pixijscss = untyped css;
			}

			if (pixijscss != null) {
				var newRuleIndex = 0;
				if (!toShowFrames) {
					pixijscss.insertRule(".focused { border: none !important; box-shadow: none !important; }", newRuleIndex);
					PixiStage.off("mousemove", pixiStageOnMouseMove); // Remove mouse event listener that not handle it always when focus frames are hidden
				} else {
					pixijscss.deleteRule(newRuleIndex);
					PixiStage.on("mousemove", pixiStageOnMouseMove);
				}
			}
		}
	}

	private static inline var FlowMainFunction = #if (flow_main) MacroUtils.parseDefine("flow_main") #else "flow_main" #end ;
	private static function StartFlowMain() {
		Errors.print("Starting flow main.");
		untyped Browser.window[FlowMainFunction]();
	}

	private static function requestAnimationFrame() {
		Browser.window.cancelAnimationFrame(AnimationFrameId);
		AnimationFrameId = Browser.window.requestAnimationFrame(animate);
	}

	private static function animate(timestamp : Float) {
		PixiStage.emit("drawframe", timestamp);

		if (PixiStageChanged || VideoClip.NeedsDrawing()) {
			PixiRenderer.render(PixiStage);

			PixiStage.emit("stagechanged", timestamp);

			PixiStageChanged = false;
		}

		requestAnimationFrame();
	}

	public static function addPasteEventListener(fn : Array<Dynamic> -> Void) : Void -> Void {
		PixiStage.on("paste", fn);
		return function() { PixiStage.off("paste", fn); };
	}

	public static inline function InvalidateStage() : Void {
		PixiStageChanged = true;
	}

	//
	// Flow native functions implementation
	//
	public static function getPixelsPerCm() : Float {
		return 96.0 / 2.54;
	}

	public static function setHitboxRadius(radius : Float) : Bool {
		return false;
	}

	private static function addAccessAttributes(clip : Dynamic, attributes : Array< Array<String> >) : Void {
		for (kv in attributes) {
			var key = kv[0];
			var val = kv[1];
			switch (key) {
				case "role": {
					clip.accessWidget.setAttribute("role", val);

					// Sets events
					if (accessRoleMap.get(val) == "button") {
						clip.accessWidget.onclick = function(e) {
							if (e.target == clip.accessWidget) {
								if (clip.accessCallback != null) {
									clip.accessCallback();
								} else {
									emulateMouseClickOnClip(clip);
								}
							}
						};

						var onFocus = clip.accessWidget.onfocus;
						var onBlur = clip.accessWidget.onblur;

						clip.accessWidget.onfocus = function(e) {
							if (onFocus != null) {
								onFocus(e);
							}

							clip.accessWidget.classList.add('focused');
						};

						clip.accessWidget.onblur = function(e) {
							if (onBlur != null) {
								onBlur(e);
							}

							clip.accessWidget.classList.remove('focused');
						};

						if (clip.accessWidget.tabIndex == null) {
							clip.accessWidget.tabIndex = 0;
						}
					} else if (val == "textbox") {
						clip.accessWidget.onkeyup = function(e) {
							if (e.keyCode == 13 && clip.accessCallback != null)
								clip.accessCallback();
						}

						if (clip.accessWidget.tabIndex == null) {
							clip.accessWidget.tabIndex = 0;
						}
					} else if (val == "iframe") {
						if (clip.accessWidget.tabIndex == null) {
							clip.accessWidget.tabIndex = 0;
						}
					}
				}
				case "description":
					if (val != "") clip.accessWidget.setAttribute("aria-label", val);
				case "zorder": {
					clip.accessWidget.selfZOrder = Std.parseInt(val);
					if (DebugAccessOrder) clip.accessWidget.setAttribute("selfzorder", val);

					if (clip.accessWidget.parentNode != null) {
						updateAccessWidgetZOrder(clip.accessWidget);
					}
				}
				case "id":
					clip.accessWidget.id = val;
				case "enabled":
					if (val == "true") {
						clip.accessWidget.removeAttribute("disabled");
						clip.accessWidget.setAttribute("aria-disabled", "false");
					} else {
						clip.accessWidget.setAttribute("disabled", "disabled");
						clip.accessWidget.setAttribute("aria-disabled", "true");
					}
				case "nodeindex": {
					var nodeindex_strings = ~/ /g.split(val);
					clip.accessWidget.nodeindex = new Array();
					if (DebugAccessOrder) clip.accessWidget.setAttribute("nodeindex", val);

					for (i in 0...nodeindex_strings.length) {
						clip.accessWidget.nodeindex = clip.accessWidget.nodeindex.concat([Std.parseInt(nodeindex_strings[i])]);
					}

					if (clip.accessWidget.parentNode != null) {
						addNode(clip.accessWidget.parentNode, clip.accessWidget);
					}
				}
				case "tabindex": {
					clip.accessWidget.tabIndex = Std.parseInt(val);
				}
				case "autocomplete": {
					clip.accessWidget.autocomplete = val;

					if (clip.setReadOnly != null) {
						clip.setReadOnly(clip.readOnly);
					}
				}
				default: {
					clip.accessWidget.setAttribute(key, val);
				}
			}
		}
	}

	public static function setAccessibilityEnabled(enabled : Bool) : Void {
		AccessibilityEnabled = enabled && Platform.AccessiblityAllowed;
	}

	public static function setEnableFocusFrame(show : Bool) : Void {
		EnableFocusFrame = show;
	}

	// ARIA-role to HTML tag map
	private static var accessRoleMap:Map<String, String> = [
		"button" => "button",
		"checkbox" => "button",
		"radio" => "button",
		"menu" => "button",
		"listitem" => "button",
		"menuitem" => "button",
		"tab" => "button",
		"banner" => "header",
		"main" => "section",
		"navigation" => "nav",
		"contentinfo" => "footer",
		"form" => "form",
		"textbox" => "input",
	];

	public static function setAccessAttributes(clip : Dynamic, attributes : Array< Array<String> >) : Void {
		if (!AccessibilityEnabled) return;

		if (clip.accessWidget == null) {
			// Create DOM node for access. properties
			if (clip.nativeWidget != null) {
				clip.accessWidget = clip.nativeWidget; // Just create a link
				addAccessAttributes(clip, attributes);
			} else {
				InvalidateStage();

				var tagName = "div";

				for (kv in attributes) {
					if (kv[0] == "role" && tagName == "div") {
						var mapval = accessRoleMap.get(kv[1]);

						if (mapval != null) {
							tagName = mapval;
						}
					} else if (kv[0] == "tag") {
						tagName = kv[1];
					}
				}

				clip.accessWidget = Browser.document.createElement(tagName);
				if (DebugAccessOrder) {
					clip.accessWidget.clip = clip;
				}

				// Add focus notification. Used for focus control
				clip.accessWidget.addEventListener("focus", function () {
					clip.emit("focus");

					var parent : DisplayObject = clip.parent;

					if (parent != null) {
						parent.emitEvent("childfocused", clip);
					}
				});

				// Add blur notification. Used for focus control
				clip.accessWidget.addEventListener("blur", function () {
					clip.emit("blur");
				});

				clip.accessWidget.setAttribute("aria-disabled", "false");
				// selfZOrder - self zOrder of the accessWidget that is set from flow
				// instead of zOrder field that contain max zOrder of the accessWidget and its children
				clip.accessWidget.selfZOrder = 0;
				clip.accessWidget.updateDisplay = function() {
					var newZorder : Int = untyped Browser.document.body.zOrder;

					if (clip.parent != null && clip.accessWidget != null) {
						clip.accessWidget.style.display = clip.accessWidget.zOrder >= newZorder && cast(clip, DisplayObject).getClipVisible() ? "block" : "none";

						var children : Array<Dynamic> = untyped clip.accessWidget.children;

						if (children != null) {
							for (child in children) {
								if (child.updateDisplay != null) {
									child.updateDisplay();
								}
							}
						}
					}
				}

				// adding human-meaningful attributes first so they appear earlier for easier reading HTML
				addAccessAttributes(clip, attributes);

				clip.accessWidget.style.zIndex = RenderSupportJSPixi.zIndexValues.accessButton;
				if (tagName == "button") {
					// setting temp. value so it will be easier to read in DOM
					if (clip.accessWidget.getAttribute("aria-label") == null) {
						clip.accessWidget.setAttribute("aria-label", "");
					}
					clip.accessWidget.classList.add("accessButton");
				} else if (tagName == "input") {
					clip.accessWidget.style.position = "fixed";
					clip.accessWidget.style.cursor = "inherit";
					clip.accessWidget.style.opacity = 0;
					clip.accessWidget.setAttribute("readonly", "");
				} else if (tagName == "form") {
					clip.accessWidget.onsubmit = function() { return false; }
				} else {
					clip.accessWidget.classList.add("accessElement");
				}

				clip.updateAccessWidget = function() if (clip.accessWidget != null && clip.accessWidget.parentNode != null) {
					if (cast(clip, DisplayObject).getClipVisible()) {
						var newZorder : Int = untyped Browser.document.body.zOrder;
						var transform = clip.accessWidget.parentNode.style.transform != "" && clip.accessWidget.parentNode.clip != null ?
							clip.worldTransform.clone().append(clip.accessWidget.parentNode.clip.worldTransform.clone().invert()) : clip.worldTransform;

						if (Platform.isIE) {
							clip.accessWidget.style.transform = "matrix(" + transform.a + "," + transform.b + "," + transform.c + "," + transform.d + ","
								+ 0 + "," + 0 + ")";

							clip.accessWidget.style.left = untyped "" + clip.worldTransform.tx + "px";
							clip.accessWidget.style.top = untyped "" + clip.worldTransform.ty + "px";
						} else {
							clip.accessWidget.style.transform = "matrix(" + transform.a + "," + transform.b + "," + transform.c + "," + transform.d + ","
								+ transform.tx + "," + transform.ty + ")";
						}

						clip.accessWidget.style.width = untyped "" + clip.width + "px";
						clip.accessWidget.style.height = untyped "" + clip.height + "px";

						clip.accessWidget.style.display = clip.accessWidget.zOrder >= newZorder ? "block" : "none";
					} else {
						clip.accessWidget.style.display = "none";
					}
				};

				clip.deleteAccessWidget = function() {
					// Removed from stage

					if (DebugAccessOrder)
						PixiStage.off("stagechanged", clip.updateAccessWidget);
					if (clip.accessWidget != null) {
						var parentNode = clip.accessWidget.parentNode;

						if (parentNode != null) {
							parentNode.removeChild(clip.accessWidget);
						}

						clip.accessWidget = null;

						if (parentNode != null) {
							updateAccessWidgetZOrder(parentNode);
						}

						clip.addAccessWidget = null;
						clip.updateAccessWidget = null;
						clip.deleteAccessWidget = null;
					};
				}

				clip.addAccessWidget = function() {
					if (clip.accessWidget != null) {
						var parentNode = findParentAccessibleWidget(clip.parent);

						if (parentNode == null) {
							findTopParent(clip).once("added", clip.addAccessWidget);
						} else {
							addNode(parentNode, clip.accessWidget);

							if (DebugAccessOrder)
								PixiStage.on("stagechanged", clip.updateAccessWidget);

							clip.once("removed", clip.deleteAccessWidget);
						}
					}
				}

				if (clip.parent != null) {
					clip.addAccessWidget();
				} else {
					clip.once("added", clip.addAccessWidget);
				}
			}
		} else {
			addAccessAttributes(clip, attributes);
		}
	}

	public static function removeAccessAttributes(clip : Dynamic) : Void {
		if (clip.deleteAccessWidget != null) {
			clip.deleteAccessWidget();
			clip.deleteAccessWidget = null;
		}
	}



	public static function setAccessCallback(clip : Dynamic, callback : Void -> Void) : Void {
		clip.accessCallback = callback;
	}

	private static function setShouldPreventFromBlur(clip : Dynamic) : Void {
		if (clip.nativeWidget != null && clip.shouldPreventFromBlur != null) {
			clip.shouldPreventFromBlur = true;
		}

		var children : Array<Dynamic> = untyped clip.children;
		if (children != null) {
			for (child in children) {
				setShouldPreventFromBlur(child);
			}
		}
	}

	// Update zOrder fields of the accessWidget and its children
	// zOrder field contain max zOrder of the accessWidget and its children
	public static function updateAccessWidgetZOrder(accessWidget : Dynamic) : Void {
		if (accessWidget != null && accessWidget.selfZOrder != null) {
			var previousZOrder = accessWidget.zOrder;
			accessWidget.zOrder = accessWidget.selfZOrder;
			var children : Array<Dynamic> = untyped accessWidget.children;

			if (children != null) {
				for (child in children) {
					if (accessWidget.zOrder < child.zOrder)
						accessWidget.zOrder = child.zOrder;
				}
			}

			if (DebugAccessOrder) {
				accessWidget.setAttribute("zorder", accessWidget.zOrder);
				accessWidget.setAttribute("selfzorder", accessWidget.selfZOrder);
			}

			if (previousZOrder != accessWidget.zOrder && accessWidget != Browser.document.body) {
				updateAccessWidgetZOrder(accessWidget.parentNode);
			} else if (accessWidget.updateDisplay != null) {
				accessWidget.updateDisplay();
			}
		}
	}

	public static function updateAccessDisplay(clip : Dynamic) : Void {
		if (clip.accessWidget != null && clip.accessWidget.updateDisplay != null) {
			clip.accessWidget.updateDisplay();
 		} else if (clip.children != null) {
 			var children : Array<Dynamic> = clip.children;

			for (child in children) {
				updateAccessDisplay(child);
			}
 		}
	}

	// native currentClip : () -> flow = FlashSupport.currentClip;
	public static function currentClip() : DisplayObject {
		return PixiStage;
	}

	private static function hideFlowJSLoadingIndicator() {
		Browser.document.body.style.backgroundImage = "none";
		var indicator = Browser.document.getElementById("loading_js_indicator");
		if (indicator != null) {
			Browser.document.body.removeChild(indicator);
		}
	}

	// native enableResize() -> void;
	public static function enableResize() : Void {
		// The first flow render call. Hide loading progress indicator.
		hideFlowJSLoadingIndicator();
	}

	public static function getStageWidth() : Float {
		return PixiRenderer.width / backingStoreRatio;
	}

	public static function getStageHeight() : Float {
		return PixiRenderer.height / backingStoreRatio;
	}

	public static function makeTextField(fontFamily : String) : TextField {
		return (UseDFont && FontLoader.hasDFont(fontFamily))? new DFontTextClip() : new PixiText();
	}

	inline public static function capitalize(s : String) : String {
		return s.substr(0, 1).toUpperCase() + s.substr(1, s.length - 1);
	}

	// HACK due to unable remake builtin fonts
	public static function recognizeBuiltinFont(fontfamily: String, fontweight: Int, fontslope: String) : String {
		if (StringTools.startsWith(fontfamily, "'Material Icons")) {
			return "MaterialIcons";
		}
		else if (StringTools.startsWith(fontfamily, "'DejaVu Sans")) {
			return "DejaVuSans";
		}
		else if (StringTools.startsWith(fontfamily, "'Franklin Gothic")) {
			return fontslope == FONT_SLOPE_ITALIC? "Italic" : fontweight == FONT_WEIGHT_BOLD? "Bold" : "Book";
		} else if (StringTools.startsWith(fontfamily, "Roboto")) {
			return fontfamily +
				intFontWeight2StrSuffix(fontweight) +
				(fontslope == FONT_SLOPE_NORMAL? "" : capitalize(fontslope));
		}
		return "";
	}
	// ENDHACK

	public static function intFontWeight2StrSuffix(w: Int) : String {
		if (w <= FONT_WEIGHT_MEDIUM) {
			if (w <= FONT_WEIGHT_LIGHT) {
				if (w <= FONT_WEIGHT_THIN) return "Thin"
				else if (w <= FONT_WEIGHT_ULTRA_LIGHT) return "Ultra Light"
				else return "Light";
			} else
				if (w <= FONT_WEIGHT_BOOK) return "" // "Book"
				else return "Medium";
		} else if (w <= FONT_WEIGHT_BOLD) {
			if (w <= FONT_WEIGHT_SEMI_BOLD) return "Semi Bold"
			else return "Bold";
		} else if (w <= FONT_WEIGHT_EXTRA_BOLD) return "Extra Bold"
		else return "Black";
	}

	// Assumption : setTextAndStyle always follow setTextInput for text inputs
	// Pay attention that you cannot change font family (switch between system and built-in fonts)
	// after field has been created with makeTextField function.
	public static function setTextAndStyle(
		textfield : TextField, text : String, fontfamily : String,
		fontsize : Float, fontweight : Int, fontslope : String,
		fillcolour : Int, fillopacity : Float, letterspacing : Float,
		backgroundcolour : Int, backgroundopacity : Float
	) : Void {
		var maybeBuiltin = fontweight > 0 || fontslope != "" ? recognizeBuiltinFont(fontfamily, fontweight, fontslope) : fontfamily;
		if (maybeBuiltin != "") {
			fontfamily = maybeBuiltin;
			/*fontweight = FONT_WEIGHT_BOOK;
			fontslope = FONT_SLOPE_NORMAL;*/
		};
		textfield.setTextAndStyle(
			text, fontfamily, fontsize, fontweight, fontslope,
			fillcolour, fillopacity, letterspacing, backgroundcolour, backgroundopacity
		);
	}

	public static function setAdvancedText(textfield : TextField, sharpness : Int, antialiastype : Int, gridfittype : Int) : Void {
		// NOP
	}

	public static function makeVideo(metricsFn : Float -> Float -> Void, playFn : Bool -> Void, durationFn : Float -> Void, positionFn : Float -> Void) : DisplayObject {
		return new VideoClip(metricsFn, playFn, durationFn, positionFn);
	}

	public static function setVideoVolume(str : VideoClip, volume : Float) : Void {
		str.setVolume(volume);
	}

	public static function setVideoLooping(str : VideoClip, loop : Bool) : Void {
		str.setLooping(loop);
	}

	public static function setVideoControls(str : VideoClip, controls : Dynamic) : Void {
		// STUB; only implemented in C++/OpenGL
	}

	public static function setVideoSubtitle(str: Dynamic, text : String, fontfamily : String, fontsize : Float, fontweight : Int, fontslope : String,
		fillcolor : Int, fillopacity : Float, letterspacing : Float, backgroundcolour : Int, backgroundopacity : Float) : Void {
		str.setVideoSubtitle(text, fontfamily, fontsize, fontweight, fontslope, fillcolor, fillopacity, letterspacing, backgroundcolour, backgroundopacity);
	}

	public static function setVideoPlaybackRate(str : VideoClip, rate : Float) : Void {
		str.setPlaybackRate(rate);
	}

	public static function setVideoTimeRange(str: VideoClip, start : Float, end : Float) : Void {
		str.setTimeRange(start, end);
	}

	public static function playVideo(vc : VideoClip, filename : String, startPaused : Bool) : Void {
		vc.playVideo(filename, startPaused);
	}

	public static function playVideoFromMediaStream(vc : VideoClip, mediaStream : Dynamic, startPaused : Bool) : Void {
		vc.playVideoFromMediaStream(mediaStream, startPaused);
	}

	public static function seekVideo(str : VideoClip, seek : Float) : Void {
		str.setCurrentTime(seek);
	}

	public static function getVideoPosition(str : VideoClip) : Float {
		return str.getCurrentTime();
	}

	public static function pauseVideo(str : VideoClip) : Void {
		str.pauseVideo();
	}

	public static function resumeVideo(str : VideoClip) : Void {
		str.resumeVideo();
	}

	public static function closeVideo(str : VideoClip) : Void {
		// NOP for this target
	}

	public static function getTextFieldWidth(textfield : TextField) : Float {
		return textfield.getWidth();
	}

	public static function setTextFieldWidth(textfield : TextField, width : Float) : Void {
		// NOTE : It is called by flow only for textinputs
		textfield.setWidth(width);
	}

	public static function getTextFieldHeight(textfield : TextField) : Float {
		return textfield.getHeight();
	}

	public static function setTextFieldHeight(textfield : TextField, height : Float) : Void {
		// This check is needed for cases when we get zero height for input field. Flash and cpp
		// ignore height (flash ignores it at all, cpp takes it into account only when input has
		// has a focus), so we have to have some workaround here.
		// TODO: Find a better fix
		if (height > 0.0)
			textfield.setHeight(height);
	}

	public static function setTextFieldCropWords(textfield : TextField, crop : Bool) : Void {
		textfield.setCropWords(crop);
	}

	public static function setTextFieldCursorColor(textfield : TextField, color : Int, opacity : Float) : Void {
		textfield.setCursorColor(color, opacity);
	}

	public static function setTextFieldCursorWidth(textfield : TextField, width : Float) : Void {
		textfield.setCursorWidth(width);
	}

	public static function setTextFieldInterlineSpacing(textfield : TextField, spacing : Float) : Void {
		textfield.setInterlineSpacing(spacing);
	}

	public static function setTextDirection(textfield : TextField, direction : String) : Void {
		textfield.setTextDirection(direction);
	}

	public static function setAutoAlign(textfield : TextField, autoalign : String) : Void {
		textfield.setAutoAlign(autoalign);
	}

	public static function setTextInput(textfield : TextField) : Void {
		textfield.setTextInput();
	}

	public static function setTextInputType(textfield : TextField, type : String) : Void {
		textfield.setTextInputType(type);
	}

	public static function setTextInputStep(textfield : TextField, step : Float) : Void {
		textfield.setTextInputStep(step);
	}

	public static function setTabIndex(textfield : TextField, index : Int) : Void {
		textfield.setTabIndex(index);
	}

	public static function setTabEnabled(enabled : Bool) : Void {
		// STUB; usefull only in flash
	}

	public static function getContent(textfield : TextField) : String {
		return textfield.getContent();
	}

	public static function getCursorPosition(textfield : TextField) : Int {
		return textfield.getCursorPosition();
	}

	public static function getFocus(clip : NativeWidgetClip) : Bool {
		return clip.getFocus();
	}

	public static function getScrollV(textfield : TextField) : Int {
		return 0;
	}

	public static function setScrollV(textfield : TextField, suggestedPosition : Int) : Void {
	}

	public static function getBottomScrollV(textfield : TextField) : Int {
		return 0;
	}

	public static function getNumLines(textfield : TextField) : Int {
		return 0;
	}

	public static function setFocus(clip : DisplayObject, focus : Bool) : Void {
		if (untyped clip.setFocus != null) {
			untyped clip.setFocus(focus);
		} else if (AccessibilityEnabled) {
			var accessWidget = findAccessibleChild(clip);
			if (accessWidget == null) return;
			// check if found element accepts focus.
			if (accessWidget.getAttribute("tabindex") == null
				|| accessWidget.getAttribute("tabindex").charAt(0) == "-"
				|| untyped accessWidget.disabled != false) {
					// Searching children which are focusable: not disabled and tabindex is positive
					accessWidget = untyped accessWidget.querySelector("*[tabindex]:not([disabled]):not([tabindex^='-'])") || accessWidget;
			}

			if (accessWidget != null && accessWidget.parentNode != null) {
				if (focus && accessWidget.focus != null) {
					accessWidget.focus();
				} else if (!focus && accessWidget.blur != null) {
					accessWidget.blur();
				} else {
					Errors.print("Can't set focus on element.");
					clip.emit("blur");
				}
			} else {
				Errors.print("Can't set focus on element.");
				clip.emit("blur");
			}
		}
	}

	public static function setMultiline(textfield : TextField, multiline : Bool) : Void {
		textfield.setMultiline(multiline);
	}

	public static function setWordWrap(textfield : TextField, wordWrap : Bool) : Void {
		textfield.setWordWrap(wordWrap);
	}

	public static function getSelectionStart(textfield : TextField) : Int {
		return textfield.getSelectionStart();
	}

	public static function getSelectionEnd(textfield : TextField) : Int {
		return textfield.getSelectionEnd();
	}

	public static function setSelection(textfield : TextField, start : Int, end : Int) : Void {
		textfield.setSelection(start, end);
	}

	public static function setReadOnly(textfield: TextField, readOnly: Bool) : Void {
		textfield.setReadOnly(readOnly);
	}

	public static function setMaxChars(textfield : TextField, maxChars : Int) : Void {
		textfield.setMaxChars(maxChars);
	}

	public static function addTextInputFilter(textfield : TextField, filter : String -> String) : Void -> Void {
		return textfield.addTextInputFilter(filter);
	}

	public static function addTextInputKeyEventFilter(textfield : TextField, event : String, filter : String -> Bool -> Bool -> Bool -> Bool -> Int -> Bool) : Void -> Void {
		if (event == "keydown")
			return textfield.addTextInputKeyDownEventFilter(filter);
		else
			return textfield.addTextInputKeyUpEventFilter(filter);
	}

	private static inline function getAccessElement(clip: DisplayObject) : Element {
		return if (untyped clip.accessWidget != null) untyped clip.accessWidget
			else if (untyped __instanceof__(clip, NativeWidgetClip) && untyped clip.nativeWidget != null) untyped clip.nativeWidget
			else null;
	}

	// Returns next access element after currentChild
	private static function getNextAccessElement(parent : Element, currentChild : Dynamic) : Element {
		// This is about 444 ms out of 8000 ms in complicated renderings
		// In 3400 out of 3445 cases, we return null.
		return Lambda.find(untyped __js__("Array.from(parent.children)"), function(childclip : Dynamic) {

			if (currentChild != childclip && currentChild.nodeindex) {
				if (childclip.nodeindex) {
					var _g = 0;
					var childclipB = false;
					var stopCheck = false;

					while (!stopCheck && _g < childclip.nodeindex.length && _g < currentChild.nodeindex.length) {
						stopCheck = childclip.nodeindex[_g] != currentChild.nodeindex[_g];
						childclipB = childclip.nodeindex[_g] >= currentChild.nodeindex[_g];
						++_g;
					}

					return childclipB;
				} else {
					return false;
				}
			} else {
				return false;
			}
		});
	}

	public static function findParentAccessibleWidget(clip : Dynamic) : Element {
		if (clip == null) {
			return null;
		} else if (clip == PixiStage) {
			return Browser.document.body;
		} else if (clip.accessWidget != null) {
			return clip.accessWidget;
		} else {
			return findParentAccessibleWidget(clip.parent);
		}
	}

	public static function findTopParent(clip : Dynamic) : Dynamic {
		if (clip.parent == null) {
			return clip;
		} else {
			return findTopParent(clip.parent);
		}
	}

	private static function findAccessibleChild(clip : Dynamic) : Element {
		var accessElement = getAccessElement(clip);
		if (accessElement != null) return accessElement;

		var children : Array<DisplayObject> = untyped clip.children;
		if (children != null)
			for (childclip in children) {
				var childElement = findAccessibleChild(childclip);
				if (childElement != null) return childElement;
			}

		return null;
	}

	// native addChild : (parent : native, child : native) -> void
	public static function addChild(parent : FlowContainer, child : Dynamic) : Void {
		parent.addChild(child);
	}

	// native addChildAt : (parent : native, child : native, id : int) -> void
	public static function addChildAt(parent : FlowContainer, child : Dynamic, id : Int) : Void {
		parent.addChildAt(child, id);
	}

	// native removeChild : (parent : native, child : native) -> void
	public static function removeChild(parent : FlowContainer, child : Dynamic) : Void {
		parent.removeChild(child);
	}

	// Check if nodeindex of the child starts with nodeindex of the parent (IOW can parent contain child with such nodeindex)
	private static function parentNodeIndex(parent : Dynamic, child : Dynamic) : Bool {
		var res = false;

		if (!child.contains(parent) && parent.nodeindex != null && child.nodeindex != null &&
			parent.nodeindex.length != 0 && child.nodeindex.length >= parent.nodeindex.length) {
			res = true;

			for (i in 0...parent.nodeindex.length) {
				if (parent.nodeindex[i] != child.nodeindex[i]) {
					res = false;
					break;
				}
			}
		}

		return res;
	}

	// Check if parent and child have equal nodeindex fields
	private static function equalNodeIndex(parent : Dynamic, child : Dynamic) : Bool {
		var res = false;

		if (parent.nodeindex != null && child.nodeindex != null && parent.nodeindex.length != 0 &&
			child.nodeindex.length == parent.nodeindex.length) {

			res = true;

			for (i in 0...parent.nodeindex.length) {
				if (parent.nodeindex[i] != child.nodeindex[i]) {
					res = false;
					break;
				}
			}
		}

		return res;
	}

	public static function addNode(parent : Dynamic, child : Dynamic) : Void {
		// This is about 299 ms for itself out of 8000 ms in complicated renderings
		// - with children, it is 1200 ms out of 8000 ms
		try {
			var nextAccessChild = getNextAccessElement(parent, child);
			var previousParentNode = child.parentNode;

			if (nextAccessChild != null) {
				if (parentNodeIndex(nextAccessChild, child)) {
					if (equalNodeIndex(nextAccessChild, child)) {
						if (nextAccessChild.nextSibling == null)
							parent.appendChild(child)
						else
							parent.insertBefore(child, nextAccessChild.nextSibling);
					} else {
						addNode(nextAccessChild, child);
					}
				} else {
					if (DebugAccessOrder && parent != Browser.document.body && !parentNodeIndex(parent, child)) {
						trace("Wrong accessWidget parentNode nodeindex");
						trace(parent);
						trace(child);
					}

					parent.insertBefore(child, nextAccessChild);
				}
			} else {
				// This is the case we get in 3400 out of 3445 cases
				if (DebugAccessOrder && parent != Browser.document.body && !parentNodeIndex(parent, child)) {
					trace("Wrong accessWidget parentNode nodeindex");
					trace(parent);
					trace(child);
				}

				parent.appendChild(child);
			}

			if (previousParentNode != child.parentNode) {
				updateAccessWidgetZOrder(previousParentNode);
				updateAccessWidgetZOrder(child.parentNode);
				updateAccessWidgetZOrder(child);
			}
		} catch (e : Dynamic) {
			if (DebugAccessOrder && parent != Browser.document.body && !parentNodeIndex(parent, child)) {
				trace("Wrong accessWidget parentNode nodeindex");
				trace(parent);
				trace(child);
			}

			if (parent.parentNode != null) {
				addNode(parent.parentNode, child);
			} else {
				addNode(Browser.document.body, child);
			}
		}
	}

	public static function makeClip() : FlowContainer {
		return new FlowContainer();
	}

	public static function setClipCallstack(clip : DisplayObject, callstack : Dynamic) : Void {
		// stub
	}

	public static function setClipX(clip : DisplayObject, x : Float) : Void {
		clip.setClipX(x);
	}

	public static function setClipY(clip : DisplayObject, y : Float) : Void {
		clip.setClipY(y);
	}

	public static function setClipScaleX(clip : DisplayObject, scale : Float) : Void {
		clip.setClipScaleX(scale);
	}

	public static function setClipScaleY(clip : DisplayObject, scale : Float) : Void {
		clip.setClipScaleY(scale);
	}

	public static function setClipRotation(clip : DisplayObject, r : Float) : Void {
		clip.setClipRotation(r * 0.0174532925 /*radians*/);
	}

	public static function getGlobalTransform(clip : DisplayObject) : Array<Float> {
		if (clip.parent != null) {
			clip.forceUpdateTransform();
			var a = clip.worldTransform;
			return [a.a, a.b, a.c, a.d, a.tx, a.ty];
		} else {
			return [1.0, 0.0, 0.0, 1.0, 0.0, 0.0];
		}
	}

	public static function deferUntilRender(fn : Void -> Void) : Void {
		PixiStage.once("drawframe", fn);
	}

	public static function interruptibleDeferUntilRender(fn : Void -> Void) : Void -> Void {
		PixiStage.once("drawframe", fn);
		return function() {
			PixiStage.off("drawframe", fn);
		};
	}

	public static function setClipAlpha(clip : DisplayObject, a : Float) : Void {
		clip.setClipAlpha(a);
	}

	private static function getFirstVideoWidget(clip : FlowContainer) : Dynamic {
		if (untyped __instanceof__(clip, VideoClip)) return clip;

		if (clip.children != null) {
			for (c in clip.children) {
				var video = getFirstVideoWidget(untyped c);
				if (video != null) return video;
			}
		}

		return null;
	}

	public static function setClipMask(clip : FlowContainer, mask : Dynamic) : Void {
		clip.setClipMask(mask);
	}

	public static function getStage() : Dynamic {
		return PixiStage;
	}

	private static function modifierStatePresent(e : Dynamic, m : String) : Bool {
		return e.getModifierState != null && e.getModifierState(m) != null;
	}

	// See
	// http://unixpapa.com/js/key.html
	public static function parseKeyEvent(e : Dynamic) : Dynamic {
		var shift = false;
		var alt = false;
		var ctrl = false;
		var meta = false;
		var charCode = -1;
		var s : String = "";

		if (modifierStatePresent(e, "Shift")) {
			shift = e.getModifierState("Shift");
		} else if (e.shiftKey != null) {
			shift = e.shiftKey;
		}

		if (modifierStatePresent(e, "Alt")) {
			alt = e.getModifierState("Alt");
		} else if (e.altKey != null) {
			alt = e.altKey;
		} else if (modifierStatePresent(e, "AltGraph")) {
			alt = e.getModifierState("AltGraph");
		}

		if (modifierStatePresent(e, "Control")) {
			ctrl = e.getModifierState("Control");
		} else if (e.ctrlKey != null) {
			ctrl = e.ctrlKey;
		}

		if (modifierStatePresent(e, "Meta")) {
			meta = e.getModifierState("Meta");
		} else if (modifierStatePresent(e, "OS")) {
			meta = e.getModifierState("OS");
		} else if (e.metaKey != null) {
			meta = e.metaKey;
		}

		// Swap meta with ctrl for macOS
		if (Platform.isMacintosh) {
			var buf : Bool = meta;
			meta = ctrl;
			ctrl = buf;
		}

		if (e.charCode != null && e.charCode > 0) {
			charCode = e.charCode;
		} else if (e.which != null) {
			charCode = e.which;
		} else if (e.keyCode != null) {
			charCode = e.keyCode;
		}

		if (e.key != null && (Std.string(e.key).length == 1 || e.key == "Meta")) {
			s = if (e.key == "Meta") Platform.isMacintosh ? "ctrl" : "meta" else e.key;
		} else if (e.code != null && (Std.string(e.code).length == 1 || e.key == "MetaLeft" || e.key == "MetaRight")) {
			s = if (e.code == "MetaLeft" || e.code == "MetaRight") Platform.isMacintosh ? "ctrl" : "meta" else e.code;
		} else if (charCode >= 96 && charCode <= 105) {
			s = Std.string(charCode - 96);
		} else if (charCode >= 112 && charCode <= 123) {
			s = "F" + (charCode - 111);
		} else {
			s = switch (charCode) {
				case 13:
					// TODO: uncomment when it is fully supported
					//if (untyped Browser.document.activeElement != null) return; // Donot call cb if there is selected item
					"enter";
				case 27: "esc";
				case 8: "backspace";
				case 9: {
					switchFocusFramesShow(EnableFocusFrame);
					if (Platform.isIE || Platform.isEdge)
						PixiStage.emit("preonfocus");

					"tab";
				}
				case 12: "clear";
				case 16: "shift";
				case 17: Platform.isMacintosh ? "meta" : "ctrl";
				case 18: "alt";
				case 19: "pause/break";
				case 20: "capslock";
				case 33: "pageup";
				case 34: "pagedown";
				case 35: "end";
				case 36: "home";
				case 37: "left";
				case 38: "up";
				case 39: "right";
				case 40: "down";
				case 45: "insert";
				case 46: "delete";
				case 48: if (shift) ")" else "0";
				case 49: if (shift) "!" else "1";
				case 50: if (shift) "@" else "2";
				case 51: if (shift) "#" else "3";
				case 52: if (shift) "$" else "4";
				case 53: if (shift) "%" else "5";
				case 54: if (shift) "^" else "6";
				case 55: if (shift) "&" else "7";
				case 56: if (shift) "*" else "8";
				case 57: if (shift) "(" else "9";
				case 91: Platform.isMacintosh ? "ctrl" : "meta";
				case 92: "meta";
				case 93: Platform.isMacintosh ? "ctrl" : "context";
				case 106: "*";
				case 107: "+";
				case 109: "-";
				case 110: ".";
				case 111: "/";
				case 144: "numlock";
				case 145: "scrolllock";
				case 186: if (shift) ":" else ";";
				case 187: if (shift) "+" else "=";
				case 188: if (shift) "<" else ",";
				case 189: if (shift) "_" else "-";
				case 190: if (shift) ">" else ".";
				case 191: if (shift) "?" else "/";
				case 192: if (shift) "~" else "`";
				case 219: if (shift) "{" else "[";
				case 220: if (shift) "|" else "\\";
				case 221: if (shift) "}" else "]";
				case 222: if (shift) "\"" else "'";
				case 226: if (shift) "|" else "\\";

				default: {
					var keyUTF = String.fromCharCode(charCode);

					if (modifierStatePresent(e, "CapsLock")) {
						if (e.getModifierState("CapsLock"))
							keyUTF.toUpperCase();
						else
							keyUTF.toLowerCase();
					} else {
						keyUTF;
					}

				}
			}
		}

		return {
			key : s,
			ctrl : ctrl,
			shift : shift,
			alt : alt,
			meta : meta,
			keyCode : e.keyCode,
			preventDefault : e.preventDefault.bind(e)
		}
	}

	public static function addKeyEventListener(clip : DisplayObject, event : String,
		fn : String -> Bool -> Bool -> Bool -> Bool -> Int -> (Void -> Void) -> Bool) : Void -> Void {
		var keycb = function(ke) {
			fn(ke.key, ke.ctrl, ke.shift, ke.alt, ke.meta, ke.keyCode, ke.preventDefault);
		}

		PixiStage.on(event, keycb);
		return function() { PixiStage.off(event, keycb); }
	}

	public static function addStreamStatusListener(clip : VideoClip, fn : String -> Void) : Void -> Void {
		return clip.addStreamStatusListener(fn);
	}

	public static function addEventListener(clip : DisplayObject, event : String, fn : Void -> Void) : Void -> Void {
		if (event == "resize") {
			PixiStage.on("resize", fn);
			return function() { PixiStage.off("resize", fn); }
		} else if (event == "mousedown" || event == "mousemove" || event == "mouseup" || event == "mousemiddledown" || event == "mousemiddleup") {
			PixiStage.on(event, fn);
			return function() { PixiStage.off(event, fn); }
		} else if (event == "mouserightdown" || event == "mouserightup") {
			// When we register a right-click handler, we turn off the browser context menu.
			var blockContextMenuFn = function () {
				return false;
			}

			PixiRenderer.view.oncontextmenu = blockContextMenuFn;

			var dropareas = Browser.window.document.getElementsByClassName("droparea");
			for (droparea in dropareas) {
				droparea.oncontextmenu = blockContextMenuFn;
			}

			PixiStage.on(event, fn);
			return function() { PixiStage.off(event, fn); }
		} else if (event == "rollover") {
			clip.on("pointerover", fn);
			clip.updateClipInteractive();
			return function() {
				clip.off("pointerover", fn);
				clip.updateClipInteractive();
			};
		} else if (event == "rollout") {
			clip.on("pointerout", fn);
			clip.updateClipInteractive();
			return function() {
				clip.off("pointerout", fn);
				clip.updateClipInteractive();
			};
		} else if (event == "scroll") {
			clip.on("scroll", fn);
			return function() { clip.off("scroll", fn); };
		} else if (event == "change") {
			clip.on("input", fn);
			return function() { clip.off("input", fn); };
		} else if ( event == "focusin" ) {
			clip.on("focus", fn);
			return function() { clip.off("focus", fn); };
		} else if ( event == "focusout" ) {
			clip.on("blur", fn);
			return function() { clip.off("blur", fn); };
		} else {
			Errors.report("Unknown event: " + event);
			return function() {};
		}
	}

	public static function addFileDropListener(clip : Dynamic, maxFilesCount : Int, mimeTypeRegExpFilter : String, onDone : Array<Dynamic> -> Void) : Void -> Void {
		var regExp = new EReg(mimeTypeRegExpFilter, "g");

		/********* Create HTML block and setup metrics *********/

		var dropArea = Browser.document.createElement("div");
		dropArea.className = "droparea";
		dropArea.style.position = "absolute";
		dropArea.style.zIndex = RenderSupportJSPixi.zIndexValues.droparea;
		dropArea.oncontextmenu = PixiRenderer.view.oncontextmenu;

		clip.updateFileDropWidget = function() {
			if (cast(clip, DisplayObject).getClipVisible()) {
				var bounds = clip.getBounds();
				dropArea.style.left = "" + bounds.x + "px";
				dropArea.style.top = "" + bounds.y + "px";
				dropArea.style.width = "" + bounds.width + "px";
				dropArea.style.height = "" + bounds.height + "px";
			} else {
				dropArea.style.display = "none";
			}
		};

		clip.createFileDropWidget = function() {
			Browser.document.body.appendChild(dropArea);
			PixiStage.on("stagechanged", clip.updateFileDropWidget);
		};

		clip.deleteFileDropWidget = function() {
			try {
				Browser.document.body.removeChild(dropArea);
			} catch (e : Dynamic) {}
			PixiStage.off("stagechanged", clip.updateFileDropWidget);
		};

		clip.createFileDropWidget();
		clip.once("removed", function() clip.deleteFileDropWidget);

		/********* Provide mouse events to PixiRenderer view *********/

		var dropAreaProvideEvent = function (event : Dynamic) {
			event.preventDefault();
			dropArea.style.cursor = RenderSupportJSPixi.PixiRenderer.view.style.cursor;
			provideEvent(event);
		};

		dropArea.onmousemove = dropAreaProvideEvent;
		dropArea.onmousedown = dropAreaProvideEvent;
		dropArea.onmouseup = dropAreaProvideEvent;

		/********* Set up drag&drop event listeners *********/

		dropArea.ondragover = function (event) {
			event.dataTransfer.dropEffect = 'copy';
			return false;
		}

		dropArea.ondrop = function (event) {
			event.preventDefault();

			var files : FileList = event.dataTransfer.files;
			var fileArray : Array<File> = [];

			if (maxFilesCount < 0)
				maxFilesCount = files.length;

			for (idx in 0...Math.floor(Math.min(files.length, maxFilesCount))) {
				var file : File = files.item(idx);

				if (!regExp.match(file.type)) {
					maxFilesCount++;
					continue;
				}

				fileArray.push(file);
			}

			onDone(fileArray);
		}

		return clip.deleteFileDropWidget;
	}

	public static function addVirtualKeyboardHeightListener(fn : Float -> Void) : Void -> Void {
		return function() {};
	}

	public static function addExtendedEventListener(clip : Dynamic, event : String, fn : Array<Dynamic> -> Void) : Void -> Void {
		if (event == "childfocused") {
			var parentFn = function(child : Dynamic) {
				var bounds = child.getBounds(true);
				var localPosition = clip.toLocal(new Point(bounds.x, bounds.y));
				fn([localPosition.x, localPosition.y, bounds.width, bounds.height]);
			};

			clip.on(event, parentFn);
			return function() { clip.off(event, parentFn); }
		} else {
			Errors.report("Unknown event: " + event);
			return function() {};
		}
	}

	public static function addDrawFrameEventListener(fn : Float -> Void) : Void -> Void {
		PixiStage.on("drawframe", fn);
		return function() { PixiStage.off("drawframe", fn); };
	}

	// Reasonable defaults
	private static var PIXEL_STEP = 10;
	private static var LINE_HEIGHT = 40;
	private static var PAGE_HEIGHT = 800;

	public static function addMouseWheelEventListener(clip : Dynamic, fn : Float -> Float -> Void) : Void -> Void {
		var event_name = untyped __js__("'onwheel' in document.createElement('div') ? 'wheel' : // Modern browsers support 'wheel'
			document.onmousewheel !== undefined ? 'mousewheel' : // Webkit and IE support at least 'mousewheel'
			'DOMMouseScroll'; // let's assume that remaining browsers are older Firefox");


		var wheel_cb = function(event) {
			var sX = 0.0, sY = 0.0,	// spinX, spinY
				pX = 0.0, pY = 0.0;	// pixelX, pixelY

			// Legacy
			if (event.detail != null) { sY = event.detail; }
			if (event.wheelDelta != null) { sY = -event.wheelDelta / 120; }
			if (event.wheelDeltaY != null) { sY = -event.wheelDeltaY / 120; }
			if (event.wheelDeltaX != null) { sX = -event.wheelDeltaX / 120; }

			// side scrolling on FF with DOMMouseScroll
			if (event.axis != null && untyped __strict_eq__(event.axis, event.HORIZONTAL_AXIS)) {
				sX = sY;
				sY = 0.0;
			}

			pX = sX * PIXEL_STEP;
			pY = sY * PIXEL_STEP;

			if (event.deltaY != null) { pY = event.deltaY; }
			if (event.deltaX != null) { pX = event.deltaX; }

			if ((pX != 0.0 || pY != 0.0) && event.deltaMode != null) {
				if (event.deltaMode == 1) {	// delta in LINE units
					pX *= LINE_HEIGHT;
					pY *= LINE_HEIGHT;
				} else { // delta in PAGE units
					pX *= PAGE_HEIGHT;
					pY *= PAGE_HEIGHT;
				}
			}

			// Fall-back if spin cannot be determined
			if (pX != 0.0 && sX == 0.0) { sX = (pX < 1.0) ? -1.0 : 1.0; }
			if (pY != 0.0 && sY == 0.0) { sY = (pY < 1.0) ? -1.0 : 1.0; }

			if (event.shiftKey != null && event.shiftKey && sX == 0.0) {
				sX = sY;
				sY = 0.0;
			}

			fn(-sX, -sY);

			return false;
		};

		Browser.window.addEventListener(event_name, wheel_cb, false);
		if ( event_name == "DOMMouseScroll" ) {
			Browser.window.addEventListener("MozMousePixelScroll", wheel_cb, false);
		}

		return function() {
			Browser.window.removeEventListener(event_name, wheel_cb);
			if ( event_name == "DOMMouseScroll" ) {
				Browser.window.removeEventListener("MozMousePixelScroll", wheel_cb);
			}
		}
	}

	public static function addFinegrainMouseWheelEventListener(clip : Dynamic, f : Float -> Float -> Void) : Void -> Void {
		return addMouseWheelEventListener(clip, f);
	}

	public static function getMouseX(clip : DisplayObject) : Float {
		if (clip == PixiStage)
			return MousePos.x;
		else
			return clip.toLocal(MousePos).x;
	}

	public static function getMouseY(clip : DisplayObject) : Float {
		if (clip == PixiStage)
			return MousePos.y;
		else
			return clip.toLocal(MousePos).y;
	}

	public static function setMouseX(x : Float) {
		MousePos.x = x;
	}

	public static function setMouseY(y : Float) {
		MousePos.y = y;
	}

	private static function hittestGraphics(g : FlowGraphics, global : Point) : Bool {
		var graphicsData : Array<Dynamic> = untyped g.graphicsData;
		if (graphicsData == null || graphicsData.length == 0) return false;
		var data = graphicsData[0]; // There may be only one shape when drawing with flow
		if(data.fill && data.shape != null) {
			var local = g.toLocal(global);
			return data.shape.contains(local.x, local.y);
		}
		return false;
	}

	public static function dohittest(clip : Dynamic, global : Point) : Bool {
		if (!cast(clip, DisplayObject).getClipWorldVisible() || clip.isMask) return false;
		if (clip.mask != null && !hittestGraphics(clip.mask, global)) return false;

		if (clip.graphicsData != null) { // Graphics
			if (hittestGraphics(clip, global)) { return true; }
		} else if (clip.texture != null) { // image or text sprite
			var w = clip.texture.frame.width; var h = clip.texture.frame.height;
			var local = clip.toLocal(global);
			if (local.x > 0.0 && local.y > 0.0 && local.x < w && local.y < h) { return true; }
		} else if (clip.tint != null) { // DFontTextNative
			var b = clip.getLocalBounds();
			var local = clip.toLocal(global);
			untyped local.y += clip.y; // DFontTextNative is shifted to fit baseline.
			if (local.x > 0.0 && local.y > 0.0 && local.x < b.width && local.y < b.height) { return true; }
		}

		if (clip.children != null) {
			var childs : Array<FlowContainer> = clip.children;
			for (c in childs) if (dohittest(c, global)) return true;
		}

		return false;
	}

	private static inline function clipOnTheStage(clip : DisplayObject) : Bool {
		// TO DO : check clip is on the stage more correctly
		return clip == PixiStage || clip.parent != null;
	}

	public static function getClipAt(p : Point, parent : FlowContainer = null) : Dynamic {
		// Use PixiStage as default clip for searching
		if (parent == null)
			parent = PixiStage;

		var cnt = parent.children.length;
		for (i in 0...cnt) {
			var child = parent.children[cnt - i - 1];
			if ( child.getClipWorldVisible() && (child.mask == null || hittestGraphics(cast child.mask, p) ) &&
				!(untyped child.isMask) && child.getBounds().contains(p.x, p.y)) {
				if (untyped __instanceof__(child, TextField)) {
					return child;
				} else if (untyped child.graphicsData != null && child.graphicsData.length > 0 &&
					child.graphicsData[0].fillAlpha > 0) { // ignore transparent graphics
					if (hittestGraphics(cast child, p)) return child;
				} else if (untyped child.texture != null) {
					return child;
				} else if (untyped child.children != null) {
					var r = getClipAt(p, untyped child);
					if (r != null) return r;
				}
			}
		}

		return null;
	}

	public static function hittest(clip : DisplayObject, x : Float, y : Float) : Bool {
		if (!clipOnTheStage(clip)) return false;

		var global = new Point(x, y);

		// Previous event handlers might change the stage tree.
		// Transforms will be updated only on the next animate
		// So lets do that here
		// TO DO: Optimize
		clip.updateTransform(); // Crashes if parent = null

		// TO DO : Check bounding rect at first?

		// Check toplevel masks
		var parent : Dynamic = clip.parent;
		while (parent != null) {
			if (parent.mask != null && !hittestGraphics(parent.mask, global)) return false; // Outside the mask
			parent = parent.parent;
		}

		return dohittest(clip, global);
	}

	public static function makeGraphics() : FlowGraphics {
		return new FlowGraphics();
	}

	public static function getGraphics(parent : FlowContainer) : FlowGraphics {
		var clip = new FlowGraphics();
		addChild(parent, clip);
		return clip;
	}

	public static function setLineStyle(graphics : FlowGraphics, width : Float, color : Int, opacity : Float) : Void {
		graphics.lineStyle(width, removeAlphaChannel(color), opacity);
	}

	public static function beginFill(graphics : FlowGraphics, color : Int, opacity : Float) : Void {
		graphics.beginFill(removeAlphaChannel(color), opacity);
	}

	// native beginLineGradientFill : (graphics : native, colors : [int], alphas: [double], offsets: [double], matrix : native) -> void = RenderSupport.beginFill;
	public static function beginGradientFill(graphics : FlowGraphics, colors : Array<Int>, alphas : Array<Float>, offsets: Array<Float>, matrix : Dynamic, type : String) : Void {
		graphics.beginGradientFill(colors, alphas, offsets, matrix, type);
	}

	// native setLineGradientStroke : (graphics : native, colors : [int], alphas: [double], offsets: [double]) -> void = RenderSupport.beginFill;
	public static function setLineGradientStroke(graphics : FlowGraphics, colours : Array<Int>, alphas : Array<Float>, offsets : Array<Float>, matrix : Dynamic) : Void {
		graphics.lineGradientStroke(colours, alphas, offsets, matrix);
	}

	public static function makeMatrix(width : Float, height : Float, rotation : Float, xOffset : Float, yOffset : Float) : Dynamic {
		return { width : width, height : height, rotation : rotation, xOffset : xOffset, yOffset : yOffset };
	}

	public static function moveTo(graphics : FlowGraphics, x : Float, y : Float) : Void {
		graphics.moveTo(x, y);
	}

	public static function lineTo(graphics : FlowGraphics, x : Float, y : Float) : Void {
		graphics.lineTo(x, y);
	}

	public static function curveTo(graphics : FlowGraphics, cx : Float, cy : Float, x : Float, y : Float) : Void {
		graphics.quadraticCurveTo(cx, cy, x, y);
	}

	public static function makeCSSColor(color : Int, alpha : Float) : Dynamic {
		return "rgba(" + ((color >> 16) & 255) + "," + ((color >> 8) & 255) + "," + (color & 255) + "," + (alpha) + ")" ;
	}

	public static function endFill(graphics : FlowGraphics) : Void {
		graphics.endFill();
	}

	// native makePicture : (url : string, cache : bool, metricsFn : (width : double, height : double) -> void,
	// errorFn : (string) -> void, onlyDownload : bool) -> native = RenderSupport.makePicture;
	public static function makePicture(url : String, cache : Bool, metricsFn : Float -> Float -> Void, errorFn : String -> Void, onlyDownload : Bool) : Dynamic {
		return new FlowSprite(url, cache, metricsFn, errorFn, onlyDownload);
	}

	public static function setCursor(cursor : String) : Void {
		var css_cursor =
			switch (cursor) {
				case "arrow": "default";
				case "auto": "auto";
				case "finger": "pointer";
				case "move": "move" ;
				case "text": "text";
				case "crosshair" : "crosshair";
				case "help" : "help";
				case "wait" : "wait";
				case "context-menu" : "context-menu";
				case "progress" : "progress";
				case "copy" : "copy";
				case "not-allowed" : "not-allowed";
				case "all-scroll" : "all-scroll";
				case "col-resize" : "col-resize";
				case "row-resize" : "row-resize";
				case "n-resize" : "n-resize";
				case "e-resize" : "e-resize";
				case "s-resize" : "s-resize";
				case "w-resize" : "w-resize";
				case "ne-resize" : "ne-resize";
				case "nw-resize" : "nw-resize";
				case "sw-resize" : "sw-resize";
				case "ew-resize" : "ew-resize";
				case "ns-resize" : "ns-resize";
				case "nesw-resize" : "nesw-resize";
				case "nwse-resize" : "nwse-resize";
				case "zoom-in" : "zoom-in";
				case "zoom-out" : "zoom-out";
				case "grab" : "grab";
				case "grabbing" : "grabbing";
				default: "default";
			}

		PixiRenderer.view.style.cursor = css_cursor;
	}

	public static function getCursor() : String {
		return switch (PixiRenderer.view.style.cursor) {
			case "default": "arrow";
			case "auto": "auto";
			case "pointer": "finger";
			case "move": "move" ;
			case "text": "text";
			default: "default";
		}
	}

	// native addFilters(native, [native]) -> void = RenderSupport.addFilters;
	public static function addFilters(clip : DisplayObject, filters : Array<Filter>) : Void {
		InvalidateStage();

		if (RendererType == "canvas") {
			filters = filters.filter(function(f) {
				return f != null && untyped (
					__instanceof__(f, DropShadowFilter) ||
					__instanceof__(f, BlurFilter)
				);
			});
			untyped clip.canvasFilters = filters;
		} else {
			var dropShadowPadding = 0.0;
			var dropShadowCount = 0;

			// Get rid of null filters (Bevel is not implemented)
			filters = filters.filter(function(f) {
				if (untyped __instanceof__(f, DropShadowFilter)) {
					dropShadowPadding = Math.max(untyped f.padding, dropShadowPadding);
					dropShadowCount++;
				}

				return f != null;
			});

			// Increase padding in case we have multiple DropShadowFilters
			if (dropShadowCount > 1) {
				filters = filters.filter(function(f) {
					if (untyped __instanceof__(f, DropShadowFilter)) {
						f.padding = dropShadowPadding * dropShadowCount;
					}

					return f != null;
				});
			}

			clip.filters = filters.length > 0 ? filters : null;
		}
	}

	public static function makeBevel(angle : Float, distance : Float, radius : Float, spread : Float,
							color1 : Int, alpha1 : Float, color2 : Int, alpha2 : Float, inside : Bool) : Dynamic {
		return null;
	}

	public static function makeBlur(radius : Float, spread : Float) : Dynamic {
		return new BlurFilter(spread);
	}

	public static function makeDropShadow(angle : Float, distance : Float, radius : Float, spread : Float,color : Int, alpha : Float, inside : Bool) : Dynamic {
		return new DropShadowFilter(90 - angle, distance, radius, color, alpha);
	}

	public static function makeGlow(radius : Float, spread : Float, color : Int, alpha : Float, inside : Bool) : Dynamic {
		return null;
	}

	public static function setScrollRect(clip : FlowContainer, left : Float, top : Float, width : Float, height : Float) : Void {
		clip.setScrollRect(left, top, width, height);
	}

	public static function getTextMetrics(textfield : TextField) : Array<Float> {
		return textfield.getTextMetrics();
	}

	public static function makeBitmap() : Dynamic {
		return null;
	}

	public static function bitmapDraw(bitmap : Dynamic, clip : DisplayObject, width : Int, height : Int) : Void {
	}

	public static function getClipVisible(clip : DisplayObject) : Bool {
		return clip.getClipVisible();
	}

	public static function setClipVisible(clip : DisplayObject, visible : Bool) : Void {
		return clip.setClipVisible(visible);
	}

	public static function setClipRenderable(clip : DisplayObject, renderable : Bool) : Void {
		return clip.setClipRenderable(renderable);
	}

	public static function fullScreenTrigger() {
		IsFullScreen = isFullScreen();
		PixiStage.emit("fullscreen", IsFullScreen);
	}

	public static function fullWindowTrigger(fw : Bool) {
		IsFullWindow = fw;
		PixiStage.emit("fullwindow", fw);
	}

	private static var FullWindowTargetClip : DisplayObject = null;
	public static function setFullWindowTarget(clip : DisplayObject) : Void {
		if (FullWindowTargetClip != clip) {
			if (IsFullWindow && FullWindowTargetClip != null) {
				toggleFullWindow(false);
				FullWindowTargetClip = clip;
				if (clip != null)
					toggleFullWindow(true);
			} else {
				FullWindowTargetClip = clip;
			}
		}
	}

	public static function setFullScreenRectangle(x : Float, y : Float, w : Float, h : Float) : Void {
	}

	public static function resetFullWindowTarget() : Void {
		setFullWindowTarget(null);
	}

	private static var regularStageChildren : Array<DisplayObject> = null;
	private static var regularFullScreenClipParent : Dynamic = null;
	public static var IsFullScreen : Bool = false;
	public static var IsFullWindow : Bool = false;
	public static function toggleFullWindow(fw : Bool) : Void {
		if (FullWindowTargetClip != null && IsFullWindow != fw) {
			InvalidateStage();

			if (Platform.isIOS) {
				FullWindowTargetClip = untyped getFirstVideoWidget(untyped FullWindowTargetClip) || FullWindowTargetClip;
				if (untyped __instanceof__(FullWindowTargetClip, VideoClip)) {
					if (fw)
						requestFullScreen(untyped FullWindowTargetClip.nativeWidget)
					else
						exitFullScreen(untyped FullWindowTargetClip.nativeWidget);

					return;
				}
			}

			PixiStage.renderable = false;

			if (fw) {
				regularStageChildren = PixiStage.children;
				setShouldPreventFromBlur(FullWindowTargetClip);
				PixiStage.children = [];

				regularFullScreenClipParent = FullWindowTargetClip.parent;
				PixiStage.addChild(FullWindowTargetClip);

				var _clip_visible = FullWindowTargetClip.visible;

				// Make other content invisible to prevent from mouse events
				for (child in regularStageChildren) {
					untyped child._flow_visible = child.visible;
					child.setClipVisible(false);
				}

				FullWindowTargetClip.setClipVisible(_clip_visible);
				FullWindowTargetClip.updateTransform();
			} else {
				if (regularFullScreenClipParent != null && regularStageChildren.length != 0) {
					for (child in regularStageChildren) {
						child.setClipVisible(untyped child._flow_visible);
					}

					PixiStage.children = regularStageChildren;
					regularFullScreenClipParent.addChild(FullWindowTargetClip);
				}
			}

			PixiStage.renderable = true;

			fullWindowTrigger(fw);
		}
	}

	public static function requestFullScreen(element : Element) {
		if (untyped element.requestFullscreen != null)
			untyped element.requestFullscreen();
		else if (untyped element.mozRequestFullScreen != null)
			untyped element.mozRequestFullScreen();
		else if (untyped element.webkitRequestFullscreen != null)
			untyped element.webkitRequestFullscreen();
		else if (untyped element.msRequestFullscreen != null)
			untyped element.msRequestFullscreen();
		else if (untyped element.webkitEnterFullScreen != null)
			untyped element.webkitEnterFullScreen();
	}

	public static function exitFullScreen(element : Element) {
		if (untyped __instanceof__(element, js.html.CanvasElement)) {
			element = untyped Browser.document;
		}

		if (IsFullScreen) {
			if (untyped element.exitFullscreen != null)
				untyped element.exitFullscreen();
			else if (untyped element.mozCancelFullScreen != null)
				untyped element.mozCancelFullScreen();
			else if (untyped element.webkitExitFullscreen != null)
				untyped element.webkitExitFullscreen();
			else if (untyped element.msExitFullscreen != null)
				untyped element.msExitFullscreen();
		}
	}

	public static function toggleFullScreen(fs : Bool) : Void {
		if (!Platform.isIOS) {
			if (fs)
				requestFullScreen(PixiRenderer.view);
			else
				exitFullScreen(PixiRenderer.view);
		}
	}

	public static function onFullScreen(fn : Bool -> Void) : Void -> Void {
		PixiStage.on("fullscreen", fn);
		return function () { PixiStage.off("fullscreen", fn); };
	}

	public static function isFullScreen() : Bool {
		return untyped Browser.document.fullScreen ||
			untyped Browser.document.mozFullScreen ||
			untyped Browser.document.webkitIsFullScreen ||
			untyped Browser.document.fullscreenElement != null ||
			untyped Browser.document.msFullscreenElement != null ||
			FullWindowTargetClip != null &&
			FullWindowTargetClip.nativeWidget != null &&
			FullWindowTargetClip.nativeWidget.webkitDisplayingFullscreen;
	}

	public static function onFullWindow(onChange : Bool -> Void) : Void -> Void {
		PixiStage.on("fullwindow", onChange);
		return function() { PixiStage.off("fullwindow", onChange); }
	}

	public static function isFullWindow() : Bool {
		return IsFullWindow;
	}

	public static function setWindowTitle(title : String) : Void {
		Browser.document.title = title;
	}

	public static function setFavIcon(url : String) : Void {
		var head = Browser.document.getElementsByTagName('head')[0];
		var oldNode = Browser.document.getElementById('dynamic-favicon');
		var node = Browser.document.createElement('link');
		node.setAttribute("id", "dynamic-favicon");
		node.setAttribute("rel", "shortcut icon");
		node.setAttribute("href", url);
		node.setAttribute("type", "image/ico");
		if (oldNode != null) {
			head.removeChild(oldNode);
		}
		head.appendChild(node);
	}

	public static function takeSnapshot(path : String) : Void {
		// Empty for these targets
		trace("takeSnapshot isn't implemented in js");
		trace("use getSnapshot instead");
	}

	public static function getSnapshot() : String {
		var child : FlowContainer = untyped PixiStage.children[0];

		if (child == null) {
			return "";
		}

		child.setScrollRect(0, 0, getStageWidth(), getStageHeight());
		var img = PixiRenderer.plugins.extract.base64(PixiStage);
		child.removeScrollRect();

		return img;
	}

	public static function getScreenPixelColor(x : Int, y : Int) : Int {
		var data = PixiRenderer.view.getContext2d().getImageData(x * backingStoreRatio, y * backingStoreRatio, 1, 1).data;

		var rgb = data[0];
		rgb = (rgb << 8) + data[1];
		rgb = (rgb << 8) + data[2];

		return rgb;
	}

	//
	// cb - callback in the flow code which accepts [flow]
	// To call it in the embedded HTML use frameElement.callflow([args]))
	// Default web clip size = 100x100. Scale clip to resize
	public static function makeWebClip(url : String, domain : String, useCache : Bool, reloadBlock : Bool, cb : Array<String> -> String, ondone : String -> Void, shrinkToFit : Bool) : WebClip {
		return new WebClip(url, domain, useCache, reloadBlock, cb, ondone, shrinkToFit);
	}

	public static function webClipHostCall(clip : WebClip, name : String, args : Array<String>) : String {
		return clip.hostCall(name, args);
	}

	public static function setWebClipSandBox(clip : WebClip, value : String) : Void {
		clip.setSandBox(value);
	}

	public static function setWebClipDisabled(clip : WebClip, disabled : Bool) : Void {
		clip.setDisableOverlay(disabled);
	}

	public static function webClipEvalJS(clip : Dynamic, code : String) : Dynamic {
		clip.evalJS(code);
		return null;
	}

	public static function getNumberOfCameras() : Int {
		return 0;
	}

	public static function getCameraInfo(id : Int) : String {
		return "";
	}

	public static function makeCamera(uri : String, camID : Int, camWidth : Int, camHeight : Int, camFps : Float, vidWidth : Int, vidHeight : Int, recordMode : Int, cbOnReadyForRecording : Dynamic -> Void, cbOnFailed : String -> Void) : Array<Dynamic> {
		return [null, null];
	}

	public static function startRecord(str : Dynamic, filename : String, mode : String) : Void {
	}

	public static function stopRecord(str : Dynamic) : Void {
	}

	public static function cameraTakePhoto(cameraId : Int, additionalInfo : String, desiredWidth : Int, desiredHeight : Int, compressQuality : Int, fileName : String, fitMode : Int) : Void {
		// not implemented yet for js/flash
	}

	public static function addGestureListener(event : String, cb : Int -> Float -> Float -> Float -> Float -> Bool) : Void -> Void {
		if (event == "pinch") {
			return GesturesDetector.addPinchListener(cb);
		} else {
			return function() {};
		}
	}

	public static function setWebClipZoomable(clip : WebClip, zoomable : Bool) : Void {
		// NOP for these targets
	}

	public static function setWebClipDomains(clip : WebClip, domains : Array<String>) : Void {
		// NOP for these targets
	}

	public static function setInterfaceOrientation(orientation : String) : Void {
		var screen : Dynamic = Browser.window.screen;
		if (screen != null && screen.orientation != null && screen.orientation.lock != null) {
			if (orientation != "none") {
				screen.orientation.lock(orientation);
			} else {
				screen.orientation.unlock();
			}
		}
	}

	public static function setUrlHash(hash : String) : Void {
		Browser.window.location.hash = hash;
	}

	public static function getUrlHash() : String {
		return Browser.window.location.hash;
	}

	public static function addUrlHashListener(cb : String -> Void) : Void -> Void {
		var wrapper = function(e) { cb(Browser.window.location.hash); }
		untyped Browser.window.addEventListener("hashchange", wrapper);
		return function() { untyped Browser.window.removeEventListener("hashchange", wrapper); };
	}

	public static function setGlobalZoomEnabled(enabled : Bool) : Void {
		// NOP
	}

	public static inline function removeAlphaChannel(color : Int) : Int {
		// a lot of Graphics functions do not work correctly if color has alpha channel
		// (all other targets ignore it as well)
		return color & 0xFFFFFF;
	}
<<<<<<< HEAD
}

private class NativeWidgetClip extends FlowContainer {
	private var nativeWidget : Dynamic;
	private var parentNode : Dynamic;

	// Returns metrics to set correct native widget size
	private function getWidth() : Float { return 0.0; }
	private function getHeight() : Float { return 0.0; }

	public function updateNativeWidget() {
		// Set actual HTML node metrics, opacity etc.
		if (getClipVisible()) {
			var transform = nativeWidget.parentNode.style.transform != "" && nativeWidget.parentNode.clip != null ?
				worldTransform.clone().append(nativeWidget.parentNode.clip.worldTransform.clone().invert()) : worldTransform;

			var tx = getClipWorldVisible() ? transform.tx : RenderSupportJSPixi.PixiRenderer.width;
			var ty = getClipWorldVisible() ? transform.ty : RenderSupportJSPixi.PixiRenderer.height;

			if (Platform.isIE) {
				nativeWidget.style.transform = "matrix(" + transform.a + "," + transform.b + "," + transform.c + "," + transform.d + ","
					+ 0 + "," + 0 + ")";

				nativeWidget.style.left = untyped "" + tx + "px";
				nativeWidget.style.top = untyped "" + ty + "px";
			} else {
				nativeWidget.style.transform = "matrix(" + transform.a + "," + transform.b + "," + transform.c + "," + transform.d + ","
					+ tx + "," + ty + ")";
			}

			nativeWidget.style.width = untyped "" + getWidth() + "px";
			nativeWidget.style.height = untyped "" + getHeight() + "px";

			nativeWidget.style.opacity = worldAlpha;
			nativeWidget.style.display = "block";
		}/* else if (!getClipWorldVisible()) {
			nativeWidget.style.display = "none";
		}*/
	}

	private function addNativeWidget() : Void {
		if (nativeWidget != null) {
			if (parentNode == null) {
				parentNode = RenderSupportJSPixi.findParentAccessibleWidget(parent);
			}

			if (parentNode != null) {
				nativeWidget.style.position = "fixed";
				nativeWidget.style.zIndex = RenderSupportJSPixi.zIndexValues.nativeWidget;

				RenderSupportJSPixi.addNode(parentNode, nativeWidget);

				RenderSupportJSPixi.PixiStage.on("stagechanged", updateNativeWidget);
				once("removed", deleteNativeWidget);
			} else {
				RenderSupportJSPixi.findTopParent(this).once("added", addNativeWidget);
			}
		}
	}

	private function createNativeWidget(node_name : String) : Void {
		deleteNativeWidget();

		nativeWidget = Browser.document.createElement(node_name);
		nativeWidget.style.transformOrigin = "top left";

		if (parent != null) {
			addNativeWidget();
		} else {
			once("added", addNativeWidget);
		}
	}

	private function deleteNativeWidget() : Void {
		RenderSupportJSPixi.PixiStage.off("stagechanged", updateNativeWidget);
		if (nativeWidget != null) {
			parentNode = nativeWidget.parentNode;

			if (parentNode != null) {
				parentNode.removeChild(nativeWidget);
			}

			nativeWidget = null;
		}
	}

	static private var lastFocusedClip : Dynamic = null;
	public function setFocus(focus : Bool) if (nativeWidget != null) {
		if (focus) nativeWidget.focus() else nativeWidget.blur();
	}

	public function getFocus() : Bool {
		return nativeWidget != null && Browser.document.activeElement == nativeWidget;
	}

	public function requestFullScreen() : Void {
		if (nativeWidget != null) {
			RenderSupportJSPixi.requestFullScreen(nativeWidget);
		}
	}

	public function exitFullScreen() : Void {
		if (nativeWidget != null) {
			RenderSupportJSPixi.exitFullScreen(nativeWidget);
		}
	}
}

private class VideoClip extends FlowContainer {

	private var nativeWidget : Dynamic;

	private var metricsFn : Float -> Float -> Void;
	private var playFn : Bool -> Void;
	private var durationFn : Float -> Void;
	private var positionFn : Float -> Void;
	private var streamStatusListener : Array<String -> Void> = new Array<String -> Void>();

	private var startTime : Float = 0;
	private var endTime : Float = 0;

	private var videoSprite : Sprite;
	private var videoTexture : Texture;
	private var fontFamily : String = '';
	private var textField : TextField;
	private var loaded : Bool = false;

	private static var playingVideos : Int = 0;

	public static inline function NeedsDrawing() : Bool {
		if (playingVideos != 0) {
			Browser.window.dispatchEvent(Platform.isIE ? untyped __js__("new CustomEvent('videoplaying')") : new js.html.Event('videoplaying'));
			return true;
		}

		return false;
	}

	public function new(metricsFn : Float -> Float -> Void, playFn : Bool -> Void, durationFn : Float -> Void, positionFn : Float -> Void) {
		super();

		this.metricsFn = metricsFn;
		this.playFn = playFn;
		this.durationFn = durationFn;
		this.positionFn = positionFn;
	}

	private static inline function determineCrossOrigin(url : String) {
		// data: and javascript: urls are considered same-origin
		if (url.indexOf('data:') == 0)
			return '';

		// default is window.location
		var loc = Browser.window.location;

		var tempAnchor : Dynamic = Browser.document.createElement('a');

		tempAnchor.href = url;

		var samePort = (!tempAnchor.port && loc.port == '') || (tempAnchor.port == loc.port);

		// if cross origin
		if (tempAnchor.hostname != loc.hostname || !samePort || tempAnchor.protocol != loc.protocol) {
			return 'anonymous';
		}

		return '';
	}

	public function updateNativeWidget() {
		if (!nativeWidget.paused) {
			checkTimeRange(nativeWidget.currentTime, true);
		}
	}

	private function checkTimeRange(currentTime : Float, videoResponse : Bool) : Void {
		try { // Crashes in IE sometimes
			if (currentTime < startTime && startTime < nativeWidget.duration) {
				nativeWidget.currentTime = startTime;
				positionFn(nativeWidget.currentTime);
			} else if (endTime > 0 && endTime > startTime && currentTime >= endTime) {
				if (nativeWidget.paused) {
					nativeWidget.currentTime = endTime;
				} else {
					nativeWidget.currentTime = startTime;
					if (!nativeWidget.loop) nativeWidget.pause();
				}
				positionFn(nativeWidget.currentTime);
			} else if (videoResponse) {
				positionFn(nativeWidget.currentTime);
			} else {
				nativeWidget.currentTime = currentTime;
			}
		} catch (e : Dynamic) {}

		if (videoTexture != null) {
			untyped videoTexture.baseTexture.update();
		}
	}

	private function createVideoClip(filename : String, startPaused : Bool) : Void {
		deleteVideoClip();

		nativeWidget = Browser.document.createElement("video");
		nativeWidget.crossorigin = determineCrossOrigin(filename);
		nativeWidget.autoplay = !startPaused;
		nativeWidget.src = filename;

		if (nativeWidget.autoplay) {
			playingVideos++;
		}

		videoTexture = Texture.fromVideo(nativeWidget);
		untyped videoTexture.baseTexture.autoPlay = !startPaused;
		untyped videoTexture.baseTexture.autoUpdate = false;
		videoSprite = new Sprite(videoTexture);
		untyped videoSprite._visible = true;
		addChild(videoSprite);

		RenderSupportJSPixi.PixiStage.on("drawframe", updateNativeWidget);
		once("removed", deleteVideoClip);

		createStreamStatusListeners();
		createFullScreenListeners();
	}

	private function deleteVideoClip() : Void {
		if (nativeWidget != null) {
			nativeWidget.autoplay = false;
			pauseVideo();

			// Force video unload
			nativeWidget.removeAttribute('src');
			nativeWidget.load();

			RenderSupportJSPixi.PixiStage.off("drawframe", updateNativeWidget);

			deleteVideoSprite();
			deleteSubtitlesClip();

			destroyStreamStatusListeners();
			destroyFullScreenListeners();

			if (nativeWidget != null) {
				var parentNode = nativeWidget.parentNode;

				if (parentNode != null) {
					parentNode.removeChild(nativeWidget);
				}

				nativeWidget = null;
			}
		}

		loaded = false;
	}

	public function getDescription() : String {
		return nativeWidget != null ? 'VideoClip (url = ${nativeWidget.url})' : '';
	}

	public function setVolume(volume : Float) : Void {
		if (nativeWidget != null) {
			nativeWidget.volume = volume;
		}
	}

	public function setLooping(loop : Bool) : Void {
		if (nativeWidget != null) {
			nativeWidget.loop = loop;
		}
	}

	public function playVideo(filename : String, startPaused : Bool) : Void {
		createVideoClip(filename, startPaused);
	}

	public function playVideoFromMediaStream(mediaStream : js.html.MediaStream, startPaused : Bool) : Void {
		createVideoClip("", startPaused);
		nativeWidget.srcObject = mediaStream;
	}

	public function setTimeRange(start : Float, end : Float) : Void {
		startTime = start >= 0 ? start : 0;
		endTime = end > startTime ? end : nativeWidget.duration;
		checkTimeRange(nativeWidget.currentTime, true);
	}

	public function setCurrentTime(time : Float) : Void {
		checkTimeRange(time, false);
	}

	public function setVideoSubtitle(text : String, fontfamily : String, fontsize : Float, fontweight : Int, fontslope : String, fillcolor : Int,
		fillopacity : Float, letterspacing : Float, backgroundcolour : Int, backgroundopacity : Float) : Void {
		if (text == '') {
			deleteSubtitlesClip();
		} else {
			setVideoSubtitleClip(text, fontfamily, fontsize, fontweight, fontslope, fillcolor, fillopacity, letterspacing, backgroundcolour, backgroundopacity);
		};
	}

	public function setPlaybackRate(rate : Float) : Void {
		if (nativeWidget != null) {
			nativeWidget.playbackRate = rate;
		}
	}

	private function setVideoSubtitleClip(text : String, fontfamily : String, fontsize : Float, fontweight : Int, fontslope : String, fillcolor : Int,
		fillopacity : Float, letterspacing : Float, backgroundcolour : Int, backgroundopacity : Float) : Void {
		if (fontFamily != fontfamily && fontfamily != '') {
			fontFamily = fontfamily;
			deleteSubtitlesClip();
		}

		createSubtitlesClip();
		textField.setTextAndStyle(' ' + text + ' ', fontFamily, fontsize, fontweight, fontslope, fillcolor, fillopacity, letterspacing, backgroundcolour, backgroundopacity);
		updateSubtitlesClip();
	}

	private function createSubtitlesClip() : Void {
		if (textField == null) {
			textField = RenderSupportJSPixi.makeTextField(fontFamily);
			addChild(textField);
		};
	}

	private function updateSubtitlesClip() : Void {
		if (nativeWidget != null) {
			textField.x = (nativeWidget.width - textField.getWidth()) / 2;
			textField.y = (nativeWidget.height - textField.getHeight()) - 2;
		}
	}

	private function deleteSubtitlesClip() : Void {
		removeChild(textField);
		textField = null;
	}

	private function deleteVideoSprite() : Void {
		if (videoSprite != null) {
			videoSprite.destroy({ children: true, texture: true, baseTexture: true });
			removeChild(videoSprite);
			videoSprite = null;
		}

		if (videoTexture != null) {
			videoTexture.destroy(true);
			videoTexture = null;
		}
	}

	public function getCurrentTime() : Float {
		return nativeWidget != null ? nativeWidget.currentTime : 0;
	}

	public function pauseVideo() : Void {
		if (loaded && !nativeWidget.paused) {
		 	nativeWidget.pause();
			playingVideos--;
		}
	}

	public function resumeVideo() : Void {
		if (loaded && nativeWidget.paused) {
			nativeWidget.play();
			playingVideos++;
		}
	}

	private function onMetadataLoaded() {
		durationFn(nativeWidget.duration);

		nativeWidget.width = nativeWidget.videoWidth;
		nativeWidget.height = nativeWidget.videoHeight;
		metricsFn(nativeWidget.width, nativeWidget.height);

		checkTimeRange(nativeWidget.currentTime, true);

		RenderSupportJSPixi.InvalidateStage(); // Update the widget

		if (!nativeWidget.autoplay) nativeWidget.pause();

		if (textField != null) {
			swapChildren(videoSprite, textField);
			updateSubtitlesClip();
		};

		loaded = true;
	}

	private function onStreamLoaded() : Void {
		streamStatusListener.map(function (l) { l("NetStream.Play.Start"); });
	}

	private function onStreamEnded() : Void {
		if (!nativeWidget.autoplay) {
			playingVideos--;
		}

		streamStatusListener.map(function (l) { l("NetStream.Play.Stop"); });
	}

	private function onStreamError() : Void {
		streamStatusListener.map(function (l) { l("NetStream.Play.StreamNotFound"); });
	}

	private function onStreamPlay() : Void {
		if (nativeWidget != null && !nativeWidget.paused) {
			streamStatusListener.map(function (l) { l("FlowGL.User.Resume"); });

			playFn(true);
		}
	}

	private function onStreamPause() : Void {
		if (nativeWidget != null && nativeWidget.paused) {
			streamStatusListener.map(function (l) { l("FlowGL.User.Pause"); });

			playFn(false);
		}
	}


	public function addStreamStatusListener(fn : String -> Void) : Void -> Void {
		streamStatusListener.push(fn);
		return function () { streamStatusListener.remove(fn); };
	}

	private function createStreamStatusListeners() {
		if (nativeWidget != null) {
			nativeWidget.addEventListener('loadedmetadata', onMetadataLoaded, false);
			nativeWidget.addEventListener("loadeddata", onStreamLoaded, false);
			nativeWidget.addEventListener("ended", onStreamEnded, false);
			nativeWidget.addEventListener("error", onStreamError, false);
			nativeWidget.addEventListener("play", onStreamPlay, false);
			nativeWidget.addEventListener("pause", onStreamPause, false);
		}
	}

	private function destroyStreamStatusListeners() {
		if (nativeWidget != null) {
			nativeWidget.removeEventListener('loadedmetadata', onMetadataLoaded);
			nativeWidget.removeEventListener("loadeddata", onStreamLoaded);
			nativeWidget.removeEventListener("ended", onStreamEnded);
			nativeWidget.removeEventListener("error", onStreamError);
			nativeWidget.removeEventListener("play", onStreamPlay);
			nativeWidget.removeEventListener("pause", onStreamPause);
		}
	}

	private function createFullScreenListeners() {
		if (nativeWidget != null) {
			if (Platform.isIOS) {
				nativeWidget.addEventListener('webkitbeginfullscreen', RenderSupportJSPixi.fullScreenTrigger, false);
				nativeWidget.addEventListener('webkitendfullscreen', RenderSupportJSPixi.fullScreenTrigger, false);
			}

			nativeWidget.addEventListener('fullscreenchange', RenderSupportJSPixi.fullScreenTrigger, false);
			nativeWidget.addEventListener('webkitfullscreenchange', RenderSupportJSPixi.fullScreenTrigger, false);
			nativeWidget.addEventListener('mozfullscreenchange', RenderSupportJSPixi.fullScreenTrigger, false);
		}
	}

	private function destroyFullScreenListeners() {
		if (nativeWidget != null) {
			if (Platform.isIOS) {
				nativeWidget.removeEventListener('webkitbeginfullscreen', RenderSupportJSPixi.fullScreenTrigger);
				nativeWidget.removeEventListener('webkitendfullscreen', RenderSupportJSPixi.fullScreenTrigger);
			}

			nativeWidget.removeEventListener('fullscreenchange', RenderSupportJSPixi.fullScreenTrigger);
			nativeWidget.removeEventListener('webkitfullscreenchange', RenderSupportJSPixi.fullScreenTrigger);
			nativeWidget.removeEventListener('mozfullscreenchange', RenderSupportJSPixi.fullScreenTrigger);
		}
	}
}

private class WebClip extends NativeWidgetClip {
	private var iframe : Dynamic = null;
	private var disableOverlay : Dynamic = null;
	private var htmlPageWidth : Dynamic = null;
	private var htmlPageHeight : Dynamic = null;
	private var shrinkToFit : Dynamic = null;

	private static function isUrl(str) : Bool {
		return ~/^(\S+[.?][^\/\s]+(\/\S+|\/|))$/g.match(str);
	}

	private function appendReloadBlock() : Void {
		var div = Browser.document.createElement("div");
		div.style.cssText= "z-index: 101; position: absolute; top: 0; left: 0; width: 100%; height: 20px; opacity: 0.6;";

		var img = Browser.document.createElement("img");
		img.style.cssText = "position: absolute; height: 20px; width: 20px; top: 0; right: 0; background: #BEBEBE;";
		untyped img.src = "images/realhtml_reload.png";
		div.appendChild(img);

		var span = Browser.document.createElement("span");
		span.style.cssText = "position: absolute; right: 25px; top: 0px; color: white; display: none;";
		span.innerHTML = "Reload the page";
		div.appendChild(span);

		img.onmouseover = function(e : Dynamic) {
			div.style.background = "linear-gradient(to bottom right, #36372F, #ACA9A4)";
			span.style.display = "block";
			img.style.background = "none";
		}

		untyped img.onmouseleave = function(e : Dynamic) {
			div.style.background = "none";
			span.style.display = "none";
			img.style.background = "#BEBEBE";
		}

		div.onclick = function(e : Dynamic) {
			iframe.src = iframe.src;
		}

		nativeWidget.appendChild(div);
	}

	public function new(url : String, domain : String, useCache : Bool, reloadBlock : Bool, cb : Array<String> -> String, ondone : String -> Void, shrinkToFit : Bool) {
		super();

		if (domain != "") {
			try { Browser.document.domain = domain; } catch(e : Dynamic) { Errors.report("Can not set RealHTML domain" + e); }
		}

		createNativeWidget("div");

		if (Platform.isIOS) {
			// To restrict size of iframe
			untyped nativeWidget.style.webkitOverflowScrolling = 'touch';
			nativeWidget.style.overflowY = "scroll";
		}

		this.shrinkToFit = shrinkToFit;

		iframe = Browser.document.createElement("iframe");
		iframe.style.visibility = "hidden";

		if (isUrl(url) || Platform.isIE || Platform.isEdge) {
			iframe.src = url;
		} else {
			iframe.srcdoc = url;
		}

		iframe.allowFullscreen = true;
		iframe.frameBorder = "no";
		iframe.callflow = cb; // Store for crossdomain calls

		nativeWidget.appendChild(iframe);

		if (reloadBlock) appendReloadBlock();

		iframe.onload = function() {
			try {
				if (shrinkToFit) {
					try {
						this.htmlPageWidth = iframe.contentWindow.document.body.scrollWidth;
						this.htmlPageHeight = iframe.contentWindow.document.body.scrollHeight;
						applyShrinkToFit();
					} catch(e : Dynamic) {
						// if we can't get the size of the html page, we can't do shrink so disable it
						this.shrinkToFit = false;
						Errors.report(e);
						applyNativeWidgetSize();
					}
				}

				ondone("OK");
				if (Platform.isIOS && (url.indexOf("flowjs") >= 0 || url.indexOf("lslti_provider") >= 0)) iframe.scrolling = "no";
				iframe.contentWindow.callflow = cb;
				if (iframe.contentWindow.pushCallflowBuffer) iframe.contentWindow.pushCallflowBuffer();
				if (Platform.isIOS && iframe.contentWindow.setSplashScreen != null) iframe.scrolling = "no"; // Obviousely it is flow page.
			} catch(e : Dynamic) { Errors.report(e); }
		};
	}

	private function applyShrinkToFit() {
		if (getClipVisible() && nativeWidget != null && iframe != null && shrinkToFit && htmlPageHeight != null && htmlPageWidth != null) {
			var scaleH = nativeWidget.clientHeight / this.htmlPageHeight;
			var scaleW = nativeWidget.clientWidth / this.htmlPageWidth;
			var scaleWH = Math.min(1.0, Math.min(scaleH, scaleW));

			iframe.border = "0";
			iframe.style.position = "relative";
			untyped iframe.style["-ms-zoom"] = scaleWH;
			untyped iframe.style["-moz-transform"] = "scale(" + scaleWH + ")";
			untyped iframe.style["-moz-transform-origin"] = "0 0";
			untyped iframe.style["-o-transform"] = "scale(" + scaleWH + ")";
			untyped iframe.style["-o-transform-origin"] = "0 0";
			untyped iframe.style["-webkit-transform"] = "scale(" + scaleWH + ")";
			untyped iframe.style["-webkit-transform-origin"] = "0 0";
			untyped iframe.style["transform"] = "scale(" + scaleWH + ")";
			untyped iframe.style["transform-origin"] = "0 0";

			iframe.width = iframe.clientWidth = htmlPageWidth;
			iframe.height = iframe.clientHeight = htmlPageHeight;
			iframe.style.width = htmlPageWidth;
			iframe.style.height = htmlPageHeight;
			iframe.style.visibility = "visible";
		}
	}

	private function applyNativeWidgetSize() {
		if (getClipVisible() && nativeWidget != null && iframe != null) {
			// Explicitly set w/h (for iOS at least it does not work with "100%")
			iframe.style.width = nativeWidget.style.width;
			iframe.style.height = nativeWidget.style.height;
			iframe.style.visibility = "visible";
		}
	}

	public override function updateNativeWidget() {
		if (getClipVisible()) {
			var transform = nativeWidget.parentNode.style.transform != "" && nativeWidget.parentNode.clip != null ?
				worldTransform.clone().append(nativeWidget.parentNode.clip.worldTransform.clone().invert()) : worldTransform;

			var tx = getClipWorldVisible() ? transform.tx : RenderSupportJSPixi.PixiRenderer.width;
			var ty = getClipWorldVisible() ? transform.ty : RenderSupportJSPixi.PixiRenderer.height;

			if (Platform.isIE) {
				nativeWidget.style.transform = "matrix(" + 1 + "," + transform.b + "," + transform.c + "," + 1 + ","
					+ 0 + "," + 0 + ")";

				nativeWidget.style.left = untyped "" + tx + "px";
				nativeWidget.style.top = untyped "" + ty + "px";
			} else {
				nativeWidget.style.transform = "matrix(" + 1 + "," + transform.b + "," + transform.c + "," + 1 + ","
					+ tx + "," + ty + ")";
			}

			nativeWidget.style.width = untyped "" + getWidth() * transform.a + "px";
			nativeWidget.style.height = untyped "" + getHeight() * transform.d + "px";

			nativeWidget.style.opacity = worldAlpha;
			nativeWidget.style.display = "block";
		} else {
			nativeWidget.style.display = "none";
		}

		if (nativeWidget.getAttribute("tabindex") != null) {
			iframe.setAttribute("tabindex", nativeWidget.getAttribute("tabindex")); // Needed to the correct tab order of iframe elements
			nativeWidget.removeAttribute("tabindex"); // FF set focus to div if it has tabindex
		}

		if (getClipVisible()) {
			if (this.shrinkToFit) {
				applyShrinkToFit();
			} else {
				applyNativeWidgetSize();
			}

			if (disableOverlay && disableOverlay.style.display == "block") {
				disableOverlay.style.width = nativeWidget.style.width;
				disableOverlay.style.height = nativeWidget.style.height;
			}
		}
	}

	public function getDescription() : String {
		return 'WebClip (url = ${iframe.src})';
	}

	private override function getWidth() : Float { return 100.0; }
	private override function getHeight() : Float { return 100.0; }

	public function hostCall(name : String, args : Array<String>) : String {
		try {
			return untyped iframe.contentWindow[name].apply(iframe.contentWindow, args);
		} catch (e : Dynamic) {
			Errors.report("Error in hostCall: " + name + ", arg: " + Std.string(args));
			Errors.report(e);
		}
		return "";
	}

	public function setDisableOverlay(disable : Bool) : Void {
		if (disableOverlay && !disable) {
			nativeWidget.removeChild(disableOverlay);
		} else if (disable) {
			if (!disableOverlay) {
				disableOverlay = Browser.document.createElement("div");
				disableOverlay.style.cssText= "z-index: 100; background-color: rgba(0, 0, 0, 0.15);";
			}

			disableOverlay.style.display = "block";
			nativeWidget.appendChild(disableOverlay);
		}
	}

	public function setSandBox(value : String) : Void {
		iframe.sandbox = value;
	}

	public function evalJS(code : String) : Void {
		if (iframe.contentWindow != null) {
			iframe.contentWindow.postMessage(code, '*');
		}
	}

}

// NOTE :
// Assumed order of calls
// If setInput present it is the first
// setInput, setMultiline setWordWrap, setPasswordMode are called only once
// setWidth, setHeight, setPasswordMode is called only for inputs
private class TextField extends NativeWidgetClip {
	public static var cacheTextsAsBitmap : Bool = false; // Use cacheAsBitmap for all text clips

	private var text : String = "";
	private var fontFamily : String = "";
	private var fontSize : Float = 0.0;
	private var fontWeight : Int = 0;
	private var fontSlope : String = "";
	private var fillColor : Int = 0;
	private var fillOpacity : Float = 0.0;
	private var letterSpacing : Float = 0.0;
	private var backgroundColor : Int = 0;
	private var backgroundOpacity : Float = 0.0;
	private var cursorColor : Int = -1;
	private var cursorOpacity : Float = -1.0;
	private var cursorWidth : Float = 2;
	private var fontStyle : FontStyle = {weight : "", style : "", size : 0.0, family : ""};
	private var textDirection : String = "ltr";
	private var style : Dynamic = {};

	private var type : String = "text";
	private var wordWrap : Bool = false;
	private var fieldWidth : Float = -1.0;
	private var fieldHeight : Float = -1.0;
	private var cropWords : Bool = false;
	private var interlineSpacing : Float = 0.0;
	private var autoAlign : String = "AutoAlignNone";
	private var readOnly : Bool = false;
	private var maxChars : Int = -1;

	private var cursorPosition : Int = -1;
	private var selectionStart : Int = -1;
	private var selectionEnd : Int = -1;

	private var background : FlowGraphics = null;

	private var shouldPreventFromFocus : Bool = false;
	public var shouldPreventFromBlur : Bool = false;
	private var metrics : Dynamic;
	private var multiline : Bool = false;

	private var clipWidth : Float = 0.0;
	private var clipHeight : Float = 0.0;

	private var TextInputFilters : Array<String -> String> = new Array();
	private var TextInputKeyDownFilters : Array<String -> Bool -> Bool -> Bool -> Bool -> Int -> Bool> = new Array();
	private var TextInputKeyUpFilters : Array<String -> Bool -> Bool -> Bool -> Bool -> Int -> Bool> = new Array();

	public var accessWidget : Dynamic = null;
	private var preFocus : Bool = false;

	private function preOnFocus() { // Workaround for IE inputs readonly attribute
		if (isInput()) {
			this.preFocus = true;
			updateNativeWidgetStyle();
			haxe.Timer.delay(function() {
				this.preFocus = false;
				updateNativeWidgetStyle();
			}, 10);
		}
	}

	private override function createNativeWidget(nodeName : String) : Void {
		super.createNativeWidget(nodeName);
		if (Platform.isIE || Platform.isEdge)
			RenderSupportJSPixi.PixiStage.on("preonfocus", preOnFocus);
	}

	private override function deleteNativeWidget() : Void {
		if (Platform.isIE || Platform.isEdge)
			RenderSupportJSPixi.PixiStage.off("preonfocus", preOnFocus);
		if (!shouldPreventFromBlur && Browser.document.activeElement == nativeWidget)
			nativeWidget.blur();
		super.deleteNativeWidget();
	}

	public override function updateNativeWidget() {
		if (getClipVisible()) {
			var transform = !Platform.isIE && nativeWidget.parentNode.style.transform != "" && nativeWidget.parentNode.clip != null ?
				worldTransform.clone().append(nativeWidget.parentNode.clip.worldTransform.clone().invert()) : worldTransform;

			var tx = getClipWorldVisible() ? transform.tx : RenderSupportJSPixi.PixiRenderer.width;
			var ty = getClipWorldVisible() ? transform.ty : RenderSupportJSPixi.PixiRenderer.height;

			if (Platform.isIE) {
				nativeWidget.style.transform = "matrix(" + transform.a + "," + transform.b + "," + transform.c + "," + transform.d + ","
					+ 0 + "," + 0 + ")";

				nativeWidget.style.left = untyped "" + tx + "px";
				nativeWidget.style.top = untyped "" + ty + "px";
			} else {
				nativeWidget.style.transform = "matrix(" + transform.a + "," + transform.b + "," + transform.c + "," + transform.d + ","
					+ tx + "," + ty + ")";
			}

			nativeWidget.style.width = untyped "" + getWidth() + "px";
			nativeWidget.style.height = untyped "" + getHeight() + "px";

			if (isInput() && (!shouldPreventFromFocus || !Platform.isEdge)) {
				nativeWidget.style.opacity = preFocus && multiline && Platform.isEdge ? 1 : isNativeWidgetShown() ? fillOpacity * worldAlpha : 0;
				nativeWidget.style.display = "block";
			} else {
				nativeWidget.style.display = "none";
			}
		} else {
			nativeWidget.style.display = "none";
		}
	}

	public function setTextAndStyle(
		text : String, fontFamily : String, fontSize : Float, fontWeight: Int, fontSlope: String, fillColor : Int, fillOpacity : Float, letterSpacing : Float,
		backgroundColor : Int, backgroundOpacity : Float
	) : Void {
		this.text = StringTools.endsWith(text, "\n") ? text.substring(0, text.length - 1) : text;
		this.fontFamily = fontFamily;
		this.fontSize = fontSize;
		this.fontWeight = fontWeight;
		this.fontSlope = fontSlope;
		this.fillColor = fillColor;
		this.fillOpacity = fillOpacity;
		this.letterSpacing = letterSpacing;
		this.backgroundColor = backgroundColor;
		this.backgroundOpacity = backgroundOpacity;
		this.fontStyle = FlowFontStyle.fromFlowFont(fontFamily);

		updateNativeWidgetStyle();
	}

	private function updateNativeWidgetStyle() {
		if (isInput()) {
			setScrollRect(0, 0, 0, 0);
			nativeWidget.type = type;
			if (accessWidget != null && accessWidget.autocomplete != null && accessWidget.autocomplete != "")
				nativeWidget.autocomplete = accessWidget.autocomplete
			else if (type == "password" && nativeWidget.autocomplete == "")
				nativeWidget.autocomplete = "new-password";
			nativeWidget.value = text;
			nativeWidget.style.color = RenderSupportJSPixi.makeCSSColor(fillColor, fillOpacity);
			nativeWidget.style.letterSpacing = (RenderSupportJSPixi.UseDFont ? letterSpacing + 0.022 : letterSpacing) + "px";
			nativeWidget.style.fontFamily = fontStyle.family;
			nativeWidget.style.fontWeight = fontWeight != 400 ? fontWeight : fontStyle.weight;
			nativeWidget.style.fontStyle = fontSlope != "" ? fontSlope : fontStyle.style;
			nativeWidget.style.fontSize = fontSize + "px";
			nativeWidget.style.lineHeight = (fontSize * 1.2 + interlineSpacing) + "px";
			nativeWidget.style.backgroundColor = RenderSupportJSPixi.makeCSSColor(backgroundColor, backgroundOpacity);
			nativeWidget.style.cursor = "text";
			nativeWidget.style.opacity = preFocus && multiline && Platform.isEdge ? 1 : fillOpacity * worldAlpha;
			if (cursorColor >= 0) {
				nativeWidget.style.caretColor = RenderSupportJSPixi.makeCSSColor(cursorColor, cursorOpacity);
			}
			nativeWidget.readOnly = readOnly;
			if (maxChars >= 0) nativeWidget.maxLength = maxChars;
			if (tabIndex >= 0) nativeWidget.tabIndex = tabIndex;
			nativeWidget.style.pointerEvents = readOnly ? "none" : "auto";
			if (multiline) {
				nativeWidget.style.resize = "none";
				nativeWidget.wrap = wordWrap ? "soft" : "off";
			}
			nativeWidget.style.direction = switch (textDirection) {
				case "RTL" : "rtl";
				case "rtl" : "rtl";
				default : "ltr";
			}
			nativeWidget.style.textAlign = switch (autoAlign) {
				case "AutoAlignLeft" : "left";
				case "AutoAlignRight" : "right";
				case "AutoAlignCenter" : "center";
				case "AutoAlignNone" : "none";
				default : "left";
			}
		}
		if (!isNativeWidgetShown()) {
			if (isInput()) {
				nativeWidget.style.cursor = "inherit";
				nativeWidget.style.opacity = preFocus && multiline && Platform.isEdge ? 1 : 0;
				nativeWidget.readOnly = readOnly || !preFocus;
			}

			layoutText();
		}
	}

	private function layoutText() : Void {
		removeScrollRect();
		var i = children.length;
		while (i >= 0) {
			removeChild(children[i]);
			i--;
		}

		var lines = (isInput() && type == "password" ? getBulletsString(text.length) : text).split("\n");

		clipWidth = 0.0;
		clipHeight = 0.0;

		for (line in lines) {
			var line_width = 0.0;

			if (fieldWidth > 0.0 && wordWrap) {
				var words = line.split(" ");
				var x = 0.0;

				for (wordId in 0...words.length) {
					var word = wordId == words.length - 1 ? words[wordId] : words[wordId] + " ";

					var clip : Dynamic = makeTextClip(word, style);
					var textDimensions = getTextClipMetrics(clip);

					while (word.length > 0) {
						if (cropWords) {
							var currentLength = word.length;
							clip = makeTextClip(word, style);
							textDimensions = getTextClipMetrics(clip);

							while (textDimensions.width > fieldWidth) {
								--currentLength;
								clip = makeTextClip(word.substr(0, currentLength), style);
								textDimensions = getTextClipMetrics(clip);
							}

							word = word.substr(currentLength, word.length - currentLength);
							if (word == " ") word = "";
						} else {
							word = "";
						}

						if (x > 0.0 && (x + textDimensions.width > fieldWidth)) {
							x = 0.0;
							clipHeight += textDimensions.line_height * textDimensions.line_count + interlineSpacing;
						}

						clip.x += x;
						clip.y += clipHeight;
						addChild(clip);

						x += textDimensions.width;
						line_width = Math.max(line_width, x);
					}

					if (wordId == words.length - 1) {
						clipHeight += textDimensions.line_height * textDimensions.line_count + interlineSpacing;
					}
				}

				clipWidth = Math.max(clipWidth, line_width);
			} else {
				var clip : Dynamic = makeTextClip(line, style);
				var textDimensions = getTextClipMetrics(clip);

				var PART_SIZE = 2048;

				if (textDimensions.width > PART_SIZE) {
					var partLength = Math.floor(PART_SIZE * line.length / textDimensions.width);
					var partsAmount = Math.ceil(line.length / partLength);

					clipWidth = 0;

					for (partIndex in 0...partsAmount) {
						var partClip : Dynamic = makeTextClip(line.substr(partIndex * partLength, partLength), style);
						var partTextDimensions = getTextClipMetrics(partClip);

						partClip.x += clipWidth;
						partClip.y += clipHeight;
						addChild(partClip);

						clipWidth += partTextDimensions.width;

					}
				} else {
					clip.y += clipHeight;
					addChild(clip);
				}
				clipHeight += textDimensions.line_height * textDimensions.line_count + interlineSpacing;
				clipWidth = Math.max(clipWidth, textDimensions.width);
			}
		}

		if ((autoAlign == "AutoAlignRight" || autoAlign == "AutoAlignCenter") && fieldWidth > 0) {
			var textDimensions = 0;
			var newChildren = [];

			for (child in children) {
				if (child.x > 0) {
					textDimensions += getTextClipMetrics(child).width;
					newChildren.push(child);
				} else {
					if (newChildren.length > 0 && textDimensions < fieldWidth) {
						var widthDelta = fieldWidth - textDimensions;

						if (autoAlign == "AutoAlignCenter") {
							widthDelta = widthDelta / 2;
						}

						for (newChild in newChildren) {
							newChild.x = newChild.x + widthDelta;
						}
					}

					textDimensions = getTextClipMetrics(child).width;
					newChildren = [child];
				}
			}

			if (newChildren.length > 0 && textDimensions < fieldWidth) {
				var widthDelta = fieldWidth - textDimensions;

				if (autoAlign == "AutoAlignCenter") {
					widthDelta = widthDelta / 2;
				}

				for (newChild in newChildren) {
					newChild.x = newChild.x + widthDelta;
				}
			}

			clipWidth = Math.max(clipWidth, fieldWidth);
		}

		setTextBackground();
		setScrollRect(0, 0, getWidth(), getHeight());
	}

	private function makeTextClip(text : String, style : Dynamic) : Dynamic {
		return {};
	}

	private function getTextClipMetrics(clip : Dynamic) : Dynamic {
		return {};
	}

	private function setTextBackground() : Void {
		if (background != null) removeChild(background);

		if (backgroundOpacity > 0.0) {
			var text_bounds = getLocalBounds();
			background = new FlowGraphics();
			background.beginFill(backgroundColor, backgroundOpacity);
			background.drawRect(0.0, 0.0, text_bounds.width, text_bounds.height);

			addChildAt(background, 0);
		} else {
			background = null;
		}
	}

	public function setTextInputType(type : String) : Void {
		this.type = type;
		updateNativeWidgetStyle();
	}

	public function setWordWrap(wordWrap : Bool) : Void {
		this.wordWrap = wordWrap;
		updateNativeWidgetStyle();
	}

	public function setWidth(fieldWidth : Float) : Void {
		this.fieldWidth = fieldWidth;
		updateNativeWidgetStyle();
	}

	public function setHeight(fieldHeight : Float) : Void {
		this.fieldHeight = fieldHeight;
		updateNativeWidgetStyle();
	}

	public function setCropWords(cropWords : Bool) : Void {
		this.cropWords = cropWords;
		updateNativeWidgetStyle();
	}

	public function setCursorColor(color : Int, opacity : Float) : Void {
		this.cursorColor = color;
		this.cursorOpacity = opacity;
		updateNativeWidgetStyle();
	}

	public function setCursorWidth(width : Float) : Void {
		this.cursorWidth = width;
		updateNativeWidgetStyle();
	}

	public function setInterlineSpacing(interlineSpacing : Float) : Void {
		this.interlineSpacing = interlineSpacing;
		updateNativeWidgetStyle();
	}

	public function setTextDirection(direction : String) : Void {
		this.textDirection = direction;
		updateNativeWidgetStyle();
	}

	public function setAutoAlign(autoAlign : String) : Void {
		this.autoAlign = autoAlign;
		updateNativeWidgetStyle();
	}

	public function setTabIndex(tabIndex : Int) : Void {
		this.tabIndex = tabIndex;
		updateNativeWidgetStyle();
	}

	public function setReadOnly(readOnly : Bool) {
		this.readOnly = readOnly;
		updateNativeWidgetStyle();
	}

	public function setMaxChars(maxChars : Int) {
		this.maxChars = maxChars;
		updateNativeWidgetStyle();
	}

	public function setTextInput() {
		if (multiline) setWordWrap(true);
		createNativeWidget(multiline ? "textarea" : "input");
		shouldPreventFromFocus = false;

		nativeWidget.onmousemove = onMouseMove;
		nativeWidget.onmousedown = onMouseDown;
		nativeWidget.onmouseup = onMouseUp;

		if (NativeHx.isTouchScreen()) {
			nativeWidget.ontouchstart = onMouseDown;
			nativeWidget.ontouchend = onMouseUp;
		}

		nativeWidget.onfocus = onFocus;
		nativeWidget.onblur = onBlur;

		if (accessWidget != null) {
			accessWidget = nativeWidget;
		}

		nativeWidget.addEventListener("input", onInput);
		nativeWidget.addEventListener("scroll", onScroll);
		nativeWidget.addEventListener("keydown", onKeyDown);
		nativeWidget.addEventListener("keyup", onKeyUp);
		updateNativeWidgetStyle();
	}

	private function checkPositionSelection() : Void {
		var hasChanges = false;

		var cursorPosition = getCursorPosition();
		var selectionStart = getSelectionStart();
		var selectionEnd = getSelectionEnd();

		if (this.cursorPosition != cursorPosition) {
			this.cursorPosition = cursorPosition;
			hasChanges = true;
		}

		if (this.selectionStart != selectionStart) {
			this.selectionStart = selectionStart;
			hasChanges = true;
		}

		if (this.selectionEnd != selectionEnd) {
			this.selectionEnd = selectionEnd;
			hasChanges = true;
		}

		if (hasChanges) {
			emit("input");
		}
	}

	private function onMouseMove(e : js.html.MouseEvent) {
		// if (isNativeWidgetShown()) {
		// 	checkPositionSelection();
		// }

		nativeWidget.style.cursor = RenderSupportJSPixi.PixiRenderer.view.style.cursor;
		RenderSupportJSPixi.provideEvent(e);
	}

	private function onMouseDown(e : Dynamic) {
		if (isNativeWidgetShown()) {
			checkPositionSelection();
			return;
		}

		var point = e.touches != null && e.touches.length > 0 ? new Point(e.touches[0].pageX, e.touches[0].pageY) : new Point(e.pageX, e.pageY);
		nativeWidget.readOnly = shouldPreventFromFocus = RenderSupportJSPixi.getClipAt(point) != this;

		if (shouldPreventFromFocus) {
			e.preventDefault();
			RenderSupportJSPixi.provideEvent(e);
		}

		if ((Platform.isIE || Platform.isEdge) && !shouldPreventFromFocus) {
			// IE & Edge cannot handle onfocus completely
			// when we focus from another input
			preOnFocus();
			nativeWidget.focus();
		}
	}

	private function onMouseUp(e : js.html.MouseEvent) {
		if (isNativeWidgetShown()) {
			checkPositionSelection();
		}

		nativeWidget.readOnly = nativeWidget.readOnly && nativeWidget.autocomplete == "";

		RenderSupportJSPixi.provideEvent(e);
		shouldPreventFromFocus = false;
	}

	// focused - bring the widget to front
	private function onFocus(e : js.html.Event) : Void {
		if (isInput()) {
			if (shouldPreventFromFocus) {
				e.preventDefault();
				nativeWidget.blur();
				return;
			}

			emit("focus");
			if (parent != null) {
				parent.emitEvent("childfocused", this);
			}
			updateNativeWidgetStyle();
		}
	}

	// blured - hide the HTML widget
	private function onBlur(e : js.html.Event) : Void {
		if (isInput()) {
			if (shouldPreventFromBlur) {
				shouldPreventFromBlur = false;
				e.preventDefault();
				nativeWidget.focus();
				return;
			}

			if (Platform.isIE || Platform.isEdge || Browser.document.activeElement == nativeWidget) {
				nativeWidget.blur();

				if (Platform.isEdge) { // Workaround for blinking caret on inactive inputs
					shouldPreventFromFocus = true;
					updateNativeWidget();

					haxe.Timer.delay(function() {
						shouldPreventFromFocus = false;
						updateNativeWidget();
					}, 100);
				}
			}

			emit("blur");
			updateNativeWidgetStyle();
		}
	}

	private function onInput(e : Dynamic) {
		var newValue : String = nativeWidget.value;

		if (maxChars > 0) {
			newValue = newValue.substr(0, maxChars);
		}

		for (f in TextInputFilters) {
			newValue = f(newValue);
		}

		if (newValue != nativeWidget.value) {
			if (e != null && e.data != null && e.data.length != null) {
				var newCursorPosition : Int = untyped cursorPosition + newValue.length - nativeWidget.value.length + e.data.length;

				nativeWidget.value = newValue;
				setSelection(newCursorPosition, newCursorPosition);
			} else {
				nativeWidget.value = newValue;
			}
		} else {
			var selectionStart = getSelectionStart();
			var selectionEnd = getSelectionEnd();

			setSelection(selectionStart, selectionEnd);
		}

		this.text = newValue;
		emit("input", newValue);
	}

	private function onScroll(e : Dynamic) {
		emit("scroll", e);
	}

	public function setMultiline(multiline : Bool) : Void {
		if (this.multiline != multiline) {
			this.multiline = multiline;
			setTextInput();
		}
	}

	private function onKeyDown(e : Dynamic) {
		if (TextInputKeyDownFilters.length > 0) {
			var ke : Dynamic = RenderSupportJSPixi.parseKeyEvent(e);

			for (f in TextInputKeyDownFilters) {
				if (!f(ke.key, ke.ctrl, ke.shift, ke.alt, ke.meta, ke.keyCode)) {
					ke.preventDefault();
					RenderSupportJSPixi.PixiStage.emit("keydown", ke);
					break;
				}
			}
		}

		if (isNativeWidgetShown()) {
			checkPositionSelection();
		}
	}

	private function onKeyUp(e : Dynamic) {
		var ke : Dynamic = RenderSupportJSPixi.parseKeyEvent(e);
		if (TextInputKeyUpFilters.length > 0) {

			for (f in TextInputKeyUpFilters) {
				if (!f(ke.key, ke.ctrl, ke.shift, ke.alt, ke.meta, ke.keyCode)) {
					ke.preventDefault();
					RenderSupportJSPixi.PixiStage.emit("keyup", ke);
					break;
				}
			}
		}

		if (ke.keyCode == 13 && Platform.isMobile && !this.multiline) // Hide mobile keyboard on enter key press
			nativeWidget.blur();

		if (isNativeWidgetShown()) {
			checkPositionSelection();
		}
	}

	public function getDescription() : String {
		if (isInput()) {
			return 'TextField (text = "${nativeWidget.value}")';
		} else {
			return 'TextField (text = "${text}")';
		}
	}

	public function isInput() : Bool {
		return nativeWidget != null;
	}

	public override function setFocus(focus : Bool) : Void {
		shouldPreventFromFocus = false;

		if (nativeWidget != null && nativeWidget.parentNode != null) {
			// Workaround for IE not updating readonly after textfield is focused
			if (focus) {
				if (Platform.isIE || Platform.isEdge) {
					preOnFocus();
				}
				nativeWidget.focus();
			} else {
				nativeWidget.blur();
			}
		}
	}

	private function isNativeWidgetShown() {
		return isInput() && (Browser.document.activeElement == nativeWidget || (!readOnly && nativeWidget.autocomplete != ""));
	}

	public override function getWidth() : Float {
		return getBounds(true).width;
	}

	public override function getHeight() : Float {
		return getBounds(true).height;
	}

	public function getContent() : String {
		return text;
	}

	public function getCursorPosition() : Int {
		try {
			// Chrome doesn't support this method for "number" inputs
			if (nativeWidget.selectionStart != null) {
				return nativeWidget.selectionStart;
			}
		} catch (e : Dynamic) {}
		if (untyped Browser.document.selection != null) {
			nativeWidget.focus();
			var r : Dynamic = untyped Browser.document.selection.createRange();
			if (r == null) return 0;

			var re = nativeWidget.createTextRange();
			var rc = re.duplicate();
			re.moveToBookmark(r.getBookmark());
			untyped rc.setEndPoint('EndToStart', re);
			return rc.text.length;
		}
		return 0;
	}

	public function getSelectionStart() : Int {
		try {
			// Chrome doesn't support this method for "number" inputs
			if (nativeWidget.selectionStart == null) {
				return nativeWidget.value.length;
			} else {
				return nativeWidget.selectionStart;
			}
		} catch(e : Dynamic) {
			return 0;
		}
	}

	public function getSelectionEnd() : Int {
		try {
			// Chrome doesn't support this method for "number" inputs
			if (nativeWidget.selectionEnd == null) {
				return nativeWidget.value.length;
			} else {
				return nativeWidget.selectionEnd;
			}
		} catch(e : Dynamic) {
			return 0;
		}
	}

	public function setSelection(start : Int, end : Int) : Void {
		// Chrome doesn't support this method for "number" inputs
		try {
			nativeWidget.setSelectionRange(start, end);
		} catch(e : Dynamic) {}
	}

	public function addTextInputFilter(filter : String -> String) : Void -> Void {
		TextInputFilters.push(filter);
		return function() { TextInputFilters.remove(filter); }
	}

	public function addTextInputKeyDownEventFilter(filter : String -> Bool -> Bool -> Bool -> Bool -> Int -> Bool) : Void -> Void {
		TextInputKeyDownFilters.push(filter);
		return function() { TextInputKeyDownFilters.remove(filter); }
	}

	public function addTextInputKeyUpEventFilter(filter : String -> Bool -> Bool -> Bool -> Bool -> Int -> Bool) : Void -> Void {
		TextInputKeyUpFilters.push(filter);
		return function() { TextInputKeyUpFilters.remove(filter); }
	}

	public function getTextMetrics() : Array<Float> {
		var ascent = 0.9 * fontSize;
		var descent = 0.1 * fontSize;
		var leading = 0.15 * fontSize;
		return [ascent, descent, leading];
	}

	private static function getBulletsString(l : Int) : String {
		var bullet = String.fromCharCode(8226);
		var i = 0; var ret = "";
		for (i in 0...l) ret += bullet;
		return ret;
	}

	#if (pixijs < "4.7.0")
		public override function getLocalBounds() : Rectangle {
			if (isInput() && fieldHeight > 0.0 && fieldWidth > 0.0)
				return new Rectangle(0.0, 0.0, fieldWidth, fieldHeight);
			else
				return super.getLocalBounds();
		}
	#else
		public override function getLocalBounds(?rect:Rectangle) : Rectangle {
			if (isInput() && fieldHeight > 0.0 && fieldWidth > 0.0) {
				if (rect != null) {
					rect = new Rectangle(0.0, 0.0, fieldWidth, fieldHeight);
					return rect;
				} else {
					return new Rectangle(0.0, 0.0, fieldWidth, fieldHeight);
				}
			}
			else
				return super.getLocalBounds(rect);
		}
	#end

	public override function getBounds(?skipUpdate: Bool, ?rect: Rectangle) : Rectangle {
		if (rect == null && isInput() && fieldHeight > 0.0 && fieldWidth > 0.0) {
			var lt = toGlobal(new Point(0.0, 0.0));
			var rb = toGlobal(new Point(fieldWidth, fieldHeight));
			return new Rectangle(lt.x, lt.y, rb.x - lt.x, rb.y - lt.y);
		} else {
			return super.getBounds(skipUpdate, rect);
		}
	}

	public function calculateBounds() : Void {
		untyped super.calculateBounds();
		if (isInput() && fieldHeight > 0.0 && fieldWidth > 0.0) {
			untyped this._bounds.addFrame(this.transform, 0.0, 0.0, fieldWidth, fieldHeight);
		}
	}
}

private class PixiText extends TextField {
	private var textClip : Text = null;

	// Signalizes where we have changed any properties
	// influencing text width or height
	private var metricsChanged : Bool = false;

	// Use the property to set up custom antialias factor
	// Implemented by enlarging font size and decreasing scale of text clip
	private var textScaleFactor : Int = Platform.isMacintosh ? 2 : 1;

	public function new() {
		super();

		on("removed", function () {
			if (textClip != null) {
				destroyTextClipChildren();

				if (textClip.canvas != null && Browser.document.body.contains(textClip.canvas)) {
					Browser.document.body.removeChild(textClip.canvas);
				}

				removeChild(textClip);
				textClip.destroy({ children: true, texture: true, baseTexture: true });
				textClip = null;
			}
		});
	}

	private inline function destroyTextClipChildren() {
		var clip = textClip.children.length > 0 ? textClip.children[0] : null;

		while (clip != null) {
			if (untyped clip.canvas != null && Browser.document.body.contains(untyped clip.canvas)) {
				Browser.document.body.removeChild(untyped clip.canvas);
			}

			textClip.removeChild(clip);
			clip.destroy({ children: true, texture: true, baseTexture: true });

			clip = textClip.children.length > 0 ? textClip.children[0] : null;
		}
	}

	private inline function invalidateMetrics() {
		this.metricsChanged = true;
	}

	private function bidiDecorate(text : String) : String {
		var mark : String = "";
		if (textDirection == "ltr") mark = String.fromCharCode(0x202A) else if (textDirection == "rtl") mark = String.fromCharCode(0x202B);
		if (mark != "") return mark + text + String.fromCharCode(0x202C);
		return text;
	}

	public override function setTextAndStyle(
		text : String, fontfamily : String,
		fontsize : Float, fontweight : Int, fontslope : String,
		fillcolor : Int, fillopacity : Float, letterspacing : Float,
		backgroundcolour : Int, backgroundopacity : Float
	) : Void {

		if (this.text != text || this.fontFamily != fontfamily ||
			this.fontSize != fontsize || this.fontWeight != fontweight ||
			this.fontSlope != fontslope || this.letterSpacing != letterspacing) {

			this.invalidateMetrics();
		}

		var from_flow_style : FontStyle = FlowFontStyle.fromFlowFont(fontfamily);
		var fontStyle = fontslope != "" ? fontslope : from_flow_style.style;

		style =
			{
				fontSize : textScaleFactor * (fontsize < 0.6 ? 0.6 : fontsize), // pixi crashes when size < 0.6
				fill : "#" + StringTools.hex(RenderSupportJSPixi.removeAlphaChannel(fillcolor), 6),
				letterSpacing : letterspacing,
				fontFamily : from_flow_style.family,
				fontWeight : fontweight != 400 ? "" + fontweight : from_flow_style.weight,
				fontStyle : fontStyle
			};

		metrics = untyped pixi.core.text.TextMetrics.measureFont(new pixi.core.text.TextStyle(style).toFontString());

		if (interlineSpacing != 0) {
			style.lineHeight = style.fontSize * 1.1 + interlineSpacing;
		}

		super.setTextAndStyle(text, fontfamily, fontsize, fontweight, fontslope, fillcolor, fillopacity, letterspacing, backgroundcolour, backgroundopacity);
	}

	private override function layoutText() : Void {
		if (isInput())
			removeScrollRect();
		var widthDelta = 0.0;

		makeTextClip(text, style);

		textClip.x = -letterSpacing;

		if ((style.align == "center" || style.align == "right") && fieldWidth > 0) {
			if (clipWidth < fieldWidth) {
				widthDelta = fieldWidth - clipWidth;

				if (style.align == "center") {
					widthDelta = widthDelta / 2;
				}

				textClip.x += widthDelta;
			}

			clipWidth = Math.max(clipWidth, fieldWidth);
		}

		setTextBackground();
		if (isInput())
			setScrollRect(0, 0, getWidth() + widthDelta, getHeight());
	}

	private override function onInput(e : Dynamic) {
		super.onInput(e);
		invalidateMetrics();
	}

	public override function getWidth() : Float {
		return fieldWidth > 0.0 && isInput() ? fieldWidth : clipWidth;
	}

	public override function getHeight() : Float {
		return fieldHeight > 0.0 && isInput() ? fieldHeight : clipHeight;
	}

	public override function setCropWords(cropWords : Bool) : Void {
		if (this.cropWords != cropWords)
			this.invalidateMetrics();

		this.cropWords = cropWords;
		style.breakWords = cropWords;
		updateNativeWidgetStyle();
	}

	public override function setWordWrap(wordWrap : Bool) : Void {
		if (this.wordWrap != wordWrap)
			this.invalidateMetrics();

		this.wordWrap = wordWrap;
		style.wordWrap = wordWrap;
		updateNativeWidgetStyle();
	}

	public override function setTextInputType(type : String) : Void {
		super.setTextInputType(type);
		invalidateMetrics();
	}

	public override function setWidth(fieldWidth : Float) : Void {
		if (this.fieldWidth != fieldWidth)
			this.invalidateMetrics();

		this.fieldWidth = fieldWidth;
		style.wordWrapWidth = textScaleFactor * (fieldWidth > 0 ? fieldWidth : 2048);
		updateNativeWidgetStyle();
	}

	public override function setInterlineSpacing(interlineSpacing : Float) : Void {
		if (this.interlineSpacing != interlineSpacing)
			this.invalidateMetrics();

		this.interlineSpacing = interlineSpacing;
		style.lineHeight = style.fontSize * 1.15 + interlineSpacing;
		updateNativeWidgetStyle();
	}

	public override function setTextDirection(direction : String) : Void {
		this.textDirection = direction;
		if (direction == "RTL" || direction == "rtl")
			style.direction = "rtl";
		else
			style.direction = "ltr";
		updateNativeWidgetStyle();
	}

	public override function setAutoAlign(autoAlign : String) : Void {
		this.autoAlign = autoAlign;
		if (autoAlign == "AutoAlignRight")
			style.align = "right";
		else if (autoAlign == "AutoAlignCenter")
			style.align = "center";
		else
			style.align = "left";
		updateNativeWidgetStyle();
	}

	private function updateClipMetrics() {
		var metrics = textClip.children.length > 0 ? textClip.getLocalBounds() : getTextClipMetrics(textClip);

		clipWidth = Math.max(metrics.width - letterSpacing * 2, 0) / textScaleFactor;
		clipHeight = metrics.height / textScaleFactor;

		hitArea = new Rectangle(letterSpacing, 0, clipWidth + letterSpacing, clipHeight);
	}

	private static function checkTextLength(text : String) : Array<Array<String>> {
		var textSplit = text.split('\n');

		if (textSplit.filter(function (t) { return t.length > 1000; }).length > 0) {
			return textSplit.map(function (t) { return t.length > 1000 ? splitString(t) : [t]; });
		} else {
			return [[text]];
		}
	}

	private static function splitString(text : String) : Array<String> {
		return text.length > 1000 ? [text.substr(0, 1000)].concat(splitString(text.substr(1000))) :
			text.length > 0 ? [text] : [];
	}

	private override function makeTextClip(text : String, style : Dynamic) : Dynamic {
		if (isInput() && type == "password")
			text = TextField.getBulletsString(text.length);
		var texts = wordWrap ? [[text]] : checkTextLength(text);

		if (textClip == null) {
			textClip = createTextClip(texts[0][0], style);
		}

		if (metricsChanged) {
			textClip.text = bidiDecorate(texts[0][0]);
			textClip.style = style;

			if (text == "") {
				removeChild(textClip);
			} else {
				addChild(textClip);
			}

			destroyTextClipChildren();

			if (texts.length > 1 || texts[0].length > 1) {
				var currentHeight = 0.0;

				for (line in texts) {
					var currentWidth = 0.0;
					var lineHeight = 0.0;

					for (txt in line) {
						if (txt == texts[0][0]) {
							currentWidth = textClip.getLocalBounds().width;
							lineHeight = textClip.getLocalBounds().height;
						} else {
							var newTextClip = createTextClip(txt, style);

							newTextClip.x = currentWidth;
							newTextClip.y = currentHeight;

							textClip.addChild(newTextClip);

							currentWidth += newTextClip.getLocalBounds().width;
							lineHeight = Math.max(lineHeight, newTextClip.getLocalBounds().height);
						}
					}

					currentHeight += lineHeight;
				}
			}

			updateClipMetrics();
		}

		var anchorX = switch (autoAlign) {
			case "AutoAlignLeft" : 0;
			case "AutoAlignRight" : 1;
			case "AutoAlignCenter" : 0.5;
			default : textDirection == "rtl"? 1 : 0;
		};
		textClip.x = anchorX * (getWidth() - this.clipWidth);

		textClip.alpha = fillOpacity;

		metricsChanged = false;

		if (TextField.cacheTextsAsBitmap) {
			textClip.cacheAsBitmap = true;
		}

		return textClip;
	}

	private function createTextClip(text : String, style : Dynamic) : Text {
		var textClip = new Text(text, style);
		untyped textClip._visible = true;

		textClip.scale.x = 1 / textScaleFactor;
		textClip.scale.y = 1 / textScaleFactor;

		// The default font smoothing on webkit (-webkit-font-smoothing = subpixel-antialiased),
		// makes the text bolder when light text is placed on a dark background.
		// "antialised" produces a lighter text, which is what we want.
		// Moreover, the css style only has any effect when the canvas element
		// is part of the DOM, so we attach the underlying PIXI canvas backend
		// and make it invisible.
		// On Firefox, the equivalent css property (-moz-osx-font-smoothing = grayscale) seems to
		// have no effect on the canvas element.
		if (RenderSupportJSPixi.AntialiasFont && (Platform.isChrome || Platform.isSafari)) {
			untyped textClip.canvas.style.webkitFontSmoothing = "antialiased";
			textClip.canvas.style.display = "none";
			Browser.document.body.appendChild(textClip.canvas);
		}

		return textClip;
	}

	private override function getTextClipMetrics(clip : Dynamic) : Dynamic {
		return pixi.core.text.TextMetrics.measureText(clip.text, clip.style);
	}

	public override function getTextMetrics() : Array<Float> {
		if (metrics == null) {
			return super.getTextMetrics();
		} else {
			return [metrics.ascent / textScaleFactor, metrics.descent / textScaleFactor, metrics.descent / textScaleFactor];
		}
	}
}

private class DFontText extends TextField {
	private static inline var FireFoxMaxTextWidth : Float = 32765.0;

	public override function setTextAndStyle(
		text : String, fontfamily : String,
		fontsize : Float, fontweight : Int, fontslope : String,
		fillcolor : Int, fillopacity : Float, letterspacing : Float,
		backgroundcolour : Int, backgroundopacity : Float
	) {
		if (Platform.isFirefox && text.length * fontsize > FireFoxMaxTextWidth /* raw estimate */) {
			text = text.substr(0, Math.floor(FireFoxMaxTextWidth / fontsize));
		}

		if (getDFontInfo(fontfamily) == null) {
			var defaultFontFamily = getFirstDFontFamily();
			var met = getDFontInfo(defaultFontFamily);
			if (met != null) {
				Errors.print("Trying to render DFont " + fontfamily + " which is not loaded. Will use default font");
				untyped __js__ ("DFontText.dfont_table[fontfamily] = met");
				fontfamily = defaultFontFamily;
			} else {
				Errors.print("Trying to render DFont " + fontfamily + " which is not loaded yet. Default font is not loaded yet too");
				return;
			}
		}

		metrics = getDFontInfo(fontfamily);

		style.font = fontsize + "px " + fontfamily;
		style.tint = fillcolor != 0 ? fillcolor : 0x010101;
		style.letterSpacing = letterspacing;

		super.setTextAndStyle(
			text, fontfamily, fontsize, fontweight, fontslope,
			fillcolor, fillopacity,
			letterspacing, backgroundcolour, backgroundopacity);
	}

	private override function makeTextClip(text : String, style : Dynamic) : Dynamic {
		var clip : Dynamic = new DFontTextNative(text, style);

		clip.resolution = RenderSupportJSPixi.PixiRenderer.resolution; // calculateBounds needs that
		clip.on("resize", function (ratio : Float) {
			clip.resolution = ratio;
		});

		clip.alpha = fillOpacity;

		if (TextField.cacheTextsAsBitmap) {
			clip.cacheAsBitmap = true;
		}

		return clip;
	}

	private override function getTextClipMetrics(clip : Dynamic) : Dynamic {
		return clip.getTextDimensions();
	}

	public override function getTextMetrics() : Array<Float> {
		if (metrics == null) {
			return super.getTextMetrics();
		} else {
			// First value is baseline. See pixi-dfont.js for more details.
			return [(metrics.line_height + metrics.descender) * fontSize, metrics.descender * fontSize, 0.15 * fontSize];
		}
	}

	public override function getWidth() : Float {
		return (fieldWidth > 0.0 && isInput()) ? fieldWidth : clipWidth;
	}

	public override function getHeight() : Float {
		return (fieldHeight > 0.0 && isInput()) ? fieldHeight : clipHeight;
	}

	// Returns the object from DFontText.dfont_table
	public static function getDFontInfo(fontfamily : String) : Dynamic {
		return untyped __js__ ('DFontText.dfont_table[{0}]', fontfamily);
	}

	// Returns the object from DFontText.dfont_table
	public static function getFirstDFontFamily() : String {
		return untyped __js__ ("Object.keys(DFontText.dfont_table)[0]");
	}
}

//
// Shaders sources container
//
private class Shaders {
	public static var GlowFragmentSrc = [
		"precision lowp float;",
		"varying vec2 vTextureCoord;",
		"varying vec4 vColor;",
		'uniform sampler2D uSampler;',

		'void main() {',
			'vec4 sum = vec4(0);',
			'vec2 texcoord = vTextureCoord;',
			'for(int xx = -4; xx <= 4; xx++) {',
				'for(int yy = -3; yy <= 3; yy++) {',
					'float dist = sqrt(float(xx*xx) + float(yy*yy));',
					'float factor = 0.0;',
					'if (dist == 0.0) {',
						'factor = 2.0;',
					'} else {',
						'factor = 2.0/abs(float(dist));',
					'}',
					'sum += texture2D(uSampler, texcoord + vec2(xx, yy) * 0.002) * factor;',
				'}',
			'}',
			'gl_FragColor = sum * 0.025 + texture2D(uSampler, texcoord);',
		'}'
	];

	public static var VertexSrc = [
		"attribute vec2 aVertexPosition;",
		"attribute vec2 aTextureCoord;",
		"attribute vec4 aColor;",
		"uniform mat3 projectionMatrix;",
		"varying vec2 vTextureCoord;",
		"varying vec4 vColor;",
		"void main(void)",
		"{",
			"gl_Position = vec4((projectionMatrix * vec3(aVertexPosition, 1.0)).xy, 0.0, 1.0);",
			"vTextureCoord = aTextureCoord;",
			"vColor = vec4(aColor.rgb * aColor.a, aColor.a);",
		"}"
	];
}

private class DebugClipsTree {
	var TreeDiv : Element = null;
	var DebugWin : js.html.Window = null;
	var ClipBoundsRect : Element = null;

	private function new () {
		DebugWin = Browser.window.open("","clipstree","width=800,height=500");

		var description = DebugWin.document.getElementById("DebugWinDescription");
		if (description == null) {
			description = DebugWin.document.createElement("p");
			description.id = "DebugWinDescription";
			description.innerHTML = "Clips tree for: " + Browser.document.location.href;
			DebugWin.document.body.insertBefore(description, DebugWin.document.body.firstChild);
		}

		var expandall_button = DebugWin.document.getElementById("expandall_button");
		if (expandall_button == null) {
			expandall_button = Browser.document.createElement("button");
			expandall_button.id = "expandall_button";
			expandall_button.innerHTML = "Expand All";
			expandall_button.onclick = function(e : Dynamic) { expandAll(TreeDiv.firstChild); };
			DebugWin.document.body.appendChild(expandall_button);
		}

		var collapseall_button = DebugWin.document.getElementById("collapseall_button");
		if (collapseall_button == null) {
			collapseall_button = Browser.document.createElement("button");
			collapseall_button.id = "collapseall_button";
			collapseall_button.innerHTML = "Collapse All";
			collapseall_button.onclick = function(e : Dynamic) { collapseAll(TreeDiv.firstChild); };
			DebugWin.document.body.appendChild(collapseall_button);
		}

		TreeDiv = DebugWin.document.getElementById("TreeDiv");
		if (TreeDiv == null) {
			TreeDiv = Browser.document.createElement("div");
			TreeDiv.id = "TreeDiv";
			DebugWin.document.body.appendChild(TreeDiv);
		}

		ClipBoundsRect = DebugWin.document.getElementById("ClipBoundsRect");
		if (ClipBoundsRect == null) {
			ClipBoundsRect = Browser.document.createElement("div");
			ClipBoundsRect.id = "ClipBoundsRect";
			ClipBoundsRect.style.position = "fixed";
			ClipBoundsRect.style.backgroundColor = "rgba(255, 0, 0, 0.5)";
			Browser.document.body.appendChild(ClipBoundsRect);
		}

		while (TreeDiv.firstChild != null) {
			TreeDiv.removeChild(TreeDiv.firstChild);
		}

	}

	private static var instance : DebugClipsTree = null;

	public static function getInstance() : DebugClipsTree {
		if (instance == null) instance = new DebugClipsTree();
		return instance;
	}

	private function setClipBoundsRect(bounds : Dynamic) : Void {
		ClipBoundsRect.style.left = bounds.x;
		ClipBoundsRect.style.top = bounds.y;
		ClipBoundsRect.style.width = bounds.width;
		ClipBoundsRect.style.height = bounds.height;
	}

	private function clearTree() : Void {
		TreeDiv.innerHTML = "";
	}

	var UpdateTimer : haxe.Timer = null;
	public function updateTree(stage : FlowContainer) : Void {
		if (UpdateTimer != null) UpdateTimer.stop();
		UpdateTimer = haxe.Timer.delay(function() { doUpdateTree(stage); }, 1000);
	}

	private function doUpdateTree(stage : FlowContainer) : Void {
		clearTree();
		addItem(TreeDiv, stage);
	}

	private function expandNode(node : Dynamic) : Void {
		if (node.list != null) node.list.style.display = "block";
		node.arrow.innerHTML = StringTools.replace(node.arrow.innerHTML, "▶", "▼");
	}

	private function collapseNode(node : Dynamic) : Void {
		if (node.list != null) node.list.style.display = "none";
		node.arrow.innerHTML = StringTools.replace(node.arrow.innerHTML, "▼", "▶");
	}

	private function expandAll(node : Dynamic) : Void {
		expandNode(node);
		if (node.list != null && node.list.children != null) {
			var childs : Array<Dynamic> = node.list.children;
			for (c in childs) expandAll(c);
		}
	}

	private function collapseAll(node : Dynamic) : Void {
		collapseNode(node);
		if (node.list != null && node.list.children != null) {
			var childs : Array<Dynamic> = node.list.children;
			for (c in childs) collapseAll(c);
		}
	}

	private function getClipDescription(clip : Dynamic) : String {
		if (clip.getDescription)
			return clip.getDescription();

		if (clip.graphicsData) {
			return clip.graphicsData.length > 0 ? ("Graphics ( fill = " + clip.graphicsData[0].fill + " fillAlpha = " + clip.graphicsData[0].fillAlpha + ")") : "Graphics";
		}

		if (clip.texture) {
			var baseTexture = clip.texture.baseTexture;
			if (baseTexture.imageUrl)
				return 'Image (${baseTexture.imageUrl})';

			return "Text Sprite";
		}

		return "Clip";
	}

	private function addItem(root : Dynamic, item : Dynamic) : Void {
		var li = Browser.document.createElement("li");
		li.style.color = "rgba(0,0,0,0)"; // Hide item mark
		root.appendChild(li);

		var arrow = Browser.document.createElement("div");
		li.appendChild(arrow);
		//arrow.style.float = "left";
		arrow.style.color = "black";
		arrow.style.fontSize = "10px";
		arrow.style.display = "inline";
		untyped li.arrow = arrow;

		var description = Browser.document.createElement("div");
		description.style.display = "inline";

		description.innerHTML = getClipDescription(item);
		if (cast(item, DisplayObject).getClipVisible()) {
			description.style.color = "#303030";
		} else {
			description.style.color = "#DDDDDD";
			description.innerHTML += " invisible";
		}

		description.style.fontSize = "10px";

		if (item.isMask) description.innerHTML += " mask";

		description.addEventListener("mouseover", function(e : Dynamic) { description.style.backgroundColor = "#DDDDDD"; } );
		description.addEventListener("mouseout", function(e : Dynamic) { description.style.backgroundColor = ""; } );
		description.addEventListener("mousedown", function(e : Dynamic) { setClipBoundsRect(item.getBounds()); });

		li.appendChild(description);
		untyped li.description = description;

		if (item.children != null && item.children.length > 0) {
			arrow.innerHTML = "▶";
			var ul = Browser.document.createElement("ul");
			li.appendChild(ul);
			untyped li.list = ul;

			var childs : Array<Dynamic> = item.children;
			for (c in childs) { addItem(ul, c); }

			arrow.addEventListener("click", function(e : Dynamic) {
				if (ul.style.display == "none" ) {
					expandNode(li);
				} else {
					collapseNode(li);
				}
			} );
			ul.style.display = "none";
		}
	}
=======
>>>>>>> 3d999c3a
}<|MERGE_RESOLUTION|>--- conflicted
+++ resolved
@@ -3187,2159 +3187,4 @@
 		// (all other targets ignore it as well)
 		return color & 0xFFFFFF;
 	}
-<<<<<<< HEAD
-}
-
-private class NativeWidgetClip extends FlowContainer {
-	private var nativeWidget : Dynamic;
-	private var parentNode : Dynamic;
-
-	// Returns metrics to set correct native widget size
-	private function getWidth() : Float { return 0.0; }
-	private function getHeight() : Float { return 0.0; }
-
-	public function updateNativeWidget() {
-		// Set actual HTML node metrics, opacity etc.
-		if (getClipVisible()) {
-			var transform = nativeWidget.parentNode.style.transform != "" && nativeWidget.parentNode.clip != null ?
-				worldTransform.clone().append(nativeWidget.parentNode.clip.worldTransform.clone().invert()) : worldTransform;
-
-			var tx = getClipWorldVisible() ? transform.tx : RenderSupportJSPixi.PixiRenderer.width;
-			var ty = getClipWorldVisible() ? transform.ty : RenderSupportJSPixi.PixiRenderer.height;
-
-			if (Platform.isIE) {
-				nativeWidget.style.transform = "matrix(" + transform.a + "," + transform.b + "," + transform.c + "," + transform.d + ","
-					+ 0 + "," + 0 + ")";
-
-				nativeWidget.style.left = untyped "" + tx + "px";
-				nativeWidget.style.top = untyped "" + ty + "px";
-			} else {
-				nativeWidget.style.transform = "matrix(" + transform.a + "," + transform.b + "," + transform.c + "," + transform.d + ","
-					+ tx + "," + ty + ")";
-			}
-
-			nativeWidget.style.width = untyped "" + getWidth() + "px";
-			nativeWidget.style.height = untyped "" + getHeight() + "px";
-
-			nativeWidget.style.opacity = worldAlpha;
-			nativeWidget.style.display = "block";
-		}/* else if (!getClipWorldVisible()) {
-			nativeWidget.style.display = "none";
-		}*/
-	}
-
-	private function addNativeWidget() : Void {
-		if (nativeWidget != null) {
-			if (parentNode == null) {
-				parentNode = RenderSupportJSPixi.findParentAccessibleWidget(parent);
-			}
-
-			if (parentNode != null) {
-				nativeWidget.style.position = "fixed";
-				nativeWidget.style.zIndex = RenderSupportJSPixi.zIndexValues.nativeWidget;
-
-				RenderSupportJSPixi.addNode(parentNode, nativeWidget);
-
-				RenderSupportJSPixi.PixiStage.on("stagechanged", updateNativeWidget);
-				once("removed", deleteNativeWidget);
-			} else {
-				RenderSupportJSPixi.findTopParent(this).once("added", addNativeWidget);
-			}
-		}
-	}
-
-	private function createNativeWidget(node_name : String) : Void {
-		deleteNativeWidget();
-
-		nativeWidget = Browser.document.createElement(node_name);
-		nativeWidget.style.transformOrigin = "top left";
-
-		if (parent != null) {
-			addNativeWidget();
-		} else {
-			once("added", addNativeWidget);
-		}
-	}
-
-	private function deleteNativeWidget() : Void {
-		RenderSupportJSPixi.PixiStage.off("stagechanged", updateNativeWidget);
-		if (nativeWidget != null) {
-			parentNode = nativeWidget.parentNode;
-
-			if (parentNode != null) {
-				parentNode.removeChild(nativeWidget);
-			}
-
-			nativeWidget = null;
-		}
-	}
-
-	static private var lastFocusedClip : Dynamic = null;
-	public function setFocus(focus : Bool) if (nativeWidget != null) {
-		if (focus) nativeWidget.focus() else nativeWidget.blur();
-	}
-
-	public function getFocus() : Bool {
-		return nativeWidget != null && Browser.document.activeElement == nativeWidget;
-	}
-
-	public function requestFullScreen() : Void {
-		if (nativeWidget != null) {
-			RenderSupportJSPixi.requestFullScreen(nativeWidget);
-		}
-	}
-
-	public function exitFullScreen() : Void {
-		if (nativeWidget != null) {
-			RenderSupportJSPixi.exitFullScreen(nativeWidget);
-		}
-	}
-}
-
-private class VideoClip extends FlowContainer {
-
-	private var nativeWidget : Dynamic;
-
-	private var metricsFn : Float -> Float -> Void;
-	private var playFn : Bool -> Void;
-	private var durationFn : Float -> Void;
-	private var positionFn : Float -> Void;
-	private var streamStatusListener : Array<String -> Void> = new Array<String -> Void>();
-
-	private var startTime : Float = 0;
-	private var endTime : Float = 0;
-
-	private var videoSprite : Sprite;
-	private var videoTexture : Texture;
-	private var fontFamily : String = '';
-	private var textField : TextField;
-	private var loaded : Bool = false;
-
-	private static var playingVideos : Int = 0;
-
-	public static inline function NeedsDrawing() : Bool {
-		if (playingVideos != 0) {
-			Browser.window.dispatchEvent(Platform.isIE ? untyped __js__("new CustomEvent('videoplaying')") : new js.html.Event('videoplaying'));
-			return true;
-		}
-
-		return false;
-	}
-
-	public function new(metricsFn : Float -> Float -> Void, playFn : Bool -> Void, durationFn : Float -> Void, positionFn : Float -> Void) {
-		super();
-
-		this.metricsFn = metricsFn;
-		this.playFn = playFn;
-		this.durationFn = durationFn;
-		this.positionFn = positionFn;
-	}
-
-	private static inline function determineCrossOrigin(url : String) {
-		// data: and javascript: urls are considered same-origin
-		if (url.indexOf('data:') == 0)
-			return '';
-
-		// default is window.location
-		var loc = Browser.window.location;
-
-		var tempAnchor : Dynamic = Browser.document.createElement('a');
-
-		tempAnchor.href = url;
-
-		var samePort = (!tempAnchor.port && loc.port == '') || (tempAnchor.port == loc.port);
-
-		// if cross origin
-		if (tempAnchor.hostname != loc.hostname || !samePort || tempAnchor.protocol != loc.protocol) {
-			return 'anonymous';
-		}
-
-		return '';
-	}
-
-	public function updateNativeWidget() {
-		if (!nativeWidget.paused) {
-			checkTimeRange(nativeWidget.currentTime, true);
-		}
-	}
-
-	private function checkTimeRange(currentTime : Float, videoResponse : Bool) : Void {
-		try { // Crashes in IE sometimes
-			if (currentTime < startTime && startTime < nativeWidget.duration) {
-				nativeWidget.currentTime = startTime;
-				positionFn(nativeWidget.currentTime);
-			} else if (endTime > 0 && endTime > startTime && currentTime >= endTime) {
-				if (nativeWidget.paused) {
-					nativeWidget.currentTime = endTime;
-				} else {
-					nativeWidget.currentTime = startTime;
-					if (!nativeWidget.loop) nativeWidget.pause();
-				}
-				positionFn(nativeWidget.currentTime);
-			} else if (videoResponse) {
-				positionFn(nativeWidget.currentTime);
-			} else {
-				nativeWidget.currentTime = currentTime;
-			}
-		} catch (e : Dynamic) {}
-
-		if (videoTexture != null) {
-			untyped videoTexture.baseTexture.update();
-		}
-	}
-
-	private function createVideoClip(filename : String, startPaused : Bool) : Void {
-		deleteVideoClip();
-
-		nativeWidget = Browser.document.createElement("video");
-		nativeWidget.crossorigin = determineCrossOrigin(filename);
-		nativeWidget.autoplay = !startPaused;
-		nativeWidget.src = filename;
-
-		if (nativeWidget.autoplay) {
-			playingVideos++;
-		}
-
-		videoTexture = Texture.fromVideo(nativeWidget);
-		untyped videoTexture.baseTexture.autoPlay = !startPaused;
-		untyped videoTexture.baseTexture.autoUpdate = false;
-		videoSprite = new Sprite(videoTexture);
-		untyped videoSprite._visible = true;
-		addChild(videoSprite);
-
-		RenderSupportJSPixi.PixiStage.on("drawframe", updateNativeWidget);
-		once("removed", deleteVideoClip);
-
-		createStreamStatusListeners();
-		createFullScreenListeners();
-	}
-
-	private function deleteVideoClip() : Void {
-		if (nativeWidget != null) {
-			nativeWidget.autoplay = false;
-			pauseVideo();
-
-			// Force video unload
-			nativeWidget.removeAttribute('src');
-			nativeWidget.load();
-
-			RenderSupportJSPixi.PixiStage.off("drawframe", updateNativeWidget);
-
-			deleteVideoSprite();
-			deleteSubtitlesClip();
-
-			destroyStreamStatusListeners();
-			destroyFullScreenListeners();
-
-			if (nativeWidget != null) {
-				var parentNode = nativeWidget.parentNode;
-
-				if (parentNode != null) {
-					parentNode.removeChild(nativeWidget);
-				}
-
-				nativeWidget = null;
-			}
-		}
-
-		loaded = false;
-	}
-
-	public function getDescription() : String {
-		return nativeWidget != null ? 'VideoClip (url = ${nativeWidget.url})' : '';
-	}
-
-	public function setVolume(volume : Float) : Void {
-		if (nativeWidget != null) {
-			nativeWidget.volume = volume;
-		}
-	}
-
-	public function setLooping(loop : Bool) : Void {
-		if (nativeWidget != null) {
-			nativeWidget.loop = loop;
-		}
-	}
-
-	public function playVideo(filename : String, startPaused : Bool) : Void {
-		createVideoClip(filename, startPaused);
-	}
-
-	public function playVideoFromMediaStream(mediaStream : js.html.MediaStream, startPaused : Bool) : Void {
-		createVideoClip("", startPaused);
-		nativeWidget.srcObject = mediaStream;
-	}
-
-	public function setTimeRange(start : Float, end : Float) : Void {
-		startTime = start >= 0 ? start : 0;
-		endTime = end > startTime ? end : nativeWidget.duration;
-		checkTimeRange(nativeWidget.currentTime, true);
-	}
-
-	public function setCurrentTime(time : Float) : Void {
-		checkTimeRange(time, false);
-	}
-
-	public function setVideoSubtitle(text : String, fontfamily : String, fontsize : Float, fontweight : Int, fontslope : String, fillcolor : Int,
-		fillopacity : Float, letterspacing : Float, backgroundcolour : Int, backgroundopacity : Float) : Void {
-		if (text == '') {
-			deleteSubtitlesClip();
-		} else {
-			setVideoSubtitleClip(text, fontfamily, fontsize, fontweight, fontslope, fillcolor, fillopacity, letterspacing, backgroundcolour, backgroundopacity);
-		};
-	}
-
-	public function setPlaybackRate(rate : Float) : Void {
-		if (nativeWidget != null) {
-			nativeWidget.playbackRate = rate;
-		}
-	}
-
-	private function setVideoSubtitleClip(text : String, fontfamily : String, fontsize : Float, fontweight : Int, fontslope : String, fillcolor : Int,
-		fillopacity : Float, letterspacing : Float, backgroundcolour : Int, backgroundopacity : Float) : Void {
-		if (fontFamily != fontfamily && fontfamily != '') {
-			fontFamily = fontfamily;
-			deleteSubtitlesClip();
-		}
-
-		createSubtitlesClip();
-		textField.setTextAndStyle(' ' + text + ' ', fontFamily, fontsize, fontweight, fontslope, fillcolor, fillopacity, letterspacing, backgroundcolour, backgroundopacity);
-		updateSubtitlesClip();
-	}
-
-	private function createSubtitlesClip() : Void {
-		if (textField == null) {
-			textField = RenderSupportJSPixi.makeTextField(fontFamily);
-			addChild(textField);
-		};
-	}
-
-	private function updateSubtitlesClip() : Void {
-		if (nativeWidget != null) {
-			textField.x = (nativeWidget.width - textField.getWidth()) / 2;
-			textField.y = (nativeWidget.height - textField.getHeight()) - 2;
-		}
-	}
-
-	private function deleteSubtitlesClip() : Void {
-		removeChild(textField);
-		textField = null;
-	}
-
-	private function deleteVideoSprite() : Void {
-		if (videoSprite != null) {
-			videoSprite.destroy({ children: true, texture: true, baseTexture: true });
-			removeChild(videoSprite);
-			videoSprite = null;
-		}
-
-		if (videoTexture != null) {
-			videoTexture.destroy(true);
-			videoTexture = null;
-		}
-	}
-
-	public function getCurrentTime() : Float {
-		return nativeWidget != null ? nativeWidget.currentTime : 0;
-	}
-
-	public function pauseVideo() : Void {
-		if (loaded && !nativeWidget.paused) {
-		 	nativeWidget.pause();
-			playingVideos--;
-		}
-	}
-
-	public function resumeVideo() : Void {
-		if (loaded && nativeWidget.paused) {
-			nativeWidget.play();
-			playingVideos++;
-		}
-	}
-
-	private function onMetadataLoaded() {
-		durationFn(nativeWidget.duration);
-
-		nativeWidget.width = nativeWidget.videoWidth;
-		nativeWidget.height = nativeWidget.videoHeight;
-		metricsFn(nativeWidget.width, nativeWidget.height);
-
-		checkTimeRange(nativeWidget.currentTime, true);
-
-		RenderSupportJSPixi.InvalidateStage(); // Update the widget
-
-		if (!nativeWidget.autoplay) nativeWidget.pause();
-
-		if (textField != null) {
-			swapChildren(videoSprite, textField);
-			updateSubtitlesClip();
-		};
-
-		loaded = true;
-	}
-
-	private function onStreamLoaded() : Void {
-		streamStatusListener.map(function (l) { l("NetStream.Play.Start"); });
-	}
-
-	private function onStreamEnded() : Void {
-		if (!nativeWidget.autoplay) {
-			playingVideos--;
-		}
-
-		streamStatusListener.map(function (l) { l("NetStream.Play.Stop"); });
-	}
-
-	private function onStreamError() : Void {
-		streamStatusListener.map(function (l) { l("NetStream.Play.StreamNotFound"); });
-	}
-
-	private function onStreamPlay() : Void {
-		if (nativeWidget != null && !nativeWidget.paused) {
-			streamStatusListener.map(function (l) { l("FlowGL.User.Resume"); });
-
-			playFn(true);
-		}
-	}
-
-	private function onStreamPause() : Void {
-		if (nativeWidget != null && nativeWidget.paused) {
-			streamStatusListener.map(function (l) { l("FlowGL.User.Pause"); });
-
-			playFn(false);
-		}
-	}
-
-
-	public function addStreamStatusListener(fn : String -> Void) : Void -> Void {
-		streamStatusListener.push(fn);
-		return function () { streamStatusListener.remove(fn); };
-	}
-
-	private function createStreamStatusListeners() {
-		if (nativeWidget != null) {
-			nativeWidget.addEventListener('loadedmetadata', onMetadataLoaded, false);
-			nativeWidget.addEventListener("loadeddata", onStreamLoaded, false);
-			nativeWidget.addEventListener("ended", onStreamEnded, false);
-			nativeWidget.addEventListener("error", onStreamError, false);
-			nativeWidget.addEventListener("play", onStreamPlay, false);
-			nativeWidget.addEventListener("pause", onStreamPause, false);
-		}
-	}
-
-	private function destroyStreamStatusListeners() {
-		if (nativeWidget != null) {
-			nativeWidget.removeEventListener('loadedmetadata', onMetadataLoaded);
-			nativeWidget.removeEventListener("loadeddata", onStreamLoaded);
-			nativeWidget.removeEventListener("ended", onStreamEnded);
-			nativeWidget.removeEventListener("error", onStreamError);
-			nativeWidget.removeEventListener("play", onStreamPlay);
-			nativeWidget.removeEventListener("pause", onStreamPause);
-		}
-	}
-
-	private function createFullScreenListeners() {
-		if (nativeWidget != null) {
-			if (Platform.isIOS) {
-				nativeWidget.addEventListener('webkitbeginfullscreen', RenderSupportJSPixi.fullScreenTrigger, false);
-				nativeWidget.addEventListener('webkitendfullscreen', RenderSupportJSPixi.fullScreenTrigger, false);
-			}
-
-			nativeWidget.addEventListener('fullscreenchange', RenderSupportJSPixi.fullScreenTrigger, false);
-			nativeWidget.addEventListener('webkitfullscreenchange', RenderSupportJSPixi.fullScreenTrigger, false);
-			nativeWidget.addEventListener('mozfullscreenchange', RenderSupportJSPixi.fullScreenTrigger, false);
-		}
-	}
-
-	private function destroyFullScreenListeners() {
-		if (nativeWidget != null) {
-			if (Platform.isIOS) {
-				nativeWidget.removeEventListener('webkitbeginfullscreen', RenderSupportJSPixi.fullScreenTrigger);
-				nativeWidget.removeEventListener('webkitendfullscreen', RenderSupportJSPixi.fullScreenTrigger);
-			}
-
-			nativeWidget.removeEventListener('fullscreenchange', RenderSupportJSPixi.fullScreenTrigger);
-			nativeWidget.removeEventListener('webkitfullscreenchange', RenderSupportJSPixi.fullScreenTrigger);
-			nativeWidget.removeEventListener('mozfullscreenchange', RenderSupportJSPixi.fullScreenTrigger);
-		}
-	}
-}
-
-private class WebClip extends NativeWidgetClip {
-	private var iframe : Dynamic = null;
-	private var disableOverlay : Dynamic = null;
-	private var htmlPageWidth : Dynamic = null;
-	private var htmlPageHeight : Dynamic = null;
-	private var shrinkToFit : Dynamic = null;
-
-	private static function isUrl(str) : Bool {
-		return ~/^(\S+[.?][^\/\s]+(\/\S+|\/|))$/g.match(str);
-	}
-
-	private function appendReloadBlock() : Void {
-		var div = Browser.document.createElement("div");
-		div.style.cssText= "z-index: 101; position: absolute; top: 0; left: 0; width: 100%; height: 20px; opacity: 0.6;";
-
-		var img = Browser.document.createElement("img");
-		img.style.cssText = "position: absolute; height: 20px; width: 20px; top: 0; right: 0; background: #BEBEBE;";
-		untyped img.src = "images/realhtml_reload.png";
-		div.appendChild(img);
-
-		var span = Browser.document.createElement("span");
-		span.style.cssText = "position: absolute; right: 25px; top: 0px; color: white; display: none;";
-		span.innerHTML = "Reload the page";
-		div.appendChild(span);
-
-		img.onmouseover = function(e : Dynamic) {
-			div.style.background = "linear-gradient(to bottom right, #36372F, #ACA9A4)";
-			span.style.display = "block";
-			img.style.background = "none";
-		}
-
-		untyped img.onmouseleave = function(e : Dynamic) {
-			div.style.background = "none";
-			span.style.display = "none";
-			img.style.background = "#BEBEBE";
-		}
-
-		div.onclick = function(e : Dynamic) {
-			iframe.src = iframe.src;
-		}
-
-		nativeWidget.appendChild(div);
-	}
-
-	public function new(url : String, domain : String, useCache : Bool, reloadBlock : Bool, cb : Array<String> -> String, ondone : String -> Void, shrinkToFit : Bool) {
-		super();
-
-		if (domain != "") {
-			try { Browser.document.domain = domain; } catch(e : Dynamic) { Errors.report("Can not set RealHTML domain" + e); }
-		}
-
-		createNativeWidget("div");
-
-		if (Platform.isIOS) {
-			// To restrict size of iframe
-			untyped nativeWidget.style.webkitOverflowScrolling = 'touch';
-			nativeWidget.style.overflowY = "scroll";
-		}
-
-		this.shrinkToFit = shrinkToFit;
-
-		iframe = Browser.document.createElement("iframe");
-		iframe.style.visibility = "hidden";
-
-		if (isUrl(url) || Platform.isIE || Platform.isEdge) {
-			iframe.src = url;
-		} else {
-			iframe.srcdoc = url;
-		}
-
-		iframe.allowFullscreen = true;
-		iframe.frameBorder = "no";
-		iframe.callflow = cb; // Store for crossdomain calls
-
-		nativeWidget.appendChild(iframe);
-
-		if (reloadBlock) appendReloadBlock();
-
-		iframe.onload = function() {
-			try {
-				if (shrinkToFit) {
-					try {
-						this.htmlPageWidth = iframe.contentWindow.document.body.scrollWidth;
-						this.htmlPageHeight = iframe.contentWindow.document.body.scrollHeight;
-						applyShrinkToFit();
-					} catch(e : Dynamic) {
-						// if we can't get the size of the html page, we can't do shrink so disable it
-						this.shrinkToFit = false;
-						Errors.report(e);
-						applyNativeWidgetSize();
-					}
-				}
-
-				ondone("OK");
-				if (Platform.isIOS && (url.indexOf("flowjs") >= 0 || url.indexOf("lslti_provider") >= 0)) iframe.scrolling = "no";
-				iframe.contentWindow.callflow = cb;
-				if (iframe.contentWindow.pushCallflowBuffer) iframe.contentWindow.pushCallflowBuffer();
-				if (Platform.isIOS && iframe.contentWindow.setSplashScreen != null) iframe.scrolling = "no"; // Obviousely it is flow page.
-			} catch(e : Dynamic) { Errors.report(e); }
-		};
-	}
-
-	private function applyShrinkToFit() {
-		if (getClipVisible() && nativeWidget != null && iframe != null && shrinkToFit && htmlPageHeight != null && htmlPageWidth != null) {
-			var scaleH = nativeWidget.clientHeight / this.htmlPageHeight;
-			var scaleW = nativeWidget.clientWidth / this.htmlPageWidth;
-			var scaleWH = Math.min(1.0, Math.min(scaleH, scaleW));
-
-			iframe.border = "0";
-			iframe.style.position = "relative";
-			untyped iframe.style["-ms-zoom"] = scaleWH;
-			untyped iframe.style["-moz-transform"] = "scale(" + scaleWH + ")";
-			untyped iframe.style["-moz-transform-origin"] = "0 0";
-			untyped iframe.style["-o-transform"] = "scale(" + scaleWH + ")";
-			untyped iframe.style["-o-transform-origin"] = "0 0";
-			untyped iframe.style["-webkit-transform"] = "scale(" + scaleWH + ")";
-			untyped iframe.style["-webkit-transform-origin"] = "0 0";
-			untyped iframe.style["transform"] = "scale(" + scaleWH + ")";
-			untyped iframe.style["transform-origin"] = "0 0";
-
-			iframe.width = iframe.clientWidth = htmlPageWidth;
-			iframe.height = iframe.clientHeight = htmlPageHeight;
-			iframe.style.width = htmlPageWidth;
-			iframe.style.height = htmlPageHeight;
-			iframe.style.visibility = "visible";
-		}
-	}
-
-	private function applyNativeWidgetSize() {
-		if (getClipVisible() && nativeWidget != null && iframe != null) {
-			// Explicitly set w/h (for iOS at least it does not work with "100%")
-			iframe.style.width = nativeWidget.style.width;
-			iframe.style.height = nativeWidget.style.height;
-			iframe.style.visibility = "visible";
-		}
-	}
-
-	public override function updateNativeWidget() {
-		if (getClipVisible()) {
-			var transform = nativeWidget.parentNode.style.transform != "" && nativeWidget.parentNode.clip != null ?
-				worldTransform.clone().append(nativeWidget.parentNode.clip.worldTransform.clone().invert()) : worldTransform;
-
-			var tx = getClipWorldVisible() ? transform.tx : RenderSupportJSPixi.PixiRenderer.width;
-			var ty = getClipWorldVisible() ? transform.ty : RenderSupportJSPixi.PixiRenderer.height;
-
-			if (Platform.isIE) {
-				nativeWidget.style.transform = "matrix(" + 1 + "," + transform.b + "," + transform.c + "," + 1 + ","
-					+ 0 + "," + 0 + ")";
-
-				nativeWidget.style.left = untyped "" + tx + "px";
-				nativeWidget.style.top = untyped "" + ty + "px";
-			} else {
-				nativeWidget.style.transform = "matrix(" + 1 + "," + transform.b + "," + transform.c + "," + 1 + ","
-					+ tx + "," + ty + ")";
-			}
-
-			nativeWidget.style.width = untyped "" + getWidth() * transform.a + "px";
-			nativeWidget.style.height = untyped "" + getHeight() * transform.d + "px";
-
-			nativeWidget.style.opacity = worldAlpha;
-			nativeWidget.style.display = "block";
-		} else {
-			nativeWidget.style.display = "none";
-		}
-
-		if (nativeWidget.getAttribute("tabindex") != null) {
-			iframe.setAttribute("tabindex", nativeWidget.getAttribute("tabindex")); // Needed to the correct tab order of iframe elements
-			nativeWidget.removeAttribute("tabindex"); // FF set focus to div if it has tabindex
-		}
-
-		if (getClipVisible()) {
-			if (this.shrinkToFit) {
-				applyShrinkToFit();
-			} else {
-				applyNativeWidgetSize();
-			}
-
-			if (disableOverlay && disableOverlay.style.display == "block") {
-				disableOverlay.style.width = nativeWidget.style.width;
-				disableOverlay.style.height = nativeWidget.style.height;
-			}
-		}
-	}
-
-	public function getDescription() : String {
-		return 'WebClip (url = ${iframe.src})';
-	}
-
-	private override function getWidth() : Float { return 100.0; }
-	private override function getHeight() : Float { return 100.0; }
-
-	public function hostCall(name : String, args : Array<String>) : String {
-		try {
-			return untyped iframe.contentWindow[name].apply(iframe.contentWindow, args);
-		} catch (e : Dynamic) {
-			Errors.report("Error in hostCall: " + name + ", arg: " + Std.string(args));
-			Errors.report(e);
-		}
-		return "";
-	}
-
-	public function setDisableOverlay(disable : Bool) : Void {
-		if (disableOverlay && !disable) {
-			nativeWidget.removeChild(disableOverlay);
-		} else if (disable) {
-			if (!disableOverlay) {
-				disableOverlay = Browser.document.createElement("div");
-				disableOverlay.style.cssText= "z-index: 100; background-color: rgba(0, 0, 0, 0.15);";
-			}
-
-			disableOverlay.style.display = "block";
-			nativeWidget.appendChild(disableOverlay);
-		}
-	}
-
-	public function setSandBox(value : String) : Void {
-		iframe.sandbox = value;
-	}
-
-	public function evalJS(code : String) : Void {
-		if (iframe.contentWindow != null) {
-			iframe.contentWindow.postMessage(code, '*');
-		}
-	}
-
-}
-
-// NOTE :
-// Assumed order of calls
-// If setInput present it is the first
-// setInput, setMultiline setWordWrap, setPasswordMode are called only once
-// setWidth, setHeight, setPasswordMode is called only for inputs
-private class TextField extends NativeWidgetClip {
-	public static var cacheTextsAsBitmap : Bool = false; // Use cacheAsBitmap for all text clips
-
-	private var text : String = "";
-	private var fontFamily : String = "";
-	private var fontSize : Float = 0.0;
-	private var fontWeight : Int = 0;
-	private var fontSlope : String = "";
-	private var fillColor : Int = 0;
-	private var fillOpacity : Float = 0.0;
-	private var letterSpacing : Float = 0.0;
-	private var backgroundColor : Int = 0;
-	private var backgroundOpacity : Float = 0.0;
-	private var cursorColor : Int = -1;
-	private var cursorOpacity : Float = -1.0;
-	private var cursorWidth : Float = 2;
-	private var fontStyle : FontStyle = {weight : "", style : "", size : 0.0, family : ""};
-	private var textDirection : String = "ltr";
-	private var style : Dynamic = {};
-
-	private var type : String = "text";
-	private var wordWrap : Bool = false;
-	private var fieldWidth : Float = -1.0;
-	private var fieldHeight : Float = -1.0;
-	private var cropWords : Bool = false;
-	private var interlineSpacing : Float = 0.0;
-	private var autoAlign : String = "AutoAlignNone";
-	private var readOnly : Bool = false;
-	private var maxChars : Int = -1;
-
-	private var cursorPosition : Int = -1;
-	private var selectionStart : Int = -1;
-	private var selectionEnd : Int = -1;
-
-	private var background : FlowGraphics = null;
-
-	private var shouldPreventFromFocus : Bool = false;
-	public var shouldPreventFromBlur : Bool = false;
-	private var metrics : Dynamic;
-	private var multiline : Bool = false;
-
-	private var clipWidth : Float = 0.0;
-	private var clipHeight : Float = 0.0;
-
-	private var TextInputFilters : Array<String -> String> = new Array();
-	private var TextInputKeyDownFilters : Array<String -> Bool -> Bool -> Bool -> Bool -> Int -> Bool> = new Array();
-	private var TextInputKeyUpFilters : Array<String -> Bool -> Bool -> Bool -> Bool -> Int -> Bool> = new Array();
-
-	public var accessWidget : Dynamic = null;
-	private var preFocus : Bool = false;
-
-	private function preOnFocus() { // Workaround for IE inputs readonly attribute
-		if (isInput()) {
-			this.preFocus = true;
-			updateNativeWidgetStyle();
-			haxe.Timer.delay(function() {
-				this.preFocus = false;
-				updateNativeWidgetStyle();
-			}, 10);
-		}
-	}
-
-	private override function createNativeWidget(nodeName : String) : Void {
-		super.createNativeWidget(nodeName);
-		if (Platform.isIE || Platform.isEdge)
-			RenderSupportJSPixi.PixiStage.on("preonfocus", preOnFocus);
-	}
-
-	private override function deleteNativeWidget() : Void {
-		if (Platform.isIE || Platform.isEdge)
-			RenderSupportJSPixi.PixiStage.off("preonfocus", preOnFocus);
-		if (!shouldPreventFromBlur && Browser.document.activeElement == nativeWidget)
-			nativeWidget.blur();
-		super.deleteNativeWidget();
-	}
-
-	public override function updateNativeWidget() {
-		if (getClipVisible()) {
-			var transform = !Platform.isIE && nativeWidget.parentNode.style.transform != "" && nativeWidget.parentNode.clip != null ?
-				worldTransform.clone().append(nativeWidget.parentNode.clip.worldTransform.clone().invert()) : worldTransform;
-
-			var tx = getClipWorldVisible() ? transform.tx : RenderSupportJSPixi.PixiRenderer.width;
-			var ty = getClipWorldVisible() ? transform.ty : RenderSupportJSPixi.PixiRenderer.height;
-
-			if (Platform.isIE) {
-				nativeWidget.style.transform = "matrix(" + transform.a + "," + transform.b + "," + transform.c + "," + transform.d + ","
-					+ 0 + "," + 0 + ")";
-
-				nativeWidget.style.left = untyped "" + tx + "px";
-				nativeWidget.style.top = untyped "" + ty + "px";
-			} else {
-				nativeWidget.style.transform = "matrix(" + transform.a + "," + transform.b + "," + transform.c + "," + transform.d + ","
-					+ tx + "," + ty + ")";
-			}
-
-			nativeWidget.style.width = untyped "" + getWidth() + "px";
-			nativeWidget.style.height = untyped "" + getHeight() + "px";
-
-			if (isInput() && (!shouldPreventFromFocus || !Platform.isEdge)) {
-				nativeWidget.style.opacity = preFocus && multiline && Platform.isEdge ? 1 : isNativeWidgetShown() ? fillOpacity * worldAlpha : 0;
-				nativeWidget.style.display = "block";
-			} else {
-				nativeWidget.style.display = "none";
-			}
-		} else {
-			nativeWidget.style.display = "none";
-		}
-	}
-
-	public function setTextAndStyle(
-		text : String, fontFamily : String, fontSize : Float, fontWeight: Int, fontSlope: String, fillColor : Int, fillOpacity : Float, letterSpacing : Float,
-		backgroundColor : Int, backgroundOpacity : Float
-	) : Void {
-		this.text = StringTools.endsWith(text, "\n") ? text.substring(0, text.length - 1) : text;
-		this.fontFamily = fontFamily;
-		this.fontSize = fontSize;
-		this.fontWeight = fontWeight;
-		this.fontSlope = fontSlope;
-		this.fillColor = fillColor;
-		this.fillOpacity = fillOpacity;
-		this.letterSpacing = letterSpacing;
-		this.backgroundColor = backgroundColor;
-		this.backgroundOpacity = backgroundOpacity;
-		this.fontStyle = FlowFontStyle.fromFlowFont(fontFamily);
-
-		updateNativeWidgetStyle();
-	}
-
-	private function updateNativeWidgetStyle() {
-		if (isInput()) {
-			setScrollRect(0, 0, 0, 0);
-			nativeWidget.type = type;
-			if (accessWidget != null && accessWidget.autocomplete != null && accessWidget.autocomplete != "")
-				nativeWidget.autocomplete = accessWidget.autocomplete
-			else if (type == "password" && nativeWidget.autocomplete == "")
-				nativeWidget.autocomplete = "new-password";
-			nativeWidget.value = text;
-			nativeWidget.style.color = RenderSupportJSPixi.makeCSSColor(fillColor, fillOpacity);
-			nativeWidget.style.letterSpacing = (RenderSupportJSPixi.UseDFont ? letterSpacing + 0.022 : letterSpacing) + "px";
-			nativeWidget.style.fontFamily = fontStyle.family;
-			nativeWidget.style.fontWeight = fontWeight != 400 ? fontWeight : fontStyle.weight;
-			nativeWidget.style.fontStyle = fontSlope != "" ? fontSlope : fontStyle.style;
-			nativeWidget.style.fontSize = fontSize + "px";
-			nativeWidget.style.lineHeight = (fontSize * 1.2 + interlineSpacing) + "px";
-			nativeWidget.style.backgroundColor = RenderSupportJSPixi.makeCSSColor(backgroundColor, backgroundOpacity);
-			nativeWidget.style.cursor = "text";
-			nativeWidget.style.opacity = preFocus && multiline && Platform.isEdge ? 1 : fillOpacity * worldAlpha;
-			if (cursorColor >= 0) {
-				nativeWidget.style.caretColor = RenderSupportJSPixi.makeCSSColor(cursorColor, cursorOpacity);
-			}
-			nativeWidget.readOnly = readOnly;
-			if (maxChars >= 0) nativeWidget.maxLength = maxChars;
-			if (tabIndex >= 0) nativeWidget.tabIndex = tabIndex;
-			nativeWidget.style.pointerEvents = readOnly ? "none" : "auto";
-			if (multiline) {
-				nativeWidget.style.resize = "none";
-				nativeWidget.wrap = wordWrap ? "soft" : "off";
-			}
-			nativeWidget.style.direction = switch (textDirection) {
-				case "RTL" : "rtl";
-				case "rtl" : "rtl";
-				default : "ltr";
-			}
-			nativeWidget.style.textAlign = switch (autoAlign) {
-				case "AutoAlignLeft" : "left";
-				case "AutoAlignRight" : "right";
-				case "AutoAlignCenter" : "center";
-				case "AutoAlignNone" : "none";
-				default : "left";
-			}
-		}
-		if (!isNativeWidgetShown()) {
-			if (isInput()) {
-				nativeWidget.style.cursor = "inherit";
-				nativeWidget.style.opacity = preFocus && multiline && Platform.isEdge ? 1 : 0;
-				nativeWidget.readOnly = readOnly || !preFocus;
-			}
-
-			layoutText();
-		}
-	}
-
-	private function layoutText() : Void {
-		removeScrollRect();
-		var i = children.length;
-		while (i >= 0) {
-			removeChild(children[i]);
-			i--;
-		}
-
-		var lines = (isInput() && type == "password" ? getBulletsString(text.length) : text).split("\n");
-
-		clipWidth = 0.0;
-		clipHeight = 0.0;
-
-		for (line in lines) {
-			var line_width = 0.0;
-
-			if (fieldWidth > 0.0 && wordWrap) {
-				var words = line.split(" ");
-				var x = 0.0;
-
-				for (wordId in 0...words.length) {
-					var word = wordId == words.length - 1 ? words[wordId] : words[wordId] + " ";
-
-					var clip : Dynamic = makeTextClip(word, style);
-					var textDimensions = getTextClipMetrics(clip);
-
-					while (word.length > 0) {
-						if (cropWords) {
-							var currentLength = word.length;
-							clip = makeTextClip(word, style);
-							textDimensions = getTextClipMetrics(clip);
-
-							while (textDimensions.width > fieldWidth) {
-								--currentLength;
-								clip = makeTextClip(word.substr(0, currentLength), style);
-								textDimensions = getTextClipMetrics(clip);
-							}
-
-							word = word.substr(currentLength, word.length - currentLength);
-							if (word == " ") word = "";
-						} else {
-							word = "";
-						}
-
-						if (x > 0.0 && (x + textDimensions.width > fieldWidth)) {
-							x = 0.0;
-							clipHeight += textDimensions.line_height * textDimensions.line_count + interlineSpacing;
-						}
-
-						clip.x += x;
-						clip.y += clipHeight;
-						addChild(clip);
-
-						x += textDimensions.width;
-						line_width = Math.max(line_width, x);
-					}
-
-					if (wordId == words.length - 1) {
-						clipHeight += textDimensions.line_height * textDimensions.line_count + interlineSpacing;
-					}
-				}
-
-				clipWidth = Math.max(clipWidth, line_width);
-			} else {
-				var clip : Dynamic = makeTextClip(line, style);
-				var textDimensions = getTextClipMetrics(clip);
-
-				var PART_SIZE = 2048;
-
-				if (textDimensions.width > PART_SIZE) {
-					var partLength = Math.floor(PART_SIZE * line.length / textDimensions.width);
-					var partsAmount = Math.ceil(line.length / partLength);
-
-					clipWidth = 0;
-
-					for (partIndex in 0...partsAmount) {
-						var partClip : Dynamic = makeTextClip(line.substr(partIndex * partLength, partLength), style);
-						var partTextDimensions = getTextClipMetrics(partClip);
-
-						partClip.x += clipWidth;
-						partClip.y += clipHeight;
-						addChild(partClip);
-
-						clipWidth += partTextDimensions.width;
-
-					}
-				} else {
-					clip.y += clipHeight;
-					addChild(clip);
-				}
-				clipHeight += textDimensions.line_height * textDimensions.line_count + interlineSpacing;
-				clipWidth = Math.max(clipWidth, textDimensions.width);
-			}
-		}
-
-		if ((autoAlign == "AutoAlignRight" || autoAlign == "AutoAlignCenter") && fieldWidth > 0) {
-			var textDimensions = 0;
-			var newChildren = [];
-
-			for (child in children) {
-				if (child.x > 0) {
-					textDimensions += getTextClipMetrics(child).width;
-					newChildren.push(child);
-				} else {
-					if (newChildren.length > 0 && textDimensions < fieldWidth) {
-						var widthDelta = fieldWidth - textDimensions;
-
-						if (autoAlign == "AutoAlignCenter") {
-							widthDelta = widthDelta / 2;
-						}
-
-						for (newChild in newChildren) {
-							newChild.x = newChild.x + widthDelta;
-						}
-					}
-
-					textDimensions = getTextClipMetrics(child).width;
-					newChildren = [child];
-				}
-			}
-
-			if (newChildren.length > 0 && textDimensions < fieldWidth) {
-				var widthDelta = fieldWidth - textDimensions;
-
-				if (autoAlign == "AutoAlignCenter") {
-					widthDelta = widthDelta / 2;
-				}
-
-				for (newChild in newChildren) {
-					newChild.x = newChild.x + widthDelta;
-				}
-			}
-
-			clipWidth = Math.max(clipWidth, fieldWidth);
-		}
-
-		setTextBackground();
-		setScrollRect(0, 0, getWidth(), getHeight());
-	}
-
-	private function makeTextClip(text : String, style : Dynamic) : Dynamic {
-		return {};
-	}
-
-	private function getTextClipMetrics(clip : Dynamic) : Dynamic {
-		return {};
-	}
-
-	private function setTextBackground() : Void {
-		if (background != null) removeChild(background);
-
-		if (backgroundOpacity > 0.0) {
-			var text_bounds = getLocalBounds();
-			background = new FlowGraphics();
-			background.beginFill(backgroundColor, backgroundOpacity);
-			background.drawRect(0.0, 0.0, text_bounds.width, text_bounds.height);
-
-			addChildAt(background, 0);
-		} else {
-			background = null;
-		}
-	}
-
-	public function setTextInputType(type : String) : Void {
-		this.type = type;
-		updateNativeWidgetStyle();
-	}
-
-	public function setWordWrap(wordWrap : Bool) : Void {
-		this.wordWrap = wordWrap;
-		updateNativeWidgetStyle();
-	}
-
-	public function setWidth(fieldWidth : Float) : Void {
-		this.fieldWidth = fieldWidth;
-		updateNativeWidgetStyle();
-	}
-
-	public function setHeight(fieldHeight : Float) : Void {
-		this.fieldHeight = fieldHeight;
-		updateNativeWidgetStyle();
-	}
-
-	public function setCropWords(cropWords : Bool) : Void {
-		this.cropWords = cropWords;
-		updateNativeWidgetStyle();
-	}
-
-	public function setCursorColor(color : Int, opacity : Float) : Void {
-		this.cursorColor = color;
-		this.cursorOpacity = opacity;
-		updateNativeWidgetStyle();
-	}
-
-	public function setCursorWidth(width : Float) : Void {
-		this.cursorWidth = width;
-		updateNativeWidgetStyle();
-	}
-
-	public function setInterlineSpacing(interlineSpacing : Float) : Void {
-		this.interlineSpacing = interlineSpacing;
-		updateNativeWidgetStyle();
-	}
-
-	public function setTextDirection(direction : String) : Void {
-		this.textDirection = direction;
-		updateNativeWidgetStyle();
-	}
-
-	public function setAutoAlign(autoAlign : String) : Void {
-		this.autoAlign = autoAlign;
-		updateNativeWidgetStyle();
-	}
-
-	public function setTabIndex(tabIndex : Int) : Void {
-		this.tabIndex = tabIndex;
-		updateNativeWidgetStyle();
-	}
-
-	public function setReadOnly(readOnly : Bool) {
-		this.readOnly = readOnly;
-		updateNativeWidgetStyle();
-	}
-
-	public function setMaxChars(maxChars : Int) {
-		this.maxChars = maxChars;
-		updateNativeWidgetStyle();
-	}
-
-	public function setTextInput() {
-		if (multiline) setWordWrap(true);
-		createNativeWidget(multiline ? "textarea" : "input");
-		shouldPreventFromFocus = false;
-
-		nativeWidget.onmousemove = onMouseMove;
-		nativeWidget.onmousedown = onMouseDown;
-		nativeWidget.onmouseup = onMouseUp;
-
-		if (NativeHx.isTouchScreen()) {
-			nativeWidget.ontouchstart = onMouseDown;
-			nativeWidget.ontouchend = onMouseUp;
-		}
-
-		nativeWidget.onfocus = onFocus;
-		nativeWidget.onblur = onBlur;
-
-		if (accessWidget != null) {
-			accessWidget = nativeWidget;
-		}
-
-		nativeWidget.addEventListener("input", onInput);
-		nativeWidget.addEventListener("scroll", onScroll);
-		nativeWidget.addEventListener("keydown", onKeyDown);
-		nativeWidget.addEventListener("keyup", onKeyUp);
-		updateNativeWidgetStyle();
-	}
-
-	private function checkPositionSelection() : Void {
-		var hasChanges = false;
-
-		var cursorPosition = getCursorPosition();
-		var selectionStart = getSelectionStart();
-		var selectionEnd = getSelectionEnd();
-
-		if (this.cursorPosition != cursorPosition) {
-			this.cursorPosition = cursorPosition;
-			hasChanges = true;
-		}
-
-		if (this.selectionStart != selectionStart) {
-			this.selectionStart = selectionStart;
-			hasChanges = true;
-		}
-
-		if (this.selectionEnd != selectionEnd) {
-			this.selectionEnd = selectionEnd;
-			hasChanges = true;
-		}
-
-		if (hasChanges) {
-			emit("input");
-		}
-	}
-
-	private function onMouseMove(e : js.html.MouseEvent) {
-		// if (isNativeWidgetShown()) {
-		// 	checkPositionSelection();
-		// }
-
-		nativeWidget.style.cursor = RenderSupportJSPixi.PixiRenderer.view.style.cursor;
-		RenderSupportJSPixi.provideEvent(e);
-	}
-
-	private function onMouseDown(e : Dynamic) {
-		if (isNativeWidgetShown()) {
-			checkPositionSelection();
-			return;
-		}
-
-		var point = e.touches != null && e.touches.length > 0 ? new Point(e.touches[0].pageX, e.touches[0].pageY) : new Point(e.pageX, e.pageY);
-		nativeWidget.readOnly = shouldPreventFromFocus = RenderSupportJSPixi.getClipAt(point) != this;
-
-		if (shouldPreventFromFocus) {
-			e.preventDefault();
-			RenderSupportJSPixi.provideEvent(e);
-		}
-
-		if ((Platform.isIE || Platform.isEdge) && !shouldPreventFromFocus) {
-			// IE & Edge cannot handle onfocus completely
-			// when we focus from another input
-			preOnFocus();
-			nativeWidget.focus();
-		}
-	}
-
-	private function onMouseUp(e : js.html.MouseEvent) {
-		if (isNativeWidgetShown()) {
-			checkPositionSelection();
-		}
-
-		nativeWidget.readOnly = nativeWidget.readOnly && nativeWidget.autocomplete == "";
-
-		RenderSupportJSPixi.provideEvent(e);
-		shouldPreventFromFocus = false;
-	}
-
-	// focused - bring the widget to front
-	private function onFocus(e : js.html.Event) : Void {
-		if (isInput()) {
-			if (shouldPreventFromFocus) {
-				e.preventDefault();
-				nativeWidget.blur();
-				return;
-			}
-
-			emit("focus");
-			if (parent != null) {
-				parent.emitEvent("childfocused", this);
-			}
-			updateNativeWidgetStyle();
-		}
-	}
-
-	// blured - hide the HTML widget
-	private function onBlur(e : js.html.Event) : Void {
-		if (isInput()) {
-			if (shouldPreventFromBlur) {
-				shouldPreventFromBlur = false;
-				e.preventDefault();
-				nativeWidget.focus();
-				return;
-			}
-
-			if (Platform.isIE || Platform.isEdge || Browser.document.activeElement == nativeWidget) {
-				nativeWidget.blur();
-
-				if (Platform.isEdge) { // Workaround for blinking caret on inactive inputs
-					shouldPreventFromFocus = true;
-					updateNativeWidget();
-
-					haxe.Timer.delay(function() {
-						shouldPreventFromFocus = false;
-						updateNativeWidget();
-					}, 100);
-				}
-			}
-
-			emit("blur");
-			updateNativeWidgetStyle();
-		}
-	}
-
-	private function onInput(e : Dynamic) {
-		var newValue : String = nativeWidget.value;
-
-		if (maxChars > 0) {
-			newValue = newValue.substr(0, maxChars);
-		}
-
-		for (f in TextInputFilters) {
-			newValue = f(newValue);
-		}
-
-		if (newValue != nativeWidget.value) {
-			if (e != null && e.data != null && e.data.length != null) {
-				var newCursorPosition : Int = untyped cursorPosition + newValue.length - nativeWidget.value.length + e.data.length;
-
-				nativeWidget.value = newValue;
-				setSelection(newCursorPosition, newCursorPosition);
-			} else {
-				nativeWidget.value = newValue;
-			}
-		} else {
-			var selectionStart = getSelectionStart();
-			var selectionEnd = getSelectionEnd();
-
-			setSelection(selectionStart, selectionEnd);
-		}
-
-		this.text = newValue;
-		emit("input", newValue);
-	}
-
-	private function onScroll(e : Dynamic) {
-		emit("scroll", e);
-	}
-
-	public function setMultiline(multiline : Bool) : Void {
-		if (this.multiline != multiline) {
-			this.multiline = multiline;
-			setTextInput();
-		}
-	}
-
-	private function onKeyDown(e : Dynamic) {
-		if (TextInputKeyDownFilters.length > 0) {
-			var ke : Dynamic = RenderSupportJSPixi.parseKeyEvent(e);
-
-			for (f in TextInputKeyDownFilters) {
-				if (!f(ke.key, ke.ctrl, ke.shift, ke.alt, ke.meta, ke.keyCode)) {
-					ke.preventDefault();
-					RenderSupportJSPixi.PixiStage.emit("keydown", ke);
-					break;
-				}
-			}
-		}
-
-		if (isNativeWidgetShown()) {
-			checkPositionSelection();
-		}
-	}
-
-	private function onKeyUp(e : Dynamic) {
-		var ke : Dynamic = RenderSupportJSPixi.parseKeyEvent(e);
-		if (TextInputKeyUpFilters.length > 0) {
-
-			for (f in TextInputKeyUpFilters) {
-				if (!f(ke.key, ke.ctrl, ke.shift, ke.alt, ke.meta, ke.keyCode)) {
-					ke.preventDefault();
-					RenderSupportJSPixi.PixiStage.emit("keyup", ke);
-					break;
-				}
-			}
-		}
-
-		if (ke.keyCode == 13 && Platform.isMobile && !this.multiline) // Hide mobile keyboard on enter key press
-			nativeWidget.blur();
-
-		if (isNativeWidgetShown()) {
-			checkPositionSelection();
-		}
-	}
-
-	public function getDescription() : String {
-		if (isInput()) {
-			return 'TextField (text = "${nativeWidget.value}")';
-		} else {
-			return 'TextField (text = "${text}")';
-		}
-	}
-
-	public function isInput() : Bool {
-		return nativeWidget != null;
-	}
-
-	public override function setFocus(focus : Bool) : Void {
-		shouldPreventFromFocus = false;
-
-		if (nativeWidget != null && nativeWidget.parentNode != null) {
-			// Workaround for IE not updating readonly after textfield is focused
-			if (focus) {
-				if (Platform.isIE || Platform.isEdge) {
-					preOnFocus();
-				}
-				nativeWidget.focus();
-			} else {
-				nativeWidget.blur();
-			}
-		}
-	}
-
-	private function isNativeWidgetShown() {
-		return isInput() && (Browser.document.activeElement == nativeWidget || (!readOnly && nativeWidget.autocomplete != ""));
-	}
-
-	public override function getWidth() : Float {
-		return getBounds(true).width;
-	}
-
-	public override function getHeight() : Float {
-		return getBounds(true).height;
-	}
-
-	public function getContent() : String {
-		return text;
-	}
-
-	public function getCursorPosition() : Int {
-		try {
-			// Chrome doesn't support this method for "number" inputs
-			if (nativeWidget.selectionStart != null) {
-				return nativeWidget.selectionStart;
-			}
-		} catch (e : Dynamic) {}
-		if (untyped Browser.document.selection != null) {
-			nativeWidget.focus();
-			var r : Dynamic = untyped Browser.document.selection.createRange();
-			if (r == null) return 0;
-
-			var re = nativeWidget.createTextRange();
-			var rc = re.duplicate();
-			re.moveToBookmark(r.getBookmark());
-			untyped rc.setEndPoint('EndToStart', re);
-			return rc.text.length;
-		}
-		return 0;
-	}
-
-	public function getSelectionStart() : Int {
-		try {
-			// Chrome doesn't support this method for "number" inputs
-			if (nativeWidget.selectionStart == null) {
-				return nativeWidget.value.length;
-			} else {
-				return nativeWidget.selectionStart;
-			}
-		} catch(e : Dynamic) {
-			return 0;
-		}
-	}
-
-	public function getSelectionEnd() : Int {
-		try {
-			// Chrome doesn't support this method for "number" inputs
-			if (nativeWidget.selectionEnd == null) {
-				return nativeWidget.value.length;
-			} else {
-				return nativeWidget.selectionEnd;
-			}
-		} catch(e : Dynamic) {
-			return 0;
-		}
-	}
-
-	public function setSelection(start : Int, end : Int) : Void {
-		// Chrome doesn't support this method for "number" inputs
-		try {
-			nativeWidget.setSelectionRange(start, end);
-		} catch(e : Dynamic) {}
-	}
-
-	public function addTextInputFilter(filter : String -> String) : Void -> Void {
-		TextInputFilters.push(filter);
-		return function() { TextInputFilters.remove(filter); }
-	}
-
-	public function addTextInputKeyDownEventFilter(filter : String -> Bool -> Bool -> Bool -> Bool -> Int -> Bool) : Void -> Void {
-		TextInputKeyDownFilters.push(filter);
-		return function() { TextInputKeyDownFilters.remove(filter); }
-	}
-
-	public function addTextInputKeyUpEventFilter(filter : String -> Bool -> Bool -> Bool -> Bool -> Int -> Bool) : Void -> Void {
-		TextInputKeyUpFilters.push(filter);
-		return function() { TextInputKeyUpFilters.remove(filter); }
-	}
-
-	public function getTextMetrics() : Array<Float> {
-		var ascent = 0.9 * fontSize;
-		var descent = 0.1 * fontSize;
-		var leading = 0.15 * fontSize;
-		return [ascent, descent, leading];
-	}
-
-	private static function getBulletsString(l : Int) : String {
-		var bullet = String.fromCharCode(8226);
-		var i = 0; var ret = "";
-		for (i in 0...l) ret += bullet;
-		return ret;
-	}
-
-	#if (pixijs < "4.7.0")
-		public override function getLocalBounds() : Rectangle {
-			if (isInput() && fieldHeight > 0.0 && fieldWidth > 0.0)
-				return new Rectangle(0.0, 0.0, fieldWidth, fieldHeight);
-			else
-				return super.getLocalBounds();
-		}
-	#else
-		public override function getLocalBounds(?rect:Rectangle) : Rectangle {
-			if (isInput() && fieldHeight > 0.0 && fieldWidth > 0.0) {
-				if (rect != null) {
-					rect = new Rectangle(0.0, 0.0, fieldWidth, fieldHeight);
-					return rect;
-				} else {
-					return new Rectangle(0.0, 0.0, fieldWidth, fieldHeight);
-				}
-			}
-			else
-				return super.getLocalBounds(rect);
-		}
-	#end
-
-	public override function getBounds(?skipUpdate: Bool, ?rect: Rectangle) : Rectangle {
-		if (rect == null && isInput() && fieldHeight > 0.0 && fieldWidth > 0.0) {
-			var lt = toGlobal(new Point(0.0, 0.0));
-			var rb = toGlobal(new Point(fieldWidth, fieldHeight));
-			return new Rectangle(lt.x, lt.y, rb.x - lt.x, rb.y - lt.y);
-		} else {
-			return super.getBounds(skipUpdate, rect);
-		}
-	}
-
-	public function calculateBounds() : Void {
-		untyped super.calculateBounds();
-		if (isInput() && fieldHeight > 0.0 && fieldWidth > 0.0) {
-			untyped this._bounds.addFrame(this.transform, 0.0, 0.0, fieldWidth, fieldHeight);
-		}
-	}
-}
-
-private class PixiText extends TextField {
-	private var textClip : Text = null;
-
-	// Signalizes where we have changed any properties
-	// influencing text width or height
-	private var metricsChanged : Bool = false;
-
-	// Use the property to set up custom antialias factor
-	// Implemented by enlarging font size and decreasing scale of text clip
-	private var textScaleFactor : Int = Platform.isMacintosh ? 2 : 1;
-
-	public function new() {
-		super();
-
-		on("removed", function () {
-			if (textClip != null) {
-				destroyTextClipChildren();
-
-				if (textClip.canvas != null && Browser.document.body.contains(textClip.canvas)) {
-					Browser.document.body.removeChild(textClip.canvas);
-				}
-
-				removeChild(textClip);
-				textClip.destroy({ children: true, texture: true, baseTexture: true });
-				textClip = null;
-			}
-		});
-	}
-
-	private inline function destroyTextClipChildren() {
-		var clip = textClip.children.length > 0 ? textClip.children[0] : null;
-
-		while (clip != null) {
-			if (untyped clip.canvas != null && Browser.document.body.contains(untyped clip.canvas)) {
-				Browser.document.body.removeChild(untyped clip.canvas);
-			}
-
-			textClip.removeChild(clip);
-			clip.destroy({ children: true, texture: true, baseTexture: true });
-
-			clip = textClip.children.length > 0 ? textClip.children[0] : null;
-		}
-	}
-
-	private inline function invalidateMetrics() {
-		this.metricsChanged = true;
-	}
-
-	private function bidiDecorate(text : String) : String {
-		var mark : String = "";
-		if (textDirection == "ltr") mark = String.fromCharCode(0x202A) else if (textDirection == "rtl") mark = String.fromCharCode(0x202B);
-		if (mark != "") return mark + text + String.fromCharCode(0x202C);
-		return text;
-	}
-
-	public override function setTextAndStyle(
-		text : String, fontfamily : String,
-		fontsize : Float, fontweight : Int, fontslope : String,
-		fillcolor : Int, fillopacity : Float, letterspacing : Float,
-		backgroundcolour : Int, backgroundopacity : Float
-	) : Void {
-
-		if (this.text != text || this.fontFamily != fontfamily ||
-			this.fontSize != fontsize || this.fontWeight != fontweight ||
-			this.fontSlope != fontslope || this.letterSpacing != letterspacing) {
-
-			this.invalidateMetrics();
-		}
-
-		var from_flow_style : FontStyle = FlowFontStyle.fromFlowFont(fontfamily);
-		var fontStyle = fontslope != "" ? fontslope : from_flow_style.style;
-
-		style =
-			{
-				fontSize : textScaleFactor * (fontsize < 0.6 ? 0.6 : fontsize), // pixi crashes when size < 0.6
-				fill : "#" + StringTools.hex(RenderSupportJSPixi.removeAlphaChannel(fillcolor), 6),
-				letterSpacing : letterspacing,
-				fontFamily : from_flow_style.family,
-				fontWeight : fontweight != 400 ? "" + fontweight : from_flow_style.weight,
-				fontStyle : fontStyle
-			};
-
-		metrics = untyped pixi.core.text.TextMetrics.measureFont(new pixi.core.text.TextStyle(style).toFontString());
-
-		if (interlineSpacing != 0) {
-			style.lineHeight = style.fontSize * 1.1 + interlineSpacing;
-		}
-
-		super.setTextAndStyle(text, fontfamily, fontsize, fontweight, fontslope, fillcolor, fillopacity, letterspacing, backgroundcolour, backgroundopacity);
-	}
-
-	private override function layoutText() : Void {
-		if (isInput())
-			removeScrollRect();
-		var widthDelta = 0.0;
-
-		makeTextClip(text, style);
-
-		textClip.x = -letterSpacing;
-
-		if ((style.align == "center" || style.align == "right") && fieldWidth > 0) {
-			if (clipWidth < fieldWidth) {
-				widthDelta = fieldWidth - clipWidth;
-
-				if (style.align == "center") {
-					widthDelta = widthDelta / 2;
-				}
-
-				textClip.x += widthDelta;
-			}
-
-			clipWidth = Math.max(clipWidth, fieldWidth);
-		}
-
-		setTextBackground();
-		if (isInput())
-			setScrollRect(0, 0, getWidth() + widthDelta, getHeight());
-	}
-
-	private override function onInput(e : Dynamic) {
-		super.onInput(e);
-		invalidateMetrics();
-	}
-
-	public override function getWidth() : Float {
-		return fieldWidth > 0.0 && isInput() ? fieldWidth : clipWidth;
-	}
-
-	public override function getHeight() : Float {
-		return fieldHeight > 0.0 && isInput() ? fieldHeight : clipHeight;
-	}
-
-	public override function setCropWords(cropWords : Bool) : Void {
-		if (this.cropWords != cropWords)
-			this.invalidateMetrics();
-
-		this.cropWords = cropWords;
-		style.breakWords = cropWords;
-		updateNativeWidgetStyle();
-	}
-
-	public override function setWordWrap(wordWrap : Bool) : Void {
-		if (this.wordWrap != wordWrap)
-			this.invalidateMetrics();
-
-		this.wordWrap = wordWrap;
-		style.wordWrap = wordWrap;
-		updateNativeWidgetStyle();
-	}
-
-	public override function setTextInputType(type : String) : Void {
-		super.setTextInputType(type);
-		invalidateMetrics();
-	}
-
-	public override function setWidth(fieldWidth : Float) : Void {
-		if (this.fieldWidth != fieldWidth)
-			this.invalidateMetrics();
-
-		this.fieldWidth = fieldWidth;
-		style.wordWrapWidth = textScaleFactor * (fieldWidth > 0 ? fieldWidth : 2048);
-		updateNativeWidgetStyle();
-	}
-
-	public override function setInterlineSpacing(interlineSpacing : Float) : Void {
-		if (this.interlineSpacing != interlineSpacing)
-			this.invalidateMetrics();
-
-		this.interlineSpacing = interlineSpacing;
-		style.lineHeight = style.fontSize * 1.15 + interlineSpacing;
-		updateNativeWidgetStyle();
-	}
-
-	public override function setTextDirection(direction : String) : Void {
-		this.textDirection = direction;
-		if (direction == "RTL" || direction == "rtl")
-			style.direction = "rtl";
-		else
-			style.direction = "ltr";
-		updateNativeWidgetStyle();
-	}
-
-	public override function setAutoAlign(autoAlign : String) : Void {
-		this.autoAlign = autoAlign;
-		if (autoAlign == "AutoAlignRight")
-			style.align = "right";
-		else if (autoAlign == "AutoAlignCenter")
-			style.align = "center";
-		else
-			style.align = "left";
-		updateNativeWidgetStyle();
-	}
-
-	private function updateClipMetrics() {
-		var metrics = textClip.children.length > 0 ? textClip.getLocalBounds() : getTextClipMetrics(textClip);
-
-		clipWidth = Math.max(metrics.width - letterSpacing * 2, 0) / textScaleFactor;
-		clipHeight = metrics.height / textScaleFactor;
-
-		hitArea = new Rectangle(letterSpacing, 0, clipWidth + letterSpacing, clipHeight);
-	}
-
-	private static function checkTextLength(text : String) : Array<Array<String>> {
-		var textSplit = text.split('\n');
-
-		if (textSplit.filter(function (t) { return t.length > 1000; }).length > 0) {
-			return textSplit.map(function (t) { return t.length > 1000 ? splitString(t) : [t]; });
-		} else {
-			return [[text]];
-		}
-	}
-
-	private static function splitString(text : String) : Array<String> {
-		return text.length > 1000 ? [text.substr(0, 1000)].concat(splitString(text.substr(1000))) :
-			text.length > 0 ? [text] : [];
-	}
-
-	private override function makeTextClip(text : String, style : Dynamic) : Dynamic {
-		if (isInput() && type == "password")
-			text = TextField.getBulletsString(text.length);
-		var texts = wordWrap ? [[text]] : checkTextLength(text);
-
-		if (textClip == null) {
-			textClip = createTextClip(texts[0][0], style);
-		}
-
-		if (metricsChanged) {
-			textClip.text = bidiDecorate(texts[0][0]);
-			textClip.style = style;
-
-			if (text == "") {
-				removeChild(textClip);
-			} else {
-				addChild(textClip);
-			}
-
-			destroyTextClipChildren();
-
-			if (texts.length > 1 || texts[0].length > 1) {
-				var currentHeight = 0.0;
-
-				for (line in texts) {
-					var currentWidth = 0.0;
-					var lineHeight = 0.0;
-
-					for (txt in line) {
-						if (txt == texts[0][0]) {
-							currentWidth = textClip.getLocalBounds().width;
-							lineHeight = textClip.getLocalBounds().height;
-						} else {
-							var newTextClip = createTextClip(txt, style);
-
-							newTextClip.x = currentWidth;
-							newTextClip.y = currentHeight;
-
-							textClip.addChild(newTextClip);
-
-							currentWidth += newTextClip.getLocalBounds().width;
-							lineHeight = Math.max(lineHeight, newTextClip.getLocalBounds().height);
-						}
-					}
-
-					currentHeight += lineHeight;
-				}
-			}
-
-			updateClipMetrics();
-		}
-
-		var anchorX = switch (autoAlign) {
-			case "AutoAlignLeft" : 0;
-			case "AutoAlignRight" : 1;
-			case "AutoAlignCenter" : 0.5;
-			default : textDirection == "rtl"? 1 : 0;
-		};
-		textClip.x = anchorX * (getWidth() - this.clipWidth);
-
-		textClip.alpha = fillOpacity;
-
-		metricsChanged = false;
-
-		if (TextField.cacheTextsAsBitmap) {
-			textClip.cacheAsBitmap = true;
-		}
-
-		return textClip;
-	}
-
-	private function createTextClip(text : String, style : Dynamic) : Text {
-		var textClip = new Text(text, style);
-		untyped textClip._visible = true;
-
-		textClip.scale.x = 1 / textScaleFactor;
-		textClip.scale.y = 1 / textScaleFactor;
-
-		// The default font smoothing on webkit (-webkit-font-smoothing = subpixel-antialiased),
-		// makes the text bolder when light text is placed on a dark background.
-		// "antialised" produces a lighter text, which is what we want.
-		// Moreover, the css style only has any effect when the canvas element
-		// is part of the DOM, so we attach the underlying PIXI canvas backend
-		// and make it invisible.
-		// On Firefox, the equivalent css property (-moz-osx-font-smoothing = grayscale) seems to
-		// have no effect on the canvas element.
-		if (RenderSupportJSPixi.AntialiasFont && (Platform.isChrome || Platform.isSafari)) {
-			untyped textClip.canvas.style.webkitFontSmoothing = "antialiased";
-			textClip.canvas.style.display = "none";
-			Browser.document.body.appendChild(textClip.canvas);
-		}
-
-		return textClip;
-	}
-
-	private override function getTextClipMetrics(clip : Dynamic) : Dynamic {
-		return pixi.core.text.TextMetrics.measureText(clip.text, clip.style);
-	}
-
-	public override function getTextMetrics() : Array<Float> {
-		if (metrics == null) {
-			return super.getTextMetrics();
-		} else {
-			return [metrics.ascent / textScaleFactor, metrics.descent / textScaleFactor, metrics.descent / textScaleFactor];
-		}
-	}
-}
-
-private class DFontText extends TextField {
-	private static inline var FireFoxMaxTextWidth : Float = 32765.0;
-
-	public override function setTextAndStyle(
-		text : String, fontfamily : String,
-		fontsize : Float, fontweight : Int, fontslope : String,
-		fillcolor : Int, fillopacity : Float, letterspacing : Float,
-		backgroundcolour : Int, backgroundopacity : Float
-	) {
-		if (Platform.isFirefox && text.length * fontsize > FireFoxMaxTextWidth /* raw estimate */) {
-			text = text.substr(0, Math.floor(FireFoxMaxTextWidth / fontsize));
-		}
-
-		if (getDFontInfo(fontfamily) == null) {
-			var defaultFontFamily = getFirstDFontFamily();
-			var met = getDFontInfo(defaultFontFamily);
-			if (met != null) {
-				Errors.print("Trying to render DFont " + fontfamily + " which is not loaded. Will use default font");
-				untyped __js__ ("DFontText.dfont_table[fontfamily] = met");
-				fontfamily = defaultFontFamily;
-			} else {
-				Errors.print("Trying to render DFont " + fontfamily + " which is not loaded yet. Default font is not loaded yet too");
-				return;
-			}
-		}
-
-		metrics = getDFontInfo(fontfamily);
-
-		style.font = fontsize + "px " + fontfamily;
-		style.tint = fillcolor != 0 ? fillcolor : 0x010101;
-		style.letterSpacing = letterspacing;
-
-		super.setTextAndStyle(
-			text, fontfamily, fontsize, fontweight, fontslope,
-			fillcolor, fillopacity,
-			letterspacing, backgroundcolour, backgroundopacity);
-	}
-
-	private override function makeTextClip(text : String, style : Dynamic) : Dynamic {
-		var clip : Dynamic = new DFontTextNative(text, style);
-
-		clip.resolution = RenderSupportJSPixi.PixiRenderer.resolution; // calculateBounds needs that
-		clip.on("resize", function (ratio : Float) {
-			clip.resolution = ratio;
-		});
-
-		clip.alpha = fillOpacity;
-
-		if (TextField.cacheTextsAsBitmap) {
-			clip.cacheAsBitmap = true;
-		}
-
-		return clip;
-	}
-
-	private override function getTextClipMetrics(clip : Dynamic) : Dynamic {
-		return clip.getTextDimensions();
-	}
-
-	public override function getTextMetrics() : Array<Float> {
-		if (metrics == null) {
-			return super.getTextMetrics();
-		} else {
-			// First value is baseline. See pixi-dfont.js for more details.
-			return [(metrics.line_height + metrics.descender) * fontSize, metrics.descender * fontSize, 0.15 * fontSize];
-		}
-	}
-
-	public override function getWidth() : Float {
-		return (fieldWidth > 0.0 && isInput()) ? fieldWidth : clipWidth;
-	}
-
-	public override function getHeight() : Float {
-		return (fieldHeight > 0.0 && isInput()) ? fieldHeight : clipHeight;
-	}
-
-	// Returns the object from DFontText.dfont_table
-	public static function getDFontInfo(fontfamily : String) : Dynamic {
-		return untyped __js__ ('DFontText.dfont_table[{0}]', fontfamily);
-	}
-
-	// Returns the object from DFontText.dfont_table
-	public static function getFirstDFontFamily() : String {
-		return untyped __js__ ("Object.keys(DFontText.dfont_table)[0]");
-	}
-}
-
-//
-// Shaders sources container
-//
-private class Shaders {
-	public static var GlowFragmentSrc = [
-		"precision lowp float;",
-		"varying vec2 vTextureCoord;",
-		"varying vec4 vColor;",
-		'uniform sampler2D uSampler;',
-
-		'void main() {',
-			'vec4 sum = vec4(0);',
-			'vec2 texcoord = vTextureCoord;',
-			'for(int xx = -4; xx <= 4; xx++) {',
-				'for(int yy = -3; yy <= 3; yy++) {',
-					'float dist = sqrt(float(xx*xx) + float(yy*yy));',
-					'float factor = 0.0;',
-					'if (dist == 0.0) {',
-						'factor = 2.0;',
-					'} else {',
-						'factor = 2.0/abs(float(dist));',
-					'}',
-					'sum += texture2D(uSampler, texcoord + vec2(xx, yy) * 0.002) * factor;',
-				'}',
-			'}',
-			'gl_FragColor = sum * 0.025 + texture2D(uSampler, texcoord);',
-		'}'
-	];
-
-	public static var VertexSrc = [
-		"attribute vec2 aVertexPosition;",
-		"attribute vec2 aTextureCoord;",
-		"attribute vec4 aColor;",
-		"uniform mat3 projectionMatrix;",
-		"varying vec2 vTextureCoord;",
-		"varying vec4 vColor;",
-		"void main(void)",
-		"{",
-			"gl_Position = vec4((projectionMatrix * vec3(aVertexPosition, 1.0)).xy, 0.0, 1.0);",
-			"vTextureCoord = aTextureCoord;",
-			"vColor = vec4(aColor.rgb * aColor.a, aColor.a);",
-		"}"
-	];
-}
-
-private class DebugClipsTree {
-	var TreeDiv : Element = null;
-	var DebugWin : js.html.Window = null;
-	var ClipBoundsRect : Element = null;
-
-	private function new () {
-		DebugWin = Browser.window.open("","clipstree","width=800,height=500");
-
-		var description = DebugWin.document.getElementById("DebugWinDescription");
-		if (description == null) {
-			description = DebugWin.document.createElement("p");
-			description.id = "DebugWinDescription";
-			description.innerHTML = "Clips tree for: " + Browser.document.location.href;
-			DebugWin.document.body.insertBefore(description, DebugWin.document.body.firstChild);
-		}
-
-		var expandall_button = DebugWin.document.getElementById("expandall_button");
-		if (expandall_button == null) {
-			expandall_button = Browser.document.createElement("button");
-			expandall_button.id = "expandall_button";
-			expandall_button.innerHTML = "Expand All";
-			expandall_button.onclick = function(e : Dynamic) { expandAll(TreeDiv.firstChild); };
-			DebugWin.document.body.appendChild(expandall_button);
-		}
-
-		var collapseall_button = DebugWin.document.getElementById("collapseall_button");
-		if (collapseall_button == null) {
-			collapseall_button = Browser.document.createElement("button");
-			collapseall_button.id = "collapseall_button";
-			collapseall_button.innerHTML = "Collapse All";
-			collapseall_button.onclick = function(e : Dynamic) { collapseAll(TreeDiv.firstChild); };
-			DebugWin.document.body.appendChild(collapseall_button);
-		}
-
-		TreeDiv = DebugWin.document.getElementById("TreeDiv");
-		if (TreeDiv == null) {
-			TreeDiv = Browser.document.createElement("div");
-			TreeDiv.id = "TreeDiv";
-			DebugWin.document.body.appendChild(TreeDiv);
-		}
-
-		ClipBoundsRect = DebugWin.document.getElementById("ClipBoundsRect");
-		if (ClipBoundsRect == null) {
-			ClipBoundsRect = Browser.document.createElement("div");
-			ClipBoundsRect.id = "ClipBoundsRect";
-			ClipBoundsRect.style.position = "fixed";
-			ClipBoundsRect.style.backgroundColor = "rgba(255, 0, 0, 0.5)";
-			Browser.document.body.appendChild(ClipBoundsRect);
-		}
-
-		while (TreeDiv.firstChild != null) {
-			TreeDiv.removeChild(TreeDiv.firstChild);
-		}
-
-	}
-
-	private static var instance : DebugClipsTree = null;
-
-	public static function getInstance() : DebugClipsTree {
-		if (instance == null) instance = new DebugClipsTree();
-		return instance;
-	}
-
-	private function setClipBoundsRect(bounds : Dynamic) : Void {
-		ClipBoundsRect.style.left = bounds.x;
-		ClipBoundsRect.style.top = bounds.y;
-		ClipBoundsRect.style.width = bounds.width;
-		ClipBoundsRect.style.height = bounds.height;
-	}
-
-	private function clearTree() : Void {
-		TreeDiv.innerHTML = "";
-	}
-
-	var UpdateTimer : haxe.Timer = null;
-	public function updateTree(stage : FlowContainer) : Void {
-		if (UpdateTimer != null) UpdateTimer.stop();
-		UpdateTimer = haxe.Timer.delay(function() { doUpdateTree(stage); }, 1000);
-	}
-
-	private function doUpdateTree(stage : FlowContainer) : Void {
-		clearTree();
-		addItem(TreeDiv, stage);
-	}
-
-	private function expandNode(node : Dynamic) : Void {
-		if (node.list != null) node.list.style.display = "block";
-		node.arrow.innerHTML = StringTools.replace(node.arrow.innerHTML, "▶", "▼");
-	}
-
-	private function collapseNode(node : Dynamic) : Void {
-		if (node.list != null) node.list.style.display = "none";
-		node.arrow.innerHTML = StringTools.replace(node.arrow.innerHTML, "▼", "▶");
-	}
-
-	private function expandAll(node : Dynamic) : Void {
-		expandNode(node);
-		if (node.list != null && node.list.children != null) {
-			var childs : Array<Dynamic> = node.list.children;
-			for (c in childs) expandAll(c);
-		}
-	}
-
-	private function collapseAll(node : Dynamic) : Void {
-		collapseNode(node);
-		if (node.list != null && node.list.children != null) {
-			var childs : Array<Dynamic> = node.list.children;
-			for (c in childs) collapseAll(c);
-		}
-	}
-
-	private function getClipDescription(clip : Dynamic) : String {
-		if (clip.getDescription)
-			return clip.getDescription();
-
-		if (clip.graphicsData) {
-			return clip.graphicsData.length > 0 ? ("Graphics ( fill = " + clip.graphicsData[0].fill + " fillAlpha = " + clip.graphicsData[0].fillAlpha + ")") : "Graphics";
-		}
-
-		if (clip.texture) {
-			var baseTexture = clip.texture.baseTexture;
-			if (baseTexture.imageUrl)
-				return 'Image (${baseTexture.imageUrl})';
-
-			return "Text Sprite";
-		}
-
-		return "Clip";
-	}
-
-	private function addItem(root : Dynamic, item : Dynamic) : Void {
-		var li = Browser.document.createElement("li");
-		li.style.color = "rgba(0,0,0,0)"; // Hide item mark
-		root.appendChild(li);
-
-		var arrow = Browser.document.createElement("div");
-		li.appendChild(arrow);
-		//arrow.style.float = "left";
-		arrow.style.color = "black";
-		arrow.style.fontSize = "10px";
-		arrow.style.display = "inline";
-		untyped li.arrow = arrow;
-
-		var description = Browser.document.createElement("div");
-		description.style.display = "inline";
-
-		description.innerHTML = getClipDescription(item);
-		if (cast(item, DisplayObject).getClipVisible()) {
-			description.style.color = "#303030";
-		} else {
-			description.style.color = "#DDDDDD";
-			description.innerHTML += " invisible";
-		}
-
-		description.style.fontSize = "10px";
-
-		if (item.isMask) description.innerHTML += " mask";
-
-		description.addEventListener("mouseover", function(e : Dynamic) { description.style.backgroundColor = "#DDDDDD"; } );
-		description.addEventListener("mouseout", function(e : Dynamic) { description.style.backgroundColor = ""; } );
-		description.addEventListener("mousedown", function(e : Dynamic) { setClipBoundsRect(item.getBounds()); });
-
-		li.appendChild(description);
-		untyped li.description = description;
-
-		if (item.children != null && item.children.length > 0) {
-			arrow.innerHTML = "▶";
-			var ul = Browser.document.createElement("ul");
-			li.appendChild(ul);
-			untyped li.list = ul;
-
-			var childs : Array<Dynamic> = item.children;
-			for (c in childs) { addItem(ul, c); }
-
-			arrow.addEventListener("click", function(e : Dynamic) {
-				if (ul.style.display == "none" ) {
-					expandNode(li);
-				} else {
-					collapseNode(li);
-				}
-			} );
-			ul.style.display = "none";
-		}
-	}
-=======
->>>>>>> 3d999c3a
 }