--- conflicted
+++ resolved
@@ -1132,7 +1132,6 @@
 		clip.setClipMask(mask);
 	}
 
-<<<<<<< HEAD
 	public static function setClipViewBounds(clip : NativeWidgetClip, minX : Float, minY : Float, maxX : Float, maxY : Float) : Void {
 		var bounds = new Bounds();
 
@@ -1150,14 +1149,14 @@
 
 	public static function setClipHeight(clip : NativeWidgetClip, height : Float) : Void {
 		clip.setHeight(height);
-=======
+	}
+
 	public static function startProfile(name : String) : Void {
 		Browser.console.profile(name);
 	}
 
 	public static function endProfile() : Void {
 		Browser.console.profileEnd();
->>>>>>> bdba9404
 	}
 
 	public static function getStage() : Dynamic {
