import js.Browser;
import pixi.core.text.Text in PixiCoreText;
import pixi.core.math.shapes.Rectangle;
import TextField.TextMappedModification;

import FlowFontStyle;

using DisplayObjectHelper;

class Text extends PixiCoreText {
	public var charIdx : Int = 0;
	public var orgCharIdxStart : Int = 0;
	public var orgCharIdxEnd : Int = 0;
	public var difPositionMapping : Array<Int>;
}

class PixiText extends TextField {
	private var textClip : Text = null;

	// Signalizes where we have changed any properties
	// influencing text width or height
	private var metricsChanged : Bool = false;

	public function new() {
		super();

		on("removed", function () {
			if (textClip != null) {
				destroyTextClipChildren();

				if (textClip.canvas != null && Browser.document.body.contains(textClip.canvas)) {
					Browser.document.body.removeChild(textClip.canvas);
				}

				removeChild(textClip);
				textClip.destroy({ children: true, texture: true, baseTexture: true });
				textClip = null;
			}
		});
	}

	private inline function destroyTextClipChildren() {
		var clip = textClip.children.length > 0 ? textClip.children[0] : null;

		while (clip != null) {
			if (untyped clip.canvas != null && Browser.document.body.contains(untyped clip.canvas)) {
				Browser.document.body.removeChild(untyped clip.canvas);
			}

			textClip.removeChild(clip);
			clip.destroy({ children: true, texture: true, baseTexture: true });

			clip = textClip.children.length > 0 ? textClip.children[0] : null;
		}
	}

	private inline function invalidateMetrics() {
		this.metricsChanged = true;
	}

	private function bidiDecorate(text : String) : String {
		var mark : String = "";
		if (textDirection == "ltr") mark = String.fromCharCode(0x202A) else if (textDirection == "rtl") mark = String.fromCharCode(0x202B);
		if (mark != "") return mark + text + String.fromCharCode(0x202C);
		return text;
	}

	public override function setTextAndStyle(
		text : String, fontfamily : String,
		fontsize : Float, fontweight : Int, fontslope : String,
		fillcolor : Int, fillopacity : Float, letterspacing : Float,
		backgroundcolour : Int, backgroundopacity : Float
	) : Void {

		if (this.text != text || this.fontFamily != fontfamily ||
			this.fontSize != fontsize || this.fontWeight != fontweight ||
			this.fontSlope != fontslope || this.letterSpacing != letterspacing) {

			this.invalidateMetrics();
		}

		var from_flow_style : FontStyle = FlowFontStyle.fromFlowFont(fontfamily);
		var fontStyle = fontslope != "" ? fontslope : from_flow_style.style;

		style =
			{
				fontSize : fontsize < 0.6 ? 0.6 : fontsize, // pixi crashes when size < 0.6
				fill : "#" + StringTools.hex(RenderSupportJSPixi.removeAlphaChannel(fillcolor), 6),
				letterSpacing : letterspacing,
				fontFamily : from_flow_style.family,
				fontWeight : fontweight != 400 ? "" + fontweight : from_flow_style.weight,
				fontStyle : fontStyle
			};

		metrics = untyped pixi.core.text.TextMetrics.measureFont(new pixi.core.text.TextStyle(style).toFontString());

		if (interlineSpacing != 0) {
			style.lineHeight = style.fontSize * 1.1 + interlineSpacing;
		}

		super.setTextAndStyle(text, fontfamily, fontsize, fontweight, fontslope, fillcolor, fillopacity, letterspacing, backgroundcolour, backgroundopacity);
	}

	private override function layoutText() : Void {
		if (isInput())
			removeScrollRect();
		var widthDelta = 0.0;

		makeTextClip(text, 0, style);

		textClip.x = -letterSpacing;

		if ((style.align == "center" || style.align == "right") && fieldWidth > 0) {
			if (clipWidth < fieldWidth) {
				widthDelta = fieldWidth - clipWidth;

				if (style.align == "center") {
					widthDelta = widthDelta / 2;
				}

				textClip.x += widthDelta;
			}

			clipWidth = Math.max(clipWidth, fieldWidth);
		}

		setTextBackground();
		if (isInput())
			setScrollRect(0, 0, getWidth() + widthDelta, getHeight());
	}

	private override function onInput(e : Dynamic) {
		super.onInput(e);
		invalidateMetrics();
	}

	public override function getWidth() : Float {
		return fieldWidth > 0.0 && isInput() ? fieldWidth : clipWidth;
	}

	public override function getHeight() : Float {
		return fieldHeight > 0.0 && isInput() ? fieldHeight : clipHeight;
	}

	public override function setCropWords(cropWords : Bool) : Void {
		if (this.cropWords != cropWords)
			this.invalidateMetrics();

		this.cropWords = cropWords;
		style.breakWords = cropWords;
		updateNativeWidgetStyle();
	}

	public override function setWordWrap(wordWrap : Bool) : Void {
		if (this.wordWrap != wordWrap)
			this.invalidateMetrics();

		this.wordWrap = wordWrap;
		style.wordWrap = wordWrap;
		updateNativeWidgetStyle();
	}

	public override function setTextInputType(type : String) : Void {
		super.setTextInputType(type);
		invalidateMetrics();
	}

	public override function setWidth(fieldWidth : Float) : Void {
		if (this.fieldWidth != fieldWidth)
			this.invalidateMetrics();

		this.fieldWidth = fieldWidth;
		style.wordWrapWidth = fieldWidth > 0 ? fieldWidth : 2048;
		updateNativeWidgetStyle();
	}

	public override function setInterlineSpacing(interlineSpacing : Float) : Void {
		if (this.interlineSpacing != interlineSpacing)
			this.invalidateMetrics();

		this.interlineSpacing = interlineSpacing;
		style.lineHeight = style.fontSize * 1.15 + interlineSpacing;
		updateNativeWidgetStyle();
	}

	public override function setTextDirection(direction : String) : Void {
		this.textDirection = direction;
		if (direction == "RTL" || direction == "rtl")
			style.direction = "rtl";
		else
			style.direction = "ltr";
		updateNativeWidgetStyle();
	}

	public override function setAutoAlign(autoAlign : String) : Void {
		this.autoAlign = autoAlign;
		if (autoAlign == "AutoAlignRight")
			style.align = "right";
		else if (autoAlign == "AutoAlignCenter")
			style.align = "center";
		else
			style.align = "left";
		updateNativeWidgetStyle();
	}

	private function updateClipMetrics() {
		var metrics = textClip.children.length > 0 ? textClip.getLocalBounds() : getTextClipMetrics(textClip);

		clipWidth = Math.max(metrics.width - letterSpacing * 2, 0);
		clipHeight = metrics.height;

		hitArea = new Rectangle(letterSpacing, 0, clipWidth + letterSpacing, clipHeight);
	}

	private static function checkTextLength(text : String) : Array<Array<String>> {
		var textSplit = text.split('\n');

		if (textSplit.filter(function (t) { return t.length > 1000; }).length > 0) {
			return textSplit.map(function (t) { return t.length > 1000 ? splitString(t) : [t]; });
		} else {
			return [[text]];
		}
	}

	private static function splitString(text : String) : Array<String> {
		return text.length > 1000 ? [text.substr(0, 1000)].concat(splitString(text.substr(1000))) :
			text.length > 0 ? [text] : [];
	}

	public override function getCharXPosition(charIdx: Int) : Float {
		var pos = -1.0;

		layoutText();

		for (child in children) {
			var c : Dynamic = child;
			if (c.orgCharIdxStart <= charIdx && c.orgCharIdxEnd > charIdx) {
				var text = "";
				var chridx : Int = c.orgCharIdxStart;
				for (i in 0...c.text.length) {
					if (chridx >= charIdx) break;
					chridx += 1 + Math.round(c.difPositionMapping[i]);
					text += c.text.substr(i, 1);
				}
				var mtx : Dynamic = pixi.core.text.TextMetrics.measureText(text, c.style);
				var result = c.x + mtx.width;
				if (TextField.getStringDirection(c.text) == "RTL") {
					mtx = pixi.core.text.TextMetrics.measureText(c.text, c.style);
					return c.width - result;
				}
				return result;
			}
		}
		return -1.0;
	}

	private override function makeTextClip(text : String, charIdx : Int, style : Dynamic) : Dynamic {
		var modification : TextMappedModification;
		if (isInput() && type == "password")
			modification = TextField.getBulletsString(text);
		else
			modification = TextField.getActualGlyphsString(text);
		text = modification.modified;

		var chrIdx: Int = charIdx;
		var texts = wordWrap ? [[text]] : checkTextLength(text);

		if (textClip == null) {
			textClip = createTextClip(
				new TextMappedModification(
					texts[0][0],
					modification.difPositionMapping.slice(0, texts[0][0].length)
				),
				chrIdx, style
			);
			textClip.orgCharIdxStart = chrIdx;
			textClip.orgCharIdxEnd = chrIdx + texts[0][0].length;
			for (difPos in modification.difPositionMapping) textClip.orgCharIdxEnd += difPos;
		}

		if (metricsChanged) {
			textClip.text = bidiDecorate(texts[0][0]);
			if (textClip.text != texts[0][0]) {
				textClip.difPositionMapping.unshift(-1);
				textClip.difPositionMapping.push(-1);
			}
			textClip.style = style;

			if (text == "") {
				removeChild(textClip);
			} else {
				addChild(textClip);
			}

			destroyTextClipChildren();

			if (texts.length > 1 || texts[0].length > 1) {
				var currentHeight = 0.0;

				for (line in texts) {
					var currentWidth = 0.0;
					var lineHeight = 0.0;

					for (txt in line) {
						if (txt == texts[0][0]) {
							currentWidth = textClip.getLocalBounds().width;
							lineHeight = textClip.getLocalBounds().height;
						} else {
							var newTextClip = createTextClip(
								new TextMappedModification(
									txt, modification.difPositionMapping.slice(chrIdx, txt.length)
								),
								chrIdx, style
							);
							chrIdx += txt.length;

							newTextClip.x = currentWidth;
							newTextClip.y = currentHeight;

							textClip.addChild(newTextClip);

							currentWidth += newTextClip.getLocalBounds().width;
							lineHeight = Math.max(lineHeight, newTextClip.getLocalBounds().height);
						}
					}

					chrIdx += 1;
					currentHeight += lineHeight;
				}
			}

			updateClipMetrics();
		}

		var anchorX = switch (autoAlign) {
			case "AutoAlignLeft" : 0;
			case "AutoAlignRight" : 1;
			case "AutoAlignCenter" : 0.5;
			default : textDirection == "rtl"? 1 : 0;
		};
		textClip.x = anchorX * (getWidth() - this.clipWidth);

		textClip.alpha = fillOpacity;

		metricsChanged = false;

		if (TextField.cacheTextsAsBitmap) {
			textClip.cacheAsBitmap = true;
		}

		return textClip;
	}

	private function createTextClip(textMod : TextMappedModification, chrIdx : Int, style : Dynamic) : Text {
		var textClip = new Text(textMod.modified, style);
		textClip.charIdx = chrIdx;
		textClip.difPositionMapping = textMod.difPositionMapping;
		untyped textClip._visible = true;

<<<<<<< HEAD
		textClip.scale.x = 1 / textScaleFactor;
		textClip.scale.y = 1 / textScaleFactor;
 
=======
>>>>>>> dd998107
		// The default font smoothing on webkit (-webkit-font-smoothing = subpixel-antialiased),
		// makes the text bolder when light text is placed on a dark background.
		// "antialised" produces a lighter text, which is what we want.
		// Moreover, the css style only has any effect when the canvas element
		// is part of the DOM, so we attach the underlying PIXI canvas backend
		// and make it invisible.
		// On Firefox, the equivalent css property (-moz-osx-font-smoothing = grayscale) seems to
		// have no effect on the canvas element.
		if (RenderSupportJSPixi.AntialiasFont && (Platform.isChrome || Platform.isSafari)) {
			untyped textClip.canvas.style.webkitFontSmoothing = "antialiased";
			textClip.canvas.style.display = "none";
			Browser.document.body.appendChild(textClip.canvas);
		}

		return textClip;
	}

	private override function getTextClipMetrics(clip : Dynamic) : Dynamic {
		return pixi.core.text.TextMetrics.measureText(clip.text, clip.style);
	}

	public override function getTextMetrics() : Array<Float> {
		if (metrics == null) {
			return super.getTextMetrics();
		} else {
			return [metrics.ascent, metrics.descent, metrics.descent];
		}
	}
}<|MERGE_RESOLUTION|>--- conflicted
+++ resolved
@@ -357,12 +357,6 @@
 		textClip.difPositionMapping = textMod.difPositionMapping;
 		untyped textClip._visible = true;
 
-<<<<<<< HEAD
-		textClip.scale.x = 1 / textScaleFactor;
-		textClip.scale.y = 1 / textScaleFactor;
- 
-=======
->>>>>>> dd998107
 		// The default font smoothing on webkit (-webkit-font-smoothing = subpixel-antialiased),
 		// makes the text bolder when light text is placed on a dark background.
 		// "antialised" produces a lighter text, which is what we want.
