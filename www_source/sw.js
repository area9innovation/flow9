--- conflicted
+++ resolved
@@ -895,11 +895,7 @@
 
 self.addEventListener('message', function(event) {
   var respond = function(data) {
-<<<<<<< HEAD
-    if (event.ports.length > 0 && !isEmpty(event.ports[0])) {
-=======
     if (event.ports.length > 0 /*&& !isEmpty(event.ports[0])*/) {
->>>>>>> 879e0431
       event.ports[0].postMessage(data);
     } else {
       console.error("ServiceWorker: Failed to respond!");
