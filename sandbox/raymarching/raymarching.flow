--- conflicted
+++ resolved
@@ -5,19 +5,11 @@
 
 	spheres1 = RMTranslate(
 		RMUnion(
-<<<<<<< HEAD
-			RMColor(RMTranslate(RMSphere(1.), RMY(1.)), 0xFFFF00),
-			RMTranslate(
-				RMUnion(
-					RMColor(RMTranslate(RMSphere(0.5), RMX(2.)), 0xFF00FF),
-					RMColor(RMTranslate(RMSphere(0.5), RMX(-2.)), 0x00FFFF)
-=======
 			RMMaterial(RMTranslate(RMSphere(1.), RMY(1.)), RMReflect(0xFFFF00, 0.5)),
 			RMTranslate(
 				RMUnion(
 					RMMaterial(RMTranslate(RMSphere(0.5), RMX(2.)), RMColor(0xFF00FF)),
 					RMMaterial(RMTranslate(RMSphere(0.5), RMX(-2.)), RMColor(0x00FFFF))
->>>>>>> a4430a0c
 				),
 				RMYZ(2., 2.)
 			)
@@ -26,47 +18,27 @@
 	);
 
 	spheres2 = RMUnion(
-<<<<<<< HEAD
-		RMColor(RMSphere(0.5), 0x00FF00),
-		RMUnion(
-			RMColor(RMTranslate(RMSphere(0.5), RMX(2.)), 0x0000FF),
-			RMColor(RMTranslate(RMSphere(0.5), RMX(-2.)), 0xFF0000)
-=======
 		RMMaterial(RMSphere(0.5), RMColor(0x00FF00)),
 		RMUnion(
 			RMMaterial(RMTranslate(RMSphere(0.5), RMX(2.)), RMColor(0x0000FF)),
 			RMMaterial(RMTranslate(RMSphere(0.5), RMX(-2.)), RMColor(0xFF0000))
->>>>>>> a4430a0c
 		),
 	);
 
 	//scene = RMTranslate(RMUnion(spheres1, spheres2), RMZ(3.));
 	scene = RMUnion(
 		RMTranslate(RMUnion(spheres1, spheres2), RMZ(3.)),
-<<<<<<< HEAD
-		RMColor(RMPlane(RMXYZ(0., 1., 0.), 0.), 0xBBBBBB)
-=======
 		RMMaterial(RMPlane(RMXYZ(0., 1., 0.), 0.), RMColor(0xBBBBBB))
->>>>>>> a4430a0c
 	);
 
 	light = RMPlus(
 		RMPlus(
-<<<<<<< HEAD
-			RMTranslate(RMColor(RMLight(0.03), 0x00AAAA), RMXYZ(-2., 8., 3.)),
-			RMTranslate(RMColor(RMLight(0.05), 0xAA00AA), RMXYZ(0., 8., 6.))
-		),
-		RMTranslate(RMColor(RMLight(0.07), 0xAAAA00), RMXYZ(2., 8., 3.))
-	);
-	//light = RMTranslate(RMColor(RMLight(), 0xFFFFFF), RMYZ(2., 9.));
-=======
 			RMTranslate(RMMaterial(RMLight(0.03), RMColor(0x00AAAA)), RMXYZ(-2., 8., 3.)),
 			RMTranslate(RMMaterial(RMLight(0.05), RMColor(0xAA00AA)), RMXYZ(0., 8., 6.))
 		),
 		RMTranslate(RMMaterial(RMLight(0.07), RMColor(0xAAAA00)), RMXYZ(2., 8., 3.))
 	);
 	//light = RMTranslate(RMMaterial(RMLight(), RMColor(0xFFFFFF)), RMYZ(2., 9.));
->>>>>>> a4430a0c
 	
 	camera = RMCamera(RMXYZ(6., 8., 6.), RMXYZ(0., 0., 6.));
 
