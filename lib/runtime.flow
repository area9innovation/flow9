--- conflicted
+++ resolved
@@ -285,11 +285,10 @@
 	getSessionKeyValue(key : string, value : string) -> string;
 	removeSessionKeyValue(key : string) -> void;
 
-<<<<<<< HEAD
 	// JS only. Adds tag <link rel="preload"> to <head>
 	native preloadStaticResource : io (href : string, as : string) -> void = Native.preloadStaticResource;
 	preloadStaticResource(href : string, as : string) -> void {}
-=======
+
 	// escape chars not allowed for JSON
 	toStringForJson(v : ?) -> string;	
 }
@@ -302,7 +301,6 @@
 
 toStringEscapeControlChars(v : flow) -> string {
 	toString(v);
->>>>>>> 4e49960a
 }
 
 // Only works in the C++ runner when debugging or profiling
