--- conflicted
+++ resolved
@@ -8,12 +8,8 @@
 	// Iteration
 	//
 
-<<<<<<< HEAD
-	// make subsequent f(f(...)) calls while predicate is true
-=======
 	// make subsequent f(f(...)) calls while predicate is true. 
 	// Native function now is implemented only in java runtime. For other platform a fallback is used.
->>>>>>> f670a054
 	native for : (?, (?)->bool, (?)->?) -> ? = Native.for_;
 
 	// A simple loop from start to end, including end.
