import string;
import behaviour;
import runtime;
import ds/tree;
import math/geometry;

// This is a variant of behaviours where transforms are "distinct" and the transform
// functions can be fused together. Things are guaranteed to be leak free when you
// only use these functions and remember to free the result from "fuse" which instantiates
// the transform into a real behaviour.
export {
	// Example: fselect(b, FLift(\bv -> whatever));
	// fselect and friends are distinct for output value.
	fselect : (b : Transform<??>, fn : FFn<??, ?>) -> Transform<?>;
	fselect2 : (b1 : Transform<??>, b2 : Transform<???>, fn : FFn2<??, ???, ?>) -> Transform<?>;
	fselect3(v1 : Transform<??>, v2 : Transform<???>, v3 : Transform<????>, fn : (??, ???, ????) -> ?) -> Transform<?>;
	fselect4(v1 : Transform<??>, v2 : Transform<???>, v3 : Transform<????>, v4 : Transform<?????>, fn : (??, ???, ????, ?????) -> ?) -> Transform<?>;
	fselect5(v1 : Transform<??>, v2 : Transform<???>, v3 : Transform<????>, v4 : Transform<?????>, v5 : Transform<??????>,
		fn : (??, ???, ????, ?????, ??????) -> ?) -> Transform<?>;
	fselect6(v1 : Transform<??>, v2 : Transform<???>, v3 : Transform<????>, v4 : Transform<?????>, v5 : Transform<??????>, v6 : Transform<???????>,
		fn : (??, ???, ????, ?????, ??????, ???????) -> ?) -> Transform<?>;
	fselect7(v1 : Transform<??>, v2 : Transform<???>, v3 : Transform<????>, v4 : Transform<?????>, v5 : Transform<??????>, v6 : Transform<???????>,
		v7 : Transform<????????>, fn : (??, ???, ????, ?????, ??????, ???????, ????????) -> ?) -> Transform<?>;
	fselect8(v1 : Transform<??>, v2 : Transform<???>, v3 : Transform<????>, v4 : Transform<?????>, v5 : Transform<??????>, v6 : Transform<???????>,
		v7 : Transform<????????>, v8 : Transform<?????????>, fn : (??, ???, ????, ?????, ??????, ???????, ????????, ?????????) -> ?) -> Transform<?>;
	fselect9(v1 : Transform<??>, v2 : Transform<???>, v3 : Transform<????>, v4 : Transform<?????>, v5 : Transform<??????>, v6 : Transform<???????>,
		v7 : Transform<????????>, v8 : Transform<?????????>, v9 : Transform<??????????>,
		fn : (??, ???, ????, ?????, ??????, ???????, ????????, ?????????, ??????????) -> ?) -> Transform<?>;

	fsubselect : (b : Transform<??>, fn : FFn<??, Transform<?>>) -> Transform<?>;
	fsubselect2 : (b1 : Transform<??>, b2 : Transform<???>, fn : (??, ???) -> Transform<?>) -> Transform<?>;

	// disposer is called after last unsubcription from b Transform
	fdisposable(b : Transform<?>, disposer : () -> void) -> Transform<?>;
	fconstructable(b : Transform<?>, constructor : () -> () -> void) -> Transform<?>;

	// Converts a Transform to a Behaviour, along with any unsubscribers
	fuse(t : Transform<?>) -> Pair<Behaviour<?>, [() -> void]>;
	// Uses init as additional layer to prevent multiple Transform function calls. Do not forget use fguard.second into MConstruct.
	// If t is Behaviour itself, just returns it.
	fguard(t : Transform<?>, init : DynamicBehaviour<?>) -> Pair<Behaviour<?>, () -> () -> void>;
	fsubscribe(t : Transform<?>, fn : (?) -> void) -> List<() -> void>;
	fsubscribe2(t : Transform<?>, fn : (?) -> void) -> List<() -> void>;

	// Same as when in transforms.flow
	fwhen(t : Transform<bool>, fn : () -> void) -> () -> void;

	// Helpers for fsubscribe that returns () -> void disposer when called.
	// These guys are distinctive, so f will not fire on updating v with the same value.
	makeSubscribe(v : Transform<?>, f : (?) -> void) -> () -> () -> void;
	makeSubscribe2(v : Transform<?>, f : (?) -> void) -> () -> () -> void;

	make2Subscribe(v1 : Transform<?>, v2 : Transform<??>, f : (?, ??) -> void) -> () -> () -> void;
	make2Subscribe2(v1 : Transform<?>, v2 : Transform<??>, f : (?, ??) -> void) -> () -> () -> void;

	make3Subscribe(v1 : Transform<?>, v2 : Transform<??>, v3 : Transform<???>, f : (?, ??, ???) -> void) -> () -> () -> void;
	make3Subscribe2(v1 : Transform<?>, v2 : Transform<??>, v3 : Transform<???>, f : (?, ??, ???) -> void) -> () -> () -> void;

	make4Subscribe(v1 : Transform<?>, v2 : Transform<??>, v3 : Transform<???>, v4 : Transform<????>,
		f : (?, ??, ???, ????) -> void) -> () -> () -> void;
	make4Subscribe2(v1 : Transform<?>, v2 : Transform<??>, v3 : Transform<???>, v4 : Transform<????>,
		f : (?, ??, ???, ????) -> void) -> () -> () -> void;

	make5Subscribe(v1 : Transform<?>, v2 : Transform<??>, v3 : Transform<???>, v4 : Transform<????>, v5 : Transform<?????>,
		f : (?, ??, ???, ????, ?????) -> void) -> () -> () -> void;
	make5Subscribe2(v1 : Transform<?>, v2 : Transform<??>, v3 : Transform<???>, v4 : Transform<????>, v5 : Transform<?????>,
		f : (?, ??, ???, ????, ?????) -> void) -> () -> () -> void;

	// Same as makeSubscribes only you return an array of disposers which are disposed every time transform changes
	makeSubscribeUns(v : Transform<?>, f : (?) -> [() -> void]) -> () -> () -> void;
	makeSubscribeUnsTimer(v : Transform<?>, ms : int, f : (?) -> [() -> void]) -> () -> () -> void;
	makeSubscribe2Uns(v : Transform<?>, f : (?) -> [() -> void]) -> () -> () -> void;
	makeSubscribe2UnsTimer(v : Transform<?>, ms : int, f : (?) -> [() -> void]) -> () -> () -> void;
	make2SubscribeUns(v1 : Transform<?>, v2 : Transform<??>, f : (?, ??) -> [() -> void]) -> () -> () -> void;
	make2Subscribe2Uns(v1 : Transform<?>, v2 : Transform<??>, f : (?, ??) -> [() -> void]) -> () -> () -> void;

	// Same as makeSubscribes only you pass a trigger which enables or disables this subscription
	// Useful when you have to watch complex transforms, but need to handle them only when some expression is true
	makeSubscribeTrigger(trigger : Transform<bool>, v : Transform<?>, f : (?) -> void) -> () -> () -> void;
	makeSubscribe2Trigger(trigger : Transform<bool>, v : Transform<?>, f : (?) -> void) -> () -> () -> void;

	make2SubscribeTrigger(trigger : Transform<bool>, v1 : Transform<?>, v2 : Transform<??>, f : (?, ??) -> void) -> () -> () -> void;
	make2Subscribe2Trigger(trigger : Transform<bool>, v1 : Transform<?>, v2 : Transform<??>, f : (?, ??) -> void) -> () -> () -> void;

	make3SubscribeTrigger(trigger : Transform<bool>, v1 : Transform<?>, v2 : Transform<??>, v3 : Transform<???>,
		f : (?, ??, ???) -> void) -> () -> () -> void;
	make3Subscribe2Trigger(trigger : Transform<bool>, v1 : Transform<?>, v2 : Transform<??>, v3 : Transform<???>,
		f : (?, ??, ???) -> void) -> () -> () -> void;

	make4SubscribeTrigger(trigger : Transform<bool>, v1 : Transform<?>, v2 : Transform<??>, v3 : Transform<???>, v4 : Transform<????>,
		f : (?, ??, ???, ????) -> void) -> () -> () -> void;
	make4Subscribe2Trigger(trigger : Transform<bool>, v1 : Transform<?>, v2 : Transform<??>, v3 : Transform<???>, v4 : Transform<????>,
		f : (?, ??, ???, ????) -> void) -> () -> () -> void;

	make5SubscribeTrigger(trigger : Transform<bool>, v1 : Transform<?>, v2 : Transform<??>, v3 : Transform<???>, v4 : Transform<????>,
		v5 : Transform<?????>, f : (?, ??, ???, ????, ?????) -> void) -> () -> () -> void;
	make5Subscribe2Trigger(trigger : Transform<bool>, v1 : Transform<?>, v2 : Transform<??>, v3 : Transform<???>, v4 : Transform<????>,
		v5 : Transform<?????>, f : (?, ??, ???, ????, ?????) -> void) -> () -> () -> void;

	// Helpers for ref unsubscribers disposal
	dispUns(uns : ref () -> void) -> void;
	dispUns2(uns : ref Maybe<() -> void>) -> void;
	dispUnsA(uns : ref [() -> void]) -> void;
	dispUnsTree(uns : ref Tree<?, () -> void>, key : ?) -> void;

	// Relatively expensive if Transform has no subscribers
	fgetValue(t : Transform<?>) -> ?;
	// Extract all dynamic behaviours from the transform
	fgetDynamicBehaviours(t : Transform<?>) -> [DynamicBehaviour];

	// Check if transform has any dynamic behaviours
	isFConst(t : Transform<?>) -> bool;

	// Do not construct FSelect and friends directly - use the functions above instead.
	Transform<?> ::= ConstBehaviour<?>, DynamicBehaviour<?>, FSelect<?>, FSelect2<?>, FSubSelect<?>,
		// To ensure that behaviour is a subtype, we explicitly list it as well
<<<<<<< HEAD
		Behaviour<?>, FDisposable<?>, TransformMutable<?>;
=======
		Behaviour<?>, FConstructable<?>;
>>>>>>> 924a5e10

	// Common functions. Use FLift for other functions
	faddition(b1 : Transform<double>, b2 : Transform<double>) -> Transform<double>;
	fsubtract(b1 : Transform<double>, b2 : Transform<double>) -> Transform<double>;
	fmultiply(b1 : Transform<double>, b2 : Transform<double>) -> Transform<double>;

	fadditioni(b1 : Transform<int>, b2 : Transform<int>) -> Transform<int>;
	fsubtracti(b1 : Transform<int>, b2 : Transform<int>) -> Transform<int>;
	fmultiplyi(b1 : Transform<int>, b2 : Transform<int>) -> Transform<int>;

	fgreater(b1 : Transform<double>, b2 : Transform<double>) -> Transform<bool>;
	fless(b1 : Transform<double>, b2 : Transform<double>) -> Transform<bool>;

	fgreateri(b1 : Transform<int>, b2 : Transform<int>) -> Transform<bool>;
	flessi(b1 : Transform<int>, b2 : Transform<int>) -> Transform<bool>;

	// If b2 is 0, then the result is 0
	fdivide(b1 : Transform<double>, b2 : Transform<double>) -> Transform<double>;
	fnegate(b1 : Transform<double>) -> Transform<double>;

	fdividei(b1 : Transform<int>, b2 : Transform<int>) -> Transform<int>;
	fnegatei(b1 : Transform<int>) -> Transform<int>;

	fmax(b1 : Transform<?>, b2 : Transform<?>) -> Transform<?>; // For bools, this is OR
	fmin(b1 : Transform<?>, b2 : Transform<?>) -> Transform<?>; // For bools, this is AND
	fmax3(b1 : Transform<?>, b2 : Transform<?>, b3 : Transform<?>) -> Transform<?>; // For bools, this is OR
	fmin3(b1 : Transform<?>, b2 : Transform<?>, b3 : Transform<?>) -> Transform<?>; // For bools, this is AND
	fmaxA(v : [Transform<?>], def : ?) -> Transform<?>;
	fminA(v : [Transform<?>], def : ?) -> Transform<?>;

	farray(v1 : Transform<?>) -> Transform<[?]>;
	fconcat(v1 : Transform<[?]>, v2 : Transform<[?]>) -> Transform<[?]>;
	farrayPush(v1 : Transform<[?]>, v2 : Transform<?>) -> Transform<[?]>;
	fconcatA(v : Transform<[[?]]>) -> Transform<[?]>;
	fcontains(v1 : Transform<[?]>, v2 : Transform<?>) -> Transform<bool>;

	fcompose(f1 : FFn<flow, ??>, f2 : FFn<?, flow>) -> FFn<?, ??>;
	fif(b1 : Transform<bool>, then1 : Transform<?>, else1 : Transform<?>) -> Transform<?>;
	feq(b : Transform<?>, v : ?) -> Transform<bool>;
	fneq(a : Transform<?>, v : ?) -> Transform<bool>;
	fequal(a : Transform<?>, b : Transform<?>) -> Transform<bool>;
	fnotequal(a : Transform<?>, b : Transform<?>) -> Transform<bool>;
	fnot(b : Transform<bool>) -> Transform<bool>;
	fand(a : Transform<bool>, b : Transform<bool>) -> Transform<bool>;
	fOr(a : Transform<bool>, b : Transform<bool>) -> Transform<bool>;
	fxor(a : Transform<bool>, b : Transform<bool>) -> Transform<bool>;

	fpair(v1 : Transform<?>, v2 : Transform<??>) -> Transform<Pair<?, ??>>;
	// ftriple -> see fusion_utils.flow
	// fquadruple -> see fusion_utils.flow

	fwidthheight(wd : Transform<double>, hgt : Transform<double>) -> Transform<WidthHeight>;
	fwh(wd : Transform<double>, hgt : Transform<double>) -> Transform<WidthHeight> { fwidthheight(wd, hgt); };
	fpoint(x : Transform<double>, y : Transform<double>) -> Transform<Point>;
	fpointX(point : Transform<Point>) -> Transform<double>;
	fpointY(point : Transform<Point>) -> Transform<double>;
	ffactor(x : Transform<double>, y : Transform<double>) -> Transform<Factor>;
	ffactor2(f : Transform<double>) -> Transform<Factor>;
	ffactorX(factor : Transform<Factor>) -> Transform<double>;
	ffactorY(factor : Transform<Factor>) -> Transform<double>;

	fwidth(wh : Transform<WidthHeight>) -> Transform<double>;
	fheight(wh : Transform<WidthHeight>) -> Transform<double>;
	fconnect(v1 : Transform<?>, v2 : DynamicBehaviour<?>) -> () -> void;
	fconnectSelect(v1 : Transform<?>, v2 : DynamicBehaviour<??>, fn : (?) -> ??) -> () -> void;
	fconnect2Select(t1 : Transform<?>, t2 : Transform<??>, v : DynamicBehaviour<???>, fn : (?, ??) -> ???) -> () -> void;
	fmerge(v : [Transform<?>]) -> Transform<[?]>;
	fmergeTree(v : Tree<??, Transform<?>>) -> Transform<Tree<??, ?>>;
	fsum(v : [Transform<double>]) -> Transform<double>;
	fsumi(v : [Transform<int>]) -> Transform<int>;
	faverage(a : [Transform<double>]) -> Transform<double>;
	ftransistor(g : Transform<bool>, v: Transform<?>) -> Transform<?>;
	fthrottle(v : Transform<?>, samplingRate : int) -> Transform<?>;
	fthrottle2(v : Transform<?>, maxDelta : int) -> Transform<?>;
	fthrottleNextFrame(v : Transform<?>) -> Transform<?>;
	fthrottle2NextFrame(v : Transform<?>) -> Transform<?>;
	fselectWithLast(b : Transform<??>, fn : FFn2<??, ??, ?>) -> Transform<?>;
	fdelay(v : Transform<?>, ms : int) -> Transform<?>;
	fstall(v : Transform<?>, ms : int) -> Transform<?>;
	fBidirectionalLink(v1 : Transform<?>, v2 : Transform<??>, fn1 : (?) -> void, fn2 : (??) -> void) -> () -> void;

	// This instantiates a FFn to a real function, performing fusion
	instantiateFn(f : FFn<?, ??>) -> (?) -> ??;
	instantiateFn2(fn : FFn2<?, ??, ???>) -> (?, ??) -> ???;

	// For debugging
	transform2string(s : Transform<?>) -> string;

	// Builtin functions - use the functions above instead
	FFn<?, ??> ::= FLift<?, ??>, FCompose<?, ??>, FIdentity, FNegate,
			FAddConst, FMulConst, FMaxConst, FMinConst, FEqual, FIf<??>;

		// This is for using any other transform function
		FLift(fn : (?) -> ??);
		FAddConst(c : double);
		FMulConst(c : double);
		FMaxConst(c : ?);
		FMinConst(c : ?);
		FIf(then : ?, else_ : ?);

		// Trivial function
		FIdentity();

	FFn2<?, ??, ???> ::= FLift2<?, ??, ???>, FIdentity2, FAddition, FSubtract,
			FMultiply, FDivide, FMax, FMin,
			FusionAnd, FusionOr, FusionXor, FusionWidthHeight;

		// This is for using any other transform function
		FLift2(fn : (?, ??) -> ???);
		FMax();
		FMin();
		FIdentity2();
		// f1 o f2 == f1(f2(x))
		FCompose(f1 : FFn<flow, ??>, f2 : FFn<?, flow>);
		FAddition();
		FSubtract();
		FMultiply();
		FDivide();
		FNegate();
		FEqual(v : ?);
		FusionAnd();
		FusionOr();
		FusionXor();
		FusionWidthHeight();

	makeTransform(init : ?) -> TransformMutable<?>;
	nextTransform(t : TransformMutable<?>, b : Transform<?>) -> void;

	TransformMutable(init : ?, mutable b : Transform<?>, disp : ref () -> void, mutable beh : FBehaviour<?>);
}

FBehaviour<?> ::= FDestroyed, FInitialized<?>;
	FInitialized(subs : ref int, disp : () -> void, dyn : DynamicBehaviour<?>);
	FDestroyed();

// These guys use flow to make sure the Transform union only has one polymorphic variable.
// Since we use the helpers fselect, fselect2, fsubselect, we will inductively get the
// necessary type guarantees anyways.
FSelect(b : Transform<flow>, fn : FFn<flow, ?>, mutable beh : FBehaviour<?>);
FSelect2(b1 : Transform<flow>, b2 : Transform<flow>, fn : FFn2<flow, flow, ?>, mutable beh : FBehaviour<?>);
FSubSelect(b : Transform<flow>, fn : FFn<flow, Transform<?>>, mutable beh : FBehaviour<?>);
FConstructable(b : Transform<?>, constructor : () -> () -> void, mutable beh : FBehaviour<?>);

fselect(b : Transform<??>, fn : FFn<??, ?>) -> Transform<?> {
	switch (b : Transform<??>) {
		ConstBehaviour(v): ConstBehaviour(instantiateFn(fn)(v));
		FSelect(nb, fn2, __): {
			// select(select(a, f2), f1) = select(a, f1 o f2)
			// OK, try to compose them. If it helps resolve anything, then do it.
			// Notice that this composition might unmask useful stop changes from the first behaviour
			// that map to the same second value.
			c = fcompose(fn, fn2);
			switch (c) {
				FCompose(__, __): FSelect(b, fn, FDestroyed()); // Turns out there was no benefit, so don't do it!
				default: FSelect(nb, c, FDestroyed());
			}
		}
		default: {
			FSelect(b, fn, FDestroyed());
		}
	}
}

fselect2(b1 : Transform<??>, b2 : Transform<???>, fn : FFn2<??, ???, ?>) -> Transform<?> {
	t = FSelect2(b1, b2, fn, FDestroyed());

	switch (b1 : Transform<??>) {
		ConstBehaviour(v1): {
			ifn = instantiateFn2(fn);

			switch (b2 : Transform<???>) {
				ConstBehaviour(v2): ConstBehaviour(ifn(v1, v2));
				default: fselect(b2, FLift(\v -> ifn(v1, v)));
			}
		}
		FSelect(nb1, nf1, __): {
			ifn = instantiateFn2(fn);

			switch (b2 : Transform<???>) {
				FSelect(nb2, nf2, __): {
					ifn1 = instantiateFn(nf1);
					ifn2 = instantiateFn(nf2);
					FSelect2(nb1, nb2, FLift2(\f, s -> ifn(ifn1(f), ifn2(s))), FDestroyed());
				}
				default: {
					ifn1 = instantiateFn(nf1);
					FSelect2(nb1, b2, FLift2(\f, s -> ifn(ifn1(f), s)), FDestroyed());
				}
			}
		}
		default: {
			switch (b2 : Transform<???>) {
				ConstBehaviour(v2): {
					ifn = instantiateFn2(fn);
					fselect(b1, FLift(\v -> ifn(v, v2)));
				}
				FSelect(nb, nf2, __): {
					ifn = instantiateFn2(fn);
					ifn2 = instantiateFn(nf2);
					FSelect2(b1, nb, FLift2(\f, s -> ifn(f, ifn2(s))), FDestroyed());
				}
				default: {
					FSelect2(b1, b2, fn, FDestroyed());
				}
			}
		}
	}
}

fsubselect(b : Transform<??>, fn : FFn<??, Transform<?>>) -> Transform<?> {
	switch (b) {
		ConstBehaviour(v): {
			instantiateFn(fn)(v);
		}
		FSelect(a, f2, __): {
			c = fcompose(fn, f2);
			switch (c) {
				FCompose(cf1, cf2): FSubSelect(b, fn, FDestroyed());
				default: fsubselect(a, c);
			}
		}
		default: FSubSelect(b, fn, FDestroyed());
	}
}

fdisposable(b : Transform<?>, disposer : () -> void) -> Transform<?> {
	switch (b) {
		ConstBehaviour(v): b;
		default: FConstructable(b, \ -> disposer, FDestroyed());
	}
}

fconstructable(b : Transform<?>, constructor : () -> () -> void) -> Transform<?> {
	switch (b) {
		ConstBehaviour(v): b;
		default: FConstructable(b, constructor, FDestroyed());
	}
}

fselect3(v1 : Transform<??>, v2 : Transform<???>, v3 : Transform<????>, fn : (??, ???, ????) -> ?) -> Transform<?> {
	fselect2(fpair(v1, v2), v3, FLift2(\vv12 : Pair<??, ???>, vv3 : ???? ->
		fn(firstOfPair(vv12), secondOfPair(vv12), vv3))
	)
}

fselect4(v1 : Transform<??>, v2 : Transform<???>, v3 : Transform<????>, v4 : Transform<?????>, fn : (??, ???, ????, ?????) -> ?) -> Transform<?> {
	fselect2(fpair(v1, v2), fpair(v3, v4), FLift2(\vv12 : Pair<??, ???>, vv34 : Pair<????, ?????> ->
		fn(firstOfPair(vv12), secondOfPair(vv12), firstOfPair(vv34), secondOfPair(vv34)))
	)
}

fselect5(v1 : Transform<??>, v2 : Transform<???>, v3 : Transform<????>, v4 : Transform<?????>, v5 : Transform<??????>,
	fn : (??, ???, ????, ?????, ??????) -> ?) -> Transform<?> {
	fselect2(fpair(fpair(v1, v2), fpair(v3, v4)), v5, FLift2(\vv1234 : Pair<Pair<??, ???>, Pair<????, ?????>>, vv5 : ?????? ->
		fn(vv1234.first.first, vv1234.first.second, vv1234.second.first, vv1234.second.second, vv5))
	)
}

fselect6(
	v1 : Transform<??>,
	v2 : Transform<???>,
	v3 : Transform<????>,
	v4 : Transform<?????>,
	v5 : Transform<??????>,
	v6 : Transform<???????>,
	fn : (??, ???, ????, ?????, ??????, ???????) -> ?
) -> Transform<?> {
	fselect2(fpair(fpair(v1, v2), fpair(v3, v4)), fpair(v5, v6),
		FLift2(\vv1234 : Pair<Pair<??, ???>, Pair<????, ?????>>, vv56 : Pair<??????, ???????> ->
			fn(vv1234.first.first, vv1234.first.second, vv1234.second.first, vv1234.second.second, vv56.first, vv56.second)
		)
	)
}

fselect7(
	v1 : Transform<??>,
	v2 : Transform<???>,
	v3 : Transform<????>,
	v4 : Transform<?????>,
	v5 : Transform<??????>,
	v6 : Transform<???????>,
	v7 : Transform<????????>,
	fn : (??, ???, ????, ?????, ??????, ???????, ????????) -> ?
) -> Transform<?> {
	fselect2(fpair(fpair(v1, v2), fpair(v3, v4)), fpair(fpair(v5, v6), v7),
		FLift2(\vv1234 : Pair<Pair<??, ???>, Pair<????, ?????>>, vv567 : Pair<Pair<??????, ???????>, ????????> ->
			fn(vv1234.first.first, vv1234.first.second, vv1234.second.first, vv1234.second.second,
				vv567.first.first, vv567.first.second, vv567.second)
		)
	)
}

fselect8(
	v1 : Transform<??>,
	v2 : Transform<???>,
	v3 : Transform<????>,
	v4 : Transform<?????>,
	v5 : Transform<??????>,
	v6 : Transform<???????>,
	v7 : Transform<????????>,
	v8 : Transform<?????????>,
	fn : (??, ???, ????, ?????, ??????, ???????, ????????, ?????????) -> ?
) -> Transform<?> {
	fselect2(fpair(fpair(v1, v2), fpair(v3, v4)), fpair(fpair(v5, v6), fpair(v7, v8)),
		FLift2(\vv1234 : Pair<Pair<??, ???>, Pair<????, ?????>>, vv5678 : Pair<Pair<??????, ???????>, Pair<????????, ?????????>> ->
			fn(vv1234.first.first, vv1234.first.second, vv1234.second.first, vv1234.second.second,
				vv5678.first.first, vv5678.first.second, vv5678.second.first, vv5678.second.second)
		)
	)
}

fselect9(
	v1 : Transform<??>,
	v2 : Transform<???>,
	v3 : Transform<????>,
	v4 : Transform<?????>,
	v5 : Transform<??????>,
	v6 : Transform<???????>,
	v7 : Transform<????????>,
	v8 : Transform<?????????>,
	v9 : Transform<??????????>,
	fn : (??, ???, ????, ?????, ??????, ???????, ????????, ?????????, ??????????) -> ?
) -> Transform<?> {
	fselect2(fpair(fpair(v1, v2), fpair(v3, v4)), fpair(fpair(v5, v6), fpair(v7, fpair(v8, v9))),
		FLift2(\vv1234 : Pair<Pair<??, ???>, Pair<????, ?????>>, vv56789 : Pair<Pair<??????, ???????>, Pair<????????, Pair<?????????, ??????????>>> ->
			fn(vv1234.first.first, vv1234.first.second, vv1234.second.first, vv1234.second.second,
				vv56789.first.first, vv56789.first.second, vv56789.second.first, vv56789.second.second.first, vv56789.second.second.second)
		)
	)
}

fsubselect2(b1 : Transform<??>, b2 : Transform<???>, fn : (??, ???) -> Transform<?>) -> Transform<?> {
	fsubselect(fpair(b1, b2), FLift(\p : Pair<??, ???> -> fn(firstOfPair(p), secondOfPair(p))));
}

//indentation = ref "";

fuse(t : Transform<?>) -> Pair<Behaviour<?>, [() -> void]> {
	// println("Fuse on " + transform2string(t));
	r = doFuse(t);
	// Keep the closure small
	ds = secondOfPair(r);
	Pair(firstOfPair(r), [\ -> ds()]);
}

fguard(t : Transform<?>, init : DynamicBehaviour<?>) -> Pair<Behaviour<?>, () -> () -> void> {
	switch (t : Transform<?>) {
		ConstBehaviour(v): Pair(t, \ -> nop);
		DynamicBehaviour(v, s): Pair(t, \ -> nop);
		default: {
			Pair(
				init,
				\ -> fconnect(t, init)
			)
		}
	}
}

fsubscribe(t : Transform<?>, fn : (?) -> void) -> List<() -> void> {
	r = doFuse(t);
	u = subscribe(firstOfPair(r), fn);
	Cons(u, Cons(secondOfPair(r), EmptyList()))
}

fsubscribe2(t : Transform<?>, fn : (?) -> void) -> List<() -> void> {
	r = doFuse(t);
	u = subscribe2(firstOfPair(r), fn);
	Cons(u, Cons(secondOfPair(r), EmptyList()))
}

fwhen(t : Transform<bool>, fn : () -> void) -> () -> void {
	uns = ref nop;
	uns := makeSubscribe(t, \v -> if (v) { ^uns(); uns := nop; fn(); })();
	\ -> ^uns()
}

makeSubscribe(t : Transform<?>, fn : (?) -> void) -> () -> () -> void {
	\ -> {
		r = doFuse(t);
		u = subscribe(firstOfPair(r), fn);
		// Extract to avoid keeping too big a closure
		disp = secondOfPair(r);
		\ -> {u(); disp()}
	}
}

makeSubscribe2(t : Transform<?>, fn : (?) -> void) -> () -> () -> void {
	\ -> {
		r = doFuse(t);
		u = subscribe2(firstOfPair(r), fn);
		disp = secondOfPair(r);
		\ -> {u(); disp();}
	}
}

make2Subscribe(v1 : Transform<?>, v2 : Transform<??>, f : (?, ??) -> void) -> () -> () -> void {
	makeSubscribe(fpair(v1, v2), \v12 : Pair<?, ??> -> f(firstOfPair(v12), secondOfPair(v12)))
}

make2Subscribe2(v1 : Transform<?>, v2 : Transform<??>, f : (?, ??) -> void) -> () -> () -> void {
	makeSubscribe2(fpair(v1, v2), \v12 : Pair<?, ??> -> f(firstOfPair(v12), secondOfPair(v12)))
}

make3Subscribe(v1 : Transform<?>, v2 : Transform<??>, v3 : Transform<???>, f : (?, ??, ???) -> void) -> () -> () -> void {
	makeSubscribe(fpair(fpair(v1, v2), v3), \v123 : Pair<Pair<?, ??>, ???> -> f(v123.first.first, v123.first.second, v123.second))
}

make3Subscribe2(v1 : Transform<?>, v2 : Transform<??>, v3 : Transform<???>, f : (?, ??, ???) -> void) -> () -> () -> void {
	makeSubscribe2(fpair(fpair(v1, v2), v3), \v123 : Pair<Pair<?, ??>, ???> -> f(v123.first.first, v123.first.second, v123.second))
}

make4Subscribe(v1 : Transform<?>, v2 : Transform<??>, v3 : Transform<???>, v4 : Transform<????>, f : (?, ??, ???, ????) -> void) -> () -> () -> void {
	makeSubscribe(fpair(fpair(v1, v2), fpair(v3, v4)), \v1234 : Pair<Pair<?, ??>, Pair<???, ????>> ->
		f(v1234.first.first, v1234.first.second, v1234.second.first, v1234.second.second))
}

make4Subscribe2(v1 : Transform<?>, v2 : Transform<??>, v3 : Transform<???>, v4 : Transform<????>, f : (?, ??, ???, ????) -> void) -> () -> () -> void {
	makeSubscribe2(fpair(fpair(v1, v2), fpair(v3, v4)), \v1234 : Pair<Pair<?, ??>, Pair<???, ????>> ->
		f(v1234.first.first, v1234.first.second, v1234.second.first, v1234.second.second))
}

make5Subscribe(v1 : Transform<?>, v2 : Transform<??>, v3 : Transform<???>, v4 : Transform<????>, v5 : Transform<?????>,
	f : (?, ??, ???, ????, ?????) -> void) -> () -> () -> void {
	makeSubscribe(fpair(fpair(v1, v2), fpair(fpair(v3, v4), v5)), \v12345 : Pair<Pair<?, ??>, Pair<Pair<???, ????>, ?????>> ->
		f(v12345.first.first, v12345.first.second, v12345.second.first.first, v12345.second.first.second, v12345.second.second))
}

make5Subscribe2(v1 : Transform<?>, v2 : Transform<??>, v3 : Transform<???>, v4 : Transform<????>, v5 : Transform<?????>,
	f : (?, ??, ???, ????, ?????) -> void) -> () -> () -> void {
	makeSubscribe2(fpair(fpair(v1, v2), fpair(fpair(v3, v4), v5)), \v12345 : Pair<Pair<?, ??>, Pair<Pair<???, ????>, ?????>> ->
		f(v12345.first.first, v12345.first.second, v12345.second.first.first, v12345.second.first.second, v12345.second.second))
}

makeSubscribeUns(v : Transform<?>, f : (?) -> [() -> void]) -> () -> () -> void {
	\ -> {
		uns = ref [];
		uns2 = makeSubscribe2(v, \val -> {
			dispUnsA(uns);
			uns := f(val);
		})();
		uns := f(fgetValue(v));

		\ -> {
			uns2();
			dispUnsA(uns);
		}
	}
}

makeSubscribeUnsTimer(v : Transform<?>, ms : int, f : (?) -> [() -> void]) -> () -> () -> void {
	\ -> {
		uns = ref [];
		uns2 = ref nop;
		uns3 = makeSubscribe(v, \val -> {
			dispUns(uns2);
			dispUnsA(uns);
			uns2 := interruptibleTimer(ms, \ -> uns := f(val));
		})();

		\ -> {
			dispUns(uns2);
			uns3();
			dispUnsA(uns);
		}
	}
}

makeSubscribe2Uns(v : Transform<?>, f : (?) -> [() -> void]) -> () -> () -> void {
	\ -> {
		uns = ref [];
		uns2 = makeSubscribe2(v, \val -> {
			dispUnsA(uns);
			uns := f(val);
		})();

		\ -> {
			uns2();
			dispUnsA(uns);
		}
	}
}

makeSubscribe2UnsTimer(v : Transform<?>, ms : int, f : (?) -> [() -> void]) -> () -> () -> void {
	\ -> {
		uns = ref [];
		uns2 = ref nop;
		uns3 = makeSubscribe2(v, \val -> {
			dispUns(uns2);
			dispUnsA(uns);
			uns2 := interruptibleTimer(ms, \ -> uns := f(val));
		})();

		\ -> {
			dispUns(uns2);
			uns3();
			dispUnsA(uns);
		}
	}
}

make2SubscribeUns(v1 : Transform<?>, v2 : Transform<??>, f : (?, ??) -> [() -> void]) -> () -> () -> void {
	\ -> {
		uns = ref [];
		uns2 = make2Subscribe2(v1, v2, \val1, val2 -> {
			dispUnsA(uns);
			uns := f(val1, val2);
		})();
		uns := f(fgetValue(v1), fgetValue(v2));

		\ -> {
			uns2();
			dispUnsA(uns);
		}
	}
}

make2Subscribe2Uns(v1 : Transform<?>, v2 : Transform<??>, f : (?, ??) -> [() -> void]) -> () -> () -> void {
	\ -> {
		uns = ref [];
		uns2 = make2Subscribe2(v1, v2, \val1, val2 -> {
			dispUnsA(uns);
			uns := f(val1, val2);
		})();

		\ -> {
			uns2();
			dispUnsA(uns);
		}
	}
}

makeSubscribeTrigger(trigger : Transform<bool>, v : Transform<?>, f : (?) -> void) -> () -> () -> void {
	makeSubscribeUns(trigger, \tr -> if (tr) [makeSubscribe(v, f)()] else []);
}

makeSubscribe2Trigger(trigger : Transform<bool>, v : Transform<?>, f : (?) -> void) -> () -> () -> void {
	makeSubscribeUns(trigger, \tr -> if (tr) [makeSubscribe2(v, f)()] else []);
}

make2SubscribeTrigger(trigger : Transform<bool>, v1 : Transform<?>, v2 : Transform<??>, f : (?, ??) -> void) -> () -> () -> void {
	makeSubscribeUns(trigger, \tr -> if (tr) [make2Subscribe(v1, v2, f)()] else []);
}

make2Subscribe2Trigger(trigger : Transform<bool>, v1 : Transform<?>, v2 : Transform<??>, f : (?, ??) -> void) -> () -> () -> void {
	makeSubscribeUns(trigger, \tr -> if (tr) [make2Subscribe2(v1, v2, f)()] else []);
}

make3SubscribeTrigger(trigger : Transform<bool>, v1 : Transform<?>, v2 : Transform<??>, v3 : Transform<???>,
	f : (?, ??, ???) -> void) -> () -> () -> void {
	makeSubscribeUns(trigger, \tr -> if (tr) [make3Subscribe(v1, v2, v3, f)()] else []);
}

make3Subscribe2Trigger(trigger : Transform<bool>, v1 : Transform<?>, v2 : Transform<??>, v3 : Transform<???>,
	f : (?, ??, ???) -> void) -> () -> () -> void {
	makeSubscribeUns(trigger, \tr -> if (tr) [make3Subscribe2(v1, v2, v3, f)()] else []);
}

make4SubscribeTrigger(trigger : Transform<bool>, v1 : Transform<?>, v2 : Transform<??>, v3 : Transform<???>, v4 : Transform<????>,
	f : (?, ??, ???, ????) -> void) -> () -> () -> void {
	makeSubscribeUns(trigger, \tr -> if (tr) [make4Subscribe(v1, v2, v3, v4, f)()] else []);
}

make4Subscribe2Trigger(trigger : Transform<bool>, v1 : Transform<?>, v2 : Transform<??>, v3 : Transform<???>, v4 : Transform<????>,
	f : (?, ??, ???, ????) -> void) -> () -> () -> void {
	makeSubscribeUns(trigger, \tr -> if (tr) [make4Subscribe2(v1, v2, v3, v4, f)()] else []);
}

make5SubscribeTrigger(trigger : Transform<bool>, v1 : Transform<?>, v2 : Transform<??>, v3 : Transform<???>, v4 : Transform<????>,
	v5 : Transform<?????>, f : (?, ??, ???, ????, ?????) -> void) -> () -> () -> void {
	makeSubscribeUns(trigger, \tr -> if (tr) [make5Subscribe(v1, v2, v3, v4, v5, f)()] else []);
}

make5Subscribe2Trigger(trigger : Transform<bool>, v1 : Transform<?>, v2 : Transform<??>, v3 : Transform<???>, v4 : Transform<????>,
	v5 : Transform<?????>, f : (?, ??, ???, ????, ?????) -> void) -> () -> () -> void {
	makeSubscribeUns(trigger, \tr -> if (tr) [make5Subscribe2(v1, v2, v3, v4, v5, f)()] else []);
}

dispUns(uns : ref () -> void) -> void {
	^uns();
	uns := nop;
}

dispUns2(uns : ref Maybe<() -> void>) -> void {
	// a version of dispUns() without functions comparison
	switch (^uns) {
		Some(f): {
			f();
			uns := None();
		}
		None(): {}
	}
}

dispUnsA(uns : ref [() -> void]) -> void {
	if (length(^uns) > 0) {
		applyall(^uns);
		uns := [];
	}
}

dispUnsTree(uns : ref Tree<?, () -> void>, key : ?) -> void {
	maybeApply(lookupTree(^uns, key), \v -> v());
	uns := removeFromTree(^uns, key);
}

fgetValue(t : Transform<?>) -> ? {
	switch (t : Transform<?>) {
		ConstBehaviour(b):
			b;
		DynamicBehaviour(b, s):
			^b;
		FSelect(b, fn, beh):
			switch (beh) {
				FInitialized(__, __, dyn): cast(getValue(dyn) : flow -> ?);
				FDestroyed(): {
					ffn = instantiateFn(fn);
					bb = fgetValue(b);
					ffn(bb);
					// instantiateFn(fn)(fgetValue(b));
				}
			}
		FSelect2(b1, b2, fn, beh):
			switch (beh) {
				FInitialized(__, __, dyn): getValue(dyn);
				FDestroyed(): instantiateFn2(fn)(fgetValue(b1), fgetValue(b2));
			}
		FSubSelect(b, fn, beh):
			switch (beh) {
				FInitialized(__, __, dyn): getValue(dyn);
				FDestroyed(): fgetValue(instantiateFn(fn)(fgetValue(b)));
			}
		FConstructable(b, constructor, beh):
			switch (beh) {
				FInitialized(__, __, dyn): getValue(dyn);
				FDestroyed(): {
					d = constructor();
					r = fgetValue(b);
					d();
					r;
				}
			}
		TransformMutable(init, b, disp, beh):
			switch (beh) {
				FInitialized(__, __, dyn): cast(getValue(dyn) : flow -> ?);
				FDestroyed(): fgetValue(b);
			}
	}
}

fgetDynamicBehaviours(t : Transform<?>) -> [DynamicBehaviour] {
	switch (t) {
		ConstBehaviour(b): [];
		DynamicBehaviour(b, s): [t];
		FSelect(b, f1, __): fgetDynamicBehaviours(b);
		FSelect2(b1, b2, f1, __): concat(fgetDynamicBehaviours(b1), fgetDynamicBehaviours(b2));
		FSubSelect(b, f1, __): fgetDynamicBehaviours(b);
<<<<<<< HEAD
		FDisposable(b, __, __): fgetDynamicBehaviours(b);
		TransformMutable(__, b, __, __): fgetDynamicBehaviours(b);
=======
		FConstructable(b, __, __): fgetDynamicBehaviours(b);
>>>>>>> 924a5e10
	}
}

isFConst(t : Transform<?>) -> bool {
	switch (t) {
		ConstBehaviour(v): true;
		default: false;
	}
}

doFuse(t : Transform<?>) -> Pair<Behaviour<?>, () -> void> {
	switch (t : Transform<?>) {
		ConstBehaviour(b): Pair(t, nop);
		default: doFuseDynamic(t);
	}
}

doFuseDynamic(t : Transform<?>) -> Pair<DynamicBehaviour<?>, () -> void> {
	switch (t : Transform<?>) {
		ConstBehaviour(b): Pair(make(b), nop);
		DynamicBehaviour(b, s): {
			provider = make(^b);
			// We make all behaviours distinct!
			u = subscribe2(t, \v -> nextDistinct(provider, v));
			Pair(provider, u);
		}
		FSelect(b, fn, beh): {
			switch (beh) {
				FInitialized(subs, disp, dyn): {
					subs := ^subs + 1;
					Pair(dyn, disp);
				}
				FDestroyed(): {
					ifn = instantiateFn(fn);
					switch (b : Transform<??>) {
						DynamicBehaviour(dv, __): {
							subs = ref 1;
							dyn = make(ifn(^dv));
							u = subscribe2(b, \v : ?? -> nextDistinct(dyn, ifn(v)));
							disp = \ -> {subs := ^subs - 1; if (^subs == 0) {u(); t.beh ::= FDestroyed();}};

							t.beh ::= FInitialized(subs, disp, dyn);
							Pair(dyn, disp)
						}
						default: {
							cb = doFuseDynamic(b);

							subs = ref 1;
							dyn = make(ifn(getValue(firstOfPair(cb))));
							u = subscribe2(firstOfPair(cb), \v : ?? -> nextDistinct(dyn, ifn(v)));
							disp = \ -> {subs := ^subs - 1; if (^subs == 0) {u(); secondOfPair(cb)(); t.beh ::= FDestroyed();}};

							t.beh ::= FInitialized(subs, disp, dyn);
							Pair(dyn, disp)
						}
					}
				}
			}
		}
		FSelect2(b1, b2, fn, beh): {
			switch (beh) {
				FInitialized(subs, disp, dyn): {
					subs := ^subs + 1;
					Pair(dyn, disp);
				}
				FDestroyed(): {
					ifn = instantiateFn2(fn);
					switch (b1 : Transform<?>) {
						DynamicBehaviour(dv1, __): {
							switch (b2 : Transform<??>) {
								DynamicBehaviour(dv2, __): {
									subs = ref 1;
									dyn = make(ifn(^dv1, ^dv2));
									disp =
										if (flow(b1) == b2) {
											u = subscribe2(b1, \b -> nextDistinct(dyn, ifn(b, flow(b))));
											\ -> {subs := ^subs - 1; if (^subs == 0) {u(); t.beh ::= FDestroyed();}};
										} else {
											updating = ref 0;
											u1 = subscribe2(b1, \b -> {
												if (^updating == 0) {
													updating := ^updating + 1;
													nextDistinct(dyn, ifn(b, ^dv2));
													updating := ^updating - 1;
												} else {
													// println("Nested update, probably wrong layout");
													// println(transform2string(t));
													// printCallstack();
												}
											});
											u2 = subscribe2(b2, \b -> {
												if (^updating == 0) {
													updating := ^updating + 1;
													nextDistinct(dyn, ifn(^dv1, b));
													updating := ^updating - 1;
												} else {
													// println("Nested update, probably wrong layout");
													// println(transform2string(t));
													// printCallstack();
												}
											});
											\ -> {subs := ^subs - 1; if (^subs == 0) {u1(); u2(); t.beh ::= FDestroyed();}};
										};

									t.beh ::= FInitialized(subs, disp, dyn);
									Pair(dyn, disp)
								}
								default: {
									cb = doFuseDynamic(b2);

									subs = ref 1;
									dyn = make(ifn(^dv1, getValue(firstOfPair(cb))));
									updating = ref 0;
									u1 = subscribe2(b1, \b -> {
										if (^updating == 0) {
											updating := ^updating + 1;
											nextDistinct(dyn, ifn(b, getValue(firstOfPair(cb))));
											updating := ^updating - 1;
										} else {
											// println("Nested update, probably wrong layout");
											// println(transform2string(t));
											// printCallstack();
										}
									});
									u2 = subscribe2(firstOfPair(cb), \b -> {
										if (^updating == 0) {
											updating := ^updating + 1;
											nextDistinct(dyn, ifn(^dv1, b));
											updating := ^updating - 1;
										} else {
											// println("Nested update, probably wrong layout");
											// println(transform2string(t));
											// printCallstack();
										}
									});
									disp = \ -> {subs := ^subs - 1; if (^subs == 0) {u1(); u2(); secondOfPair(cb)(); t.beh ::= FDestroyed();}};

									t.beh ::= FInitialized(subs, disp, dyn);
									Pair(dyn, disp)
								}
							}
						}
						default: {
							switch (b2 : Transform<??>) {
								DynamicBehaviour(dv2, __): {
									cb = doFuseDynamic(b1);

									subs = ref 1;
									dyn = make(ifn(getValue(firstOfPair(cb)), ^dv2));
									updating = ref 0;
									u1 = subscribe2(firstOfPair(cb), \b -> {
										if (^updating == 0) {
											updating := ^updating + 1;
											nextDistinct(dyn, ifn(b, ^dv2));
											updating := ^updating - 1;
										} else {
											// println("Nested update, probably wrong layout");
											// println(transform2string(t));
											// printCallstack();
										}
									});
									u2 = subscribe2(b2, \b -> {
										if (^updating == 0) {
											updating := ^updating + 1;
											nextDistinct(dyn, ifn(getValue(firstOfPair(cb)), b));
											updating := ^updating - 1;
										} else {
											// println("Nested update, probably wrong layout");
											// println(transform2string(t));
											// printCallstack();
										}
									});
									disp = \ -> {subs := ^subs - 1; if (^subs == 0) {u1(); u2(); secondOfPair(cb)(); t.beh ::= FDestroyed();}};

									t.beh ::= FInitialized(subs, disp, dyn);
									Pair(dyn, disp)
								}
								default: {
									if (b1 == b2) {
										cb1 = doFuseDynamic(b1);

										subs = ref 1;
										dyn = make(ifn(getValue(firstOfPair(cb1)), getValue(firstOfPair(cb1))));

										u = subscribe2(firstOfPair(cb1), \b -> nextDistinct(dyn, ifn(b, b)));
										disp = \ -> {subs := ^subs - 1; if (^subs == 0) {u(); secondOfPair(cb1)(); t.beh ::= FDestroyed();}};

										t.beh ::= FInitialized(subs, disp, dyn);
										Pair(dyn, disp)
									} else {
										cb1 = doFuseDynamic(b1);
										cb2 = doFuseDynamic(b2);

										subs = ref 1;
										dyn = make(ifn(getValue(firstOfPair(cb1)), getValue(firstOfPair(cb2))));

										updating = ref 0;
										u1 = subscribe2(firstOfPair(cb1), \b -> {
											if (^updating == 0) {
												updating := ^updating + 1;
												nextDistinct(dyn, ifn(b, getValue(firstOfPair(cb2))));
												updating := ^updating - 1;
											} else {
												// println("Nested update, probably wrong layout");
												// println(transform2string(t));
												// printCallstack();
											}
										});
										u2 = subscribe2(firstOfPair(cb2), \b -> {
											if (^updating == 0) {
												updating := ^updating + 1;
												nextDistinct(dyn, ifn(getValue(firstOfPair(cb1)), b));
												updating := ^updating - 1;
											} else {
												// println("Nested update, probably wrong layout");
												// println(transform2string(t));
												// printCallstack();
											}
										});
										disp = \ -> {subs := ^subs - 1; if (^subs == 0) {u1(); u2(); secondOfPair(cb1)(); secondOfPair(cb2)();
											t.beh ::= FDestroyed();}};

										t.beh ::= FInitialized(subs, disp, dyn);
										Pair(dyn, disp)
									};
								}
							}
						}
					}
				}
			}
		}
		FSubSelect(b, fn, beh): {
			switch (beh) {
				FInitialized(subs, disp, dyn): {
					subs := ^subs + 1;
					Pair(dyn, disp);
				}
				FDestroyed(): {
					ifn = instantiateFn(fn);
					switch (b : Transform<??>) {
						DynamicBehaviour(dv, __): {
							subs = ref 1;
							bf0 = doFuse(ifn(^dv));
							dyn = make(getValue(firstOfPair(bf0)));
							u0 = subscribe2(firstOfPair(bf0), \v2 -> nextDistinct(dyn, v2));
							disconnect = ref \ -> {
								secondOfPair(bf0)();
								u0();
							}
							u = subscribe2(b, \v1 -> {
								bf = doFuse(ifn(v1));
								u2 = subscribe(firstOfPair(bf), \v2 -> nextDistinct(dyn, v2));

								^disconnect();

								disconnect := \ -> {
									secondOfPair(bf)();
									u2();
								};
							});
							disp = \ -> {subs := ^subs - 1; if (^subs == 0) {u(); ^disconnect(); t.beh ::= FDestroyed();}};

							t.beh ::= FInitialized(subs, disp, dyn);
							Pair(dyn, disp)
						}
						default: {
							cb = doFuseDynamic(b);

							subs = ref 1;
							bf0 = doFuse(ifn(getValue(firstOfPair(cb))));
							dyn = make(getValue(firstOfPair(bf0)));
							u0 = subscribe2(firstOfPair(bf0), \v2 -> nextDistinct(dyn, v2));
							disconnect = ref \ -> {
								secondOfPair(bf0)();
								u0();
							}
							u = subscribe2(firstOfPair(cb), \v1 -> {
								bf = doFuse(ifn(v1));
								u2 = subscribe(firstOfPair(bf), \v2 -> nextDistinct(dyn, v2));

								^disconnect();

								disconnect := \ -> {
									secondOfPair(bf)();
									u2();
								};
							});
							disp = \ -> {subs := ^subs - 1; if (^subs == 0) {u(); ^disconnect(); secondOfPair(cb)(); t.beh ::= FDestroyed();}};

							t.beh ::= FInitialized(subs, disp, dyn);
							Pair(dyn, disp)
						}
					}
				}
			}
		}
		FConstructable(b, constructor, beh): {
			switch (beh) {
				FInitialized(subs, disp, dyn): {
					subs := ^subs + 1;
					Pair(dyn, disp);
				}
				FDestroyed(): {
					d = constructor();
					cb = doFuseDynamic(b);

					subs = ref 1;
					dyn = firstOfPair(cb);
					disp = \ -> {subs := ^subs - 1; if (^subs == 0) {secondOfPair(cb)(); d(); t.beh ::= FDestroyed();}};

					t.beh ::= FInitialized(subs, disp, dyn);
					Pair(dyn, disp);
				}
			}
		}
		TransformMutable(init, b, disposer, beh): {
			switch (beh) {
				FInitialized(subs, disp, dyn): {
					subs := ^subs + 1;
					Pair(dyn, disp);
				}
				FDestroyed(): {
					^disposer();

					subs = ref 1;
					disp = \ -> {subs := ^subs - 1; if (^subs == 0) {^disposer(); disposer := nop; t.beh ::= FDestroyed();}};
					dyn : DynamicBehaviour<?> = make(init);
					t.beh ::= FInitialized(subs, disp, dyn);

					switch (b : Transform<?>) {
						ConstBehaviour(v): {
							next(dyn, v);
							disposer := nop;
						}
						default: {
							cb = doFuseDynamic(b);
							disposer :=
								[
									fconnect(firstOfPair(cb), dyn),
									secondOfPair(cb)
								]
								|> (\f -> \ -> applyall(f));
						}
					}

					Pair(dyn, disp);
				}
			}
		}
	}
}

transform2string(s : Transform<?>) -> string {
	switch (s : Transform<?>) {
		ConstBehaviour(v): {
			dv = v;
			if (isSameStructType(dv, dv))
				"const " + flow(dv).structname + "(...)"
			else {
				"const " + safeToString(dv);
			}
		}
		DynamicBehaviour(v, b): {
			"dyn " + safeToString(^v);
		}
		FSelect(b, fn, __): {
			//"select(" + transform2string(b) + ", " + ffn2string(fn) + ")";
			"S(" + transform2string(b) + " |> " + ffn2string(fn) + ")";
		}
		FSelect2(b1, b2, fn, __): {
			// "select2(" + transform2string(b1) + "," + transform2string(b2) + ", " + ffn2string(fn) + ")";
			"S2(" + transform2string(b1) + ", " + transform2string(b2) + " |> " + ffn22string(fn) + ")";
		}
		FSubSelect(b, fn, __): {
			// "subselect(" + transform2string(b) + ", " + ffn2string(fn) + ")";
			transform2string(b) + "=>" + transform2string(instantiateFn(fn)(fgetValue(b))); // ffn2string(fn);
		}
<<<<<<< HEAD
		FDisposable(b, __, __): transform2string(b);
		TransformMutable(__, b, __, __): transform2string(b);
=======
		FConstructable(b, __, __): transform2string(b);
>>>>>>> 924a5e10
	}
}

transformLength(s : Transform<?>) -> int {
	switch (s : Transform<?>) {
		ConstBehaviour(v): {
			0;
		}
		DynamicBehaviour(v, b): {
			1;
		}
		FSelect(b, fn, __): {
			transformLength(b);
		}
		FSelect2(b1, b2, fn, __): {
			transformLength(b1) + transformLength(b2);
		}
		FSubSelect(b, fn, __): {
			transformLength(b) + transformLength(instantiateFn(fn)(fgetValue(b)));
		}
		FConstructable(b, constructor, beh): {
			if (beh == FDestroyed()) {
				d = constructor();
				r = transformLength(b);
				d();
				r;
			} else {
				transformLength(b);
			}
		}
		TransformMutable(__, b, disp, __): {
			transformLength(b);
		}
	}
}


faddition(b1 : Transform<double>, b2 : Transform<double>) -> Transform<double> {
	if (b1 == b2)
		fselect(b1, FLift(\v : double -> v + v))
	else if (b1 == zero)
		b2
	else if (b2 == zero)
		b1
	else {
		switch (b1) {
			ConstBehaviour(v1): {
				switch (b2) {
					ConstBehaviour(v2): {
						// While the default case effectively reduces to this case,
						// it does so after a lot of garbage is made, so let us just
						// handle this common case directly
						ConstBehaviour(v1 + v2);
					}
					default: {
						fselect(b2, FAddConst(v1))
					}
				}
			}
			default: {
				switch (b2) {
					ConstBehaviour(v): {
						fselect(b1, FAddConst(v))
					}
					default: {
						// println(transform2string(b1) + " + " + transform2string(b2));
						fselect2(b1, b2, FAddition());
					}
				}
			}
		}
	}
}

fsubtract(b1 : Transform<double>, b2 : Transform<double>) -> Transform<double> {
	if (b1 == b2)
		zero
	else if (b1 == zero)
		fnegate(b2)
	else if (b2 == zero)
		b1
	else {
		switch (b1) {
			ConstBehaviour(v): {
				fselect(fnegate(b2), FAddConst(v));
			}
			default: {
				switch (b2) {
					ConstBehaviour(v): {
						fselect(b1, FAddConst(-v));
					}
					default: fselect2(b1, b2, FSubtract());
				}
			}
		}
	}
}

fmultiply(b1 : Transform<double>, b2 : Transform<double>) -> Transform<double> {
	if (b1 == b2)
		fselect(b1, FLift(\v : double -> v * v))
	else if (b1 == zero || b2 == zero)
		zero
	else if (b1 == ConstBehaviour(1.0))
		b2
	else if (b2 == ConstBehaviour(1.0))
		b1
	else {
		switch (b1) {
			ConstBehaviour(v1): {
				switch (b2) {
					ConstBehaviour(v2): {
						// While the default case effectively reduces to this case,
						// it does so after a lot of garbage is made, so let us just
						// handle this common case directly
						ConstBehaviour(v1 * v2);
					}
					default: {
						fselect(b2, FMulConst(v1))
					}
				}
			}
			default: {
				switch (b2) {
					ConstBehaviour(v): {
						fselect(b1, FMulConst(v))
					}
					default: {
						// println(transform2string(b1) + " + " + transform2string(b2));
						fselect2(b1, b2, FMultiply());
					}
				}
			}
		}
	}
}

fadditioni(b1 : Transform<int>, b2 : Transform<int>) -> Transform<int> {
	fselect2(b1, b2, FLift2(\v1, v2 -> v1 + v2));
}

fsubtracti(b1 : Transform<int>, b2 : Transform<int>) -> Transform<int> {
	fselect2(b1, b2, FLift2(\v1, v2 -> v1 - v2));
}

fmultiplyi(b1 : Transform<int>, b2 : Transform<int>) -> Transform<int> {
	fselect2(b1, b2, FLift2(\v1, v2 -> v1 * v2));
}

fgreater(b1 : Transform<double>, b2 : Transform<double>) -> Transform<bool> {
	fselect2(b1, b2, FLift2(\v1, v2 -> v1 > v2));
}

fless(b1 : Transform<double>, b2 : Transform<double>) -> Transform<bool> {
	fselect2(b1, b2, FLift2(\v1, v2 -> v1 < v2));
}

fgreateri(b1 : Transform<int>, b2 : Transform<int>) -> Transform<bool> {
	fselect2(b1, b2, FLift2(\v1, v2 -> v1 > v2));
}

flessi(b1 : Transform<int>, b2 : Transform<int>) -> Transform<bool> {
	fselect2(b1, b2, FLift2(\v1, v2 -> v1 < v2));
}

fdivide(b1 : Transform<double>, b2 : Transform<double>) -> Transform<double> {
	if (b1 == b2)
		fselect(b1, FLift(\v -> if (v == 0.) 0. else 1.))
	else if (b1 == zero || b2 == zero)
		zero
	else if (b2 == ConstBehaviour(1.0))
		b1
	else {
		switch (b2) {
			ConstBehaviour(v): {
				if (v == 0.0) {
					zero
				} else {
					fselect(b1, FMulConst(1.0 / v))
				}
			}
			default: {
				// println(transform2string(b1) + " + " + transform2string(b2));
				fselect2(b1, b2, FDivide());
			}
		}
	}
}


fnegate(b1 : Transform<double>) -> Transform<double> {
	fselect(b1, FNegate())
}

fdividei(b1 : Transform<int>, b2 : Transform<int>) -> Transform<int> {
	fselect2(b1, b2, FLift2(\v1, v2 -> v1 / v2));
}


fnegatei(b1 : Transform<int>) -> Transform<int> {
	fselect(b1, FLift(\v : int -> -v));
}

fmax(b1 : Transform<?>, b2 : Transform<?>) -> Transform<?> {
	if (b1 == b2)
		b1
	else switch (b1 : Transform<?>) {
		ConstBehaviour(v1): {
			switch (b2 : Transform<?>) {
				ConstBehaviour(v2): {
					// While the default case effectively reduces to this case,
					// it does so after a lot of garbage is made, so let us just
					// handle this common case directly
					const(max(v1, v2));
				}
				default: {
					if (flow(v1) == true) {
						const(flow(true))
					} else {
						fselect(b2, FMaxConst(v1));
					}
				}
			}
		}
		default: {
			switch (b2) {
				ConstBehaviour(v2): {
					if (flow(v2) == true) {
						const(flow(true))
					} else {
						fselect(b1, FMaxConst(v2));
					}
				}
				default: {
					fselect2(b1, b2, FMax());
				}
			}
		}
	}
}

fmax3(b1 : Transform<?>, b2 : Transform<?>, b3 : Transform<?>) -> Transform<?> {
	fmax(b1, fmax(b2, b3));
}

fmin(b1 : Transform<?>, b2 : Transform<?>) -> Transform<?> {
	if (b1 == b2)
		b1
	else switch (b1) {
		ConstBehaviour(v1): {
			switch (b2) {
				ConstBehaviour(v2): {
					// While the default case effectively reduces to this case,
					// it does so after a lot of garbage is made, so let us just
					// handle this common case directly
					ConstBehaviour(min(v1, v2));
				}
				default: {
					if (flow(v1) == false) {
						const(flow(false))
					} else {
						fselect(b2, FMinConst(v1));
					}
				}
			}
		}
		default: {
			switch (b2) {
				ConstBehaviour(v2): {
					if (flow(v2) == false) {
						const(flow(false))
					} else {
						fselect(b1, FMinConst(v2));
					}
				}
				default: {
					fselect2(b1, b2, FMin());
				}
			}
		}
	}
}

fmin3(b1 : Transform<?>, b2 : Transform<?>, b3 : Transform<?>) -> Transform<?> {
	fmin(b1, fmin(b2, b3));
}

fmaxA(v : [Transform<?>], def : ?) -> Transform<?> {
	if (length(v) > 0)
		fold(tail(v), v[0], \acc, v1 ->
			fmax(acc, v1)
		)
	else
		ConstBehaviour(def)
}

fminA(v : [Transform<?>], def : ?) -> Transform<?> {
	if (length(v) > 0)
		fold(tail(v), v[0], \acc, v1 ->
			fmin(acc, v1)
		)
	else
		ConstBehaviour(def)
}

farray(v1 : Transform<?>) -> Transform<[?]> {
	fselect(v1, FLift(\v -> [v]))
}

fconcat(v1 : Transform<[?]>, v2 : Transform<[?]>) -> Transform<[?]> {
	fselect2(v1, v2, concat |> FLift2)
}

farrayPush(v1 : Transform<[?]>, v2 : Transform<?>) -> Transform<[?]> {
	fselect2(v1, v2, arrayPush |> FLift2)
}

fconcatA(v : Transform<[[?]]>) -> Transform<[?]> {
	fselect(v, concatA |> FLift)
}

fcontains(v1 : Transform<[?]>, v2 : Transform<?>) -> Transform<bool> {
	fselect2(v1, v2, contains |> FLift2)
}

fcompose(f1 : FFn<flow, ??>, f2 : FFn<?, flow>) -> FFn<?, ??> {
	switch (f1 : FFn<flow, ??>) {
		FAddConst(c1): {
			switch (f2 : FFn<?, flow>) {
				FAddConst(c2): {
					FAddConst(c1 + c2);
				}
				FCompose(f3, f4): {
					switch (f3) {
						FAddConst(c3): {
							fcompose(FAddConst(c1 + c3), f4)
						}
						default: {
							FCompose(f1, f2);
						}
					}
				}
				FIdentity(): f1;
				default: {
					FCompose(f1, f2);
				}
			}
		}
		FMulConst(c1): {
			switch (f2 : FFn<?, flow>) {
				FMulConst(c2): {
					FMulConst(c1 * c2);
				}
				FCompose(f3, f4): {
					switch (f3) {
						FMulConst(c3): {
							fcompose(FMulConst(c1 * c3), f4)
						}
						default: {
							FCompose(f1, f2);
						}
					}
				}
				FIdentity(): f1;
				default: {
					FCompose(f1, f2);
				}
			}
		}
		FMaxConst(c1): {
			switch (f2 : FFn<?, flow>) {
				FMaxConst(c2): {
					v : ? = max(c1, c2);
					FMaxConst(v);
				}
				FCompose(f3, f4): {
					switch (f3) {
						FMaxConst(c3): {
							fcompose(FMaxConst(max(c1, c3)), f4)
						}
						default: {
							FCompose(f1, f2);
						}
					}
				}
				FIdentity(): f1;
				default: {
					FCompose(f1, f2);
				}
			}
		}
		FMinConst(c1): {
			switch (f2 : FFn<?, flow>) {
				FMinConst(c2): {
					v : ? = min(c1, c2);
					FMinConst(v);
				}
				FCompose(f3, f4): {
					switch (f3) {
						FMinConst(c3): {
							fcompose(FMinConst(min(c1, c3)), f4)
						}
						default: {
							FCompose(f1, f2);
						}
					}
				}
				FIdentity(): f1;
				default: {
					FCompose(f1, f2);
				}
			}
		}
		FIdentity(): f2;
		default: {
			switch (f2 : FFn<?, flow>) {
				FIdentity(): f1;
				default:{
					// println("Compose: " + ffn2string(f1) + " o " + ffn2string(f2));
					FCompose(f1, f2);
				}
			}
		}
	}
}

fif(b1 : Transform<bool>, then1 : Transform<?>, else1 : Transform<?>) -> Transform<?> {
	if (then1 == else1)
		then1
	else {
		switch (b1) {
			ConstBehaviour(v): {
				if (v) then1 else else1;
			}
			default: {
				tmp : FFn<flow, Transform<?>> = FIf(then1, else1);
				fsubselect(b1, tmp);
			}
		}
	}
}

feq(b : Transform<?>, v : ?) -> Transform<bool> {
	switch (b) {
		ConstBehaviour(c): ConstBehaviour(c == v);
		default: fselect(b, FEqual(v));
	}
}

fneq(b : Transform<?>, v : ?) -> Transform<bool> {
	switch (b) {
		ConstBehaviour(c): ConstBehaviour(c != v);
		default: fnot(fselect(b, FEqual(v)));
	}
}

fequal(a : Transform<?>, b : Transform<?>) {
	fselect2(a, b, FLift2(\va, vb -> va == vb))
}

fnotequal(a : Transform<?>, b : Transform<?>) {
	fselect2(a, b, FLift2(\va, vb -> va != vb))
}

fnot(b : Transform<bool>) -> Transform<bool> {
	feq(b, false)
}

fand(a : Transform<bool>, b : Transform<bool>) -> Transform<bool> {
	if (a == const(false) || b == const(false))
		const(false)
	else
		fselect2(a, b, FusionAnd());
}

fOr(a : Transform<bool>, b : Transform<bool>) -> Transform<bool> {
	if (a == const(true) || b == const(true))
		const(true)
	else
		fselect2(a, b, FusionOr());
}

fxor(a : Transform<bool>, b : Transform<bool>) -> Transform<bool> {
	fselect2(a, b, FusionXor());
}

fpair(v1 : Transform<?>, v2 : Transform<??>) -> Transform<Pair<?, ??>> {
	fselect2(v1, v2, FIdentity2())
}

fwidthheight(wd : Transform<double>, hgt : Transform<double>) -> Transform<WidthHeight> {
	fselect2(wd, hgt, FusionWidthHeight());
}

fpoint(x : Transform<double>, y : Transform<double>) -> Transform<Point> {
	fselect2(x, y, FLift2(\vx, vy -> Point(vx, vy)));
}

fpointX(point : Transform<Point>) -> Transform<double> {
	fselect(point, FLift(\p -> p.x))
}

fpointY(point : Transform<Point>) -> Transform<double> {
	fselect(point, FLift(\p -> p.y))
}

ffactor(x : Transform<double>, y : Transform<double>) -> Transform<Factor> {
	fselect2(x, y, FLift2(\vx, vy -> Factor(vx, vy)));
}

ffactor2(f : Transform<double>) -> Transform<Factor> {
	fselect(f, FLift(\vf -> Factor(vf, vf)));
}

ffactorX(factor : Transform<Factor>) -> Transform<double> {
	fselect(factor, FLift(\f -> f.x))
}

ffactorY(factor : Transform<Factor>) -> Transform<double> {
	fselect(factor, FLift(\f -> f.y))
}

fwidth(wh : Transform<WidthHeight>) -> Transform<double> {
	switch (wh : Transform<WidthHeight>) {
		FSelect2(b, __, fn, __): {
			switch (fn : FFn2<double, double, WidthHeight>) {
				FusionWidthHeight(): {
					b;
				}
				default: fselect(wh, FLift(\whv -> whv.width));
			}
		}
		default: fselect(wh, FLift(\whv -> whv.width));
	}
}

fheight(wh : Transform<WidthHeight>) -> Transform<double> {
	switch (wh : Transform<WidthHeight>) {
		FSelect2(__, b, fn, __): {
			switch (fn : FFn2<double, double, WidthHeight>) {
				FusionWidthHeight(): {
					b;
				}
				default: fselect(wh, FLift(\whv -> whv.height));
			}
		}
		default: fselect(wh, FLift(\whv -> whv.height));
	}
}

fconnect(v1 : Transform<?>, v2 : DynamicBehaviour<?>) -> () -> void {
	makeSubscribe(v1, \v -> nextDistinct(v2, v))();
}

fconnectSelect(v1 : Transform<?>, v2 : DynamicBehaviour<??>, fn : (?) -> ??) -> () -> void {
	makeSubscribe(v1, \v -> nextDistinct(v2, fn(v)))();
}

fconnect2Select(t1 : Transform<?>, t2 : Transform<??>, v : DynamicBehaviour<???>, fn : (?, ??) -> ???) -> () -> void {
	make2Subscribe(t1, t2, \v1, v2 -> nextDistinct(v, fn(v1, v2)))();
}

fmerge(a : [Transform<?>]) -> Transform<[?]> {
	if (length(a) > 0)
		foldTreeBinary(pairs2tree(mapi(a, \k, v -> Pair(k, v))), \__, vv, ll, rr -> fselect3(ll, vv, rr, \l, v, r -> concat3(l, [v], r)), const([]))
	else
		ConstBehaviour([])
}

fmergeTree(tree : Tree<??, Transform<?>>) -> Transform<Tree<??, ?>> {
	if (sizeTree(tree) > 0)
		fselect(
			foldTreeBinary(tree, \k, vv, ll, rr -> fselect3(ll, vv, rr, \l, v, r -> concat3(l, [Pair(k, v)], r)), const([])),
			pairs2tree |> FLift
		)
	else
		ConstBehaviour(makeTree())
}

fsum(a : [Transform<double>]) -> Transform<double> {
	if (length(a) > 0)
		foldTreeBinary(pairs2tree(mapi(a, \k, v -> Pair(k, v))), \__, vv, ll, rr -> fselect3(ll, vv, rr, \l, v, r -> l + v + r), const(0.0))
	else
		ConstBehaviour(0.0)
}

fsumi(a : [Transform<int>]) -> Transform<int> {
	if (length(a) > 0)
		foldTreeBinary(pairs2tree(mapi(a, \k, v -> Pair(k, v))), \__, vv, ll, rr -> fselect3(ll, vv, rr, \l, v, r -> l + v + r), const(0))
	else
		ConstBehaviour(0)
}

faverage(a : [Transform<double>]) -> Transform<double> {
	if (length(a) > 0)
		foldTreeBinary(
			pairs2tree(mapi(a, \k, v -> Pair(k, Pair(1, v)))),
			\__, vv : Pair<int, Transform<double>>, ll : Pair<int, Transform<double>>, rr : Pair<int, Transform<double>> -> {
				Pair(ll.first + vv.first + rr.first, fselect3(ll.second, vv.second, rr.second, \l, v, r -> l + v + r));
			},
			Pair(0, const(0.0))
		)
		|> (\t -> fdivide(t.second, const(i2d(t.first))))
	else
		ConstBehaviour(0.0)
}

ftransistor(g : Transform<bool>, v: Transform<?>) -> Transform<?> {
	currentV : ref ? = ref fgetValue(v);
	newV =
		fselect(v, FLift(\v0 -> {
			currentV := v0;
			v0
		}));

	fsubselect(g, FLift(\b ->
		if (b) {
			newV;
		} else {
			const(^currentV);
		}
	))
}

fthrottleTimer(
	pendingV : ref Maybe<?>,
	newV : DynamicBehaviour<?>,
	samplingRate : int) -> void {

	timer(samplingRate, \ -> {
		maybeApply(
			^pendingV,
			\pv -> if (pv != getValue(newV)) {
				next(newV, pv);
				fthrottleTimer(pendingV, newV, samplingRate)
			} else {
				pendingV := None();
			}
		);
	});
}

fthrottle(v : Transform<?>, samplingRate : int) -> Transform<?> {
	switch (v) {
		ConstBehaviour(__): v;
		default: {
			newV = make(fgetValue(v));
			pendingV = ref None();

			fsubselect(v, FLift(\v0 -> {
				eitherFn(
					^pendingV,
					\pv -> {
						pendingV := Some(v0);
					},
					\ -> {
						pendingV := Some(v0);
						next(newV, v0);

						fthrottleTimer(
							pendingV,
							newV,
							samplingRate
						);
					}
				);

				newV
			}))
		}
	}
}

fthrottle2(v : Transform<?>, maxDelta : int) -> Transform<?> {
	switch (v) {
		ConstBehaviour(__): v;
		default: {
			newV = make(fgetValue(v));
			uns = ref nop;

			fsubselect(v, FLift(\v0 -> {
				^uns();
				uns := interruptibleTimer(maxDelta, \ -> next(newV, v0));

				newV
			}))
		}
	}
}

fthrottleNextFrameTimer(pendingV : ref Maybe<?>, newV : DynamicBehaviour<?>) -> void {
	deferUntilNextFrameRendered(\ -> {
		maybeApply(
			^pendingV,
			\pv -> if (pv != getValue(newV)) {
				next(newV, pv);
				fthrottleNextFrameTimer(pendingV, newV)
			} else {
				pendingV := None();
			}
		);
	});
}

fthrottleNextFrame(v : Transform<?>) -> Transform<?> {
	switch (v) {
		ConstBehaviour(__): v;
		default: {
			newV = make(fgetValue(v));
			pendingV = ref None();

			fsubselect(v, FLift(\v0 -> {
				eitherFn(
					^pendingV,
					\pv -> {
						pendingV := Some(v0);
					},
					\ -> {
						pendingV := Some(v0);
						next(newV, v0);

						fthrottleNextFrameTimer(pendingV, newV);
					}
				);

				newV
			}))
		}
	}
}

fthrottle2NextFrame(v : Transform<?>) -> Transform<?> {
	switch (v) {
		ConstBehaviour(__): v;
		default: {
			newV = make(fgetValue(v));
			uns = ref nop;

			fsubselect(v, FLift(\v0 -> {
				^uns();
				uns := interruptibleDeferUntilNextFrameRendered(\ -> next(newV, v0));

				newV
			}))
		}
	}
}

fselectWithLast(b : Transform<??>, fn : FFn2<??, ??, ?>) -> Transform<?> {
	ifn = instantiateFn2(fn);
	lastV = ref None();

	fselect(b, FLift(\v ->
		switch (^lastV) {
			Some(prevV): {
				r = ifn(prevV, v);
				lastV := Some(v);
				r
			}
			None(): {
				lastV := Some(v);
				ifn(v, v);
			}
		}
	))
}

fdelay(v : Transform<?>, ms : int) -> Transform<?> {
	switch (v) {
		ConstBehaviour(__): v;
		default: {
			provider : DynamicBehaviour<?> = make(fgetValue(v));

			fsubselect(v, FLift(\v0 -> {
				timer(ms, \ -> next(provider, v0));

				provider
			}))
		}
	}
}

fstall(v : Transform<?>, ms : int) -> Transform<?> {
	switch (v) {
		ConstBehaviour(__): v;
		default: {
			provider : DynamicBehaviour<?> = make(fgetValue(v));

			fsubselect(v, FLift(\v0 -> {
				timer(ms, \ -> nextDistinct(provider, fgetValue(v)));

				provider
			}))
		}
	}
}

fBidirectionalLink(v1 : Transform<?>, v2 : Transform<??>, fn1 : (?) -> void, fn2 : (??) -> void) -> () -> void {
	nested = ref false;
	u1 = fsubscribe(v1, \v -> if (!^nested) {
		nested := true;
		fn1(v);
		nested := false;
	});
	u2 = fsubscribe2(v2, \v -> if (!^nested) {
		nested := true;
		fn2(v);
		nested := false;
	});

	\ -> applyList(concatList(u1, u2), apply0)
}

instantiateFn(fn : FFn<?, ??>) -> (?) -> ?? {
	// println(ffn2string(fn));
	switch (fn : FFn<?, ??>) {
		FLift(f): f;
		FCompose(f1, f2): {
			// TODO: If f1 or f2 are lifted, we can do better
			//lf1 : (???) -> ?? = instantiateFn(f1);
			//lf2 : (?) -> ??? = instantiateFn(f2);
			lf1 : (???) -> ?? = instantiateFn(f1);
			lf2 = instantiateFn(f2);
			r : (?)->?? = \v : ? -> lf1(lf2(v));
			r;
		}
		FIdentity(): flow(idfn);
		FNegate(): flow(\p : double -> -p);
		FAddConst(v): flow(\p : double -> p + v);
		FMulConst(v): flow(\p : double -> p * v);
		FMaxConst(v): flow(\p -> cast(flow(max(p, v)) : flow -> ??));
		FMinConst(v): flow(\p -> min(p, v));
		FEqual(v): flow(\p -> p == v);
		FIf(t, e): flow(\c : bool -> if (c) t else e);
	}
}

instantiateFn2(fn : FFn2<?, ??, ???>) -> (?, ??) -> ??? {
	// println(ffn2string(fn));
	switch (fn : FFn2<?, ??, ???>) {
		FLift2(f): f;
		FIdentity2(): flow(\f, s -> Pair(f, s));
		FAddition(): flow(\f: double, s: double -> f + s);
		FSubtract(): flow(\f : double, s : double-> f - s);
		FMultiply(): flow(\f: double, s : double-> f * s);
		FDivide(): {
			flow(\f, s -> if (s == 0.0) 0.0 else f / s);
		}
		FMax(): flow(max);
		FMin(): flow(min);
		FusionAnd() : flow(\a, b -> a && b);
		FusionOr() : flow(\a, b -> a || b);
		FusionXor() : flow(\a, b -> a != b);
		FusionWidthHeight() : flow(\a, b -> WidthHeight(a, b));
	}
}

ffn2string(fn : FFn<?, ??>) -> string {
	switch (fn) {
		FLift(fl): trim2(takeAfter(safeToString(fn), ": ", safeToString(fn)), ")>");
		FCompose(f1, f2): "(" + ffn2string(f1) + ")o(" + ffn2string(f2) + ")";
		FIdentity(): "id";
		FNegate(): "~";
		FAddConst(d): "+#" + d2s(d);
		FMulConst(d): "*#" + d2s(d);
		FMaxConst(d): "max#" + safeToString(d);
		FMinConst(d): "min#" + safeToString(d);
		FEqual(v): "==" + safeToString(v);
		FIf(t, e): "?" + safeToString(t) + ":" + safeToString(e);
	}
}

ffn22string(fn : FFn2<?, ??, ???>) -> string {
	switch (fn) {
		FIdentity2(): "id";
		FLift2(fl): trim2(takeAfter(safeToString(fn), ": ", safeToString(fn)), ")>");
		FAddition(): "+";
		FSubtract(): "-";
		FMultiply(): "*";
		FDivide(): "/";
		FMax(): "max";
		FMin(): "min";
		FusionAnd() : "&&";
		FusionOr() : "||";
		FusionXor() : "^";
		FusionWidthHeight() : "wh";
	}
}

safeToString(t : flow) -> string {
	if (isSameStructType(t, FLift(idfn))
		|| isSameStructType(t, FLift2(\x, y -> x))) {
		toString(t.fn)
	} else if (isSameStructType(t, zero)) {
		ct : ConstBehaviour<flow> = cast(t : flow -> ConstBehaviour<flow>);
		"const(" + safeToString(getValue(ct)) + ")";
	} else if (isSameStructType(t, FSelect(const(flow(0)), FIdentity(), FDestroyed()))
			|| isSameStructType(t, FSelect2(const(flow(0)), const(flow(0)), FAddition(), FDestroyed()))
			|| isSameStructType(t, FSubSelect(const(flow(0)), FIdentity(), FDestroyed()))
		) {
		ct : Transform<flow> = fselect(cast(t : flow -> Transform<?>), FLift(\v : ? -> cast(v : ? -> flow)));
		transform2string(ct)
	} else if (isArray(t)) "array"
	else if (isSameStructType(t, t)) {
		t.structname + "()"
	} else toString(t);
}

makeTransform(init : ?) -> TransformMutable<?> {
	TransformMutable(init, const(init), ref nop, FDestroyed());
}

nextTransform(t : TransformMutable<?>, b : Transform<?>) -> void {
	switch (t.beh) {
		FInitialized(subs, disp, dyn): {
			^(t.disp)();
			t.b ::= b;

			switch (b : Transform<?>) {
				ConstBehaviour(v): {
					next(dyn, v);
					t.disp := nop;
				}
				default: {
					cb = doFuseDynamic(b);
					t.disp :=
						[
							fconnect(firstOfPair(cb), dyn),
							secondOfPair(cb)
						]
						|> (\f -> \ -> applyall(f));
				}
			}
		}
		FDestroyed(): {
			t.b ::= b;
		}
	}
}

/*
main() {
	a = make(0);
	b = make(1);
	c = fselect2(a, b, FTuple2());
	c0 = fselect(c, FTuple2Get0());
	c1 = fselect(c, FTuple2Get1());

	fc = fuse(c);
	subscribe(fc.first, println);

	fc0 = fuse(c0);
	subscribe(fc0.first, println);

	fc1 = fuse(c1);
	subscribe(fc1.first, println);

	next(a, 2);
	next(b, 5);
}
*/<|MERGE_RESOLUTION|>--- conflicted
+++ resolved
@@ -114,11 +114,7 @@
 	// Do not construct FSelect and friends directly - use the functions above instead.
 	Transform<?> ::= ConstBehaviour<?>, DynamicBehaviour<?>, FSelect<?>, FSelect2<?>, FSubSelect<?>,
 		// To ensure that behaviour is a subtype, we explicitly list it as well
-<<<<<<< HEAD
-		Behaviour<?>, FDisposable<?>, TransformMutable<?>;
-=======
-		Behaviour<?>, FConstructable<?>;
->>>>>>> 924a5e10
+		Behaviour<?>, FConstructable<?>, TransformMutable<?>;
 
 	// Common functions. Use FLift for other functions
 	faddition(b1 : Transform<double>, b2 : Transform<double>) -> Transform<double>;
@@ -775,12 +771,8 @@
 		FSelect(b, f1, __): fgetDynamicBehaviours(b);
 		FSelect2(b1, b2, f1, __): concat(fgetDynamicBehaviours(b1), fgetDynamicBehaviours(b2));
 		FSubSelect(b, f1, __): fgetDynamicBehaviours(b);
-<<<<<<< HEAD
-		FDisposable(b, __, __): fgetDynamicBehaviours(b);
+		FConstructable(b, __, __): fgetDynamicBehaviours(b);
 		TransformMutable(__, b, __, __): fgetDynamicBehaviours(b);
-=======
-		FConstructable(b, __, __): fgetDynamicBehaviours(b);
->>>>>>> 924a5e10
 	}
 }
 
@@ -1159,12 +1151,8 @@
 			// "subselect(" + transform2string(b) + ", " + ffn2string(fn) + ")";
 			transform2string(b) + "=>" + transform2string(instantiateFn(fn)(fgetValue(b))); // ffn2string(fn);
 		}
-<<<<<<< HEAD
-		FDisposable(b, __, __): transform2string(b);
+		FConstructable(b, __, __): transform2string(b);
 		TransformMutable(__, b, __, __): transform2string(b);
-=======
-		FConstructable(b, __, __): transform2string(b);
->>>>>>> 924a5e10
 	}
 }
 
