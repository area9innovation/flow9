import tropic/tropic;
import tropic/tropic_util;
import fform/fform_gui;
import sys/fullscreen;
import ui/fontmapping;
import fusion_utils;
import fform/renderfform;
import tropic/tropic_manager;
import fform/renderform3d;
import fform/fpdf;

export {
	// A fixed size, empty block
	TFixed(width : double, height : double) -> Tropic;

	// TBorder with equal borders on all 4 sides
	TBorder4(border : double, t : Tropic) -> Tropic;

	// A block of given size
	TSized(size : Transform<WidthHeight>) -> Tropic;
	// A block of given size with constant height or width
	TSizedWidth(width : Transform<double>, height : double) -> Tropic;
	TSizedHeight(width : double, height : Transform<double>) -> Tropic;
	TSizedWidthHeight(width : Transform<double>, height : Transform<double>) -> Tropic;

	// Bunch of helpers to inspect sizes. Consider using TInspect also.

	TAttachBox(t : Tropic, box : DynamicBehaviour<WidthHeight>) -> Tropic;
	TAttachWidth(t : Tropic, width : DynamicBehaviour<double>) -> Tropic;
	TAttachHeight(t : Tropic, height : DynamicBehaviour<double>) -> Tropic;
	TAttachWidthHeight(t : Tropic, width : DynamicBehaviour<double>, height : DynamicBehaviour<double>) -> Tropic;

	TAttachAvailable(t : Tropic, box : DynamicBehaviour<WidthHeight>) -> Tropic;
	TAttachAvailableWidth(t : Tropic, width : DynamicBehaviour<double>) -> Tropic;
	TAttachAvailableHeight(t : Tropic, height : DynamicBehaviour<double>) -> Tropic;
	TAttachAvailableWidthHeight(t : Tropic, width : DynamicBehaviour<double>, height : DynamicBehaviour<double>) -> Tropic;

	// Inspects t, draws content
	TAttachBox2(t : Tropic, box : DynamicBehaviour<WidthHeight>, content : Tropic) -> Tropic;
	TAttachWidth2(t : Tropic, width : DynamicBehaviour<double>, content : Tropic) -> Tropic;
	TAttachHeight2(t : Tropic, height : DynamicBehaviour<double>, content : Tropic) -> Tropic;

	// Special cases to inspect
	TAttachMinWidth(t : Tropic, minWidth : DynamicBehaviour<double>) -> Tropic;
	TAttachBoxThrottle(t : Tropic, box : DynamicBehaviour<WidthHeight>, maxDelta : int) -> Tropic;
	TAttachHeightTrigger(t : Tropic, height : DynamicBehaviour<double>, trigger : Transform<bool>) -> Tropic;

	TThrottleMetrics(t : Tropic, maxDelta : int) -> Tropic;

	// A rectangle that expands to the given size
	TRectangle(style : [TGraphicsStyle], size : Tropic) -> Tropic;

	TCircle(radius : double, style : [TGraphicsStyle]) -> Tropic;

	TGroup(c : [Tropic]) -> Tropic;
	TCols(c : [Tropic]) -> Tropic;
	TBaselineCols(c : [Tropic]) -> Tropic;
	TBaselineLines(c : [Tropic]) -> Tropic;
	TLines(c : [Tropic]) -> Tropic;
	TGrid(c : [[Tropic]]) -> Tropic;

	// Arabic(RTL) versions. T*Dir are intended to use into Material. Generally, T*A versions are preferable.
	TColsDir(t : [Tropic], isRTL : bool) -> Tropic;
	TCols2Dir(t1 : Tropic, t2 : Tropic, isRTL : bool) -> Tropic;
	TColsA(t : [Tropic]) -> Tropic;
	TCols2A(t1 : Tropic, t2 : Tropic) -> Tropic;

	TBaselineColsDir(t : [Tropic], isRTL : bool) -> Tropic;
	TBaselineCols2Dir(t1 : Tropic, t2 : Tropic, isRTL : bool) -> Tropic;
	TBaselineColsA(t : [Tropic]) -> Tropic;
	TBaselineCols2A(t1 : Tropic, t2 : Tropic) -> Tropic;

	TLinesDir(arr : [Tropic], isRTL : bool) -> Tropic;
	TLines2Dir(t1 : Tropic, t2 : Tropic, isRTL : bool) -> Tropic;
	TLinesA(arr : [Tropic]) -> Tropic;
	TLines2A(t1 : Tropic, t2 : Tropic) -> Tropic;
	TBaselineLinesDir(arr : [Tropic], isRTL : bool) -> Tropic;
	TBaselineLinesA(t : [Tropic]) -> Tropic;
	TBaselineLines2A(t1 : Tropic, t2 : Tropic) -> Tropic;

	TBorderA(start : double, top : double, end : double, bottom : double, t : Tropic) -> Tropic;
	TBorderDir(start : double, top : double, end : double, bottom : double, t : Tropic, isRTL : bool) -> Tropic;
	TPadA(x : double, y : double, t : Tropic) -> Tropic;
	TPadDir(x : double, y : double, t : Tropic, isRTL : bool) -> Tropic;

	// TGroup with zero metrics
	// Useful inside complicated components with lots of layers, metrics of which aren't used
	TGroupWithoutMetrics(g : [Tropic]) -> Tropic;
	TGroup2WithoutMetrics(g1 : Tropic, g2 : Tropic) -> Tropic {TGroupWithoutMetrics([g1, g2])};
	// TGroup that has metrics of the first tropic
	TGroupSameMetrics(g : [Tropic]) -> Tropic;
	TGroup2SameMetrics(g1 : Tropic, g2 : Tropic) -> Tropic {TGroupSameMetrics([g1, g2])};

	// Common helpers of centering a number of tropics
	TColsXCenter(cols : [Tropic]) -> Tropic;
	TColsYCenter(cols : [Tropic]) -> Tropic;
	TBaselineColsXCenter(cols : [Tropic]) -> Tropic;
	TBaselineColsYCenter(cols : [Tropic]) -> Tropic;
	TColsYCenterA(cols : [Tropic]) -> Tropic;
	TLinesXCenter(lines : [Tropic]) -> Tropic;
	TLinesYCenter(lines : [Tropic]) -> Tropic;
	TBaselineLinesXCenter(lines : [Tropic]) -> Tropic;
	TBaselineLinesYCenter(lines : [Tropic]) -> Tropic;

	// Common helpers for creating groups of elements with the same available width or height
	TColsSameWidth(cols : [Tropic]) -> Tropic;
	TColsSameHeight(cols : [Tropic]) -> Tropic;
	TLinesSameWidth(lines : [Tropic]) -> Tropic;
	TLinesSameHeight(lines : [Tropic]) -> Tropic;

	// Move the box x, y pixels, changing the size
	TPad(x : double, y : double, t : Tropic) -> Tropic;

	// Add a rounded frame behind the given box
	TFrame(margin : double, radius : double, style : [TGraphicsStyle], box : Tropic) -> Tropic;
	TFrameT(margin : Transform<double>, radius : Transform<double>, style : [TGraphicsStyle], box : Tropic) -> Tropic;
	TFrameCustom(l : double, tl : double, tlRounded : bool, t : double, tr : double, trRounded : bool, r : double,
		br : double, brRounded : bool, b : double, bl : double, blRounded : bool, style : [TGraphicsStyle], box : Tropic) -> Tropic;

	// Round rectangle corners to maximum possible radius
	TRoundedFull(style : [TGraphicsStyle], size : Tropic) -> Tropic;
	TRounded4(radius : double, style : [TGraphicsStyle], size : Tropic) -> Tropic;

	// Resizes the form to fill the target metrics
	TZoom(content : Tropic, container : Tropic, keepAspect : bool) -> Tropic;

	// Resizes the form to fill the target metrics croping borders that don't fit, always keeps aspect ratio.
	TZoomToFill(content : Tropic, container : Tropic, crop : bool) -> Tropic;

	TZoomOnOverflow(content : Tropic, container : Tropic, keepAspect : bool) -> Tropic;

	// Horizontal centering
	TCenterX(b : Tropic) -> Tropic;
	// Horizontal centering inside the box
	TCenterXIn(t : Tropic, box : Tropic) -> Tropic;

	// Vertical centering
	TCenterY(b : Tropic) -> Tropic;
	// Vertical centering inside the box
	TCenterYIn(t : Tropic, box : Tropic) -> Tropic;

	// Center in both directions
	TCenter(b : Tropic) -> Tropic;
	// Center inside the given box
	TCenterIn(b : Tropic, frame : Tropic) -> Tropic;
	TCenterInFixSize(b : Tropic, frame : Tropic) -> Tropic;
	// Center and scale with variable fill percentage, use 1.0/3.0 for centering
	TCenterScale(tropic : Tropic, xscale : double, yscale: double) -> Tropic;

	// Grows in both direction
	TFillXY() -> Tropic;

	// Defines a filler which grows from 0,0 up to the maximum size, without preserving aspect ratio
	TFillMax(maxWidth : double, maxHeight : double) -> Tropic;
	TFillMaxWY(maxWidth : double) -> Tropic;
	TFillMaxHX(maxHeight : double) -> Tropic;

	TFillMin(minWidth : double, minHeight : double) -> Tropic;

	// Define a maximum expanding fill, and a given height/width
	TFillXH(height : double) -> Tropic;
	TFillXW(minWidth : double) -> Tropic;
	TFillWY(width : double) -> Tropic;
	TFillYH(minHeight : double) -> Tropic;
	TFillXHT(height : Transform<double>) -> Tropic;
	TFillXWT(minWidth : Transform<double>) -> Tropic;
	TFillWYT(width : Transform<double>) -> Tropic;
	TFillYHT(minHeight : Transform<double>) -> Tropic;

	// Define an expanding rectangle from minimum size to maximum size, without preserving aspect ratios in between.
	TFillXYXY(minWidth : double, minHeight : double, maxWidth : double, maxHeight : double) -> Tropic;

	// Crunch the tropic down to just the height. Notice if it has any interactivity, those are still active.
	THeight(tropic : Tropic) -> Tropic;
	// Crunch the tropic flat to just the width. Notice if it has any interactivity, those are still active.
	TWidth(tropic : Tropic) -> Tropic;

	// Override the size of this given tropic to the child
	TFixSize(tropic : Tropic, size : Tropic) -> Tropic;

	// Similar to TFormIn, but gets truthful wh available
	TFormWH(form : Form, wh : WidthHeight) -> Tropic;

	// A lazy version of TIf. Notice that TIf allows significant optimizations, so normally, that is the
	// right choice.
	TIfLazy(value : Transform<bool>, f : (bool) -> Tropic) -> Tropic;

	// Normal interface to TSelect
	TSelect(value : Transform<?>, fn : (?) -> Tropic) -> Tropic;
	TSelect2(v1 : Transform<?>, v2 : Transform<??>, fn : (?, ??) -> Tropic) -> Tropic;
	TSelect3(v1 : Transform<?>, v2 : Transform<??>, v3 : Transform<???>, fn : (?, ??, ???) -> Tropic) -> Tropic;
	TSelect4(v1 : Transform<?>, v2 : Transform<??>, v3 : Transform<???>, v4 : Transform<????>, fn : (?, ??, ???, ????) -> Tropic) -> Tropic;

	TMutableMaybe(v : Transform<Maybe<Tropic>>) -> Tropic;
	TSelectMaybe(v : Transform<Maybe<?>>, fn : (?) -> Tropic) -> Tropic;

	// TSelect supporting fusion, which can help with managing disposing
	TFSelect(value : Transform<?>, fn : FFn<?, Tropic>) -> Tropic;

	// Shorthand to define a bunch of named tropics
	TLetMany(items : [Pair<string, Tropic>], scope : Tropic) -> Tropic;

	// Rotate 90 degrees, including the sizes
	TRotate90(tropic : Tropic) -> Tropic;
	// Rotate 90 degrees counter-clockwise, including the sizes
	TRotate90Left(tropic : Tropic) -> Tropic;
	// Rotate 180 degrees and translate by size
	TRotate180(enabled : Transform<bool>, size : Tropic) -> (Tropic) -> Tropic;

	// The tropic is actually destroyed/reconstructed when 'show' becomes false/true, in contrast
	// to TVisible. This is an exact alias to the common TIf(show, tropic, TEmpty) construct.
	// See TVisible for an optimized version that only hides the tropic.
	TShow : (show : Transform<bool>, tropic : Tropic) -> Tropic;
	// The tropic is destroyed/reconstructed when 'show' becomes false/true but tr fn called only once
	// and only when show becomes true
	TShowLazy(show : Transform<bool>, tr : () -> Tropic) -> Tropic;
	// Similar to TShowLazy
	// Constructs tr when show is true and just hides it when show is false
	// If show is false initially tr function isn't called until show is true
	TVisibleLazy(show : Transform<bool>, tr : () -> Tropic) -> Tropic;

	// Crops only in X dimension
	TCropSizeX : (content : Tropic, width : Tropic) -> Tropic;
	// Crops only in Y dimension
	TCropSizeY : (content : Tropic, height : Tropic) -> Tropic;

	// TScrollable with extra margins for scroll bars at the right and bottom
	TScrollableWithBars(content : Tropic, maxbox : Tropic, style : ScrollableStyle, state : [TScrollableState]) -> Tropic;

	//Another approach to make scrollable with bars, but now the space for the scrollbars isn't reserved all the time:
	//they appear only when needed. Also, scrollbars drawn by this function are always visible on the screen
	TScrollableEdged(content : Tropic, maxbox : Tropic,  style : ScrollableStyle, state : [TScrollableState], background : Maybe<(Tropic) -> Tropic>,
		foreground : Maybe<(Tropic) -> Tropic>) -> Tropic;

	// Converts TAcc to Tropic with empty form and same size
	// Doesn't dispose TAcc disposers
	TAcc2Size(acc : TAcc) -> Tropic;

	// Copies size of content to copyFn, copyFn result has no effect on overall metrics
	// If above is true result of copyFn is placed on top of content
	// Useful when you need to place TInteractive above or below another one
	TCopySize(content : Tropic, copyFn : (size : Tropic) -> Tropic, above : bool) -> Tropic;
	// Similar to TCopySize, only resulting tropic has metrics of copyFn
	// copyFn has two parameters: size of the content, and content itself
	TCopySize2(content : Tropic, copyFn : (size : Tropic, content : Tropic) -> Tropic) -> Tropic;

	// Set tropic baseline from top of it
	TBaseline(baseline : Transform<double>, content : Tropic) -> Tropic;

	// Handling long tapping
	TLongTouch(duration : int, fn : () -> void, handle : bool, tropic : Tropic) -> Tropic;

	// Simplified version of TransformTAcc
	TransformTAcc2(fn : ((Tropic) -> TAcc) -> TAcc) -> Tropic;

	// without Fill doesn't work in flash
	// with Fill doesn't work on  Windows Phone (text input loses focus on touch up)
	interactiveRectangleStyle : [GraphicsStyle] = if (csharp) [FillOpacity(0.0)] else [FillOpacity(0.0), Fill(0)];

	TProportionGrid(c : [[Pair<Transform<Factor>, Tropic>]]) -> Tropic;
	TProportionLines(c : [Pair<Transform<double>, Tropic>]) -> Tropic;
	TProportionCols(c : [Pair<Transform<double>, Tropic>]) -> Tropic;
	TProportionBaselineCols(c : [Pair<Transform<double>, Tropic>]) -> Tropic;
	TProportionColsA(c : [Pair<Transform<double>, Tropic>], isRTL : bool) -> Tropic;

	// Helpers to set available for only width or only height
	TAvailableWidth(tr : Tropic, available : Transform<double>) -> Tropic;
	TAvailableHeight(tr : Tropic, available : Transform<double>) -> Tropic;
	TAvailableWidthHeight(tr : Tropic, availableW : Transform<double>, availableH : Transform<double>) -> Tropic;

	TCropWidth(tr : Tropic, w : Transform<double>) -> Tropic;
	TCropHeight(tr : Tropic, h : Transform<double>) -> Tropic;

	TAlignHorizontal(align : CommonAlignment) -> (Tropic) -> Tropic;
	TAlignHorizontalDir(align : CommonAlignment, isRTL : bool) -> (Tropic) -> Tropic;
	TAlignStart(t : Tropic) -> Tropic; // Align left if LTR, align right if RTL
	TAlignStartDir(t : Tropic, isRTL : bool) -> Tropic;
	TAlignEnd(t : Tropic) -> Tropic;   // Align right if LTR, align left if RTL
	TAlignEndDir(t : Tropic, isRTL : bool) -> Tropic;
	TAlignLeft(t : Tropic) -> Tropic;
	TAlignTop(t : Tropic) -> Tropic;
	TAlignRight(t : Tropic) -> Tropic;
	TAlignBottom(t : Tropic) -> Tropic;

	TAlignTopLeft(t : Tropic) -> Tropic;
	TAlignTopCenter(t : Tropic) -> Tropic;
	TAlignTopRight(t : Tropic) -> Tropic;
	TAlignCenterRight(t : Tropic) -> Tropic;
	TAlignBottomRight(t : Tropic) -> Tropic;
	TAlignBottomCenter(t : Tropic) -> Tropic;
	TAlignBottomLeft(t : Tropic) -> Tropic;
	TAlignCenterLeft(t : Tropic) -> Tropic;

	TBorderTop(border : double) -> (Tropic) -> Tropic;
	TBorderBottom(border : double) -> (Tropic) -> Tropic;
	TBorderLeft(border : double) -> (Tropic) -> Tropic;
	TBorderRight(border : double) -> (Tropic) -> Tropic;

	TBorderTopBottom(border : double) -> (Tropic) -> Tropic;
	TBorderLeftRight(border : double) -> (Tropic) -> Tropic;

	// Dynamic version of TBorder
	TBorderT(left : Transform<double>, top : Transform<double>, right : Transform<double>, bottom : Transform<double>, t : Tropic) -> Tropic;

	TDecorator(tr : Tropic, decorators : [Pair<Transform<bool>, (Transform<WidthHeight>) -> Tropic>], above : bool) -> Tropic;
	// Helper for dynamic text
	TDynamicText(text : Transform<string>, style : [TParagraphStyle]) -> Tropic;

	THTMLText(text : string, style : [TCharacterStyle]) -> Tropic;
	THTMLDynamicText(text : Transform<string>, style : [TParagraphStyle]) -> Tropic;

	// TDebug that shows metrics on top of the tropic
	TDebugMetrics(c : int, tr : Tropic) -> Tropic;
	TDebugPositionScale(c : int, tr : Tropic) -> Tropic;

	TDebugRed(t : Tropic) -> Tropic { TDebug(red, t); };
	TDebugGreen(t : Tropic) -> Tropic { TDebug(green, t); };
	TDebugBlue(t : Tropic) -> Tropic { TDebug(blue, t); };
	TDebugPurple(t : Tropic) -> Tropic { TDebug(purple, t); };

	TDebugMetricsRed(t : Tropic) -> Tropic { TDebugMetrics(red, t); };
	TDebugMetricsGreen(t : Tropic) -> Tropic { TDebugMetrics(green, t); };
	TDebugMetricsBlue(t : Tropic) -> Tropic { TDebugMetrics(blue, t); };
	TDebugMetricsPurple(t : Tropic) -> Tropic { TDebugMetrics(purple, t); };

	TDebugConstruct(tag : string, tr : Tropic) -> Tropic;

	// Hide tropic if available size is less than tropic metrics
	TIfFits(tr : Tropic) -> Tropic;

	TOnConstruct(fn : () -> void) -> (Tropic) -> Tropic;

	TEvenGrid(content : [[Tropic]]) -> Tropic;

	TConstructRenderable(constructors : [() -> () -> void], content : Tropic) -> Tropic;

	wh2Tropic(wh : WidthHeight) -> Tropic;

	// Zoom tropic if its metrics are bigger than maxWH
	TZoomMax(tr : Tropic, maxWH : Transform<WidthHeight>) -> Tropic;
	// Zoom tropic if its width is bigger than maxWidth
	TZoomMaxWidth(tr : Tropic, maxWidth : Transform<double>) -> Tropic;
	// Zoom tropic if its height is bigger than maxHeight
	TZoomMaxHeight(tr : Tropic, maxHeight : Transform<double>) -> Tropic;

	// Helpers to make Tropic not transparent for events
	disableMouseWheelBelow(content : Tropic) -> Tropic;
	disableInteractivesBelow(content : Tropic) -> Tropic;

	// Helpers to make checkered graphics
	TCheckeredRectangle(style1 : [TGraphicsStyle], style2 : [TGraphicsStyle], content : Tropic) -> Tropic;
	TCheckeredRounded(nw : double, ne : double, lw : double, le : double, style1 : [TGraphicsStyle],
		style2 : [TGraphicsStyle], content : Tropic) -> Tropic;

	TMouseWheelInteractive(manager : TManager, content : Tropic, deltaX : (double) -> bool, deltaY : (double) -> bool) -> Tropic;

	T3DStage(scene : F3DObject, camera : F3DObject, size : Tropic, style : [F3DStageStyle]) -> Tropic;

	THTMLStage(wh : Transform<WidthHeight>, constructor : (stage : native) -> () -> void) -> Tropic;

	// Helper to move already rendered clip from one spot to another
	// Automatically dettaches and reattaches to original clip if tropic passed to 'fn' is rendered anywhere
	TMoveClip(t : Tropic, fn : (Tropic) -> void) -> Tropic;

	// Draws content with 'canvas' renderer
	// Works only in js with 'html' renderer, for other targets identical to regular clip
	// WARNING: Doesn't support native widgets making it applicable only to groups of graphical objects
	TCanvas(content : Tropic) -> Tropic;


	loadTPdfDocument(url : string, onLoad : (TPdfDocument) -> void, style : [TPdfDocumentStyle]) -> void;

	TPdfDocumentStyle ::= OnError;

	TPdfDocument(
		pageCount : int,
		getPageView : (page : Transform<int>) -> Tropic,
	);
}

TFixed(width : double, height : double) -> Tropic {
	if (width == 0.0 && height == 0.0) TEmpty()
	else TBorder(width, height, 0.0, 0.0, TEmpty())
}

TBorder4(border : double, t : Tropic) -> Tropic {
	TBorder(border, border, border, border, t);
}

TSized(size : Transform<WidthHeight>) -> Tropic {
	TSizedWidthHeight(fwidth(size), fheight(size))
}

TSizedWidth(width : Transform<double>, height : double) -> Tropic {
	TSizedWidthHeight(width, const(height))
}

TSizedHeight(width : double, height : Transform<double>) -> Tropic {
	TSizedWidthHeight(const(width), height)
}

TSizedWidthHeight(width : Transform<double>, height : Transform<double>) -> Tropic {
	TBorderT(width, height, zero, zero, TEmpty())
}

TRectangle(style : [TGraphicsStyle], size : Tropic) -> Tropic {
	TRounded(0., 0., 0., 0., style, size)
}

TCircle(radius : double, style : [TGraphicsStyle]) -> Tropic {
	TGraphics([GCircle(radius, radius, radius)], style);
}

TGroup(c : [Tropic]) -> Tropic {
	len = length(c);
	if (len == 0) TEmpty()
	else if (len == 1) c[0]
	else if (len == 2) TGroup2(c[0], c[1])
	else TGroup2(TGroup(subrange(c, 0, len / 2)), TGroup(subrange(c, len / 2, len - (len / 2))));
}

TGroupWithoutMetrics(c : [Tropic]) -> Tropic {
	TransformTAcc2(\tac -> {
			r = map(c, tac);

			TAcc(
				FGroup(map(r, \r0 -> r0.form), true),
				TFormMetrics(zero, zero, zero),
				zero,
				zero,
				zero,
				zero,
				zero,
				zero,
				const(false),
				map(r, \r0 -> r0.disposers) |> concatA
			)
		}
	)
}

TGroupSameMetrics(c : [Tropic]) -> Tropic {
	if (length(c) > 0)
		TransformTAcc2(\tac -> {
				r = map(c, tac);

				TAcc(
					FGroup(map(r, \r0 -> r0.form), true),
					r[0].metrics,
					r[0].minWidth,
					r[0].minHeight,
					r[0].maxWidth,
					r[0].maxHeight,
					r[0].xFillers,
					r[0].yFillers,
					r[0].addFillers,
					map(r, \r0 -> r0.disposers) |> concatA
				)
			}
		)
	else
		TEmpty();
}

TCols(c : [Tropic]) -> Tropic {
	len = length(c);
	if (len == 0) TEmpty()
	else if (len == 1) c[0]
	else if (len == 2) TCols2(c[0], c[1])
	else TCols2(TCols(subrange(c, 0, len / 2)), TCols(subrange(c, len / 2, len - (len / 2))));
}

TBaselineCols(c : [Tropic]) -> Tropic {
	len = length(c);
	if (len == 0) TEmpty()
	else if (len == 1) c[0]
	else if (len == 2) TBaselineCols2(c[0], c[1])
	else TBaselineCols2(TBaselineCols(subrange(c, 0, len / 2)), TBaselineCols(subrange(c, len / 2, len - (len / 2))));
}

TBaselineLines(c : [Tropic]) -> Tropic {
	len = length(c);
	if (len == 0) TEmpty()
	else if (len == 1) c[0]
	else if (len == 2) TBaselineLines2(c[0], c[1])
	else TBaselineLines2(TBaselineLines(subrange(c, 0, len / 2)), TBaselineLines(subrange(c, len / 2, len - (len / 2))));
}

TLines(c : [Tropic]) -> Tropic {
	len = length(c);
	if (len == 0) TEmpty()
	else if (len == 1) c[0]
	else if (len == 2) TLines2(c[0], c[1])
	else TLines2(TLines(subrange(c, 0, len / 2)), TLines(subrange(c, len / 2, len - (len / 2))));
}

TGrid(c : [[Tropic]]) -> Tropic {
	if (c == []) TEmpty()
	else fold(tail(c), TCols(c[0]), \acc, row -> TLines2(acc, TCols(row)))
}

TColsDir(t : [Tropic], isRTL : bool) -> Tropic {
	TCols(if (isRTL) reverseA(t) else t)
}

TCols2Dir(t1 : Tropic, t2 : Tropic, isRTL : bool) -> Tropic {
	TColsDir([t1, t2], isRTL)
}

TColsA(t : [Tropic]) -> Tropic {
	TColsDir(t, getDefaultRtl())
}

TCols2A(t1 : Tropic, t2 : Tropic) -> Tropic {
	TCols2Dir(t1, t2, getDefaultRtl())
}

TBaselineColsDir(t : [Tropic], isRTL : bool) -> Tropic {
	TBaselineCols(if (isRTL) reverseA(t) else t)
}

TBaselineCols2Dir(t1 : Tropic, t2 : Tropic, isRTL : bool) -> Tropic {
	TBaselineColsDir([t1, t2], isRTL)
}

TBaselineColsA(t : [Tropic]) -> Tropic {
	TBaselineColsDir(t, getDefaultRtl())
}

TBaselineCols2A(t1 : Tropic, t2 : Tropic) -> Tropic {
	TBaselineCols2Dir(t1, t2, getDefaultRtl())
}

TBorderA(start : double, top : double, end : double, bottom : double, t : Tropic) -> Tropic {
	TBorderDir(start, top, end, bottom, t, getDefaultRtl())
}

TBorderDir(start : double, top : double, end : double, bottom : double, t : Tropic, isRTL : bool) -> Tropic {
	if (isRTL) TBorder(end, top, start, bottom, t) else TBorder(start, top, end, bottom, t)
}

// Helper for supporting RTL in TLines variations
linesToLinesA(ls : [Tropic], isRTL : bool) -> [Tropic] {
	if (isRTL) linesToLinesRTL(ls) else ls
}

linesToLinesRTL(ls : [Tropic]) -> [Tropic] {
	widths = map(ls, \l -> make(0.0));
	maxWidth = fmaxA(widths, 0.0);

	mapi(
		ls,
		\i, l -> TransformTAcc(\t2a, pi, s, mo -> {
			x = fsubtract(maxWidth, widths[i]);

			newParentInfo =
				TParentInfo(pi with
					transformMatrix = fworldtransform(pi.transformMatrix, fx2transform(x))
				);

			b1 = t2a(l, newParentInfo, s, mo);
			form = FTranslate(x, const(0.0), b1.form);

			disp =
				arrayPush(
					b1.disposers,
					fconnect(b1.metrics.width, widths[i])
				);

			TAcc(b1 with form = form, disposers = disp)
		})
	);
}

TLinesDir(arr : [Tropic], isRTL : bool) -> Tropic {
	TLines(linesToLinesA(arr, isRTL))
}

TLines2Dir(t1 : Tropic, t2 : Tropic, isRTL : bool) -> Tropic {
	TLinesDir([t1, t2], isRTL)
}

TLinesA(arr : [Tropic]) -> Tropic {
	TLinesDir(arr, getDefaultRtl())
}

TLines2A(t1 : Tropic, t2 : Tropic) -> Tropic {
	TLines2Dir(t1, t2, getDefaultRtl())
}

TBaselineLinesDir(arr : [Tropic], isRTL : bool) -> Tropic {
	TBaselineLines(linesToLinesA(arr, isRTL))
}

TBaselineLines2Dir(t1 : Tropic, t2 : Tropic, isRTL : bool) -> Tropic {
	TBaselineLinesDir([t1, t2], isRTL)
}

TBaselineLinesA(arr : [Tropic]) -> Tropic {
	TBaselineLinesDir(arr, getDefaultRtl())
}

TBaselineLines2A(t1 : Tropic, t2 : Tropic) -> Tropic {
	TBaselineLines2Dir(t1, t2, getDefaultRtl())
}

TColsXCenter(cols : [Tropic]) -> Tropic {
	TSegmentCenter(cols, false, true, false)
}

TColsYCenter(cols : [Tropic]) -> Tropic {
	TSegmentCenter(cols, false, true, true)
}

TBaselineColsXCenter(cols : [Tropic]) -> Tropic {
	TSegmentCenter(cols, true, true, false)
}

TBaselineColsYCenter(cols : [Tropic]) -> Tropic {
	TSegmentCenter(cols, true, true, true)
}

TColsYCenterA(cols : [Tropic]) -> Tropic {
	sizes = generate(0, length(cols), \__ -> make(0.0));

	segmentsAttaches =
		mapi(cols, \i, segment ->
			TAttachHeight(segment, sizes[i])
		);

	TColsA(map(segmentsAttaches, \sa ->
		TCenterYIn(sa, TSizedHeight(0.0, fmaxA(sizes, 0.0)))
	));
}

TLinesXCenter(lines : [Tropic]) -> Tropic {
	TSegmentCenter(lines, false, false, false)
}

TLinesYCenter(lines : [Tropic]) -> Tropic {
	TSegmentCenter(lines, false, false, true)
}

TBaselineLinesXCenter(lines : [Tropic]) -> Tropic {
	TSegmentCenter(lines, true, false, false)
}

TBaselineLinesYCenter(lines : [Tropic]) -> Tropic {
	TSegmentCenter(lines, true, false, true)
}

TColsSameWidth(cols : [Tropic]) -> Tropic {
	TSegmentSameMetric(cols, true, false)
}

TColsSameHeight(cols : [Tropic]) -> Tropic {
	TSegmentSameMetric(cols, true, true)
}

TLinesSameWidth(lines : [Tropic]) -> Tropic {
	TSegmentSameMetric(lines, false, false)
}

TLinesSameHeight(lines : [Tropic]) -> Tropic {
	TSegmentSameMetric(lines, false, true)
}

// Only for internal use. Do not export
TSegmentCenter(segments : [Tropic], baseline : bool, cols : bool, vertical : bool) -> Tropic {
	sizes = generate(0, length(segments), \__ -> make(0.0));

	segmentsAttaches =
		mapi(segments, \i, segment ->
			if (vertical)
				TAttachHeight(segment, sizes[i])
			else
				TAttachWidth(segment, sizes[i])
		);

	(if (vertical)
		map(segmentsAttaches, \sa -> TCenterYIn(sa, TSizedHeight(0.0, fmaxA(sizes, 0.0))))
	else
		map(segmentsAttaches, \sa -> TCenterXIn(sa, TSizedWidth(fmaxA(sizes, 0.0), 0.0))))
	|> (
		if (cols) {
			if (baseline)
				TBaselineCols
			else
				TCols
		} else {
			if (baseline)
				TBaselineLines
			else
				TLines
		}
	)
}

// Only for internal use. Do not export
TSegmentSameMetric(segments : [Tropic], cols : bool, vertical : bool) -> Tropic {
	sizes = generate(0, length(segments), \__ -> make(0.0));

	segmentsAttaches =
		mapi(segments, \i, segment ->
			if (vertical)
				TAttachHeight(segment, sizes[i])
			else
				TAttachWidth(segment, sizes[i])
		);

	(if (vertical)
		map(segmentsAttaches, \sa -> TAvailable(sa, TFillXHT(fmaxA(sizes, 0.0))))
	else
		map(segmentsAttaches, \sa -> TAvailable(sa, TFillWYT(fmaxA(sizes, 0.0))))
	)
	|> if (cols) TCols else TLines
}

TPad(x : double, y : double, t : Tropic) -> Tropic {
	// TODO: Handle negative coordinates here
	TBorder(x, y, 0.0, 0.0, t)
}

TPadDir(x : double, y : double, t : Tropic, isRTL : bool) -> Tropic {
	if (isRTL) TBorder(0.0, y, x, 0.0, t)
	else TPad(x, y, t);
}

TPadA(x : double, y : double, t : Tropic) -> Tropic {
	TPadDir(x, y, t, getDefaultRtl())
}

TFrame(margin : double, radius : double, style : [TGraphicsStyle], box : Tropic) -> Tropic {
	borderedBox = TBorder(margin, margin, margin, margin, box);

	if (style != [])
		TransformTAcc2(\tac -> {
			b1 = borderedBox |> tac;

			TAcc(b1 with form =
				FGroup([
					FGraphics(
						fselect2(b1.metrics.width, b1.metrics.height, FLift2(\w, h ->
							if (equalDoubles(radius, 0.))
								[GRect(0.0, 0.0, w, h)]
							else if (equalDoubles(w, h) && equalDoubles(radius, w / 2.0))
								[GCircle(radius, radius, radius)]
							else
								[GRoundedRect(0.0, 0.0, w, h, radius)]
						)),
						const(tgraphicsStyle2graphicsStyle(style))
					),
					b1.form
				], false)
			)
		})
	else
		borderedBox
}

TFrameT(margin : Transform<double>, radius : Transform<double>, style : [TGraphicsStyle], box : Tropic) -> Tropic {
	borderedBox = TBorderT(margin, margin, margin, margin, box);

	if (style != [])
		TransformTAcc2(\tac -> {
			b1 = borderedBox |> tac;

			gstyle = tgraphicsStyle2graphicsStyle(style);

			isconst = b1.xConstant && b1.yConstant;
			wd = if (isconst) const(fgetValue(b1.metrics.width)) else b1.metrics.width;
			hgt = if (isconst) const(fgetValue(b1.metrics.height)) else b1.metrics.height;

			TAcc(b1 with form =
				FGroup([
<<<<<<< HEAD
					FMutable(fselect2(b1.metrics.width, b1.metrics.height, FLift2(makeFGraphics))),
=======
					FGraphics(
						fselect3(radius, wd, hgt, \r, w, h ->
							if (r == 0.)
								rectangle(0., 0., w, h)
							else
								perfectRoundedRect(w, h, r)
						),
						const(gstyle)
					),
>>>>>>> 856381cf
					b1.form
				], false)
			)
		})
	else
		borderedBox
}

TFrameCustom(l : double, tl : double, tlRounded : bool, t : double, tr : double, trRounded : bool, r : double,
	br : double, brRounded : bool, b : double, bl : double, blRounded : bool, style : [TGraphicsStyle], box : Tropic) -> Tropic {
	if (style != [])
		TransformTAcc2(\tac -> {
				b1 = TBorder(r, t, l, b, box) |> tac;

				gstyle = tgraphicsStyle2graphicsStyle(style);

				TAcc(b1 with form =
					FGroup([
						FGraphics(
							fselect2(b1.metrics.width, b1.metrics.height, FLift2(\w, h ->
								customRect(w, h, tl, tr, br, bl, tlRounded, trRounded, brRounded, blRounded)
							)),
							const(gstyle)
						),
						b1.form
					], false)
				)
			}
		)
	else if (r != 0. || t != 0. || l != 0. || b != 0.)
		TBorder(r, t, l, b, box)
	else
		box
}

TRoundedFull(style : [TGraphicsStyle], size : Tropic) -> Tropic {
	TransformTAcc(\tac, pi, ss, mo -> {
		b1 = tac(size, pi, ss, true);

		if (style != []) {
			gstyle = tgraphicsStyle2graphicsStyle(style);

			TAcc(b1 with form =
				FGroup([
					FGraphics(
						fselect2(b1.metrics.width, b1.metrics.height, FLift2(\w, h -> [GRoundedRect(0.0, 0.0, w, h, min(w, h) / 2.0)])),
						const(gstyle)
					),
					b1.form
				], false)
			)
		} else {
			b1;
		}
	})
}

TRounded4(radius : double, style : [TGraphicsStyle], size : Tropic) -> Tropic {
	TRounded(radius, radius, radius, radius, style, size);
}

TScrollableWithBars(content : Tropic, maxbox : Tropic, style : ScrollableStyle, state : [TScrollableState]) -> Tropic {
	margin = 20.0 + style.borderGap;
	TBorder(0.0, 0.0, margin, margin, TScrollable(content, maxbox, style, state));
}

TScrollableEdged(content : Tropic, maxbox : Tropic,  style : ScrollableStyle, state : [TScrollableState], background : Maybe<(Tropic) -> Tropic>,
	foreground : Maybe<(Tropic) -> Tropic>) -> Tropic {
	state2 = concat(state, [TStickToEdge()]);
	TLet("scrollable",
		TScrollable(content, maxbox, style, state2),
		TGroup([
			eitherMap(background, \fn -> TGhost("scrollable") |> fn, TEmpty()),
			TDisplay("scrollable"),
			maxbox,
			eitherMap(foreground, \fn -> TGhost("scrollable") |> fn, TEmpty())
		])
	)
}

TCenterX(b : Tropic) -> Tropic {
	TTweak([TAlign(const(0.5), const(0.0))], b, TFillX())
}

TCenterY(b : Tropic) -> Tropic {
	TTweak([TAlign(const(0.0), const(0.5))], b, TFillY())
}

TCenterXIn(t : Tropic, box : Tropic) -> Tropic {
	TTweak([TAlign(const(0.5), const(0.0))], t, box)
}

TCenterYIn(t : Tropic, box : Tropic) -> Tropic {
	TTweak([TAlign(const(0.0), const(0.5))], t, box)
}

TCenter(b : Tropic) -> Tropic {
	TTweak([TAlign(const(0.5), const(0.5))], b, TFillXY())
}

TCenterIn(b : Tropic, frame : Tropic) -> Tropic {
	TTweak([TAlign(const(0.5), const(0.5))], b, frame)
}

TCenterInFixSize(content : Tropic, frame : Tropic) -> Tropic {
	TransformTAcc2(\t2a -> {
		c = content |> t2a;
		fr = frame |> t2a;

		TAcc(fr with
			form = FTranslate(
				fdivide(fsubtract(fr.metrics.width, c.metrics.width), const(2.0)),
				fdivide(fsubtract(fr.metrics.height, c.metrics.height), const(2.0)),
				c.form
			),
			disposers = concat(c.disposers, fr.disposers)
		)
	})
}

TZoom(content : Tropic, container : Tropic, keepAspect : bool) -> Tropic {
	TTweak([TFitZoom(keepAspect, false)], content, container);
}

TZoomToFill(content : Tropic, container : Tropic, crop : bool) -> Tropic {
	TTweak([TFillZoom(crop)], content, container);
}

TZoomOnOverflow(content : Tropic, container : Tropic, keepAspect : bool) -> Tropic {
	TCopySize(
		container,
		\tr ->
			TTweak([TFitZoom(keepAspect, false)], TGroup2(content, tr), tr),
		true
	);
}

TCenterScale(tropic : Tropic, xscale : double, yscale: double) -> Tropic {
	norm = \v -> forceRange(v, 0.0, 1.0);
	shift = \v -> (v - 1.0) / 2.0;
	fx = norm(xscale);
	fy = norm(yscale);
	TLet("wh", TFillXY(), TMinimumGroup2(
		TShift(
			TZoom(tropic, TScale(const(Factor(fx, fy)), TGhost("wh")), false),
			TScale(const(Factor(shift(fx), shift(fy))), TGhost("wh"))),
		TDisplay("wh")
	))
}

TFillXY() -> Tropic {
	TNative(\x, y -> {
		wd = fmax(x, zero);
		hgt = fmax(y, zero);

		TAcc(
			FEmpty(),
			TFormMetrics(wd, hgt, hgt),
			zero,
			zero,
			const(^tropicFillersMax),
			const(^tropicFillersMax),
			const(1.),
			const(1.),
			const(false),
			[]
		)
	})
}

TFillXH(height : double) -> Tropic {
	TFillXHT(const(height))
}

TFillXHT(hgt : Transform<double>) -> Tropic {
	TNative(\x, __ -> {
		wd = fmax(x, zero);

		TAcc(
			FEmpty(),
			TFormMetrics(wd, hgt, hgt),
			zero,
			hgt,
			const(^tropicFillersMax),
			hgt,
			const(1.),
			zero,
			const(false),
<<<<<<< HEAD
=======
			isFConst(x),
			isFConst(hgt),
>>>>>>> 856381cf
			[]
		)
	})
}

TFillXW(minWidth : double) -> Tropic {
	TFillXWT(const(minWidth))
}

TFillXWT(minWidth : Transform<double>) -> Tropic {
	TNative(\x, __ -> {
		wd = fmax(fmax(minWidth, x), zero);
		hgt = zero;

		TAcc(
			FEmpty(),
			TFormMetrics(wd, hgt, hgt),
			minWidth,
			hgt,
			const(^tropicFillersMax),
			hgt,
			const(1.),
			zero,
			const(false),
			[]
		)
	})
}

TFillWY(width : double) -> Tropic {
	TFillWYT(const(width))
}

TFillWYT(wd : Transform<double>) -> Tropic {
	TNative(\__, y -> {
		hgt = fmax(y, zero);

		TAcc(
			FEmpty(),
			TFormMetrics(wd, hgt, hgt),
			wd,
			zero,
			wd,
			const(^tropicFillersMax),
			zero,
			const(1.),
			const(false),
<<<<<<< HEAD
=======
			isFConst(wd),
			isFConst(y),
>>>>>>> 856381cf
			[]
		)
	})
}

TFillYH(minHeight : double) -> Tropic {
	TFillYHT(const(minHeight))
}

TFillYHT(minHeight : Transform<double>) -> Tropic {
	TNative(\x, y -> {
		wd = zero;
		hgt = fmax(fmax(minHeight, y), zero);

		TAcc(
			FEmpty(),
			TFormMetrics(wd, hgt, hgt),
			wd,
			minHeight,
			wd,
			const(^tropicFillersMax),
			zero,
			const(1.),
			const(false),
			[]
		)
	})
}

TFillXYXY(minWidth : double, minHeight : double, maxWidth : double, maxHeight : double) -> Tropic {
	TNative(\x, y -> {
		miw = const(minWidth);
		mih = const(minHeight);
		maw = const(maxWidth);
		mah = const(maxHeight);

		mwc = maxWidth > minWidth;
		mhc = maxHeight > minHeight;

		wd = fmin(fmax(x, miw), maw);
		hgt = fmin(fmax(y, mih), mah);

		TAcc(
			FEmpty(),
			TFormMetrics(wd, hgt, hgt),
			miw,
			mih,
			maw,
			mah,
			const(b2d(mwc)),
			const(b2d(mhc)),
			const(false),
			[]
		)
	})
}

TFillMax(maxWidth : double, maxHeight : double) -> Tropic {
	TFillXYXY(0., 0., maxWidth, maxHeight)
}

TFillMaxWY(maxWidth : double) -> Tropic {
	TFillMax(maxWidth, ^tropicFillersMax)
}

TFillMaxHX(maxHeight : double) -> Tropic {
	TFillMax(^tropicFillersMax, maxHeight)
}

TFillMin(minWidth : double, minHeight : double) -> Tropic {
	TFillXYXY(minWidth, minHeight, ^tropicFillersMax, ^tropicFillersMax)
}

THeight(tropic : Tropic) -> Tropic {
	TransformTAcc2(\tac -> {
		bf = TSizeOf(tropic) |> tac;

		TAcc(
			FEmpty(),
			TFormMetrics(
				zero,
				bf.metrics.height,
				bf.metrics.baseline
			),
			zero,
			bf.minHeight,
			zero,
			bf.maxHeight,
			zero,
			bf.yFillers,
			bf.addFillers,
			bf.disposers
		)
	})
}

TWidth(tropic : Tropic) -> Tropic {
	TransformTAcc2(\tac -> {
		bf = TSizeOf(tropic) |> tac;

		TAcc(
			FEmpty(),
			TFormMetrics(
				bf.metrics.width, zero, zero
			),
			bf.minWidth,
			zero,
			bf.maxWidth,
			zero,
			bf.xFillers,
			zero,
			bf.addFillers,
			bf.disposers
		)
	})
}

TIfLazy(value : Transform<bool>, f : (bool) -> Tropic) -> Tropic {
	tTrue : ref Maybe<Tropic> = ref None();
	tFalse : ref Maybe<Tropic> = ref None();

	TFSelect(value, FLift(\v -> {
		onlyOnce(if (v) tTrue else tFalse, \ -> f(v))
	}))
}

TFSelect(value : Transform<?>, fn : FFn<?, Tropic>) -> Tropic {
	t = fselect(value, fn);
	if (isFConst(t)) {
		// If we are constant, let's avoid the mutable altogether
		fgetValue(t)
	} else {
		TMutable(t);
	}
}

TSelect(value : Transform<?>, fn : (?) -> Tropic) -> Tropic {
	TFSelect(value, FLift(fn));
}

TSelect2(v1 : Transform<?>, v2 : Transform<??>, fn : (?, ??) -> Tropic) -> Tropic {
	t = fselect2(v1, v2, FLift2(fn));

	if (isFConst(t)) {
		// If we are constant, let's avoid the mutable altogether
		fgetValue(t)
	} else {
		TMutable(t);
	}
}

TSelect3(v1 : Transform<?>, v2 : Transform<??>, v3 : Transform<???>, fn : (?, ??, ???) -> Tropic) -> Tropic {
	t = fselect3(v1, v2, v3, fn);

	if (isFConst(t)) {
		// If we are constant, let's avoid the mutable altogether
		fgetValue(t)
	} else {
		TMutable(t);
	}
}

TSelect4(v1 : Transform<?>, v2 : Transform<??>, v3 : Transform<???>, v4 : Transform<????>, fn : (?, ??, ???, ????) -> Tropic) -> Tropic {
	t = fselect4(v1, v2, v3, v4, fn);

	if (isFConst(t)) {
		// If we are constant, let's avoid the mutable altogether
		fgetValue(t)
	} else {
		TMutable(t);
	}
}

TMutableMaybe(v : Transform<Maybe<Tropic>>) -> Tropic {
	if (isFConst(v)) {
		// If we are constant, let's avoid the mutable altogether
		either(fgetValue(v), TEmpty())
	} else {
		TMutable(feither(v, const(TEmpty())));
	}
}

TSelectMaybe(v : Transform<Maybe<?>>, fn : (?) -> Tropic) -> Tropic {
	if (isFConst(v)) {
		// If we are constant, let's avoid the mutable altogether
		eitherMap(fgetValue(v), fn, TEmpty())
	} else {
		TMutable(feitherMap(v, fn, const(TEmpty())));
	}
}

TFixSize(tropic : Tropic, size : Tropic) -> Tropic {
	TSize(size, tropic)
}

TFormWH(form : Form, wh : WidthHeight) -> Tropic {
	TForm(Available2(const(wh), form));
}

TLetMany(items : [Pair<string, Tropic>], scope : Tropic) -> Tropic {
	fold(items, scope, \s, i -> TLet(i.first, i.second, s))
}

TRotate90(tropic : Tropic) -> Tropic {
	TransformTAcc(\t2a, p, s, mo -> {
		bf = t2a(tropic, TParentInfo(p.maxY, p.maxX, p.environment, p.transformMatrix), s, mo);

		TAcc(
			FRotate(const(90.), bf.form)
			|> (\t -> FTranslate(bf.metrics.height, const(0.), t)),
			TFormMetrics(
				bf.metrics.height,
				bf.metrics.width,
				bf.metrics.width
			),
			bf.minHeight,
			bf.minWidth,
			bf.maxHeight,
			bf.maxWidth,
			bf.yFillers,
			bf.xFillers,
			bf.addFillers,
			bf.disposers
		)
	})
}

TRotate90Left(tropic : Tropic) -> Tropic {
	TransformTAcc(\t2a, p, s, mo -> {
		bf = t2a(tropic, TParentInfo(p.maxY, p.maxX, p.environment, p.transformMatrix), s, mo);

		TAcc(
			FRotate(const(-90.), bf.form)
			|> (\f -> FTranslate(zero, bf.metrics.width, f)),
			TFormMetrics(
				bf.metrics.height,
				bf.metrics.width,
				bf.metrics.width
			),
			bf.minHeight,
			bf.minWidth,
			bf.maxHeight,
			bf.maxWidth,
			bf.yFillers,
			bf.xFillers,
			bf.addFillers,
			bf.disposers
		)
	})
}

TRotate180(enabled : Transform<bool>, size : Tropic) -> (Tropic) -> Tropic {
	\t ->
		TShift(
			TRotate(fif(enabled, const(180.), const(0.)), t),
			TScale(const(Factor(-1., -1.)), TShow(enabled, size))
		)
}

TShow(show : Transform<bool>, tropic : Tropic) -> Tropic {
	TIf(show, tropic, TEmpty());
}

TShowLazy(show : Transform<bool>, tr : () -> Tropic) -> Tropic {
	t : ref Maybe<Tropic> = ref None();

	TFSelect(show, FLift(\s -> {
		if (s) onlyOnce(t, \ -> tr()) else TEmpty()
	}))
}

TVisibleLazy(show : Transform<bool>, tr : () -> Tropic) -> Tropic {
	if (fgetValue(show)) {
		TVisible(show, tr());
	} else if (show == const(false)) {
		TEmpty();
	} else {
		content = make(TEmpty());

		TConstruct(
			[
				\ -> fwhen(show, \ -> next(content, TVisible(show, tr())))
			],
			TMutable(content)
		);
	}
}

TCropSizeX(content : Tropic, width : Tropic) -> Tropic {
	TransformTAcc(\t2a, parent, sheet, metricsOnly -> {
		c = t2a(content, parent, sheet, metricsOnly);
		b = t2a(width, parent, sheet, true);
		form =
			if (metricsOnly)
				FEmpty()
			else
				FCrop(
					zero,
					zero,
					b.metrics.width,
					c.metrics.height,
					c.form
				);
		TAcc(c with
			form = form,
			minWidth = b.minWidth,
			maxWidth = b.maxWidth,
			metrics = TFormMetrics(c.metrics with width = b.metrics.width),
			xFillers = b.xFillers
		)
	});
}

TCropSizeY(content : Tropic, height : Tropic) -> Tropic {
	TransformTAcc(\t2a, parent, sheet, metricsOnly -> {
		c = t2a(content, parent, sheet, metricsOnly);
		b = t2a(height, parent, sheet, true);
		form =
			if (metricsOnly)
				FEmpty()
			else
				FCrop(
					zero,
					zero,
					c.metrics.width,
					b.metrics.height,
					c.form
				);
		TAcc(c with
			form = form,
			minHeight = b.minHeight,
			maxHeight = b.maxHeight,
			metrics = TFormMetrics(c.metrics with height = b.metrics.height),
			yFillers = b.yFillers
		)
	});
}

TAcc2Size(acc : TAcc) -> Tropic {
	TNative(\__, __ -> {
		f =
			FMutable(
				fselect2(acc.metrics.width, acc.metrics.height, FLift2(\wd, hgt ->
					FRectangle(wd, hgt, interactiveRectangleStyle)
				))
			);

		TAcc(acc with form = f, disposers = [])
	})
}

TCopySize(content : Tropic, copyFn : (Tropic) -> Tropic, above : bool) -> Tropic {
	TransformTAcc2(\t2a -> {
		b1 = content |> t2a;
		tr = TAcc2Size(b1);
		b2 = copyFn(tr) |> t2a;

		TAcc(b1 with
			form = FGroup([
				b1.form,
				b2.form
			] |> (\f : [FForm] -> if (above) f else reverseA(f)),
			true),
			disposers = concat(b1.disposers, b2.disposers)
		)
	})
}

TCopySize2(content : Tropic, copyFn : (Tropic, Tropic) -> Tropic) -> Tropic {
	TransformTAcc(\t2a, pi, sheet, mo -> {
			innerParentInfo = make(pi);

			parentInfo =
				TParentInfo(
					pi.maxX,
					pi.maxY,
					makeTree(),
					fsubselect(innerParentInfo, FLift(\v -> v.transformMatrix)) // Handle properly view bounds in child
				);


			b1 = t2a(content, parentInfo, sheet, mo);
			tr = TAcc2Size(b1);

			t2a(
				copyFn(
					tr,
					TransformTAcc(\t2a2, pi2, sheet2, mo2 -> {
						next(innerParentInfo, pi2);

						b1;
					})
				),
				pi,
				sheet,
				mo
			)
		}
	)
}

TBaseline(baseline : Transform<double>, content : Tropic) -> Tropic {
	TransformTAcc2(\t2a -> {
			b1 = content |> t2a;

			TAcc(
				b1.form,
				TFormMetrics(
					b1.metrics.width,
					b1.metrics.height,
					baseline
				),
				b1.minWidth,
				b1.minHeight,
				b1.maxWidth,
				b1.maxHeight,
				b1.xFillers,
				b1.yFillers,
				b1.addFillers,
				b1.disposers
			)
		}
	)
}

longTouchCounter = ref 0;

TLongTouch(duration : int, fn : () -> void, handle : bool, tropic : Tropic) -> Tropic {
	pressed = ref false;
	mdowni = ref MouseDownInfo(0.0, 0.0, \ -> false);

	TInteractive(
		[
			MouseDown2(\handled, mdi -> {
				if (mdi.inside()) {
					pressed := true;
					longTouchCounter := ^longTouchCounter + 1;
					longTouchId = ^longTouchCounter;
					timer(duration, \ -> {
						if(^longTouchCounter == longTouchId) {
							fn(); // TAP!
						}
					});
				}
				handle
			}),
			MouseUp2(\handled, mui -> {
				pressed := false;
				longTouchCounter := ^longTouchCounter + 1;
				handled // let it fall through
			}),
			MouseMove2(\handled, mmi -> {
				mi = mmi();
				mmovedx = mi.x - (^mdowni).x;
				mmovedy = mi.y - (^mdowni).y;

				sqdelta = mmovedx * mmovedx + mmovedy * mmovedy;
				if(^pressed && (!mi.inside || sqdelta > 200.0)){
					longTouchCounter := ^longTouchCounter + 1;
				}
				handled // let it fall through
			})
		],
		tropic
	)
}

TransformTAcc2(fn : ((Tropic) -> TAcc) -> TAcc) -> Tropic {
	TransformTAcc(\t2a, p, s, mo -> fn(\tr -> t2a(tr, p, s, mo)))
}

TAttachWidth2(t : Tropic, width : DynamicBehaviour<double>, content : Tropic) -> Tropic {
	TransformTAcc2(\t2a -> {
			b1 = t |> t2a;
			b2 = content |> t2a;

			TAcc(
				b2.form,
				TFormMetrics(
					b1.metrics.width,
					b2.metrics.height,
					b2.metrics.baseline
				),
				b1.minWidth,
				b2.minHeight,
				b1.maxWidth,
				b2.maxHeight,
				b1.xFillers,
				b2.yFillers,
				b1.addFillers,
				concat(arrayPush(b1.disposers, fconnect(b1.metrics.width, width)), b2.disposers)
			)
		}
	)
}

TAttachHeight2(t : Tropic, height : DynamicBehaviour<double>, content : Tropic) -> Tropic {
	TransformTAcc2(\t2a -> {
			b1 = t |> t2a;
			b2 = content |> t2a;

			TAcc(
				b2.form,
				TFormMetrics(
					b2.metrics.width,
					b1.metrics.height,
					b2.metrics.baseline
				),
				b2.minWidth,
				b1.minHeight,
				b2.maxWidth,
				b1.maxHeight,
				b2.xFillers,
				b1.yFillers,
				b1.addFillers,
				concat(arrayPush(b1.disposers, fconnect(b1.metrics.height, height)), b2.disposers)
			)
		}
	)
}

TAttachBox2(t : Tropic, box : DynamicBehaviour<WidthHeight>, content : Tropic) -> Tropic {
	TransformTAcc2(\t2a -> {
		b1 = t |> t2a;
		b2 = content |> t2a;

		disp =
			concat(arrayPush(b1.disposers, fconnect(fwidthheight(b1.metrics.width, b1.metrics.height), box)), b2.disposers);

		TAcc(b1 with form = b2.form, disposers = disp)
	})
}

TAttachBox(t : Tropic, box : DynamicBehaviour<WidthHeight>) -> Tropic {
	TInspect([ISize(box)], t)
}

TAttachWidth(t : Tropic, width : DynamicBehaviour<double>) -> Tropic {
	TInspect([Width(width)], t)
}

TAttachMinWidth(t : Tropic, minWidth : DynamicBehaviour<double>) -> Tropic {
	TInspect([IMinWidth(minWidth)], t)
}

TAttachHeight(t : Tropic, height : DynamicBehaviour<double>) -> Tropic {
	TInspect([Height(height)], t)
}

TAttachHeightTrigger(t : Tropic, height : DynamicBehaviour<double>, trigger : Transform<bool>) -> Tropic {
	TransformTAcc2(\t2a -> {
		b1 = t |> t2a;
		disp =
			arrayPush(b1.disposers, makeSubscribeTrigger(trigger, b1.metrics.height, \h -> nextDistinct(height, h))());

		TAcc(b1 with disposers = disp)
	})
}

TAttachWidthHeight(
	t : Tropic,
	width : DynamicBehaviour<double>,
	height : DynamicBehaviour<double>) -> Tropic {

	TInspect([Width(width), Height(height)], t)
}

TAttachBoxThrottle(t : Tropic, box : DynamicBehaviour<WidthHeight>, maxDelta : int) -> Tropic {
	TransformTAcc2(\t2a -> {
		b1 = t |> t2a;

		disp =
			arrayPush(b1.disposers, fconnect(fthrottle2(fwidthheight(b1.metrics.width, b1.metrics.height), maxDelta), box));

		TAcc(b1 with disposers = disp)
	})
}

TThrottleMetrics(t : Tropic, maxDelta : int) -> Tropic {
	TransformTAcc2(\t2a -> {
		b1 = t |> t2a;

		TAcc(
			b1.form,
			TFormMetrics(
				fthrottle2(b1.metrics.width, maxDelta),
				fthrottle2(b1.metrics.height, maxDelta),
				fthrottle2(b1.metrics.baseline, maxDelta)
			),
			fthrottle2(b1.minWidth, maxDelta),
			fthrottle2(b1.minHeight, maxDelta),
			fthrottle2(b1.maxWidth, maxDelta),
			fthrottle2(b1.maxHeight, maxDelta),
			fthrottle2(b1.xFillers, maxDelta),
			fthrottle2(b1.yFillers, maxDelta),
			fthrottle2(b1.addFillers, maxDelta),
			b1.disposers
		)
	})
}

TAttachAvailable(t : Tropic, box : DynamicBehaviour<WidthHeight>) -> Tropic {
	TInspect([IAvailable(box)], t)
}

TAttachAvailableWidth(t : Tropic, width : DynamicBehaviour<double>) -> Tropic {
	TInspect([AvailableWidth(width)], t)
}

TAttachAvailableHeight(t : Tropic, height : DynamicBehaviour<double>) -> Tropic {
	TInspect([AvailableHeight(height)], t)
}

TAttachAvailableWidthHeight(
	t : Tropic,
	width : DynamicBehaviour<double> ,
	height : DynamicBehaviour<double>) -> Tropic {

	TInspect([AvailableWidth(width), AvailableHeight(height)], t)
}

TProportionGrid(c : [[Pair<Transform<Factor>, Tropic>]]) -> Tropic {
	map(c, \r ->
		map(r, \t ->
			TransformTAcc2(\t2a -> {
					b1 = t.second |> t2a;

					TAcc(b1 with
						xFillers = ffactorX(t.first),
						yFillers = ffactorY(t.first),
						addFillers = const(false),
					)
				}
			)
		)
	)
	|> TGrid
}

TProportionLines(c : [Pair<Transform<double>, Tropic>]) -> Tropic {
	map(c, \t ->
		TransformTAcc2(\t2a -> {
				b1 = t.second |> t2a;

				TAcc(b1 with
					yFillers = t.first,
					addFillers = const(false)
				)
			}
		)
	)
	|> TLines
}

TProportionCols(c : [Pair<Transform<double>, Tropic>]) -> Tropic {
	map(c, \t ->
		TransformTAcc2(\t2a -> {
				b1 = t.second |> t2a;

				TAcc(b1 with
					xFillers = t.first,
					addFillers = const(false)
				)
			}
		)
	)
	|> TCols
}

TProportionBaselineCols(c : [Pair<Transform<double>, Tropic>]) -> Tropic {
	map(c, \t ->
		TransformTAcc2(\t2a -> {
				b1 = t.second |> t2a;

				TAcc(b1 with
					xFillers = t.first,
					addFillers = const(false)
				)
			}
		)
	)
	|> TBaselineCols
}

TProportionColsA(c : [Pair<Transform<double>, Tropic>], isRTL : bool) -> Tropic {
	map(c, \t ->
		TransformTAcc2(\t2a -> {
				b1 = t.second |> t2a;

				TAcc(b1 with
					xFillers = t.first,
					addFillers = const(false)
				)
			}
		)
	)
	|> (\arr -> TColsDir(arr, isRTL))
}

TAvailableWidth(tr : Tropic, available : Transform<double>) -> Tropic {
	TransformTAcc(\t2a, pi, st, mo ->
		t2a(tr, TParentInfo(pi with maxX = available), st, mo)
	)
}

TAvailableHeight(tr : Tropic, available : Transform<double>) -> Tropic {
	TransformTAcc(\t2a, pi, st, mo ->
		t2a(tr, TParentInfo(pi with maxY = available), st, mo)
	)
}

TAvailableWidthHeight(tr : Tropic, availableW : Transform<double>, availableH : Transform<double>) -> Tropic {
	TransformTAcc(\t2a, pi, st, mo ->
		t2a(tr, TParentInfo(pi with maxX = availableW, maxY = availableH), st, mo)
	)
}

TCropWidth(tr : Tropic, width : Transform<double>) -> Tropic {
	TransformTAcc(\t2a, parent, sheet, metricsOnly -> {
		a = t2a(tr, parent, sheet, metricsOnly);
		metrics = TFormMetrics(a.metrics with width = width);
		form =
			if (metricsOnly)
				FEmpty()
			else
				FCrop(
					zero,
					zero,
					metrics.width,
					metrics.height,
					a.form
				);
		TAcc(
			a with
				form = form,
				minWidth = width,
				maxWidth = width,
				metrics = metrics,
				xFillers = const(0.0)
		)
	});
}

TCropHeight(tr : Tropic, height : Transform<double>) -> Tropic {
	TransformTAcc(\t2a, parent, sheet, metricsOnly -> {
		a = t2a(tr, parent, sheet, metricsOnly);
		metrics = TFormMetrics(a.metrics with height = height);
		form =
			if (metricsOnly)
				FEmpty()
			else
				FCrop(
					zero,
					zero,
					metrics.width,
					metrics.height,
					a.form
				);
		TAcc(
			a with
				form = form,
				minHeight = height,
				maxHeight = height,
				metrics = metrics,
				yFillers = const(0.0)
		)
	});
}

TAlignHorizontal(align : CommonAlignment) -> (Tropic) -> Tropic {
	switch (align : CommonAlignment) {
		StartAlign() : TAlignStart;
		EndAlign() : TAlignEnd;
		LeftAlign() : TAlignLeft;
		RightAlign() : TAlignRight;
		CenterAlign() : \t -> TTweak([TAlign(const(0.5), const(0.0))], t, TFillX());
	}
}

TAlignHorizontalDir(align : CommonAlignment, isRTL : bool) -> (Tropic) -> Tropic {
	switch (align : CommonAlignment) {
		StartAlign() : \t -> TAlignStartDir(t, isRTL);
		EndAlign() : \t -> TAlignEndDir(t, isRTL);
		LeftAlign() : TAlignLeft;
		RightAlign() : TAlignRight;
		CenterAlign() : \t -> TTweak([TAlign(const(0.5), const(0.0))], t, TFillX());
	}
}

TAlignStart(t : Tropic) -> Tropic {
	TAlignStartDir(t, getDefaultRtl())
}

TAlignStartDir(t : Tropic, isRTL : bool) -> Tropic {
	if (isRTL) TAlignRight(t) else t
}

TAlignEnd(t : Tropic) -> Tropic {
	TAlignEndDir(t, getDefaultRtl())
}

TAlignEndDir(t : Tropic, isRTL : bool) -> Tropic {
	if (!isRTL) TAlignRight(t) else t
}

TAlignLeft(t : Tropic) -> Tropic {
	TTweak([TAlign(const(0.0), const(0.0))], t, TFillX())
}

TAlignTop(t : Tropic) -> Tropic {
	TTweak([TAlign(const(0.0), const(0.0))], t, TFillY())
}

TAlignRight(t : Tropic) -> Tropic {
	TTweak([TAlign(const(1.0), const(0.0))], t, TFillX())
}

TAlignBottom(t : Tropic) -> Tropic {
	TTweak([TAlign(const(0.0), const(1.0))], t, TFillY())
}

TAlignTopLeft(t : Tropic) -> Tropic {
	TTweak([TAlign(const(0.0), const(0.0))], t, TFillXY())
}

TAlignTopCenter(t : Tropic) -> Tropic {
	TTweak([TAlign(const(0.5), const(0.0))], t, TFillXY())
}

TAlignTopRight(t : Tropic) -> Tropic {
	TTweak([TAlign(const(1.0), const(0.0))], t, TFillXY())
}

TAlignCenterRight(t : Tropic) -> Tropic {
	TTweak([TAlign(const(1.0), const(0.5))], t, TFillXY())
}

TAlignBottomRight(t : Tropic) -> Tropic {
	TTweak([TAlign(const(1.0), const(1.0))], t, TFillXY())
}

TAlignBottomCenter(t : Tropic) -> Tropic {
	TTweak([TAlign(const(0.5), const(1.0))], t, TFillXY())
}

TAlignBottomLeft(t : Tropic) -> Tropic {
	TTweak([TAlign(const(0.0), const(1.0))], t, TFillXY())
}

TAlignCenterLeft(t : Tropic) -> Tropic {
	TTweak([TAlign(const(0.0), const(0.5))], t, TFillXY())
}

TBorderTop(border : double) -> (Tropic) -> Tropic {
	\tr -> TBorder(0., border, 0., 0., tr)
}

TBorderBottom(border : double) -> (Tropic) -> Tropic {
	\tr -> TBorder(0., 0., 0., border, tr)
}

TBorderLeft(border : double) -> (Tropic) -> Tropic {
	\tr -> TBorder(border, 0., 0., 0., tr)
}

TBorderRight(border : double) -> (Tropic) -> Tropic {
	\tr -> TBorder(0., 0., border, 0., tr)
}

TBorderTopBottom(border : double) -> (Tropic) -> Tropic {
	\tr -> TBorder(0., border, 0., border, tr)
}

TBorderLeftRight(border : double) -> (Tropic) -> Tropic {
	\tr -> TBorder(border, 0., border, 0., tr)
}

TBorderT(left : Transform<double>, top : Transform<double>, right : Transform<double>, bottom : Transform<double>, t : Tropic) -> Tropic {
	TransformTAcc(\tropic2acc, parent, sheet, metricsOnly -> {
		wSum = faddition(left, right);
		hSum = faddition(top, bottom);

		t2a = \tr -> tropic2acc(
			tr,
			TParentInfo(
				fsubtract(parent.maxX, wSum),
				fsubtract(parent.maxY, hSum),
				parent.environment,
				parent.transformMatrix
			),
			sheet,
			metricsOnly
		);

		b = t |> t2a;

		width = faddition(b.metrics.width, wSum);
		height = faddition(b.metrics.height, hSum);
		baseline = faddition(b.metrics.baseline, top);

		TAcc(
			b.form,
			TFormMetrics(width, height, baseline),
			faddition(b.minWidth, wSum),
			faddition(b.minHeight, hSum),
			faddition(b.maxWidth, wSum),
			faddition(b.maxHeight, hSum),
			b.xFillers,
			b.yFillers,
			b.addFillers,
			b.disposers
		)
	})
	|> (\f -> TTranslate(fpoint(left, top), f))
}

TDecorator(tr : Tropic, decorators : [Pair<Transform<bool>, (Transform<WidthHeight>) -> Tropic>], above : bool) -> Tropic {
	TransformTAcc2(\t2a -> {
		b1 = tr |> t2a;
		wh = fwidthheight(b1.metrics.width, b1.metrics.height);

		TAcc(b1 with form =
			FDecorator(
				b1.form,
				map(decorators, \d -> {
					Pair(
						d.first,
						\ -> d.second(wh) |> t2a |> (\b2 -> FConstructor(b2.form, \ -> \ -> applyall(b2.disposers)))
					)
				}),
				above
			)
		)
	})
}

TDynamicText(text : Transform<string>, style : [TParagraphStyle]) -> Tropic {
	if (text == const(""))
		TEmpty()
	else
		TParagraph(text, style);
}

THTMLText(text : string, style : [TCharacterStyle]) -> Tropic {
	TText(text, replaceStruct(style, EscapeHTML(false)));
}

THTMLDynamicText(text : Transform<string>, style : [TParagraphStyle]) -> Tropic {
	TDynamicText(text, replaceStruct(style, EscapeHTML(false)));
}

TDebugMetrics(c : int, tr : Tropic) -> Tropic {
	TransformTAcc2(\t2a -> {
		b = TDebug(c, tr) |> t2a;

		TAcc(b with form =
			FGroup2(
				b.form,
				FText(fselect2(b.metrics.width, b.metrics.height, FLift2(\wd, hgt -> d2s(wd) + "x" + d2s(hgt))), []),
				false
			)
		)
	})
}

TDebugPositionScale(c : int, tr : Tropic) -> Tropic {
	TransformTAcc(\t2a, pi, ss, mo -> {
		b = t2a(TDebug(c, tr), pi, ss, mo);

		TAcc(b with form =
			FConstructor(
				b.form,
				makeSubscribeUns(fapplytransform(fwidthheight(b.metrics.width, b.metrics.height), pi.transformMatrix), \vb -> {
					[
						frender(
							FTranslate(
								const(vb.minX),
								const(vb.minY),
								FRectangle(vb.maxX - vb.minX, vb.maxY - vb.minY, [Fill(c), FillOpacity(0.3)])
							),
							makeWH()
						)
					]
				})
			)
		)
	})
}

TDebugConstruct(tag : string, tr : Tropic) -> Tropic {
	name = if (tag == "") tr.structname else tag;

	TConstruct(
		[
			\ -> {
				println(name + " constructed");
				\ -> println(name + " destroyed");
			}
		],
		tr
	)
}

TIfFits(tr : Tropic) -> Tropic {
	TransformTAcc(\t2a, pi, ss, mo -> {
		b = t2a(tr, pi, ss, mo);
		visible =
			fselect2(
				fwidthheight(pi.maxX, pi.maxY),
				fwidthheight(b.metrics.width, b.metrics.height),
				FLift2(\a, m -> {
					m.width <= a.width && m.height <= a.height
				})
			);

		TAcc(
			FMutable(fif(visible, const(b.form), const(FEmpty()))),
			TFormMetrics(
				fif(visible, b.metrics.width, zero),
				fif(visible, b.metrics.height, zero),
				fif(visible, b.metrics.baseline, zero)
			),
			zero,
			zero,
			b.maxWidth,
			b.maxHeight,
			const(1.),
			const(1.),
			b.addFillers,
			b.disposers
		)
	});
}

TOnConstruct(fn : () -> void) -> (Tropic) -> Tropic {
	\tr -> TConstruct(
		[
			\ -> {
				fn();
				nop;
			}
		],
		tr
	)
}

TEvenGrid(content : [[Tropic]]) -> Tropic {
	if (length(content) > 0 && length(content[0]) > 0)
		TransformTAcc(\t2a, p, s, mo -> {
			maxX = p.maxX;
			maxY = p.maxY;

			columnWidths = generate(0, either(maxA(map(content, length)), 0), \__ -> make(0.));
			rowHeights = generate(0, length(content), \__ -> make(0.));

			translatesX = generate(0, length(columnWidths), \__ -> make(0.));
			translatesY = generate(0, length(rowHeights), \__ -> make(0.));

			contentAcc =
				mapi(content, \j, c -> mapi(c, \i, tr ->
					t2a(
						tr,
						TParentInfo(
							columnWidths[i],
							rowHeights[j],
							p.environment,
							fworldtransform(p.transformMatrix, fpoint2transform(fpoint(translatesX[i], translatesY[j])))
						),
						s,
						mo
					)
				));
			form =
				FGroup(
					mapi(contentAcc, \j, c -> mapi(c, \i, tacc -> FTranslate(translatesX[i], translatesY[j], tacc.form))) |> concatA,
					true
				);
			disp = concatA(map(concatA(contentAcc), \tacc -> tacc.disposers));

			minWidths = generate(0, length(columnWidths), \i -> fmaxA(map(contentAcc, \c -> if (i < length(c)) c[i].minWidth else zero), 0.)) |> fmerge;
			minHeights = map(contentAcc, \c -> fmaxA(map(c, \tacc -> tacc.minHeight), 0.)) |> fmerge;
			maxWidths = generate(0, length(columnWidths), \i -> fmaxA(map(contentAcc, \c -> if (i < length(c)) c[i].maxWidth else zero), 0.)) |> fmerge;
			maxHeights = map(contentAcc, \c -> fmaxA(map(c, \tacc -> tacc.maxHeight), 0.)) |> fmerge;
			xFillers = generate(0, length(columnWidths), \i -> fmaxA(map(contentAcc, \c -> if (i < length(c)) c[i].xFillers else zero), 0.)) |> fmerge;
			yFillers = map(contentAcc, \c -> fmaxA(map(c, \tacc -> tacc.yFillers), 0.)) |> fmerge;

			realWidths = generate(0, length(columnWidths), \i -> fmaxA(map(contentAcc, \c -> if (i < length(c)) c[i].minWidth else zero), 0.));
			realHeights = map(contentAcc, \c -> fmaxA(map(c, \tacc -> tacc.metrics.height), 0.));

			uns1 =
				make4Subscribe(minWidths, maxWidths, maxX, xFillers, \minW, maxW, mx, xf -> {
					wd = ref 0.;

					iteri(distributeSizesEvenly2(minW, maxW, map(columnWidths, getValue), xf, max(mx, dsum(minW))), \i, nw -> {
						nextDistinct(translatesX[i], ^wd);
						wd := ^wd + nw;
						nextDistinct(columnWidths[i], nw);
					})
				})();

			uns2 =
				make4Subscribe(minHeights, maxHeights, maxY, yFillers, \minH, maxH, my, yf -> {
					hgt = ref 0.;

					iteri(distributeSizesEvenly2(minH, maxH, map(rowHeights, getValue), yf, max(my, dsum(minH))), \i, nh -> {
						nextDistinct(translatesY[i], ^hgt);
						hgt := ^hgt + nh;
						nextDistinct(rowHeights[i], nh);
					})
				})();

			TAcc(
				form,
				TFormMetrics(
					fsum(realWidths),
					fsum(realHeights),
					zero
				),
				fselect(minWidths, FLift(dsum)),
				fselect(minHeights, FLift(dsum)),
				fselect(maxWidths, FLift(dsum)),
				fselect(maxHeights, FLift(dsum)),
				fselect(xFillers, FLift(dsum)),
				fselect(yFillers, FLift(dsum)),
				const(false),
				concatA([disp, [uns1, uns2]])
			)
		})
	else
		TEmpty()
}

distributeSizesEvenly2(minWidths : [double], maxWidths : [double], columnWidths0 : [double], xFillers : [double], availableWidth : double) -> [double] {
	columnsCount = either(minA([length(minWidths), length(maxWidths), length(columnWidths0)]), 0);

	additionThreshold = 0.;
	sumFillers = max(dsum(xFillers), 1.);

	if (columnsCount > 0) {
		columnWidths = generate(0, columnsCount, \i -> max(columnWidths0[i], minWidths[i]));
		sumWidth = dsum(columnWidths);

		if (sumWidth < availableWidth - additionThreshold || sumWidth > availableWidth + additionThreshold) {
			available = availableWidth - sumWidth;
			addition = available / sumFillers;

			availableForAddition =
				mapi(subrange(maxWidths, 0, columnsCount), \i, mw -> ref
					xFillers[i] > 0. && (if (sumWidth < availableWidth)
						(mw > minWidths[i] && columnWidths[i] < mw) || (mw < minWidths[i])
					else
						columnWidths[i] > minWidths[i])
				);

			newWidths =
				mapi(subrange(columnWidths, 0, columnsCount), \i, cw -> ref
					if (^(availableForAddition[i])) {
						nw = cw + addition * xFillers[i];

						if (nw < minWidths[i]) {
							availableForAddition[i] := false;
							minWidths[i];
						} else if (maxWidths[i] >= minWidths[i] && nw > maxWidths[i]) {
							availableForAddition[i] := false;
							maxWidths[i];
						} else {
							nw
						}
					} else {
						if (minWidths[i] > 0.) {
							if (minWidths[i] <= maxWidths[i])
								min(max(cw, minWidths[i]), maxWidths[i])
							else
								max(cw, minWidths[i])
						} else
							cw
					}
				);

			updateWhile(
				countA(availableForAddition, \afa -> ^afa)
				|> (\afa ->
					if (afa > 0)
						(availableWidth - fold(newWidths, 0., \acc, nw -> acc + ^nw)) / sumFillers
					else
						0.
				),
				\newAddition -> {
					if ((newAddition > additionThreshold || newAddition < additionThreshold) &&
						foldi(availableForAddition, false, \i, acc, afa -> {
							if (^afa) {
								newWidths[i] :=
									max(minWidths[i], ^(newWidths[i]) + newAddition * xFillers[i])
									|> (\f -> if (minWidths[i] < maxWidths[i]) min(f, maxWidths[i]) else f);
								false
							} else {
								acc
							}
						}))
						Some((availableWidth - fold(newWidths, 0., \acc, nw -> acc + ^nw)) / i2d(countA(availableForAddition, \afa -> ^afa)))
					else
						None()
				}
			);

			map(newWidths, \nw -> ^nw);
		} else {
			columnWidths
		}
	} else
		columnWidths0
}

TConstructRenderable(constructors : [() -> () -> void], tr : Tropic) -> Tropic {
	TransformTAcc(\t2a, pi, ss, mo -> {
		b = t2a(tr, pi, ss, mo);
		renderable = make(false);

		TAcc(b with form =
			FDecorator(
				FRenderable(renderable, b.form),
				[
					Pair(renderable, \ -> FConstruct(constructors, FEmpty()))
				],
				true
			)
		)
	})
}

wh2Tropic(wh : WidthHeight) -> Tropic {
	if (wh.width >= 0.) {
		if (wh.height >= 0.)
			TFixed(wh.width, wh.height)
		else
			TFillWY(wh.width)
	} else if (wh.height >= 0.)
		TFillXH(wh.height)
	else
		TFillXY();
}

TZoomMax(tr : Tropic, maxWH : Transform<WidthHeight>) -> Tropic {
	availableWH = makeWH();
	scaleFactor = fselect2(availableWH, maxWH, FLift2(\awh, mwh -> max3(awh.width / mwh.width, awh.height / mwh.height, 1.0)));

	TScale(ffactor2(scaleFactor), tr)
	|> (\f -> TAttachAvailable(f, availableWH))
}

TZoomMaxWidth(tr : Tropic, maxWidth : Transform<double>) -> Tropic {
	availableX = make(0.0);
	scaleFactor = fmax(fdivide(availableX, maxWidth), const(1.0));

	TScale(ffactor2(scaleFactor), tr)
	|> (\f -> TAttachAvailableWidth(f, availableX))
}

TZoomMaxHeight(tr : Tropic, maxHeight : Transform<double>) -> Tropic {
	availableY = make(0.0);
	scaleFactor = fmax(fdivide(availableY, maxHeight), const(1.0));

	TScale(ffactor2(scaleFactor), tr)
	|> (\f -> TAttachAvailableHeight(f, availableY))
}

disableMouseWheelBelow(content : Tropic) -> Tropic {
	if (mobile)
		content
	else {
		TInteractive(
			[
				FineGrainMouseWheel2(\__, mi -> mi().inside)
			],
			content
		)
	}
}

disableInteractivesBelow(content : Tropic) -> Tropic {
	TCopySize(
		content,
		\tr ->
			TInteractive(
				[
					MouseDown(\mi -> mi.inside()),
					MouseRightDown(\mi -> mi.inside()),
					MouseMiddleDown(\mi -> mi.inside()),
					MouseUp(\mi -> mi().inside),
					MouseMove(\mi -> mi().inside),
					TouchStart(\mi -> !exists(mi.inside, \m -> !m())),
					TouchMove(\mi -> !exists(mi.inside, \m -> !m())),
					TouchEnd(\mi -> !exists(mi.inside, \m -> !m())),
					RollOver(nop1),
					RollOut(nop1)
				],
				TRectangle(interactiveRectangleStyle, tr)
			),
		false
	)
}

TCheckeredRectangle(style1 : [TGraphicsStyle], style2 : [TGraphicsStyle], content : Tropic) -> Tropic {
	size = makeWH();

	TGroup2(
		TInspect([ISize(size)], content),
		TCropSize(
			TSized(size),
			TFrame(
				0.,
				0.,
				style1,
				TSelect(size, \s -> {
					generate(0, ceil(s.width / 10.0), \i -> {
						generate(0, ceil(s.height / 10.0), \j -> {
							if ((i + j) % 2 == 0)
								TGraphics([GRect(i2d(i * 10), i2d(j * 10), 10.0, 10.0)], style2)
							else
								TEmpty()
						})
					})
					|> concatA
					|> TGroup
				})
			)
		)
	);
}

TCheckeredRounded(
	nw : double,
	ne : double,
	lw : double,
	le : double,
	style1 : [TGraphicsStyle],
	style2 : [TGraphicsStyle],
	content : Tropic
) -> Tropic {
	size = makeWH();

	TGroup2(
		TInspect([ISize(size)], content),
		TMask(
			TFrame(
				0.,
				0.,
				style1,
				TSelect(size, \s -> {
					generate(0, ceil(s.width / 10.0), \i -> {
						generate(0, ceil(s.height / 10.0), \j -> {
							if ((i + j) % 2 == 0)
								TGraphics([GRect(i2d(i * 10), i2d(j * 10), 10.0, 10.0)], style2)
							else
								TEmpty()
						})
					})
					|> concatA
					|> TGroup
				})
			),
			TRounded(nw, ne, lw, le, [Fill(white)], TSized(size))
		)
	);
}

TMouseWheelInteractive(manager : TManager, content : Tropic, deltaX : (double) -> bool, deltaY : (double) -> bool) -> Tropic {
	// Qt target on OSX returns the scroll in pixels, so we scale it by 80.
	scrollScale = if (qt && macosx()) 80. else 1.;

	if (mobile)
		content
	else {
		zorder = ref getValue(manager.zorder);

		TConstruct(
			[
				\ -> {
					zorder := getValue(manager.zorder);
					nop
				}
			],
			TInteractive(
				[
					FineGrainMouseWheel2(\h, mi ->
						if (!h && ^zorder >= getValue(manager.zorder)) {
							m = mi();

							if (m.inside && (m.dx != 0. || m.dy != 0.)) {
								dx = deltaX(m.dx / scrollScale);
								dy = deltaY(m.dy / scrollScale);

								dx || dy
							} else {
								h
							}
						} else
							h
					)
				],
				content
			)
		)
	}
}

T3DStage(scene : F3DObject, camera : F3DObject, size : Tropic, style : [F3DStageStyle]) -> Tropic {
	wh = makeWH();

	TGroup2(
		TInspect(
			[
				ISize(wh),
				IMetricsOnly()
			],
			size
		),
		TFForm(
			F3DStage(
				wh,
				scene,
				camera,
				style
			),
			TFormMetrics(
				fwidth(wh),
				fheight(wh),
				fheight(wh)
			)
		)
	);
}

THTMLStage(wh : Transform<WidthHeight>, constructor : (stage : native) -> () -> void) -> Tropic {
	TFForm(
		FHTMLStage(wh, constructor),
		TFormMetrics(
			fwidth(wh),
			fheight(wh),
			fheight(wh)
		)
	)
}

TMoveClip(t : Tropic, fn : (Tropic) -> void) -> Tropic {
	TransformTAcc2(\t2a -> {
		b = t2a(t);

		TAcc(b with
			form = FNativeForm(
				t,
				const(FormMetrics(0., 0., 0., 0.)),
				\ -> b.form,
				\__, z, __ -> {
					zorder = make(z);
					rr = renderFForm(b.form, zorder);
					originalParent = makeClip();
					alive = ref true;
					iter(rr.clips, \c -> addChild(originalParent, c));

					fn(
						TFForm(
							FNativeForm(
								t,
								const(FormMetrics(0., 0., 0., 0.)),
								\ -> b.form,
								\__, z2, __ -> {
									parent = makeClip();
									iter(rr.clips, \c -> addChild(parent, c));
									nextDistinct(zorder, z2);

									NativeRenderResult(
										[parent],
										\ -> {
											nextDistinct(zorder, z);
											iter(rr.clips, \c -> if (^alive) addChild(originalParent, c) else removeChild(parent, c));
										}
									)
								}
							),
							b.metrics
						)
					);

					NativeRenderResult([originalParent], \ -> { alive := false; applyall(rr.disposers); } )
				}
			)
		)
	})
}

TCanvas(content : Tropic) -> Tropic {
	TransformTAcc2(\t2a -> {
		b = t2a(content);

		TAcc(b with form = FCanvas(b.form));
	})
}

filterFPdfDocumentStyle(style : [TPdfDocumentStyle]) -> [FPdfDocumentStyle] {
	map(style, \st ->
		switch (st) {
			OnError(__): st;
		}
	)
}

loadTPdfDocument(url : string, onLoad : (TPdfDocument) -> void, style : [TPdfDocumentStyle]) {
	makeTViewFn = \document -> \page -> {
		availableWH = makeWH();
		metrics = make(FormMetrics(0.0, 0.0, 0.0, 0.0));
		tMetrics = TFormMetrics(
			fselect(metrics, FLift(\m -> m.width)),
			fselect(metrics, FLift(\m -> m.height)),
			fselect(metrics, FLift(\m -> m.baseline))
		);

		TInspect(
			[
				IAvailable(availableWH)
			],
			TFForm(
				document.getPageView(page, [FPdfMetrics(metrics)], availableWH),
				tMetrics
			)
		)
	}

	loadFPdfDocument(
		url,
		\fPdfDocument -> {
			onLoad(
				TPdfDocument(
					fPdfDocument.pageCount,
					makeTViewFn(fPdfDocument)
				)
			)
		},
		filterFPdfDocumentStyle(style)
	)
}<|MERGE_RESOLUTION|>--- conflicted
+++ resolved
@@ -767,17 +767,10 @@
 
 			gstyle = tgraphicsStyle2graphicsStyle(style);
 
-			isconst = b1.xConstant && b1.yConstant;
-			wd = if (isconst) const(fgetValue(b1.metrics.width)) else b1.metrics.width;
-			hgt = if (isconst) const(fgetValue(b1.metrics.height)) else b1.metrics.height;
-
 			TAcc(b1 with form =
 				FGroup([
-<<<<<<< HEAD
-					FMutable(fselect2(b1.metrics.width, b1.metrics.height, FLift2(makeFGraphics))),
-=======
 					FGraphics(
-						fselect3(radius, wd, hgt, \r, w, h ->
+						fselect3(radius, b1.metrics.width, b1.metrics.height, \r, w, h ->
 							if (r == 0.)
 								rectangle(0., 0., w, h)
 							else
@@ -785,7 +778,6 @@
 						),
 						const(gstyle)
 					),
->>>>>>> 856381cf
 					b1.form
 				], false)
 			)
@@ -974,11 +966,6 @@
 			const(1.),
 			zero,
 			const(false),
-<<<<<<< HEAD
-=======
-			isFConst(x),
-			isFConst(hgt),
->>>>>>> 856381cf
 			[]
 		)
 	})
@@ -1026,11 +1013,6 @@
 			zero,
 			const(1.),
 			const(false),
-<<<<<<< HEAD
-=======
-			isFConst(wd),
-			isFConst(y),
->>>>>>> 856381cf
 			[]
 		)
 	})
