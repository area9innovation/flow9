import tropic/selecttarray;
import tropic/tropic_util;
import fform/fform_gui;
import sys/fullscreen;
import ui/fontmapping;
import fusion_utils;
import fform/renderfform;
import tropic/tropic_manager;
import fform/renderform3d;
import fform/fpdf;
import ui/scrollable;

export {
	// A fixed size, empty block
	TFixed(width : double, height : double) -> Tropic;

	// TBorder with equal borders on all 4 sides
	TBorder4(border : double, t : Tropic) -> Tropic;

	// A block of given size
	TSized(size : Transform<WidthHeight>) -> Tropic;
	// A block of given size with constant height or width
	TSizedWidth(width : Transform<double>, height : double) -> Tropic;
	TSizedHeight(width : double, height : Transform<double>) -> Tropic;
	TSizedWidthHeight(width : Transform<double>, height : Transform<double>) -> Tropic;

	TSizedX(width : Transform<double>) -> Tropic;
	TSizedY(height : Transform<double>) -> Tropic;

	// Bunch of helpers to inspect sizes. Consider using TInspect also.

	TAttachBox(t : Tropic, box : DynamicBehaviour<WidthHeight>) -> Tropic;
	TAttachWidth(t : Tropic, width : DynamicBehaviour<double>) -> Tropic;
	TAttachHeight(t : Tropic, height : DynamicBehaviour<double>) -> Tropic;
	TAttachWidthHeight(t : Tropic, width : DynamicBehaviour<double>, height : DynamicBehaviour<double>) -> Tropic;

	TAttachAvailable(t : Tropic, box : DynamicBehaviour<WidthHeight>) -> Tropic;
	TAttachAvailableWidth(t : Tropic, width : DynamicBehaviour<double>) -> Tropic;
	TAttachAvailableHeight(t : Tropic, height : DynamicBehaviour<double>) -> Tropic;
	TAttachAvailableWidthHeight(t : Tropic, width : DynamicBehaviour<double>, height : DynamicBehaviour<double>) -> Tropic;

	// Inspects t, draws content
	TAttachBox2(t : Tropic, box : DynamicBehaviour<WidthHeight>, content : Tropic) -> Tropic;
	TAttachWidth2(t : Tropic, width : DynamicBehaviour<double>, content : Tropic) -> Tropic;
	TAttachHeight2(t : Tropic, height : DynamicBehaviour<double>, content : Tropic) -> Tropic;

	// Special cases to inspect
	TAttachMinWidth(t : Tropic, minWidth : DynamicBehaviour<double>) -> Tropic;
	TAttachBoxThrottle(t : Tropic, box : DynamicBehaviour<WidthHeight>, maxDelta : int) -> Tropic;
	TAttachHeightTrigger(t : Tropic, height : DynamicBehaviour<double>, trigger : Transform<bool>) -> Tropic;

	TThrottleMetrics(t : Tropic, maxDelta : int) -> Tropic;

	// A rectangle that expands to the given size
	TRectangle(style : [TGraphicsStyle], size : Tropic) -> Tropic;

	TCircle(radius : double, style : [TGraphicsStyle]) -> Tropic;

	TGroup(c : [Tropic]) -> Tropic;
	TCols(c : [Tropic]) -> Tropic;
	TBaselineCols(c : [Tropic]) -> Tropic;
	TBaselineLines(c : [Tropic]) -> Tropic;
	TLines(c : [Tropic]) -> Tropic;
	TGrid(c : [[Tropic]]) -> Tropic;

	// Arabic(RTL) versions. T*Dir are intended to use into Material. Generally, T*A versions are preferable.
	TColsDir(t : [Tropic], isRTL : bool) -> Tropic;
	TCols2Dir(t1 : Tropic, t2 : Tropic, isRTL : bool) -> Tropic;
	TColsA(t : [Tropic]) -> Tropic;
	TCols2A(t1 : Tropic, t2 : Tropic) -> Tropic;

	TBaselineColsDir(t : [Tropic], isRTL : bool) -> Tropic;
	TBaselineCols2Dir(t1 : Tropic, t2 : Tropic, isRTL : bool) -> Tropic;
	TBaselineColsA(t : [Tropic]) -> Tropic;
	TBaselineCols2A(t1 : Tropic, t2 : Tropic) -> Tropic;

	TLinesDir(arr : [Tropic], isRTL : bool) -> Tropic;
	TLines2Dir(t1 : Tropic, t2 : Tropic, isRTL : bool) -> Tropic;
	TLinesA(arr : [Tropic]) -> Tropic;
	TLines2A(t1 : Tropic, t2 : Tropic) -> Tropic;
	TBaselineLinesDir(arr : [Tropic], isRTL : bool) -> Tropic;
	TBaselineLinesA(t : [Tropic]) -> Tropic;
	TBaselineLines2A(t1 : Tropic, t2 : Tropic) -> Tropic;

	TBorderA(start : double, top : double, end : double, bottom : double, t : Tropic) -> Tropic;
	TBorderDir(start : double, top : double, end : double, bottom : double, t : Tropic, isRTL : bool) -> Tropic;
	TPadA(x : double, y : double, t : Tropic) -> Tropic;
	TPadDir(x : double, y : double, t : Tropic, isRTL : bool) -> Tropic;

	// TGroup with zero metrics
	// Useful inside complicated components with lots of layers, metrics of which aren't used
	TGroupWithoutMetrics(g : [Tropic]) -> Tropic;
	TGroup2WithoutMetrics(g1 : Tropic, g2 : Tropic) -> Tropic {TGroupWithoutMetrics([g1, g2])};
	// TGroup that has metrics of the first tropic
	TGroupSameMetrics(g : [Tropic]) -> Tropic;
	TGroup2SameMetrics(g1 : Tropic, g2 : Tropic) -> Tropic {TGroupSameMetrics([g1, g2])};

	// Common helpers of centering a number of tropics
	TColsXCenter(cols : [Tropic]) -> Tropic;
	TColsYCenter(cols : [Tropic]) -> Tropic;
	TBaselineColsXCenter(cols : [Tropic]) -> Tropic;
	TBaselineColsYCenter(cols : [Tropic]) -> Tropic;
	TColsYCenterA(cols : [Tropic]) -> Tropic;
	TBaselineColsYCenterA(cols : [Tropic]) -> Tropic;
	TLinesXCenter(lines : [Tropic]) -> Tropic;
	TLinesYCenter(lines : [Tropic]) -> Tropic;
	TBaselineLinesXCenter(lines : [Tropic]) -> Tropic;
	TBaselineLinesYCenter(lines : [Tropic]) -> Tropic;

	// Common helpers for creating groups of elements with the same available width or height
	TColsSameWidth(cols : [Tropic]) -> Tropic;
	TColsSameHeight(cols : [Tropic]) -> Tropic;
	TLinesSameWidth(lines : [Tropic]) -> Tropic;
	TLinesSameHeight(lines : [Tropic]) -> Tropic;

	// Move the box x, y pixels, changing the size
	TPad(x : double, y : double, t : Tropic) -> Tropic;

	// Add a rounded frame behind the given box
	TFrame(margin : double, radius : double, style : [TGraphicsStyle], box : Tropic) -> Tropic;
	TFrameT(margin : Transform<double>, radius : Transform<double>, style : Transform<[TGraphicsStyle]>, box : Tropic) -> Tropic;
	TFrameCustom(l : double, tl : double, tlRounded : bool, t : double, tr : double, trRounded : bool, r : double,
		br : double, brRounded : bool, b : double, bl : double, blRounded : bool, style : [TGraphicsStyle], box : Tropic) -> Tropic;
	TFrameCustomT(
		l : Transform<double>, tl : Transform<double>, tlRounded : Transform<bool>,
		t : Transform<double>, tr : Transform<double>, trRounded : Transform<bool>,
		r : Transform<double>, br : Transform<double>, brRounded : Transform<bool>,
		b : Transform<double>, bl : Transform<double>, blRounded : Transform<bool>,
		style : Transform<[TGraphicsStyle]>, box : Tropic) -> Tropic;

	// Round rectangle corners to maximum possible radius
	TRoundedFull(style : [TGraphicsStyle], size : Tropic) -> Tropic;
	TRounded4(radius : double, style : [TGraphicsStyle], size : Tropic) -> Tropic;

	// Resizes the form to fill the target metrics
	TZoom(content : Tropic, container : Tropic, keepAspect : bool) -> Tropic;

	// Resizes the form to fill the target metrics croping borders that don't fit, always keeps aspect ratio.
	TZoomToFill(content : Tropic, container : Tropic, crop : bool) -> Tropic;

	TZoomOnOverflow(content : Tropic, container : Tropic, keepAspect : bool) -> Tropic;

	// Horizontal centering
	TCenterX(b : Tropic) -> Tropic;
	// Horizontal centering inside the box
	TCenterXIn(t : Tropic, box : Tropic) -> Tropic;

	// Vertical centering
	TCenterY(b : Tropic) -> Tropic;
	// Vertical centering inside the box
	TCenterYIn(t : Tropic, box : Tropic) -> Tropic;

	// Center in both directions
	TCenter(b : Tropic) -> Tropic;
	// Center inside the given box
	TCenterIn(b : Tropic, frame : Tropic) -> Tropic;
	TCenterInFixSize(b : Tropic, frame : Tropic) -> Tropic;
	// Center and scale with variable fill percentage, use 1.0/3.0 for centering
	TCenterScale(tropic : Tropic, xscale : double, yscale: double) -> Tropic;

	// Grows in both direction
	TFillXY() -> Tropic;

	// Defines a filler which grows from 0,0 up to the maximum size, without preserving aspect ratio
	TFillMax(maxWidth : double, maxHeight : double) -> Tropic;
	TFillMaxWY(maxWidth : double) -> Tropic;
	TFillMaxHX(maxHeight : double) -> Tropic;

	TFillMin(minWidth : double, minHeight : double) -> Tropic;

	// Define a maximum expanding fill, and a given height/width
	TFillXH(height : double) -> Tropic;
	TFillXW(minWidth : double) -> Tropic;
	TFillWY(width : double) -> Tropic;
	TFillYH(minHeight : double) -> Tropic;
	TFillXHT(height : Transform<double>) -> Tropic;
	TFillXWT(minWidth : Transform<double>) -> Tropic;
	TFillWYT(width : Transform<double>) -> Tropic;
	TFillYHT(minHeight : Transform<double>) -> Tropic;

	// Define an expanding rectangle from minimum size to maximum size, without preserving aspect ratios in between.
	TFillXYXY(minWidth : double, minHeight : double, maxWidth : double, maxHeight : double) -> Tropic;

	// Crunch the tropic down to just the height. Notice if it has any interactivity, those are still active.
	THeight(tropic : Tropic) -> Tropic;
	// Crunch the tropic flat to just the width. Notice if it has any interactivity, those are still active.
	TWidth(tropic : Tropic) -> Tropic;

	// Override the size of this given tropic to the child
	TFixSize(tropic : Tropic, size : Tropic) -> Tropic;

	// Similar to TFormIn, but gets truthful wh available
	TFormWH(form : Form, wh : WidthHeight) -> Tropic;

	// A lazy version of TIf. Notice that TIf allows significant optimizations, so normally, that is the
	// right choice.
	TIfLazy(value : Transform<bool>, f : (bool) -> Tropic) -> Tropic;

	// Normal interface to TSelect
	TSelect(value : Transform<?>, fn : (?) -> Tropic) -> Tropic;
	TSelect2(v1 : Transform<?>, v2 : Transform<??>, fn : (?, ??) -> Tropic) -> Tropic;
	TSelect3(v1 : Transform<?>, v2 : Transform<??>, v3 : Transform<???>, fn : (?, ??, ???) -> Tropic) -> Tropic;
	TSelect4(v1 : Transform<?>, v2 : Transform<??>, v3 : Transform<???>, v4 : Transform<????>, fn : (?, ??, ???, ????) -> Tropic) -> Tropic;

	TMutableMaybe(v : Transform<Maybe<Tropic>>) -> Tropic;
	TSelectMaybe(v : Transform<Maybe<?>>, fn : (?) -> Tropic) -> Tropic;

	// TSelect supporting fusion, which can help with managing disposing
	TFSelect(value : Transform<?>, fn : FFn<?, Tropic>) -> Tropic;

	// Shorthand to define a bunch of named tropics
	TLetMany(items : [Pair<string, Tropic>], scope : Tropic) -> Tropic;

	// Rotate 90 degrees, including the sizes
	TRotate90(tropic : Tropic) -> Tropic;
	// Rotate 90 degrees counter-clockwise, including the sizes
	TRotate90Left(tropic : Tropic) -> Tropic;
	// Rotate 180 degrees and translate by size
	TRotate180(enabled : Transform<bool>, size : Tropic) -> (Tropic) -> Tropic;

	// The tropic is actually destroyed/reconstructed when 'show' becomes false/true, in contrast
	// to TVisible. This is an exact alias to the common TIf(show, tropic, TEmpty) construct.
	// See TVisible for an optimized version that only hides the tropic.
	TShow : (show : Transform<bool>, tropic : Tropic) -> Tropic;
	// The tropic is destroyed/reconstructed when 'show' becomes false/true but tr fn called only once
	// and only when show becomes true
	TShowLazy(show : Transform<bool>, tr : () -> Tropic) -> Tropic;
	// Calls content function only on first condition true value
	// Hides content if condition is false
	TRenderOnce(condition : Transform<bool>, content : () -> Tropic) -> Tropic;
	// Similar to TShowLazy
	// Constructs tr when show is true and just hides it when show is false
	// If show is false initially tr function isn't called until show is true
	TVisibleLazy(show : Transform<bool>, tr : () -> Tropic) -> Tropic;

	// Crops only in X dimension
	TCropSizeX : (content : Tropic, width : Tropic) -> Tropic;
	// Crops only in Y dimension
	TCropSizeY : (content : Tropic, height : Tropic) -> Tropic;

	// ---
	// TScrollable - DEPRECATED, use TScroll
	// ---
	// If content is smaller than maxbox, the content size wins. The content gets the fill size from maxbox
	// [--Explain--] Could we remove this, as we already have tscroll.flow? Or probably just mark this as DEPRECATED or something like that
	TScrollable(content : Tropic, maxbox : Tropic, style : ScrollableStyle, state : [TScrollableState]) -> Tropic;
		TScrollableState ::= TScrollRect, TScrollOffset, TAnimate, TScrollInspect, TStickToEdge;
			// If you need to control the area
			TScrollRect(x : DynamicBehaviour<double>, y : DynamicBehaviour<double>, width : DynamicBehaviour<double>, height : DynamicBehaviour<double>);
			// If you need to control the position
			TScrollOffset(t : Behaviour<Tropic>);
			// If scrolling should animate.
			TAnimate(tension : double, friction : double);
			// explicitely inspect the size of the content to make sure scroll bars are visible when both TScrollable and its content form rely on TFillXY(). Inspired by case 38798.
			TScrollInspect();
			// pushes the scrollbars to egdes of the screen
			TStickToEdge();

	// TScrollable with extra margins for scroll bars at the right and bottom
	TScrollableWithBars(content : Tropic, maxbox : Tropic, style : ScrollableStyle, state : [TScrollableState]) -> Tropic;

	//Another approach to make scrollable with bars, but now the space for the scrollbars isn't reserved all the time:
	//they appear only when needed. Also, scrollbars drawn by this function are always visible on the screen
	TScrollableEdged(content : Tropic, maxbox : Tropic,  style : ScrollableStyle, state : [TScrollableState], background : Maybe<(Tropic) -> Tropic>,
		foreground : Maybe<(Tropic) -> Tropic>) -> Tropic;

	// Converts TAcc to Tropic with empty form and same size
	// Doesn't dispose TAcc disposers
	TAcc2Size(acc : TAcc) -> Tropic;

	// Copies size of content to copyFn, copyFn result has no effect on overall metrics
	// If above is true result of copyFn is placed on top of content
	// Useful when you need to place TInteractive above or below another one
	TCopySize(content : Tropic, copyFn : (size : Tropic) -> Tropic, above : bool) -> Tropic;
	// Similar to TCopySize, only resulting tropic has metrics of copyFn
	// copyFn has two parameters: size of the content, and content itself
	TCopySize2(content : Tropic, copyFn : (size : Tropic, content : Tropic) -> Tropic) -> Tropic;

	// Set tropic baseline from top of it
	TBaseline(baseline : Transform<double>, content : Tropic) -> Tropic;

	// Handling long tapping
	TLongTouch(duration : int, fn : () -> void, handle : bool, tropic : Tropic) -> Tropic;

	// Simplified version of TransformTAcc
	TransformTAcc2(fn : ((Tropic) -> TAcc) -> TAcc) -> Tropic;

	// without Fill doesn't work in flash
	// with Fill doesn't work on  Windows Phone (text input loses focus on touch up)
	interactiveRectangleStyle : [GraphicsStyle] = if (csharp) [FillOpacity(0.0)] else [FillOpacity(0.0), Fill(0)];

	TProportionGrid(c : [[Pair<Transform<Factor>, Tropic>]]) -> Tropic;
	TProportionLines(c : [Pair<Transform<double>, Tropic>]) -> Tropic;
	TProportionCols(c : [Pair<Transform<double>, Tropic>]) -> Tropic;
	TProportionBaselineCols(c : [Pair<Transform<double>, Tropic>]) -> Tropic;
	TProportionColsA(c : [Pair<Transform<double>, Tropic>], isRTL : bool) -> Tropic;

	// Helpers to set available for only width or only height
	TAvailableWidth(tr : Tropic, available : Transform<double>) -> Tropic;
	TAvailableHeight(tr : Tropic, available : Transform<double>) -> Tropic;
	TAvailableWidthHeight(tr : Tropic, availableW : Transform<double>, availableH : Transform<double>) -> Tropic;

	TCropWidth(tr : Tropic, w : Transform<double>) -> Tropic;
	TCropHeight(tr : Tropic, h : Transform<double>) -> Tropic;

	TAlignHorizontal(align : CommonAlignment) -> (Tropic) -> Tropic;
	TAlignHorizontalDir(align : CommonAlignment, isRTL : bool) -> (Tropic) -> Tropic;
	TAlignStart(t : Tropic) -> Tropic; // Align left if LTR, align right if RTL
	TAlignStartDir(t : Tropic, isRTL : bool) -> Tropic;
	TAlignEnd(t : Tropic) -> Tropic;   // Align right if LTR, align left if RTL
	TAlignEndDir(t : Tropic, isRTL : bool) -> Tropic;
	TAlignLeft(t : Tropic) -> Tropic;
	TAlignTop(t : Tropic) -> Tropic;
	TAlignRight(t : Tropic) -> Tropic;
	TAlignBottom(t : Tropic) -> Tropic;

	TAlignTopLeft(t : Tropic) -> Tropic;
	TAlignTopCenter(t : Tropic) -> Tropic;
	TAlignTopRight(t : Tropic) -> Tropic;
	TAlignCenterRight(t : Tropic) -> Tropic;
	TAlignBottomRight(t : Tropic) -> Tropic;
	TAlignBottomCenter(t : Tropic) -> Tropic;
	TAlignBottomLeft(t : Tropic) -> Tropic;
	TAlignCenterLeft(t : Tropic) -> Tropic;

	TBorderTop(border : double) -> (Tropic) -> Tropic;
	TBorderBottom(border : double) -> (Tropic) -> Tropic;
	TBorderLeft(border : double) -> (Tropic) -> Tropic;
	TBorderRight(border : double) -> (Tropic) -> Tropic;

	TBorderTopBottom(border : double) -> (Tropic) -> Tropic;
	TBorderLeftRight(border : double) -> (Tropic) -> Tropic;

	// Dynamic version of TBorder
	TBorderT(left : Transform<double>, top : Transform<double>, right : Transform<double>, bottom : Transform<double>, t : Tropic) -> Tropic;
	TBorderTDir(left : Transform<double>, top : Transform<double>, right : Transform<double>, bottom : Transform<double>, t : Tropic, isRTL : bool) -> Tropic;

	TDecorator(tr : Tropic, decorators : [Pair<Transform<bool>, (Transform<WidthHeight>) -> Tropic>], above : bool) -> Tropic;
	// Helper for dynamic text
	TDynamicText(text : Transform<string>, style : [TParagraphStyle]) -> Tropic;

	THTMLText(text : string, style : [TCharacterStyle]) -> Tropic;
	THTMLDynamicText(text : Transform<string>, style : [TParagraphStyle]) -> Tropic;

	// TDebug that shows metrics on top of the tropic
	TDebugMetrics(c : int, tr : Tropic) -> Tropic;
	TDebugPositionScale(c : int, tr : Tropic) -> Tropic;

	TDebugRed(t : Tropic) -> Tropic { TDebug(red, t); };
	TDebugGreen(t : Tropic) -> Tropic { TDebug(green, t); };
	TDebugBlue(t : Tropic) -> Tropic { TDebug(blue, t); };
	TDebugPurple(t : Tropic) -> Tropic { TDebug(purple, t); };

	TDebugMetricsRed(t : Tropic) -> Tropic { TDebugMetrics(red, t); };
	TDebugMetricsGreen(t : Tropic) -> Tropic { TDebugMetrics(green, t); };
	TDebugMetricsBlue(t : Tropic) -> Tropic { TDebugMetrics(blue, t); };
	TDebugMetricsPurple(t : Tropic) -> Tropic { TDebugMetrics(purple, t); };

	TDebugConstruct(tag : string, tr : Tropic) -> Tropic;

	TDebugInteractive(tr : Tropic) -> Tropic;

	TOnConstruct(fn : () -> void) -> (Tropic) -> Tropic;

	TEvenGrid(content : [[Tropic]]) -> Tropic;

	TConstructRenderable(constructors : [() -> () -> void], content : Tropic) -> Tropic;

	wh2Tropic(wh : WidthHeight) -> Tropic;

	// Zoom tropic if its metrics are bigger than maxWH
	TZoomMax(tr : Tropic, maxWH : Transform<WidthHeight>) -> Tropic;
	// Zoom tropic if its width is bigger than maxWidth
	TZoomMaxWidth(tr : Tropic, maxWidth : Transform<double>) -> Tropic;
	// Zoom tropic if its height is bigger than maxHeight
	TZoomMaxHeight(tr : Tropic, maxHeight : Transform<double>) -> Tropic;

	// Helpers to make Tropic not transparent for events
	disableMouseWheelBelow(content : Tropic) -> Tropic;
	disableInteractivesBelow(content : Tropic) -> Tropic;

	// Helper to create event blocker layer above element
	blockInteractives(content : Tropic) -> Tropic;

	// Helpers to make checkered graphics
	TCheckeredRectangle(style1 : [TGraphicsStyle], style2 : [TGraphicsStyle], content : Tropic) -> Tropic;
	TCheckeredRounded(nw : double, ne : double, lw : double, le : double, style1 : [TGraphicsStyle],
		style2 : [TGraphicsStyle], content : Tropic) -> Tropic;

	TMouseWheelInteractive(manager : TManager, content : Tropic, deltaX : (double) -> bool, deltaY : (double) -> bool) -> Tropic;

	T3DStage(scene : F3DObject, camera : F3DObject, size : Tropic, style : [F3DStageStyle]) -> Tropic;

	THTMLStage(wh : Transform<WidthHeight>, constructor : (stage : native) -> () -> void) -> Tropic;

	// Helper to move already rendered clip from one spot to another
	// Automatically dettaches and reattaches to original clip if tropic passed to 'fn' is rendered anywhere
	TMoveClip(t : Tropic, fn : (Tropic) -> void) -> Tropic;

	// Draws content with 'canvas' renderer
	// Works only in js with 'html' renderer, for other targets identical to regular clip
	// WARNING: Doesn't support native widgets making it applicable only to groups of graphical objects
	TCanvas(content : Tropic) -> Tropic;


	loadTPdfDocument(url : string, onLoad : (TPdfDocument) -> void, style : [TPdfDocumentStyle]) -> void;

	TPdfDocumentStyle ::= OnError;

	TPdfDocument(
		pageCount : int,
		getPageView : (page : Transform<int>) -> Tropic,
	);

	// TShow that doesn't shrink in size after content is hidden
	// Has empty size initially if content is hidden
	TShowKeepMetrics(show : Transform<bool>, content : Tropic) -> Tropic;

	// Shows fullSizeContent only if available space is greater than minimum size required to show it,
	// Otherwise shows reducedSizeContent
	TIfFits(fullSizeContent : Tropic, reducedSizeContent : Tropic) -> Tropic;
	TIfFitsWidth(fullSizeContent : Tropic, reducedSizeContent : Tropic) -> Tropic;
	TIfFitsWidthDelay(fullSizeContent : Tropic, reducedSizeContent : Tropic, delay : int) -> Tropic;
	TIfFitsHeight(fullSizeContent : Tropic, reducedSizeContent : Tropic) -> Tropic;

	// Shows content only if available space is greater than minimum size required to show it
	TShowIfFits(content : Tropic) -> Tropic;
	TShowIfFitsWidth(content : Tropic) -> Tropic;
	TShowIfFitsHeight(content : Tropic) -> Tropic;

	// Detect is tropic inside viewbox
	TRenderable(renderable : DynamicBehaviour<bool>, t : Tropic) -> Tropic;

	// Content displayed in browser print dialog
	TPrintTarget(t : Tropic) -> Tropic;
	// Similar to TPrintTarget, only every element is printed on different page
	TPrintPages(t : Transform<[Tropic]>) -> Tropic;
	// By default TPrintPages uses web view size as available space for printing
	// TPrintPageSize lets to redefine this size with any other
	TPrintPageSize : DynamicBehaviour<Maybe<WidthHeight>> = make(None());
	// Change content when printing
	TIfPrint(then : Tropic, elset : Tropic) -> Tropic;

	// JS HTML Renderer: Extract rendered static html from the clip
	// Use wrapFlowHTML to wrap resulting html string with root tags, flow stylesheet and Roboto webfonts
	TExtractHTML(t : Tropic, setfn : (fn : () -> string) -> void) -> Tropic;
<<<<<<< HEAD

	// JS HTML: Set clip z-index
	TZIndex(zIndex : Transform<int>, t : Tropic) -> Tropic;
=======
	// JS: Extract clip as png in base64 format
	// Ignores crossorigin images
	// setfn returns a function that recieves callback which gets base64 string when image is ready
	// setfn returns None() if child is destroyed
	TExtractPNG(t : Tropic, setfn : (fn : Maybe<((png : string) -> void) -> void>) -> void) -> Tropic;
>>>>>>> 9e7f56b7
}

TFixed(width : double, height : double) -> Tropic {
	if (width == 0.0 && height == 0.0) TEmpty()
	else TBorder(width, height, 0.0, 0.0, TEmpty())
}

TBorder4(border : double, t : Tropic) -> Tropic {
	TBorder(border, border, border, border, t);
}

TSized(size : Transform<WidthHeight>) -> Tropic {
	TSizedWidthHeight(fwidth(size), fheight(size))
}

TSizedWidth(width : Transform<double>, height : double) -> Tropic {
	TSizedWidthHeight(width, const(height))
}

TSizedHeight(width : double, height : Transform<double>) -> Tropic {
	TSizedWidthHeight(const(width), height)
}

TSizedWidthHeight(width : Transform<double>, height : Transform<double>) -> Tropic {
	TBorderT(width, height, zero, zero, TEmpty())
}

TSizedX(width : Transform<double>) -> Tropic {
	TSizedWidth(width, 0.0);
}

TSizedY(height : Transform<double>) -> Tropic {
	TSizedHeight(0.0, height);
}

TRectangle(style : [TGraphicsStyle], size : Tropic) -> Tropic {
	TRounded(0., 0., 0., 0., style, size)
}

TCircle(radius : double, style : [TGraphicsStyle]) -> Tropic {
	TGraphics([GCircle(radius, radius, radius)], style);
}

TGroup(c : [Tropic]) -> Tropic {
	len = length(c);
	if (len == 0) TEmpty()
	else if (len == 1) c[0]
	else if (len == 2) TGroup2(c[0], c[1])
	else TGroup2(TGroup(subrange(c, 0, len / 2)), TGroup(subrange(c, len / 2, len - (len / 2))));
}

TGroupWithoutMetrics(c : [Tropic]) -> Tropic {
	TransformTAcc2(\tac -> {
			r = map(c, tac);

			TAcc(
				FGroup(map(r, \r0 -> r0.form), true),
				TFormMetrics(zero, zero, zero),
				zero,
				zero,
				zero,
				zero,
				zero,
				zero,
				const(false),
				true,
				true,
				map(r, \r0 -> r0.disposers) |> concatA
			)
		}
	)
}

TGroupSameMetrics(c : [Tropic]) -> Tropic {
	if (length(c) > 0)
		TransformTAcc2(\tac -> {
				r = map(c, tac);

				TAcc(
					FGroup(map(r, \r0 -> r0.form), true),
					r[0].metrics,
					r[0].minWidth,
					r[0].minHeight,
					r[0].maxWidth,
					r[0].maxHeight,
					r[0].xFillers,
					r[0].yFillers,
					r[0].addFillers,
					r[0].xConstant,
					r[0].yConstant,
					map(r, \r0 -> r0.disposers) |> concatA
				)
			}
		)
	else
		TEmpty();
}

TCols(c : [Tropic]) -> Tropic {
	len = length(c);
	if (len == 0) TEmpty()
	else if (len == 1) c[0]
	else if (len == 2) TCols2(c[0], c[1])
	else TCols2(TCols(subrange(c, 0, len / 2)), TCols(subrange(c, len / 2, len - (len / 2))));
}

TBaselineCols(c : [Tropic]) -> Tropic {
	len = length(c);
	if (len == 0) TEmpty()
	else if (len == 1) c[0]
	else if (len == 2) TBaselineCols2(c[0], c[1])
	else TBaselineCols2(TBaselineCols(subrange(c, 0, len / 2)), TBaselineCols(subrange(c, len / 2, len - (len / 2))));
}

TBaselineLines(c : [Tropic]) -> Tropic {
	len = length(c);
	if (len == 0) TEmpty()
	else if (len == 1) c[0]
	else if (len == 2) TBaselineLines2(c[0], c[1])
	else TBaselineLines2(TBaselineLines(subrange(c, 0, len / 2)), TBaselineLines(subrange(c, len / 2, len - (len / 2))));
}

TLines(c : [Tropic]) -> Tropic {
	len = length(c);
	if (len == 0) TEmpty()
	else if (len == 1) c[0]
	else if (len == 2) TLines2(c[0], c[1])
	else TLines2(TLines(subrange(c, 0, len / 2)), TLines(subrange(c, len / 2, len - (len / 2))));
}

TGrid(c : [[Tropic]]) -> Tropic {
	if (c == []) TEmpty()
	else fold(tail(c), TCols(c[0]), \acc, row -> TLines2(acc, TCols(row)))
}

TColsDir(t : [Tropic], isRTL : bool) -> Tropic {
	TCols(if (isRTL) reverseA(t) else t)
}

TCols2Dir(t1 : Tropic, t2 : Tropic, isRTL : bool) -> Tropic {
	TColsDir([t1, t2], isRTL)
}

TColsA(t : [Tropic]) -> Tropic {
	TColsDir(t, getDefaultRtl())
}

TCols2A(t1 : Tropic, t2 : Tropic) -> Tropic {
	TCols2Dir(t1, t2, getDefaultRtl())
}

TBaselineColsDir(t : [Tropic], isRTL : bool) -> Tropic {
	TBaselineCols(if (isRTL) reverseA(t) else t)
}

TBaselineCols2Dir(t1 : Tropic, t2 : Tropic, isRTL : bool) -> Tropic {
	TBaselineColsDir([t1, t2], isRTL)
}

TBaselineColsA(t : [Tropic]) -> Tropic {
	TBaselineColsDir(t, getDefaultRtl())
}

TBaselineCols2A(t1 : Tropic, t2 : Tropic) -> Tropic {
	TBaselineCols2Dir(t1, t2, getDefaultRtl())
}

TBorderA(start : double, top : double, end : double, bottom : double, t : Tropic) -> Tropic {
	TBorderDir(start, top, end, bottom, t, getDefaultRtl())
}

TBorderDir(start : double, top : double, end : double, bottom : double, t : Tropic, isRTL : bool) -> Tropic {
	if (isRTL) TBorder(end, top, start, bottom, t) else TBorder(start, top, end, bottom, t)
}

// Helper for supporting RTL in TLines variations
linesToLinesA(ls : [Tropic], isRTL : bool) -> [Tropic] {
	if (isRTL) linesToLinesRTL(ls) else ls
}

linesToLinesRTL(ls : [Tropic]) -> [Tropic] {
	widths = map(ls, \l -> make(0.0));
	maxWidth = fmaxA(widths, 0.0);

	mapi(
		ls,
		\i, l -> TransformTAcc(\t2a, pi, s, mo -> {
			x = fsubtract(maxWidth, widths[i]);

			newParentInfo =
				TParentInfo(pi with
					transformMatrix = fworldtransform(pi.transformMatrix, fx2transform(x))
				);

			b1 = t2a(l, newParentInfo, s, mo);
			form = FTranslate(x, const(0.0), b1.form);

			disp =
				arrayPush(
					b1.disposers,
					fconnect(b1.metrics.width, widths[i])
				);

			TAcc(b1 with form = form, disposers = disp)
		})
	);
}

TLinesDir(arr : [Tropic], isRTL : bool) -> Tropic {
	TLines(linesToLinesA(arr, isRTL))
}

TLines2Dir(t1 : Tropic, t2 : Tropic, isRTL : bool) -> Tropic {
	TLinesDir([t1, t2], isRTL)
}

TLinesA(arr : [Tropic]) -> Tropic {
	TLinesDir(arr, getDefaultRtl())
}

TLines2A(t1 : Tropic, t2 : Tropic) -> Tropic {
	TLines2Dir(t1, t2, getDefaultRtl())
}

TBaselineLinesDir(arr : [Tropic], isRTL : bool) -> Tropic {
	TBaselineLines(linesToLinesA(arr, isRTL))
}

TBaselineLines2Dir(t1 : Tropic, t2 : Tropic, isRTL : bool) -> Tropic {
	TBaselineLinesDir([t1, t2], isRTL)
}

TBaselineLinesA(arr : [Tropic]) -> Tropic {
	TBaselineLinesDir(arr, getDefaultRtl())
}

TBaselineLines2A(t1 : Tropic, t2 : Tropic) -> Tropic {
	TBaselineLines2Dir(t1, t2, getDefaultRtl())
}

TColsXCenter(cols : [Tropic]) -> Tropic {
	TSegmentCenter(cols, false, true, false)
}

TColsYCenter(cols : [Tropic]) -> Tropic {
	TSegmentCenter(cols, false, true, true)
}

TBaselineColsXCenter(cols : [Tropic]) -> Tropic {
	TSegmentCenter(cols, true, true, false)
}

TBaselineColsYCenter(cols : [Tropic]) -> Tropic {
	TSegmentCenter(cols, true, true, true)
}

TColsYCenterA(cols : [Tropic]) -> Tropic {
	sizes = generate(0, length(cols), \__ -> make(0.0));

	segmentsAttaches =
		mapi(cols, \i, segment ->
			TAttachHeight(segment, sizes[i])
		);

	TColsA(map(segmentsAttaches, \sa ->
		TCenterYIn(sa, TSizedHeight(0.0, fmaxA(sizes, 0.0)))
	));
}

TBaselineColsYCenterA(cols : [Tropic]) -> Tropic {
	sizes = generate(0, length(cols), \__ -> make(0.0));

	segmentsAttaches =
		mapi(cols, \i, segment ->
			TAttachHeight(segment, sizes[i])
		);

	TBaselineColsA(map(segmentsAttaches, \sa ->
		TCenterYIn(sa, TSizedHeight(0.0, fmaxA(sizes, 0.0)))
	));
}

TLinesXCenter(lines : [Tropic]) -> Tropic {
	TSegmentCenter(lines, false, false, false)
}

TLinesYCenter(lines : [Tropic]) -> Tropic {
	TSegmentCenter(lines, false, false, true)
}

TBaselineLinesXCenter(lines : [Tropic]) -> Tropic {
	TSegmentCenter(lines, true, false, false)
}

TBaselineLinesYCenter(lines : [Tropic]) -> Tropic {
	TSegmentCenter(lines, true, false, true)
}

TColsSameWidth(cols : [Tropic]) -> Tropic {
	TSegmentSameMetric(cols, true, false)
}

TColsSameHeight(cols : [Tropic]) -> Tropic {
	TSegmentSameMetric(cols, true, true)
}

TLinesSameWidth(lines : [Tropic]) -> Tropic {
	TSegmentSameMetric(lines, false, false)
}

TLinesSameHeight(lines : [Tropic]) -> Tropic {
	TSegmentSameMetric(lines, false, true)
}

// Only for internal use. Do not export
TSegmentCenter(segments : [Tropic], baseline : bool, cols : bool, vertical : bool) -> Tropic {
	sizes = generate(0, length(segments), \__ -> make(0.0));

	segmentsAttaches =
		mapi(segments, \i, segment ->
			if (vertical)
				TAttachHeight(segment, sizes[i])
			else
				TAttachWidth(segment, sizes[i])
		);

	(if (vertical)
		map(segmentsAttaches, \sa -> TCenterYIn(sa, TSizedHeight(0.0, fmaxA(sizes, 0.0))))
	else
		map(segmentsAttaches, \sa -> TCenterXIn(sa, TSizedWidth(fmaxA(sizes, 0.0), 0.0))))
	|> (
		if (cols) {
			if (baseline)
				TBaselineCols
			else
				TCols
		} else {
			if (baseline)
				TBaselineLines
			else
				TLines
		}
	)
}

// Only for internal use. Do not export
TSegmentSameMetric(segments : [Tropic], cols : bool, vertical : bool) -> Tropic {
	sizes = generate(0, length(segments), \__ -> make(0.0));

	segmentsAttaches =
		mapi(segments, \i, segment ->
			if (vertical)
				TAttachHeight(segment, sizes[i])
			else
				TAttachWidth(segment, sizes[i])
		);

	(if (vertical)
		map(segmentsAttaches, \sa -> TAvailable(sa, TFillXHT(fmaxA(sizes, 0.0))))
	else
		map(segmentsAttaches, \sa -> TAvailable(sa, TFillWYT(fmaxA(sizes, 0.0))))
	)
	|> if (cols) TCols else TLines
}

TPad(x : double, y : double, t : Tropic) -> Tropic {
	// TODO: Handle negative coordinates here
	TBorder(x, y, 0.0, 0.0, t)
}

TPadDir(x : double, y : double, t : Tropic, isRTL : bool) -> Tropic {
	if (isRTL) TBorder(0.0, y, x, 0.0, t)
	else TPad(x, y, t);
}

TPadA(x : double, y : double, t : Tropic) -> Tropic {
	TPadDir(x, y, t, getDefaultRtl())
}

TFrame(margin : double, radius : double, style : [TGraphicsStyle], box : Tropic) -> Tropic {
	borderedBox = TBorder(margin, margin, margin, margin, box);

	if (style != [])
		TransformTAcc2(\tac -> {
			b1 = borderedBox |> tac;

			TAcc(b1 with form =
				FGroup([
					FGraphics(
						fselect2(b1.metrics.width, b1.metrics.height, FLift2(\w, h ->
							if (equalDoubles(radius, 0.))
								[GRect(0.0, 0.0, w, h)]
							else if (equalDoubles(w, h) && equalDoubles(radius, w / 2.0))
								[GCircle(radius, radius, radius)]
							else
								[GRoundedRect(0.0, 0.0, w, h, radius)]
						)),
						const(tgraphicsStyle2graphicsStyle(style))
					),
					b1.form
				], false)
			)
		})
	else
		borderedBox
}

TFrameT(margin : Transform<double>, radius : Transform<double>, style : Transform<[TGraphicsStyle]>, box : Tropic) -> Tropic {
	borderedBox = TBorderT(margin, margin, margin, margin, box);

	if (isFConst(style) && length(fgetValue(style)) == 0)
		borderedBox
	else
		TransformTAcc2(\tac -> {
			b1 = borderedBox |> tac;

			gstyle = fselect(style, FLift(tgraphicsStyle2graphicsStyle));

			isconst = b1.xConstant && b1.yConstant;
			wd = if (isconst) const(fgetValue(b1.metrics.width)) else b1.metrics.width;
			hgt = if (isconst) const(fgetValue(b1.metrics.height)) else b1.metrics.height;

			TAcc(b1 with form =
				FGroup([
					FGraphics(
						fselect3(radius, wd, hgt, \r, w, h ->
							if (r == 0.)
								rectangle(0., 0., w, h)
							else
								perfectRoundedRect(w, h, r)
						),
						gstyle
					),
					b1.form
				], false)
			)
		})
}

TFrameCustom(l : double, tl : double, tlRounded : bool, t : double, tr : double, trRounded : bool, r : double,
	br : double, brRounded : bool, b : double, bl : double, blRounded : bool, style : [TGraphicsStyle], box : Tropic) -> Tropic {
	if (style != [])
		TransformTAcc2(\tac -> {
				b1 = TBorder(r, t, l, b, box) |> tac;

				gstyle = tgraphicsStyle2graphicsStyle(style);

				TAcc(b1 with form =
					FGroup([
						FGraphics(
							fselect2(b1.metrics.width, b1.metrics.height, FLift2(\w, h ->
								customRect(w, h, tl, tr, br, bl, tlRounded, trRounded, brRounded, blRounded)
							)),
							const(gstyle)
						),
						b1.form
					], false)
				)
			}
		)
	else if (r != 0. || t != 0. || l != 0. || b != 0.)
		TBorder(r, t, l, b, box)
	else
		box
}

TFrameCustomT(
	l : Transform<double>, tl : Transform<double>, tlRounded : Transform<bool>,
	t : Transform<double>, tr : Transform<double>, trRounded : Transform<bool>,
	r : Transform<double>, br : Transform<double>, brRounded : Transform<bool>,
	b : Transform<double>, bl : Transform<double>, blRounded : Transform<bool>,
	style : Transform<[TGraphicsStyle]>, box : Tropic) -> Tropic {
	borderedBox = TBorderT(r, t, l, b, box);

	if (isFConst(style) && length(fgetValue(style)) == 0)
		borderedBox
	else
		TransformTAcc2(\tac -> {
			b1 = borderedBox |> tac;

			gstyle = fselect(style, FLift(tgraphicsStyle2graphicsStyle));

			isconst = b1.xConstant && b1.yConstant;
			wd = if (isconst) const(fgetValue(b1.metrics.width)) else b1.metrics.width;
			hgt = if (isconst) const(fgetValue(b1.metrics.height)) else b1.metrics.height;

			TAcc(b1 with form =
				FGroup([
					FGraphics(
						fselect4(fquadruple(tl, tr, br, bl), fquadruple(tlRounded, trRounded, brRounded, blRounded), wd, hgt, \rad, isRounded, w, h ->
							customRect(w, h, rad.first, rad.second, rad.third, rad.fourth, isRounded.first, isRounded.second, isRounded.third, isRounded.fourth)
						),
						gstyle
					),
					b1.form
				], false)
			)
		})
}

TRoundedFull(style : [TGraphicsStyle], size : Tropic) -> Tropic {
	TransformTAcc(\tac, pi, ss, mo -> {
		b1 = tac(size, pi, ss, true);

		if (style != []) {
			gstyle = tgraphicsStyle2graphicsStyle(style);

			TAcc(b1 with form =
				FGroup([
					FGraphics(
						fselect2(b1.metrics.width, b1.metrics.height, FLift2(\w, h -> [GRoundedRect(0.0, 0.0, w, h, min(w, h) / 2.0)])),
						const(gstyle)
					),
					b1.form
				], false)
			)
		} else {
			b1;
		}
	})
}

TRounded4(radius : double, style : [TGraphicsStyle], size : Tropic) -> Tropic {
	TRounded(radius, radius, radius, radius, style, size);
}

TScrollable(content : Tropic, maxbox : Tropic, style : ScrollableStyle, state : [TScrollableState]) -> Tropic {
	TransformTAcc(\t2a, parent, sheet, metricsOnly -> {
		ba2 = t2a(maxbox, parent, sheet, true);
		if (metricsOnly) ba2
		else {
			stickToEdge = contains(state, TStickToEdge());

			showHorizontal = make(false);
			showVertical = make(false);

			addedMarginX = style.borderGap + if (stickToEdge) getVScrollWidth(style) else 0.0;
			addedMarginY = style.borderGap + if (stickToEdge) getHScrollHeight(style) else 0.0;

			borderLeft = 9.9;
			constMargin = Point(borderLeft + addedMarginX, borderLeft + addedMarginY);

			w = fuse(ba2.metrics.width);
			h = fuse(ba2.metrics.height);

			realWidth = select2u(w.first, showVertical, \w2, show -> w2 - if (show) constMargin.x else 0.0);
			realHeight = select2u(h.first, showHorizontal, \h2, show -> h2 - if (show) constMargin.y else 0.0);

			wb = if (stickToEdge) realWidth.first else w.first;
			hb = if (stickToEdge) realHeight.first else h.first;

			scrollRect = extractStruct(state, TScrollRect(make(0.0), make(0.0), make(0.0), make(0.0)));

			ba1 =
				t2a(
					content,
					TParentInfo(
						wb,
						hb,
						parent.environment,
						fworldtransform(parent.transformMatrix, fpoint2transform(fpoint(scrollRect.x, scrollRect.y)))
					),
					sheet,
					metricsOnly
				);
			ba1form = Available(wb, hb, fform2form(ba1.form));

			width = fuse(ba1.metrics.width);
			height = fuse(ba1.metrics.height);
			//those subscriptions are monitoring if we need to display the scrollbars
			unsWidth = subscribe(width.first, \ww -> if(ww - getValue(w.first) >= 2.0) nextDistinct(showHorizontal, true) else nextDistinct(showHorizontal, false));
			unsWidth2 = subscribe(w.first, \ww -> if(getValue(width.first) - ww >= 2.0) nextDistinct(showHorizontal, true) else nextDistinct(showHorizontal, false));
			unsHeight = subscribe(height.first, \hh -> if(hh - getValue(h.first) >= 2.0) nextDistinct(showVertical, true) else nextDistinct(showVertical, false));
			unsHeight2 = subscribe(h.first, \hh -> if(getValue(height.first) - hh >= 2.0) nextDistinct(showVertical, true) else nextDistinct(showVertical, false));

			contentWH = select2u(width.first, height.first, \w1, h1 -> WidthHeight(w1, h1));

			sizeAdded = if(!stickToEdge) constMargin.x else 0.0;
			sizeFn = \dimension, vis -> dimension;

			scrollAnimate = extractStruct(state, TAnimate(0.0, 0.0));
			scrollAnimateTimer = makeDeltaTimer(30);
			springy = makeSpring(scrollAnimate.tension, scrollAnimate.friction, make(0.0), scrollAnimateTimer, nop);
			springyUns = if (scrollAnimate == TAnimate(0.0, 0.0)) connectDistinct(springy.goal, scrollRect.y)
			else connectDistinct(springy.position, scrollRect.y);
			springx = makeSpring(scrollAnimate.tension, scrollAnimate.friction, make(0.0), scrollAnimateTimer, nop);
			springxUns = if (scrollAnimate == TAnimate(0.0, 0.0)) connectDistinct(springx.goal, scrollRect.x)
			else connectDistinct(springx.position, scrollRect.x);

			offsetAccDisposers = ref [];
			offsetUns = subscribe(extractStruct(state, TScrollOffset(const(TEmpty()))).t, \offsetTropic -> {
				applyall(^offsetAccDisposers);
				offsetAcc = t2a(offsetTropic, parent, sheet, true);
				offsetAccDisposers := offsetAcc.disposers;

				offsetUpdate = \ -> {
					owidth = fgetValue(offsetAcc.metrics.width);
					oheight = fgetValue(offsetAcc.metrics.height);

					if (getValue(scrollRect.y) != oheight) {
						next(springy.position, getValue(scrollRect.y));
						next(springy.goal, oheight);
					}
					if (getValue(scrollRect.x) != owidth) {
						next(springx.position, getValue(scrollRect.x));
						next(springx.goal, owidth);
					}
				};

				if (isStaticForm(ba1form)) {
					offsetUpdate();
				} else {
					deferred(offsetUpdate);
				};
			});

			offsetDisposers = [
				offsetUns,
				springyUns,
				springxUns,
				\ -> applyall(concat([^(springx.dispose), ^(springy.dispose)], ^offsetAccDisposers))
			];

			// case 38798 - inspect real size of the content to make sure the scroll bars are visible when necessary
			inspectContentSize = contains(state, TScrollInspect());
			formToScroll = if (inspectContentSize) {
				realSize = makeWH();
				Size2(
					select2(contentWH.first, realSize, \s1, s2 -> WidthHeight(max(s1.width, s2.width), max(s1.height, s2.height))),
					Inspect([ISize(realSize)], ba1form)
				)
			} else {
				Size2(contentWH.first, ba1form)
			}

			stickToEdgeDisposers = [realHeight.second, realWidth.second, unsWidth, unsWidth2, unsHeight, unsHeight2];
			addBorderLeft = \f -> if (stickToEdge) Offset(borderLeft, 0.0, f) else f;
			addBorderTop = \f -> if (stickToEdge) Offset(0.0, borderLeft, f) else f;
			TAcc(
				doStyledScrollableCustom(scrollRect.x, scrollRect.y, wb, hb, formToScroll,
					style, true, true, false,
					\cForm, hBar, vBar -> if (mobile) {
						wh = makeWH();
						Group([
							Inspect([ISize(wh)], cForm),
							Available2(wh, Group([
								Align2(1.0, 0.0, Offset(constMargin.x, 0.0, vBar)),
								Align2(0.0, 1.0, Offset (0.0, constMargin.y, hBar))
							]))
						]);
					} else Grid([[cForm, vBar |> addBorderLeft], [hBar |> addBorderTop, Empty()]]),
					sizeFn, sizeFn, true, false
				) |> FMForm,
				TFormMetrics(
					wb,
					hb,
					ba2.metrics.baseline
				),
				ba2.minWidth,
				ba2.minHeight,
				ba2.maxWidth,
				ba2.maxHeight,
				ba2.xFillers,
				ba2.yFillers,
				ba2.addFillers,
				ba2.xConstant && isConst(wb),
				ba2.yConstant && isConst(hb),
				concatA([ba1.disposers, ba2.disposers, stickToEdgeDisposers, w.second, h.second, width.second, height.second, [contentWH.second], offsetDisposers])
			);
		}
	})
}

TScrollableWithBars(content : Tropic, maxbox : Tropic, style : ScrollableStyle, state : [TScrollableState]) -> Tropic {
	margin = 20.0 + style.borderGap;
	TBorder(0.0, 0.0, margin, margin, TScrollable(content, maxbox, style, state));
}

TScrollableEdged(content : Tropic, maxbox : Tropic,  style : ScrollableStyle, state : [TScrollableState], background : Maybe<(Tropic) -> Tropic>,
	foreground : Maybe<(Tropic) -> Tropic>) -> Tropic {
	state2 = concat(state, [TStickToEdge()]);
	TLet("scrollable",
		TScrollable(content, maxbox, style, state2),
		TGroup([
			eitherMap(background, \fn -> TGhost("scrollable") |> fn, TEmpty()),
			TDisplay("scrollable"),
			maxbox,
			eitherMap(foreground, \fn -> TGhost("scrollable") |> fn, TEmpty())
		])
	)
}

TCenterX(b : Tropic) -> Tropic {
	TTweak([TAlign(const(0.5), const(0.0))], b, TFillX())
}

TCenterY(b : Tropic) -> Tropic {
	TTweak([TAlign(const(0.0), const(0.5))], b, TFillY())
}

TCenterXIn(t : Tropic, box : Tropic) -> Tropic {
	TTweak([TAlign(const(0.5), const(0.0))], t, box)
}

TCenterYIn(t : Tropic, box : Tropic) -> Tropic {
	TTweak([TAlign(const(0.0), const(0.5))], t, box)
}

TCenter(b : Tropic) -> Tropic {
	TTweak([TAlign(const(0.5), const(0.5))], b, TFillXY())
}

TCenterIn(b : Tropic, frame : Tropic) -> Tropic {
	TTweak([TAlign(const(0.5), const(0.5))], b, frame)
}

TCenterInFixSize(content : Tropic, frame : Tropic) -> Tropic {
	TransformTAcc2(\t2a -> {
		c = content |> t2a;
		fr = frame |> t2a;

		TAcc(fr with
			form = FTranslate(
				fdivide(fsubtract(fr.metrics.width, c.metrics.width), const(2.0)),
				fdivide(fsubtract(fr.metrics.height, c.metrics.height), const(2.0)),
				c.form
			),
			disposers = concat(c.disposers, fr.disposers)
		)
	})
}

TZoom(content : Tropic, container : Tropic, keepAspect : bool) -> Tropic {
	TTweak([TFitZoom(keepAspect, false)], content, container);
}

TZoomToFill(content : Tropic, container : Tropic, crop : bool) -> Tropic {
	TTweak([TFillZoom(crop)], content, container);
}

TZoomOnOverflow(content : Tropic, container : Tropic, keepAspect : bool) -> Tropic {
	TCopySize(
		container,
		\tr ->
			TTweak([TFitZoom(keepAspect, false)], TGroup2(content, tr), tr),
		true
	);
}

TCenterScale(tropic : Tropic, xscale : double, yscale: double) -> Tropic {
	norm = \v -> forceRange(v, 0.0, 1.0);
	shift = \v -> (v - 1.0) / 2.0;
	fx = norm(xscale);
	fy = norm(yscale);
	TLet("wh", TFillXY(), TMinimumGroup2(
		TShift(
			TZoom(tropic, TScale(const(Factor(fx, fy)), TGhost("wh")), false),
			TScale(const(Factor(shift(fx), shift(fy))), TGhost("wh"))),
		TDisplay("wh")
	))
}

TFillXY() -> Tropic {
	TNative(\x, y -> {
		wd = fmax(x, zero);
		hgt = fmax(y, zero);

		TAcc(
			FEmpty(),
			TFormMetrics(wd, hgt, hgt),
			zero,
			zero,
			const(doubleMax),
			const(doubleMax),
			const(1.),
			const(1.),
			const(false),
			isFConst(x),
			isFConst(y),
			[]
		)
	})
}

TFillXH(height : double) -> Tropic {
	TFillXHT(const(height))
}

TFillXHT(hgt : Transform<double>) -> Tropic {
	TNative(\x, __ -> {
		wd = fmax(x, zero);

		TAcc(
			FEmpty(),
			TFormMetrics(wd, hgt, hgt),
			zero,
			hgt,
			const(doubleMax),
			hgt,
			const(1.),
			zero,
			const(false),
			isFConst(x),
			isFConst(hgt),
			[]
		)
	})
}

TFillXW(minWidth : double) -> Tropic {
	TFillXWT(const(minWidth))
}

TFillXWT(minWidth : Transform<double>) -> Tropic {
	TNative(\x, __ -> {
		wd = fmax(fmax(minWidth, x), zero);
		hgt = zero;

		TAcc(
			FEmpty(),
			TFormMetrics(wd, hgt, hgt),
			minWidth,
			hgt,
			const(doubleMax),
			hgt,
			const(1.),
			zero,
			const(false),
			isFConst(x),
			true,
			[]
		)
	})
}

TFillWY(width : double) -> Tropic {
	TFillWYT(const(width))
}

TFillWYT(wd : Transform<double>) -> Tropic {
	TNative(\__, y -> {
		hgt = fmax(y, zero);

		TAcc(
			FEmpty(),
			TFormMetrics(wd, hgt, hgt),
			wd,
			zero,
			wd,
			const(doubleMax),
			zero,
			const(1.),
			const(false),
			isFConst(wd),
			isFConst(y),
			[]
		)
	})
}

TFillYH(minHeight : double) -> Tropic {
	TFillYHT(const(minHeight))
}

TFillYHT(minHeight : Transform<double>) -> Tropic {
	TNative(\x, y -> {
		wd = zero;
		hgt = fmax(fmax(minHeight, y), zero);

		TAcc(
			FEmpty(),
			TFormMetrics(wd, hgt, hgt),
			wd,
			minHeight,
			wd,
			const(doubleMax),
			zero,
			const(1.),
			const(false),
			true,
			isFConst(y),
			[]
		)
	})
}

TFillXYXY(minWidth : double, minHeight : double, maxWidth : double, maxHeight : double) -> Tropic {
	TNative(\x, y -> {
		miw = const(minWidth);
		mih = const(minHeight);
		maw = const(maxWidth);
		mah = const(maxHeight);

		mwc = maxWidth > minWidth;
		mhc = maxHeight > minHeight;

		wd = fmin(fmax(x, miw), maw);
		hgt = fmin(fmax(y, mih), mah);

		TAcc(
			FEmpty(),
			TFormMetrics(wd, hgt, hgt),
			miw,
			mih,
			maw,
			mah,
			const(b2d(mwc)),
			const(b2d(mhc)),
			const(false),
			!mwc || isFConst(x),
			!mhc || isFConst(y),
			[]
		)
	})
}

TFillMax(maxWidth : double, maxHeight : double) -> Tropic {
	TFillXYXY(0., 0., maxWidth, maxHeight)
}

TFillMaxWY(maxWidth : double) -> Tropic {
	TFillMax(maxWidth, doubleMax)
}

TFillMaxHX(maxHeight : double) -> Tropic {
	TFillMax(doubleMax, maxHeight)
}

TFillMin(minWidth : double, minHeight : double) -> Tropic {
	TFillXYXY(minWidth, minHeight, doubleMax, doubleMax)
}

THeight(tropic : Tropic) -> Tropic {
	TransformTAcc2(\tac -> {
		bf = TSizeOf(tropic) |> tac;

		TAcc(
			FEmpty(),
			TFormMetrics(
				zero,
				bf.metrics.height,
				bf.metrics.baseline
			),
			zero,
			bf.minHeight,
			zero,
			bf.maxHeight,
			zero,
			bf.yFillers,
			bf.addFillers,
			true,
			bf.yConstant,
			bf.disposers
		)
	})
}

TWidth(tropic : Tropic) -> Tropic {
	TransformTAcc2(\tac -> {
		bf = TSizeOf(tropic) |> tac;

		TAcc(
			FEmpty(),
			TFormMetrics(
				bf.metrics.width, zero, zero
			),
			bf.minWidth,
			zero,
			bf.maxWidth,
			zero,
			bf.xFillers,
			zero,
			bf.addFillers,
			bf.xConstant,
			true,
			bf.disposers
		)
	})
}

TIfLazy(value : Transform<bool>, f : (bool) -> Tropic) -> Tropic {
	tTrue : ref Maybe<Tropic> = ref None();
	tFalse : ref Maybe<Tropic> = ref None();

	TFSelect(value, FLift(\v -> {
		onlyOnce(if (v) tTrue else tFalse, \ -> f(v))
	}))
}

TFSelect(value : Transform<?>, fn : FFn<?, Tropic>) -> Tropic {
	t = fselect(value, fn);
	if (isFConst(t)) {
		// If we are constant, let's avoid the mutable altogether
		fgetValue(t)
	} else {
		TMutable(t);
	}
}

TSelect(value : Transform<?>, fn : (?) -> Tropic) -> Tropic {
	TFSelect(value, FLift(fn));
}

TSelect2(v1 : Transform<?>, v2 : Transform<??>, fn : (?, ??) -> Tropic) -> Tropic {
	t = fselect2(v1, v2, FLift2(fn));

	if (isFConst(t)) {
		// If we are constant, let's avoid the mutable altogether
		fgetValue(t)
	} else {
		TMutable(t);
	}
}

TSelect3(v1 : Transform<?>, v2 : Transform<??>, v3 : Transform<???>, fn : (?, ??, ???) -> Tropic) -> Tropic {
	t = fselect3(v1, v2, v3, fn);

	if (isFConst(t)) {
		// If we are constant, let's avoid the mutable altogether
		fgetValue(t)
	} else {
		TMutable(t);
	}
}

TSelect4(v1 : Transform<?>, v2 : Transform<??>, v3 : Transform<???>, v4 : Transform<????>, fn : (?, ??, ???, ????) -> Tropic) -> Tropic {
	t = fselect4(v1, v2, v3, v4, fn);

	if (isFConst(t)) {
		// If we are constant, let's avoid the mutable altogether
		fgetValue(t)
	} else {
		TMutable(t);
	}
}

TMutableMaybe(v : Transform<Maybe<Tropic>>) -> Tropic {
	if (isFConst(v)) {
		// If we are constant, let's avoid the mutable altogether
		either(fgetValue(v), TEmpty())
	} else {
		TMutable(feither(v, const(TEmpty())));
	}
}

TSelectMaybe(v : Transform<Maybe<?>>, fn : (?) -> Tropic) -> Tropic {
	if (isFConst(v)) {
		// If we are constant, let's avoid the mutable altogether
		eitherMap(fgetValue(v), fn, TEmpty())
	} else {
		TMutable(feitherMap(v, fn, const(TEmpty())));
	}
}

TFixSize(tropic : Tropic, size : Tropic) -> Tropic {
	TSize(size, tropic)
}

TFormWH(form : Form, wh : WidthHeight) -> Tropic {
	TForm(Available2(const(wh), form));
}

TLetMany(items : [Pair<string, Tropic>], scope : Tropic) -> Tropic {
	fold(items, scope, \s, i -> TLet(i.first, i.second, s))
}

TRotate90(tropic : Tropic) -> Tropic {
	TransformTAcc(\t2a, p, s, mo -> {
		bf = t2a(tropic, TParentInfo(p.maxY, p.maxX, p.environment, p.transformMatrix), s, mo);

		TAcc(
			FRotate(const(90.), bf.form)
			|> (\t -> FTranslate(bf.metrics.height, const(0.), t)),
			TFormMetrics(
				bf.metrics.height,
				bf.metrics.width,
				bf.metrics.width
			),
			bf.minHeight,
			bf.minWidth,
			bf.maxHeight,
			bf.maxWidth,
			bf.yFillers,
			bf.xFillers,
			bf.addFillers,
			bf.yConstant,
			bf.xConstant,
			bf.disposers
		)
	})
}

TRotate90Left(tropic : Tropic) -> Tropic {
	TransformTAcc(\t2a, p, s, mo -> {
		bf = t2a(tropic, TParentInfo(p.maxY, p.maxX, p.environment, p.transformMatrix), s, mo);

		TAcc(
			FRotate(const(-90.), bf.form)
			|> (\f -> FTranslate(zero, bf.metrics.width, f)),
			TFormMetrics(
				bf.metrics.height,
				bf.metrics.width,
				bf.metrics.width
			),
			bf.minHeight,
			bf.minWidth,
			bf.maxHeight,
			bf.maxWidth,
			bf.yFillers,
			bf.xFillers,
			bf.addFillers,
			bf.yConstant,
			bf.xConstant,
			bf.disposers
		)
	})
}

TRotate180(enabled : Transform<bool>, size : Tropic) -> (Tropic) -> Tropic {
	\t ->
		TShift(
			TRotate(fif(enabled, const(180.), const(0.)), t),
			TScale(const(Factor(-1., -1.)), TShow(enabled, size))
		)
}

TShow(show : Transform<bool>, tropic : Tropic) -> Tropic {
	TIf(show, tropic, TEmpty());
}

TShowLazy(show : Transform<bool>, tr : () -> Tropic) -> Tropic {
	t : ref Maybe<Tropic> = ref None();

	TFSelect(show, FLift(\s -> {
		if (s) onlyOnce(t, \ -> tr()) else TEmpty()
	}))
}

TRenderOnce(condition : Transform<bool>, content : () -> Tropic) -> Tropic {
	contRendered = ref false;

	TCopySize2(
		TShowLazy(
			fselect(condition,
				FLift(\c -> {
					if (^contRendered) {
						true
					} else if (c) {
						contRendered := true;
						true
					} else
						false
				})
			),
			content
		),
		\sz, t -> TFixSize(TVisible(condition, t), TIf(condition, sz, TEmpty()))
	)
}

TVisibleLazy(show : Transform<bool>, tr : () -> Tropic) -> Tropic {
	if (fgetValue(show)) {
		TVisible(show, tr());
	} else if (show == const(false)) {
		TEmpty();
	} else {
		content = make(TEmpty());

		TConstruct(
			[
				\ -> fwhen(show, \ -> next(content, TVisible(show, tr())))
			],
			TMutable(content)
		);
	}
}

TCropSizeX(content : Tropic, width : Tropic) -> Tropic {
	TransformTAcc(\t2a, parent, sheet, metricsOnly -> {
		c = t2a(content, parent, sheet, metricsOnly);
		b = t2a(width, parent, sheet, true);
		form =
			if (metricsOnly)
				FEmpty()
			else
				FCrop(
					zero,
					zero,
					b.metrics.width,
					c.metrics.height,
					c.form
				);
		TAcc(c with
			form = form,
			minWidth = b.minWidth,
			maxWidth = b.maxWidth,
			metrics = TFormMetrics(c.metrics with width = b.metrics.width),
			xFillers = b.xFillers
		)
	});
}

TCropSizeY(content : Tropic, height : Tropic) -> Tropic {
	TransformTAcc(\t2a, parent, sheet, metricsOnly -> {
		c = t2a(content, parent, sheet, metricsOnly);
		b = t2a(height, parent, sheet, true);
		form =
			if (metricsOnly)
				FEmpty()
			else
				FCrop(
					zero,
					zero,
					c.metrics.width,
					b.metrics.height,
					c.form
				);
		TAcc(c with
			form = form,
			minHeight = b.minHeight,
			maxHeight = b.maxHeight,
			metrics = TFormMetrics(c.metrics with height = b.metrics.height),
			yFillers = b.yFillers
		)
	});
}

TAcc2Size(acc : TAcc) -> Tropic {
	TNative(\__, __ -> {
		f =
			FMutable(
				fselect2(acc.metrics.width, acc.metrics.height, FLift2(\wd, hgt ->
					FRectangle(wd, hgt, interactiveRectangleStyle)
				))
			);

		TAcc(acc with form = f, disposers = [])
	})
}

TCopySize(content : Tropic, copyFn : (Tropic) -> Tropic, above : bool) -> Tropic {
	TransformTAcc2(\t2a -> {
		b1 = content |> t2a;
		tr = TAcc2Size(b1);
		b2 = copyFn(tr) |> t2a;

		TAcc(b1 with
			form = FGroup([
				b1.form,
				b2.form
			] |> (\f : [FForm] -> if (above) f else reverseA(f)),
			true),
			disposers = concat(b1.disposers, b2.disposers)
		)
	})
}

TCopySize2(content : Tropic, copyFn : (Tropic, Tropic) -> Tropic) -> Tropic {
	TransformTAcc(\t2a, pi, sheet, mo -> {
			innerParentInfo = make(pi);

			parentInfo =
				TParentInfo(
					pi.maxX,
					pi.maxY,
					makeTree(),
					fsubselect(innerParentInfo, FLift(\v -> v.transformMatrix)) // Handle properly view bounds in child
				);


			b1 = t2a(content, parentInfo, sheet, mo);
			tr = TAcc2Size(b1);

			t2a(
				copyFn(
					tr,
					TransformTAcc(\t2a2, pi2, sheet2, mo2 -> {
						next(innerParentInfo, pi2);

						b1;
					})
				),
				pi,
				sheet,
				mo
			)
		}
	)
}

TBaseline(baseline : Transform<double>, content : Tropic) -> Tropic {
	TransformTAcc2(\t2a -> {
			b1 = content |> t2a;

			TAcc(
				b1.form,
				TFormMetrics(
					b1.metrics.width,
					b1.metrics.height,
					baseline
				),
				b1.minWidth,
				b1.minHeight,
				b1.maxWidth,
				b1.maxHeight,
				b1.xFillers,
				b1.yFillers,
				b1.addFillers,
				b1.xConstant,
				b1.yConstant && isFConst(baseline),
				b1.disposers
			)
		}
	)
}

longTouchCounter = ref 0;

TLongTouch(duration : int, fn : () -> void, handle : bool, tropic : Tropic) -> Tropic {
	pressed = ref false;
	mdowni = ref MouseDownInfo(0.0, 0.0, \ -> false);

	TInteractive(
		[
			MouseDown2(\handled, mdi -> {
				if (mdi.inside()) {
					pressed := true;
					longTouchCounter := ^longTouchCounter + 1;
					longTouchId = ^longTouchCounter;
					timer(duration, \ -> {
						if(^longTouchCounter == longTouchId) {
							fn(); // TAP!
						}
					});
				}
				handle
			}),
			MouseUp2(\handled, mui -> {
				pressed := false;
				longTouchCounter := ^longTouchCounter + 1;
				handled // let it fall through
			}),
			MouseMove2(\handled, mmi -> {
				mi = mmi();
				mmovedx = mi.x - (^mdowni).x;
				mmovedy = mi.y - (^mdowni).y;

				sqdelta = mmovedx * mmovedx + mmovedy * mmovedy;
				if(^pressed && (!mi.inside || sqdelta > 200.0)){
					longTouchCounter := ^longTouchCounter + 1;
				}
				handled // let it fall through
			})
		],
		tropic
	)
}

TransformTAcc2(fn : ((Tropic) -> TAcc) -> TAcc) -> Tropic {
	TransformTAcc(\t2a, p, s, mo -> fn(\tr -> t2a(tr, p, s, mo)))
}

TAttachWidth2(t : Tropic, width : DynamicBehaviour<double>, content : Tropic) -> Tropic {
	TransformTAcc2(\t2a -> {
			b1 = t |> t2a;
			b2 = content |> t2a;

			TAcc(
				b2.form,
				TFormMetrics(
					b1.metrics.width,
					b2.metrics.height,
					b2.metrics.baseline
				),
				b1.minWidth,
				b2.minHeight,
				b1.maxWidth,
				b2.maxHeight,
				b1.xFillers,
				b2.yFillers,
				b1.addFillers,
				b1.xConstant,
				b2.yConstant,
				concat(arrayPush(b1.disposers, fconnect(b1.metrics.width, width)), b2.disposers)
			)
		}
	)
}

TAttachHeight2(t : Tropic, height : DynamicBehaviour<double>, content : Tropic) -> Tropic {
	TransformTAcc2(\t2a -> {
			b1 = t |> t2a;
			b2 = content |> t2a;

			TAcc(
				b2.form,
				TFormMetrics(
					b2.metrics.width,
					b1.metrics.height,
					b2.metrics.baseline
				),
				b2.minWidth,
				b1.minHeight,
				b2.maxWidth,
				b1.maxHeight,
				b2.xFillers,
				b1.yFillers,
				b1.addFillers,
				b2.xConstant,
				b1.yConstant,
				concat(arrayPush(b1.disposers, fconnect(b1.metrics.height, height)), b2.disposers)
			)
		}
	)
}

TAttachBox2(t : Tropic, box : DynamicBehaviour<WidthHeight>, content : Tropic) -> Tropic {
	TransformTAcc2(\t2a -> {
		b1 = t |> t2a;
		b2 = content |> t2a;

		disp =
			concat(arrayPush(b1.disposers, fconnect(fwidthheight(b1.metrics.width, b1.metrics.height), box)), b2.disposers);

		TAcc(b1 with form = b2.form, disposers = disp)
	})
}

TAttachBox(t : Tropic, box : DynamicBehaviour<WidthHeight>) -> Tropic {
	TInspect([ISize(box)], t)
}

TAttachWidth(t : Tropic, width : DynamicBehaviour<double>) -> Tropic {
	TInspect([Width(width)], t)
}

TAttachMinWidth(t : Tropic, minWidth : DynamicBehaviour<double>) -> Tropic {
	TInspect([IMinWidth(minWidth)], t)
}

TAttachHeight(t : Tropic, height : DynamicBehaviour<double>) -> Tropic {
	TInspect([Height(height)], t)
}

TAttachHeightTrigger(t : Tropic, height : DynamicBehaviour<double>, trigger : Transform<bool>) -> Tropic {
	TransformTAcc2(\t2a -> {
		b1 = t |> t2a;
		disp =
			arrayPush(b1.disposers, makeSubscribeTrigger(trigger, b1.metrics.height, \h -> nextDistinct(height, h))());

		TAcc(b1 with disposers = disp)
	})
}

TAttachWidthHeight(
	t : Tropic,
	width : DynamicBehaviour<double>,
	height : DynamicBehaviour<double>) -> Tropic {

	TInspect([Width(width), Height(height)], t)
}

TAttachBoxThrottle(t : Tropic, box : DynamicBehaviour<WidthHeight>, maxDelta : int) -> Tropic {
	TransformTAcc2(\t2a -> {
		b1 = t |> t2a;

		disp =
			arrayPush(b1.disposers, fconnect(fthrottle2(fwidthheight(b1.metrics.width, b1.metrics.height), maxDelta), box));

		TAcc(b1 with disposers = disp)
	})
}

TThrottleMetrics(t : Tropic, maxDelta : int) -> Tropic {
	TransformTAcc2(\t2a -> {
		b1 = t |> t2a;

		TAcc(
			b1.form,
			TFormMetrics(
				fthrottle2(b1.metrics.width, maxDelta),
				fthrottle2(b1.metrics.height, maxDelta),
				fthrottle2(b1.metrics.baseline, maxDelta)
			),
			fthrottle2(b1.minWidth, maxDelta),
			fthrottle2(b1.minHeight, maxDelta),
			fthrottle2(b1.maxWidth, maxDelta),
			fthrottle2(b1.maxHeight, maxDelta),
			fthrottle2(b1.xFillers, maxDelta),
			fthrottle2(b1.yFillers, maxDelta),
			fthrottle2(b1.addFillers, maxDelta),
			b1.xConstant,
			b1.yConstant,
			b1.disposers
		)
	})
}

TAttachAvailable(t : Tropic, box : DynamicBehaviour<WidthHeight>) -> Tropic {
	TInspect([IAvailable(box)], t)
}

TAttachAvailableWidth(t : Tropic, width : DynamicBehaviour<double>) -> Tropic {
	TInspect([AvailableWidth(width)], t)
}

TAttachAvailableHeight(t : Tropic, height : DynamicBehaviour<double>) -> Tropic {
	TInspect([AvailableHeight(height)], t)
}

TAttachAvailableWidthHeight(
	t : Tropic,
	width : DynamicBehaviour<double> ,
	height : DynamicBehaviour<double>) -> Tropic {

	TInspect([AvailableWidth(width), AvailableHeight(height)], t)
}

TProportionGrid(c : [[Pair<Transform<Factor>, Tropic>]]) -> Tropic {
	map(c, \r ->
		map(r, \t ->
			TransformTAcc2(\t2a -> {
					b1 = t.second |> t2a;

					TAcc(b1 with
						xFillers = ffactorX(t.first),
						yFillers = ffactorY(t.first),
						addFillers = const(false),
					)
				}
			)
		)
	)
	|> TGrid
}

TProportionLines(c : [Pair<Transform<double>, Tropic>]) -> Tropic {
	map(c, \t ->
		TransformTAcc2(\t2a -> {
				b1 = t.second |> t2a;

				TAcc(b1 with
					yFillers = t.first,
					addFillers = const(false),
					xConstant = false,
				)
			}
		)
	)
	|> TLines
}

TProportionCols(c : [Pair<Transform<double>, Tropic>]) -> Tropic {
	map(c, \t ->
		TransformTAcc2(\t2a -> {
				b1 = t.second |> t2a;

				TAcc(b1 with
					xFillers = t.first,
					addFillers = const(false),
					xConstant = false,
				)
			}
		)
	)
	|> TCols
}

TProportionBaselineCols(c : [Pair<Transform<double>, Tropic>]) -> Tropic {
	map(c, \t ->
		TransformTAcc2(\t2a -> {
				b1 = t.second |> t2a;

				TAcc(b1 with
					xFillers = t.first,
					addFillers = const(false),
					xConstant = false,
				)
			}
		)
	)
	|> TBaselineCols
}

TProportionColsA(c : [Pair<Transform<double>, Tropic>], isRTL : bool) -> Tropic {
	map(c, \t ->
		TransformTAcc2(\t2a -> {
				b1 = t.second |> t2a;

				TAcc(b1 with
					xFillers = t.first,
					addFillers = const(false),
					xConstant = false,
				)
			}
		)
	)
	|> (\arr -> TColsDir(arr, isRTL))
}

TAvailableWidth(tr : Tropic, available : Transform<double>) -> Tropic {
	TransformTAcc(\t2a, pi, st, mo ->
		t2a(tr, TParentInfo(pi with maxX = available), st, mo)
	)
}

TAvailableHeight(tr : Tropic, available : Transform<double>) -> Tropic {
	TransformTAcc(\t2a, pi, st, mo ->
		t2a(tr, TParentInfo(pi with maxY = available), st, mo)
	)
}

TAvailableWidthHeight(tr : Tropic, availableW : Transform<double>, availableH : Transform<double>) -> Tropic {
	TransformTAcc(\t2a, pi, st, mo ->
		t2a(tr, TParentInfo(pi with maxX = availableW, maxY = availableH), st, mo)
	)
}

TCropWidth(tr : Tropic, width : Transform<double>) -> Tropic {
	TransformTAcc(\t2a, parent, sheet, metricsOnly -> {
		a = t2a(tr, parent, sheet, metricsOnly);
		metrics = TFormMetrics(a.metrics with width = width);
		form =
			if (metricsOnly)
				FEmpty()
			else
				FCrop(
					zero,
					zero,
					metrics.width,
					metrics.height,
					a.form
				);
		TAcc(
			a with
				form = form,
				minWidth = width,
				maxWidth = width,
				metrics = metrics,
				xFillers = const(0.0),
				xConstant = isFConst(width)
		)
	});
}

TCropHeight(tr : Tropic, height : Transform<double>) -> Tropic {
	TransformTAcc(\t2a, parent, sheet, metricsOnly -> {
		a = t2a(tr, parent, sheet, metricsOnly);
		metrics = TFormMetrics(a.metrics with height = height);
		form =
			if (metricsOnly)
				FEmpty()
			else
				FCrop(
					zero,
					zero,
					metrics.width,
					metrics.height,
					a.form
				);
		TAcc(
			a with
				form = form,
				minHeight = height,
				maxHeight = height,
				metrics = metrics,
				yFillers = const(0.0),
				yConstant = isFConst(height)
		)
	});
}

TAlignHorizontal(align : CommonAlignment) -> (Tropic) -> Tropic {
	switch (align : CommonAlignment) {
		StartAlign() : TAlignStart;
		EndAlign() : TAlignEnd;
		LeftAlign() : TAlignLeft;
		RightAlign() : TAlignRight;
		CenterAlign() : \t -> TTweak([TAlign(const(0.5), const(0.0))], t, TFillX());
	}
}

TAlignHorizontalDir(align : CommonAlignment, isRTL : bool) -> (Tropic) -> Tropic {
	switch (align : CommonAlignment) {
		StartAlign() : \t -> TAlignStartDir(t, isRTL);
		EndAlign() : \t -> TAlignEndDir(t, isRTL);
		LeftAlign() : TAlignLeft;
		RightAlign() : TAlignRight;
		CenterAlign() : \t -> TTweak([TAlign(const(0.5), const(0.0))], t, TFillX());
	}
}

TAlignStart(t : Tropic) -> Tropic {
	TAlignStartDir(t, getDefaultRtl())
}

TAlignStartDir(t : Tropic, isRTL : bool) -> Tropic {
	if (isRTL) TAlignRight(t) else t
}

TAlignEnd(t : Tropic) -> Tropic {
	TAlignEndDir(t, getDefaultRtl())
}

TAlignEndDir(t : Tropic, isRTL : bool) -> Tropic {
	if (!isRTL) TAlignRight(t) else t
}

TAlignLeft(t : Tropic) -> Tropic {
	TTweak([TAlign(const(0.0), const(0.0))], t, TFillX())
}

TAlignTop(t : Tropic) -> Tropic {
	TTweak([TAlign(const(0.0), const(0.0))], t, TFillY())
}

TAlignRight(t : Tropic) -> Tropic {
	TTweak([TAlign(const(1.0), const(0.0))], t, TFillX())
}

TAlignBottom(t : Tropic) -> Tropic {
	TTweak([TAlign(const(0.0), const(1.0))], t, TFillY())
}

TAlignTopLeft(t : Tropic) -> Tropic {
	TTweak([TAlign(const(0.0), const(0.0))], t, TFillXY())
}

TAlignTopCenter(t : Tropic) -> Tropic {
	TTweak([TAlign(const(0.5), const(0.0))], t, TFillXY())
}

TAlignTopRight(t : Tropic) -> Tropic {
	TTweak([TAlign(const(1.0), const(0.0))], t, TFillXY())
}

TAlignCenterRight(t : Tropic) -> Tropic {
	TTweak([TAlign(const(1.0), const(0.5))], t, TFillXY())
}

TAlignBottomRight(t : Tropic) -> Tropic {
	TTweak([TAlign(const(1.0), const(1.0))], t, TFillXY())
}

TAlignBottomCenter(t : Tropic) -> Tropic {
	TTweak([TAlign(const(0.5), const(1.0))], t, TFillXY())
}

TAlignBottomLeft(t : Tropic) -> Tropic {
	TTweak([TAlign(const(0.0), const(1.0))], t, TFillXY())
}

TAlignCenterLeft(t : Tropic) -> Tropic {
	TTweak([TAlign(const(0.0), const(0.5))], t, TFillXY())
}

TBorderTop(border : double) -> (Tropic) -> Tropic {
	\tr -> TBorder(0., border, 0., 0., tr)
}

TBorderBottom(border : double) -> (Tropic) -> Tropic {
	\tr -> TBorder(0., 0., 0., border, tr)
}

TBorderLeft(border : double) -> (Tropic) -> Tropic {
	\tr -> TBorder(border, 0., 0., 0., tr)
}

TBorderRight(border : double) -> (Tropic) -> Tropic {
	\tr -> TBorder(0., 0., border, 0., tr)
}

TBorderTopBottom(border : double) -> (Tropic) -> Tropic {
	\tr -> TBorder(0., border, 0., border, tr)
}

TBorderLeftRight(border : double) -> (Tropic) -> Tropic {
	\tr -> TBorder(border, 0., border, 0., tr)
}

TBorderT(left : Transform<double>, top : Transform<double>, right : Transform<double>, bottom : Transform<double>, t : Tropic) -> Tropic {
	TransformTAcc(\tropic2acc, parent, sheet, metricsOnly -> {
		wSum = faddition(left, right);
		hSum = faddition(top, bottom);

		t2a = \tr -> tropic2acc(
			tr,
			TParentInfo(
				fsubtract(parent.maxX, wSum),
				fsubtract(parent.maxY, hSum),
				parent.environment,
				parent.transformMatrix
			),
			sheet,
			metricsOnly
		);

		b = t |> t2a;

		width = faddition(b.metrics.width, wSum);
		height = faddition(b.metrics.height, hSum);
		baseline = faddition(b.metrics.baseline, top);

		TAcc(
			b.form,
			TFormMetrics(width, height, baseline),
			faddition(b.minWidth, wSum),
			faddition(b.minHeight, hSum),
			faddition(b.maxWidth, wSum),
			faddition(b.maxHeight, hSum),
			b.xFillers,
			b.yFillers,
			b.addFillers,
			b.xConstant && isFConst(left) && isFConst(right),
			b.yConstant && isFConst(top) && isFConst(bottom),
			b.disposers
		)
	})
	|> (\f -> TTranslate(fpoint(left, top), f))
}

TBorderTDir(left : Transform<double>, top : Transform<double>, right : Transform<double>, bottom : Transform<double>, t : Tropic, isRTL : bool) -> Tropic {
	if (isRTL) TBorderT(right, top, left, bottom, t)
	else TBorderT(left, top, right, bottom, t)
}

TDecorator(tr : Tropic, decorators : [Pair<Transform<bool>, (Transform<WidthHeight>) -> Tropic>], above : bool) -> Tropic {
	TransformTAcc2(\t2a -> {
		b1 = tr |> t2a;
		wh = fwidthheight(b1.metrics.width, b1.metrics.height);

		TAcc(b1 with form =
			FDecorator(
				b1.form,
				map(decorators, \d -> {
					Pair(
						d.first,
						\ -> d.second(wh) |> t2a |> (\b2 -> FConstructor(b2.form, \ -> \ -> applyall(b2.disposers)))
					)
				}),
				above
			)
		)
	})
}

TDynamicText(text : Transform<string>, style : [TParagraphStyle]) -> Tropic {
	if (text == const(""))
		TEmpty()
	else
		TParagraph(text, style);
}

THTMLText(text : string, style : [TCharacterStyle]) -> Tropic {
	TText(text, replaceStruct(style, EscapeHTML(false)));
}

THTMLDynamicText(text : Transform<string>, style : [TParagraphStyle]) -> Tropic {
	TDynamicText(text, replaceStruct(style, EscapeHTML(false)));
}

TDebugMetrics(c : int, tr : Tropic) -> Tropic {
	TransformTAcc2(\t2a -> {
		b = TDebug(c, tr) |> t2a;

		TAcc(b with form =
			FGroup2(
				b.form,
				FText(fselect2(b.metrics.width, b.metrics.height, FLift2(\wd, hgt -> d2s(wd) + "x" + d2s(hgt))), []),
				false
			)
		)
	})
}

TDebugPositionScale(c : int, tr : Tropic) -> Tropic {
	TransformTAcc(\t2a, pi, ss, mo -> {
		b = t2a(TDebug(c, tr), pi, ss, mo);

		TAcc(b with form =
			FConstructor(
				b.form,
				makeSubscribeUns(fapplytransform(fwidthheight(b.metrics.width, b.metrics.height), pi.transformMatrix), \vb -> {
					[
						frender(
							FTranslate(
								const(vb.minX),
								const(vb.minY),
								FRectangle(vb.maxX - vb.minX, vb.maxY - vb.minY, [Fill(c), FillOpacity(0.3)])
							),
							makeWH()
						)
					]
				})
			)
		)
	})
}

TDebugConstruct(tag : string, tr : Tropic) -> Tropic {
	name = if (tag == "") tr.structname else tag;

	TConstruct(
		[
			\ -> {
				println(name + " constructed");
				\ -> println(name + " destroyed");
			}
		],
		tr
	)
}

TDebugInteractive(tr : Tropic) -> Tropic {
	da = makeDynamicArray([]);
	daDown = makeDynamicArray([]);
	daUp = makeDynamicArray([]);

	TInteractive(
		[
			MouseMove2(\h, mi -> {
				m = mi();

				println("mouse move: " + toString(Point(m.x, m.y)));

				pushDynamicArray(da, Point(m.x, m.y));

				h;
			}),
			MouseDown2(\h, m -> {
				println("mouse down: " + toString(Point(m.x, m.y)));

				pushDynamicArray(daDown, Point(m.x, m.y));

				h;
			}),
			MouseUp2(\h, mi -> {
				m = mi();

				println("mouse up: " + toString(Point(m.x, m.y)));

				pushDynamicArray(daUp, Point(m.x, m.y));

				h;
			}),
		],
		TGroupSameMetrics([
			tr,
			SelectTDynamicGroup(
				da,
				\index, id, v -> {
					timer(500, \ -> removeDynamicArray(da, v) |> ignore);

					TGraphics(
						[GCircle(v.x, v.y, 10.0)],
						[Fill(red), FillOpacity(0.2)]
					)
				}
			),
			SelectTDynamicGroup(
				daDown,
				\index, id, v -> {
					timer(500, \ -> removeDynamicArray(daDown, v) |> ignore);

					TGraphics(
						[GCircle(v.x, v.y, 10.0)],
						[Fill(blue), FillOpacity(0.2)]
					)
				}
			),
			SelectTDynamicGroup(
				daUp,
				\index, id, v -> {
					timer(500, \ -> removeDynamicArray(daUp, v) |> ignore);

					TGraphics(
						[GCircle(v.x, v.y, 10.0)],
						[Fill(green), FillOpacity(0.2)]
					)
				}
			)
		])
	)
}

TOnConstruct(fn : () -> void) -> (Tropic) -> Tropic {
	\tr -> TConstruct(
		[
			\ -> {
				fn();
				nop;
			}
		],
		tr
	)
}

TEvenGrid(content : [[Tropic]]) -> Tropic {
	if (length(content) > 0 && length(content[0]) > 0)
		TransformTAcc(\t2a, p, s, mo -> {
			maxX = p.maxX;
			maxY = p.maxY;

			columnWidths = generate(0, either(maxA(map(content, length)), 0), \__ -> make(0.));
			rowHeights = generate(0, length(content), \__ -> make(0.));

			translatesX = generate(0, length(columnWidths), \__ -> make(0.));
			translatesY = generate(0, length(rowHeights), \__ -> make(0.));

			contentAcc =
				mapi(content, \j, c -> mapi(c, \i, tr ->
					t2a(
						tr,
						TParentInfo(
							columnWidths[i],
							rowHeights[j],
							p.environment,
							fworldtransform(p.transformMatrix, fpoint2transform(fpoint(translatesX[i], translatesY[j])))
						),
						s,
						mo
					)
				));
			form =
				FGroup(
					mapi(contentAcc, \j, c -> mapi(c, \i, tacc -> FTranslate(translatesX[i], translatesY[j], tacc.form))) |> concatA,
					true
				);
			disp = concatA(map(concatA(contentAcc), \tacc -> tacc.disposers));

			minWidths = generate(0, length(columnWidths), \i -> fmaxA(map(contentAcc, \c -> if (i < length(c)) c[i].minWidth else zero), 0.)) |> fmerge;
			minHeights = map(contentAcc, \c -> fmaxA(map(c, \tacc -> tacc.minHeight), 0.)) |> fmerge;
			maxWidths = generate(0, length(columnWidths), \i -> fmaxA(map(contentAcc, \c -> if (i < length(c)) c[i].maxWidth else zero), 0.)) |> fmerge;
			maxHeights = map(contentAcc, \c -> fmaxA(map(c, \tacc -> tacc.maxHeight), 0.)) |> fmerge;
			xFillers = generate(0, length(columnWidths), \i -> fmaxA(map(contentAcc, \c -> if (i < length(c)) c[i].xFillers else zero), 0.)) |> fmerge;
			yFillers = map(contentAcc, \c -> fmaxA(map(c, \tacc -> tacc.yFillers), 0.)) |> fmerge;

			realWidths = generate(0, length(columnWidths), \i -> fmaxA(map(contentAcc, \c -> if (i < length(c)) c[i].minWidth else zero), 0.));
			realHeights = map(contentAcc, \c -> fmaxA(map(c, \tacc -> tacc.metrics.height), 0.));

			uns1 =
				make4Subscribe(minWidths, maxWidths, maxX, xFillers, \minW, maxW, mx, xf -> {
					wd = ref 0.;

					iteri(distributeSizesEvenly2(minW, maxW, map(columnWidths, getValue), xf, max(mx, dsum(minW))), \i, nw -> {
						nextDistinct(translatesX[i], ^wd);
						wd := ^wd + nw;
						nextDistinct(columnWidths[i], nw);
					})
				})();

			uns2 =
				make4Subscribe(minHeights, maxHeights, maxY, yFillers, \minH, maxH, my, yf -> {
					hgt = ref 0.;

					iteri(distributeSizesEvenly2(minH, maxH, map(rowHeights, getValue), yf, max(my, dsum(minH))), \i, nh -> {
						nextDistinct(translatesY[i], ^hgt);
						hgt := ^hgt + nh;
						nextDistinct(rowHeights[i], nh);
					})
				})();

			TAcc(
				form,
				TFormMetrics(
					fsum(realWidths),
					fsum(realHeights),
					zero
				),
				fselect(minWidths, FLift(dsum)),
				fselect(minHeights, FLift(dsum)),
				fselect(maxWidths, FLift(dsum)),
				fselect(maxHeights, FLift(dsum)),
				fselect(xFillers, FLift(dsum)),
				fselect(yFillers, FLift(dsum)),
				const(false),
				false,
				false,
				concatA([disp, [uns1, uns2]])
			)
		})
	else
		TEmpty()
}

distributeSizesEvenly2(minWidths : [double], maxWidths : [double], columnWidths0 : [double], xFillers : [double], availableWidth : double) -> [double] {
	columnsCount = either(minA([length(minWidths), length(maxWidths), length(columnWidths0)]), 0);

	additionThreshold = 0.;
	sumFillers = max(dsum(xFillers), 1.);

	if (columnsCount > 0) {
		columnWidths = generate(0, columnsCount, \i -> max(columnWidths0[i], minWidths[i]));
		sumWidth = dsum(columnWidths);

		if (sumWidth < availableWidth - additionThreshold || sumWidth > availableWidth + additionThreshold) {
			available = availableWidth - sumWidth;
			addition = available / sumFillers;

			availableForAddition =
				mapi(subrange(maxWidths, 0, columnsCount), \i, mw -> ref
					xFillers[i] > 0. && (if (sumWidth < availableWidth)
						(mw > minWidths[i] && columnWidths[i] < mw) || (mw < minWidths[i])
					else
						columnWidths[i] > minWidths[i])
				);

			newWidths =
				mapi(subrange(columnWidths, 0, columnsCount), \i, cw -> ref
					if (^(availableForAddition[i])) {
						nw = cw + addition * xFillers[i];

						if (nw < minWidths[i]) {
							availableForAddition[i] := false;
							minWidths[i];
						} else if (maxWidths[i] >= minWidths[i] && nw > maxWidths[i]) {
							availableForAddition[i] := false;
							maxWidths[i];
						} else {
							nw
						}
					} else {
						if (minWidths[i] > 0.) {
							if (minWidths[i] <= maxWidths[i])
								min(max(cw, minWidths[i]), maxWidths[i])
							else
								max(cw, minWidths[i])
						} else
							cw
					}
				);

			updateWhile(
				countA(availableForAddition, \afa -> ^afa)
				|> (\afa ->
					if (afa > 0)
						(availableWidth - fold(newWidths, 0., \acc, nw -> acc + ^nw)) / sumFillers
					else
						0.
				),
				\newAddition -> {
					if ((newAddition > additionThreshold || newAddition < additionThreshold) &&
						foldi(availableForAddition, false, \i, acc, afa -> {
							if (^afa) {
								newWidths[i] :=
									max(minWidths[i], ^(newWidths[i]) + newAddition * xFillers[i])
									|> (\f -> if (minWidths[i] < maxWidths[i]) min(f, maxWidths[i]) else f);
								false
							} else {
								acc
							}
						}))
						Some((availableWidth - fold(newWidths, 0., \acc, nw -> acc + ^nw)) / i2d(countA(availableForAddition, \afa -> ^afa)))
					else
						None()
				}
			);

			map(newWidths, \nw -> ^nw);
		} else {
			columnWidths
		}
	} else
		columnWidths0
}

TConstructRenderable(constructors : [() -> () -> void], tr : Tropic) -> Tropic {
	TransformTAcc(\t2a, pi, ss, mo -> {
		b = t2a(tr, pi, ss, mo);
		renderable = make(false);

		TAcc(b with form =
			FDecorator(
				FRenderable(renderable, b.form),
				[
					Pair(renderable, \ -> FConstruct(constructors, FEmpty()))
				],
				true
			)
		)
	})
}

wh2Tropic(wh : WidthHeight) -> Tropic {
	if (wh.width >= 0.) {
		if (wh.height >= 0.)
			TFixed(wh.width, wh.height)
		else
			TFillWY(wh.width)
	} else if (wh.height >= 0.)
		TFillXH(wh.height)
	else
		TFillXY();
}

TZoomMax(tr : Tropic, maxWH : Transform<WidthHeight>) -> Tropic {
	availableWH = makeWH();
	scaleFactor = fselect2(availableWH, maxWH, FLift2(\awh, mwh -> max3(awh.width / mwh.width, awh.height / mwh.height, 1.0)));

	TScale(ffactor2(scaleFactor), tr)
	|> (\f -> TAttachAvailable(f, availableWH))
}

TZoomMaxWidth(tr : Tropic, maxWidth : Transform<double>) -> Tropic {
	availableX = make(0.0);
	scaleFactor = fmax(fdivide(availableX, maxWidth), const(1.0));

	TScale(ffactor2(scaleFactor), tr)
	|> (\f -> TAttachAvailableWidth(f, availableX))
}

TZoomMaxHeight(tr : Tropic, maxHeight : Transform<double>) -> Tropic {
	availableY = make(0.0);
	scaleFactor = fmax(fdivide(availableY, maxHeight), const(1.0));

	TScale(ffactor2(scaleFactor), tr)
	|> (\f -> TAttachAvailableHeight(f, availableY))
}

disableMouseWheelBelow(content : Tropic) -> Tropic {
	if (mobile)
		content
	else {
		TInteractive(
			[
				FineGrainMouseWheel2(\__, mi -> mi().inside)
			],
			content
		)
	}
}

disableInteractivesBelow(content : Tropic) -> Tropic {
	TCopySize(content, interactivesBlockerLayer, false)
}

blockInteractives(content : Tropic) -> Tropic {
	TCopySize(content, interactivesBlockerLayer, true)
}

interactivesBlockerLayer(tr : Tropic) -> Tropic {
	TInteractive(
		[
			MouseDown(\mi -> mi.inside()),
			MouseRightDown(\mi -> mi.inside()),
			MouseMiddleDown(\mi -> mi.inside()),
			MouseUp(\mi -> mi().inside),
			MouseMove(\mi -> mi().inside),
			TouchStart(\mi -> length(mi.inside) > 0 && !exists(mi.inside, \m -> !m())),
			TouchMove(\mi -> length(mi.inside) > 0 && !exists(mi.inside, \m -> !m())),
			TouchEnd(\mi -> length(mi.inside) > 0 && !exists(mi.inside, \m -> !m())),
			RollOver(nop1),
			RollOut(nop1)
		],
		TRectangle(interactiveRectangleStyle, tr)
	)
}

TCheckeredRectangle(style1 : [TGraphicsStyle], style2 : [TGraphicsStyle], content : Tropic) -> Tropic {
	size = makeWH();

	TGroup2(
		TInspect([ISize(size)], content),
		TCropSize(
			TSized(size),
			TFrame(
				0.,
				0.,
				style1,
				TSelect(size, \s -> {
					generate(0, ceil(s.width / 10.0), \i -> {
						generate(0, ceil(s.height / 10.0), \j -> {
							if ((i + j) % 2 == 0)
								TGraphics([GRect(i2d(i * 10), i2d(j * 10), 10.0, 10.0)], style2)
							else
								TEmpty()
						})
					})
					|> concatA
					|> TGroup
				})
			)
		)
	);
}

TCheckeredRounded(
	nw : double,
	ne : double,
	lw : double,
	le : double,
	style1 : [TGraphicsStyle],
	style2 : [TGraphicsStyle],
	content : Tropic
) -> Tropic {
	size = makeWH();

	TGroup2(
		TInspect([ISize(size)], content),
		TMask(
			TFrame(
				0.,
				0.,
				style1,
				TSelect(size, \s -> {
					generate(0, ceil(s.width / 10.0), \i -> {
						generate(0, ceil(s.height / 10.0), \j -> {
							if ((i + j) % 2 == 0)
								TGraphics([GRect(i2d(i * 10), i2d(j * 10), 10.0, 10.0)], style2)
							else
								TEmpty()
						})
					})
					|> concatA
					|> TGroup
				})
			),
			TRounded(nw, ne, lw, le, [Fill(white)], TSized(size))
		)
	);
}

TMouseWheelInteractive(manager : TManager, content : Tropic, deltaX : (double) -> bool, deltaY : (double) -> bool) -> Tropic {
	// Qt target on OSX returns the scroll in pixels, so we scale it by 80.
	scrollScale = if (qt && macosx()) 80. else 1.;

	if (mobile)
		content
	else {
		zorder = ref getValue(manager.zorder);

		TConstruct(
			[
				\ -> {
					zorder := getValue(manager.zorder);
					nop
				}
			],
			TInteractive(
				[
					FineGrainMouseWheel2(\h, mi ->
						if (!h && ^zorder >= getValue(manager.zorder)) {
							m = mi();

							if (m.inside && (m.dx != 0. || m.dy != 0.)) {
								dx = deltaX(m.dx / scrollScale);
								dy = deltaY(m.dy / scrollScale);

								dx || dy
							} else {
								h
							}
						} else
							h
					)
				],
				content
			)
		)
	}
}

T3DStage(scene : F3DObject, camera : F3DObject, size : Tropic, style : [F3DStageStyle]) -> Tropic {
	wh = makeWH();

	TGroup2(
		TInspect(
			[
				ISize(wh),
				IMetricsOnly()
			],
			size
		),
		TFForm(
			F3DStage(
				wh,
				scene,
				camera,
				style
			),
			TFormMetrics(
				fwidth(wh),
				fheight(wh),
				fheight(wh)
			)
		)
	);
}

THTMLStage(wh : Transform<WidthHeight>, constructor : (stage : native) -> () -> void) -> Tropic {
	TFForm(
		FHTMLStage(wh, constructor),
		TFormMetrics(
			fwidth(wh),
			fheight(wh),
			fheight(wh)
		)
	)
}

TMoveClip(t : Tropic, fn : (Tropic) -> void) -> Tropic {
	TransformTAcc2(\t2a -> {
		b = t2a(t);

		TAcc(b with
			form = FNativeForm(
				t,
				const(FormMetrics(0., 0., 0., 0.)),
				\ -> b.form,
				\__, z, __ -> {
					zorder = make(z);
					rr = renderFForm(b.form, zorder);
					originalParent = makeClip();
					alive = ref false;
					iter(rr.clips, \c -> addChild(originalParent, c));
					parent = makeClip();

					fn(
						TFForm(
							FNativeForm(
								t,
								const(FormMetrics(0., 0., 0., 0.)),
								\ -> b.form,
								\__, z2, __ -> {
									alive := true;
									iter(rr.clips, \c -> addChild(parent, c));
									nextDistinct(zorder, z2);

									NativeRenderResult(
										[parent],
										\ -> {
											nextDistinct(zorder, z);

											if (^alive) {
												iter(rr.clips, \c -> addChild(originalParent, c));
												alive := false;
											}
										}
									)
								}
							),
							b.metrics
						)
					);

					NativeRenderResult(
						[originalParent],
						\ -> {
							if (^alive) {
								iter(rr.clips, \c -> removeChild(parent, c));
								alive := false;
							}

							applyall(rr.disposers);
						}
					)
				}
			)
		)
	})
}

TCanvas(content : Tropic) -> Tropic {
	TransformTAcc2(\t2a -> {
		b = t2a(content);

		TAcc(b with form = FCanvas(b.form));
	})
}

filterFPdfDocumentStyle(style : [TPdfDocumentStyle]) -> [FPdfDocumentStyle] {
	filtermap(style, \st ->
		switch (st) {
			OnError(__): Some(st);
		}
	)
}

loadTPdfDocument(url : string, onLoad : (TPdfDocument) -> void, style : [TPdfDocumentStyle]) {
	makeTViewFn = \document -> \page -> {
		availableWH = makeWH();
		metrics = make(FormMetrics(0.0, 0.0, 0.0, 0.0));
		tMetrics = TFormMetrics(
			fselect(metrics, FLift(\m -> m.width)),
			fselect(metrics, FLift(\m -> m.height)),
			fselect(metrics, FLift(\m -> m.baseline))
		);

		TInspect(
			[
				IAvailable(availableWH)
			],
			TFForm(
				document.getPageView(page, [FPdfMetrics(metrics)], availableWH),
				tMetrics
			)
		)
	}

	loadFPdfDocument(
		url,
		\fPdfDocument -> {
			onLoad(
				TPdfDocument(
					fPdfDocument.pageCount,
					makeTViewFn(fPdfDocument)
				)
			)
		},
		filterFPdfDocumentStyle(style)
	)
}

TShowKeepMetrics(show : Transform<bool>, content : Tropic) -> Tropic {
	TransformTAcc(\t2a, parent, ss, mo -> {
		b = t2a(TShow(fselectWithLast(show, FusionOr()), content), parent, ss, mo);

		TAcc(
			b with form = FShow(show, b.form)
		)
	})
}

TIfFits(fullSizeContent : Tropic, reducedSizeContent : Tropic) -> Tropic {
	TransformTAcc(\t2a, parent, ss, mo -> {
			b = t2a(fullSizeContent, parent, ss, mo);

			ifAvailable =
				fand(
					fnot(fless(parent.maxX, b.minWidth)),
					fnot(fless(parent.maxY, b.minHeight))
				);

			b2 = t2a(TShowKeepMetrics(fnot(ifAvailable), reducedSizeContent), parent, ss, mo);

			TAcc(
				FMutable(fif(ifAvailable, const(b.form), const(b2.form))),
				TFormMetrics(
					fif(ifAvailable, b.metrics.width, b2.metrics.width),
					fif(ifAvailable, b.metrics.height, b2.metrics.height),
					fif(ifAvailable, b.metrics.baseline, b2.metrics.baseline)
				),
				fmin(b.minWidth, b2.minWidth),
				fmin(b.minHeight, b2.minWidth),
				b.maxWidth,
				b.maxHeight,
				fmax(fif(ifAvailable, b.xFillers, b2.xFillers), const(1.0)),
				fmax(fif(ifAvailable, b.yFillers, b2.yFillers), const(1.0)),
				const(false),
				false,
				false,
				concat(b.disposers, b2.disposers)
			)
		}
	)
}

TIfFitsWidth(fullSizeContent : Tropic, reducedSizeContent : Tropic) -> Tropic {
	TransformTAcc(\t2a, parent, ss, mo -> {
			b = t2a(fullSizeContent, parent, ss, mo);

			ifAvailable = fnot(fless(parent.maxX, b.minWidth));

			b2 = t2a(TShowKeepMetrics(fnot(ifAvailable), reducedSizeContent), parent, ss, mo);

			TAcc(
				FMutable(fif(ifAvailable, const(b.form), const(b2.form))),
				TFormMetrics(
					fif(ifAvailable, b.metrics.width, b2.metrics.width),
					fif(ifAvailable, b.metrics.height, b2.metrics.height),
					fif(ifAvailable, b.metrics.baseline, b2.metrics.baseline)
				),
				fmin(b.minWidth, b2.minWidth),
				fif(ifAvailable, b.minHeight, b2.minHeight),
				b.maxWidth,
				fif(ifAvailable, b.maxHeight, b2.maxHeight),
				fmax(fif(ifAvailable, b.xFillers, b2.xFillers), const(1.0)),
				fif(ifAvailable, b.yFillers, b2.yFillers),
				const(false),
				false,
				false,
				concat(b.disposers, b2.disposers)
			)
		}
	)
}

TIfFitsWidthDelay(fullSizeContent : Tropic, reducedSizeContent : Tropic, delay : int) -> Tropic {
	TransformTAcc(\t2a, parent, ss, mo -> {
			b = t2a(fullSizeContent, parent, ss, mo);

			ifAvailable = fstall(fnot(fless(parent.maxX, b.minWidth)), delay);

			b2 = t2a(TShowKeepMetrics(fnot(ifAvailable), reducedSizeContent), parent, ss, mo);

			TAcc(
				FMutable(fif(ifAvailable, const(b.form), const(b2.form))),
				TFormMetrics(
					fif(ifAvailable, b.metrics.width, b2.metrics.width),
					fif(ifAvailable, b.metrics.height, b2.metrics.height),
					fif(ifAvailable, b.metrics.baseline, b2.metrics.baseline)
				),
				fmin(b.minWidth, b2.minWidth),
				fif(ifAvailable, b.minHeight, b2.minHeight),
				b.maxWidth,
				fif(ifAvailable, b.maxHeight, b2.maxHeight),
				fmax(fif(ifAvailable, b.xFillers, b2.xFillers), const(1.0)),
				fif(ifAvailable, b.yFillers, b2.yFillers),
				const(false),
				false,
				false,
				concat(b.disposers, b2.disposers)
			)
		}
	)
}

TIfFitsHeight(fullSizeContent : Tropic, reducedSizeContent : Tropic) -> Tropic {
	TransformTAcc(\t2a, parent, ss, mo -> {
			b = t2a(fullSizeContent, parent, ss, mo);

			ifAvailable = fnot(fless(parent.maxY, b.minHeight));

			b2 = t2a(TShowKeepMetrics(fnot(ifAvailable), reducedSizeContent), parent, ss, mo);

			TAcc(
				FMutable(fif(ifAvailable, const(b.form), const(b2.form))),
				TFormMetrics(
					fif(ifAvailable, b.metrics.width, b2.metrics.width),
					fif(ifAvailable, b.metrics.height, b2.metrics.height),
					fif(ifAvailable, b.metrics.baseline, b2.metrics.baseline)
				),
				fif(ifAvailable, b.minWidth, b2.minWidth),
				fmin(b.minHeight, b2.minHeight),
				fif(ifAvailable, b.maxWidth, b2.maxWidth),
				b.maxHeight,
				fif(ifAvailable, b.xFillers, b2.xFillers),
				fmax(fif(ifAvailable, b.yFillers, b2.yFillers), const(1.0)),
				const(false),
				false,
				false,
				concat(b.disposers, b2.disposers)
			)
		}
	)
}

TShowIfFits(content : Tropic) -> Tropic {
	TIfFits(content, TEmpty())
}

TShowIfFitsWidth(content : Tropic) -> Tropic {
	TIfFitsWidth(content, TEmpty())
}

TShowIfFitsHeight(content : Tropic) -> Tropic {
	TIfFitsHeight(content, TEmpty())
}

TRenderable(renderable : DynamicBehaviour<bool>, t : Tropic) -> Tropic {
	TransformTAcc2(\t2a -> t2a(t) |> (\b -> TAcc(b with form = FRenderable(renderable, b.form))))
}

TPrintTarget(t : Tropic) -> Tropic {
	printMode = make(false);

	TConstruct(
		[
			\ -> \ -> next(printMode, false),
			\ -> addEventListener(getStage(), "beforeprint", \ -> next(printMode, true)),
			\ -> addEventListener(getStage(), "afterprint", \ -> next(printMode, false))
		],
		TFullWindow(printMode, t)
	)
}

TPrintPages(t : Transform<[Tropic]>) -> Tropic {
	printMode = make(false);
	stageWH = makeWH();

	TConstruct(
		[
			\ -> \ -> next(printMode, false),
			\ -> addEventListener(getStage(), "beforeprint", \ -> {
				next(stageWH, WidthHeight(getStageWidth(), getStageHeight()));
				next(printMode, true);
			}),
			\ -> addEventListener(getStage(), "afterprint", \ -> next(printMode, false)),
			make2SubscribeUns(printMode, TPrintPageSize, \pm, sz -> {
				eitherMap(sz, \ssz -> if (pm) [setPrintPageSize(ssz.width, ssz.height)] else [], []);
			})
		],
		TFullWindow(
			printMode,
			TMutable(
				fselect(
					fmap(t, \tt ->
						TAccess(
							[
								ClassName("print-page")
							],
							TAvailable(tt, TIf(printMode, TSized(feither(TPrintPageSize, stageWH)), TFillXY()))
						)
					),
					FLift(\tt -> TLines(tt))
				)
			)
		)
	)
}

TIfPrint(then : Tropic, elset : Tropic) -> Tropic {
	printMode = make(false);

	TConstruct(
		[
			\ -> \ -> next(printMode, false),
			\ -> addEventListener(getStage(), "beforeprint", \ -> next(printMode, true)),
			\ -> addEventListener(getStage(), "afterprint", \ -> next(printMode, false))
		],
		TIf(
			printMode,
			then,
			elset
		)
	)
}

TExtractHTML(t : Tropic, setfn : (fn : () -> string) -> void) -> Tropic {
	TransformTAcc2(\t2a -> {
		b = t2a(t);

		TAcc(b with
			form = FNativeForm(
				t,
				const(FormMetrics(0., 0., 0., 0.)),
				\ -> b.form,
				\__, z, __ -> {
					rr = renderFForm(b.form, const(z));
					parent = makeClip();
					iter(rr.clips, \c -> addChild(parent, c));
					setfn(\ -> getClipHTML(parent));

					NativeRenderResult(
						[parent],
						\ -> {
							setfn(\ -> "");
							applyall(rr.disposers);
						}
					)
				}
			)
		)
	})
}


TExtractPNG(t : Tropic, setfn : (fn : Maybe<((png : string) -> void) -> void>) -> void) -> Tropic {
	TransformTAcc2(\t2a -> {
		b = t2a(t);

		TAcc(b with
			form = FNativeForm(
				t,
				const(FormMetrics(0., 0., 0., 0.)),
				\ -> b.form,
				\__, z, __ -> {
					rr = renderFForm(b.form, const(z));
					parent = makeClip();
					targetClip = makeClip();
					addChild(parent, targetClip);
					iter(rr.clips, \c -> addChild(targetClip, c));
					setfn(Some(\cb -> getClipSnapshot(parent, cb)));

					NativeRenderResult(
						[parent],
						\ -> {
							setfn(None());
							applyall(rr.disposers);
						}
					)
				}
			)
		)
	})
}

TZIndex(zIndex : Transform<int>, t : Tropic) -> Tropic {
	TransformTAcc2(\t2a -> {
		b = t2a(t);

		TAcc(b with
			form = FNativeForm(
				t,
				const(FormMetrics(0., 0., 0., 0.)),
				\ -> b.form,
				\__, z, __ -> {
					rr = renderFForm(b.form, const(z));
					parent = makeClip();
					uns = makeSubscribe(zIndex, \zi -> setClipZIndex(parent, zi))();
					iter(rr.clips, \c -> addChild(parent, c));

					NativeRenderResult(
						[parent],
						\ -> {
							uns();
							applyall(rr.disposers);
						}
					)
				}
			)
		)
	})
}<|MERGE_RESOLUTION|>--- conflicted
+++ resolved
@@ -444,17 +444,14 @@
 	// JS HTML Renderer: Extract rendered static html from the clip
 	// Use wrapFlowHTML to wrap resulting html string with root tags, flow stylesheet and Roboto webfonts
 	TExtractHTML(t : Tropic, setfn : (fn : () -> string) -> void) -> Tropic;
-<<<<<<< HEAD
-
-	// JS HTML: Set clip z-index
-	TZIndex(zIndex : Transform<int>, t : Tropic) -> Tropic;
-=======
 	// JS: Extract clip as png in base64 format
 	// Ignores crossorigin images
 	// setfn returns a function that recieves callback which gets base64 string when image is ready
 	// setfn returns None() if child is destroyed
 	TExtractPNG(t : Tropic, setfn : (fn : Maybe<((png : string) -> void) -> void>) -> void) -> Tropic;
->>>>>>> 9e7f56b7
+
+	// JS HTML: Set clip z-index
+	TZIndex(zIndex : Transform<int>, t : Tropic) -> Tropic;
 }
 
 TFixed(width : double, height : double) -> Tropic {
@@ -3211,7 +3208,6 @@
 	})
 }
 
-
 TExtractPNG(t : Tropic, setfn : (fn : Maybe<((png : string) -> void) -> void>) -> void) -> Tropic {
 	TransformTAcc2(\t2a -> {
 		b = t2a(t);
