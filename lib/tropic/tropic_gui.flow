import tropic/tropic;
import tropic/tropic_util;
import fform/fform_gui;
import sys/fullscreen;
import ui/fontmapping;
import fusion_utils;
import fform/renderfform;

export {
	// A fixed size, empty block
	TFixed(width : double, height : double) -> Tropic;

	// TBorder with equal borders on all 4 sides
	TBorder4(border : double, t : Tropic) -> Tropic;

	// A block of given size
	TSized(size : Transform<WidthHeight>) -> Tropic;
	// A block of given size with constant height or width
	TSizedWidth(width : Transform<double>, height : double) -> Tropic;
	TSizedHeight(width : double, height : Transform<double>) -> Tropic;
	TSizedWidthHeight(width : Transform<double>, height : Transform<double>) -> Tropic;

<<<<<<< HEAD
	// Bunch of helpers to inspect sizes
=======
	// Bunch of helpers to inspect sizes. Consider using TInspect also.
>>>>>>> a1038c17

	TAttachBox(t : Tropic, box : DynamicBehaviour<WidthHeight>) -> Tropic;
	TAttachWidth(t : Tropic, width : DynamicBehaviour<double>) -> Tropic;
	TAttachHeight(t : Tropic, height : DynamicBehaviour<double>) -> Tropic;
	TAttachWidthHeight(t : Tropic, width : DynamicBehaviour<double>, height : DynamicBehaviour<double>) -> Tropic;

	TAttachAvailable(t : Tropic, box : DynamicBehaviour<WidthHeight>) -> Tropic;
	TAttachAvailableWidth(t : Tropic, width : DynamicBehaviour<double>) -> Tropic;
	TAttachAvailableHeight(t : Tropic, height : DynamicBehaviour<double>) -> Tropic;
	TAttachAvailableWidthHeight(t : Tropic, width : DynamicBehaviour<double>, height : DynamicBehaviour<double>) -> Tropic;

	// Inspects t, draws content
	TAttachBox2(t : Tropic, box : DynamicBehaviour<WidthHeight>, content : Tropic) -> Tropic;
	TAttachWidth2(t : Tropic, width : DynamicBehaviour<double>, content : Tropic) -> Tropic;
	TAttachHeight2(t : Tropic, height : DynamicBehaviour<double>, content : Tropic) -> Tropic;

	// Special cases to inspect
	TAttachMinWidth(t : Tropic, minWidth : DynamicBehaviour<double>) -> Tropic;
	TAttachBoxThrottle(t : Tropic, box : DynamicBehaviour<WidthHeight>, maxDelta : int) -> Tropic;
	TAttachHeightTrigger(t : Tropic, height : DynamicBehaviour<double>, trigger : Transform<bool>) -> Tropic;

	// A rectangle that expands to the given size
	TRectangle(style : [TGraphicsStyle], size : Tropic) -> Tropic;

	TCircle(radius : double, style : [TGraphicsStyle]) -> Tropic;

	TGroup(c : [Tropic]) -> Tropic;
	TCols(c : [Tropic]) -> Tropic;
	TBaselineCols(c : [Tropic]) -> Tropic;
	TBaselineLines(c : [Tropic]) -> Tropic;
	TLines(c : [Tropic]) -> Tropic;
	TGrid(c : [[Tropic]]) -> Tropic;

	// Arabic(RTL) versions
	TColsA(t : [Tropic]) -> Tropic;
	TCols2A(t1 : Tropic, t2 : Tropic) -> Tropic;
	TBaselineColsA(t : [Tropic]) -> Tropic;
	TBaselineCols2A(t1 : Tropic, t2 : Tropic) -> Tropic;
	TLinesA(arr : [Tropic]) -> Tropic;
	TLines2A(t1 : Tropic, t2 : Tropic) -> Tropic;
	TBaselineLinesA(t : [Tropic]) -> Tropic;
	TBaselineLines2A(t1 : Tropic, t2 : Tropic) -> Tropic;
	TBorderA(start : double, top : double, end : double, bottom : double, t : Tropic) -> Tropic;
	TPadA(x : double, y : double, t : Tropic) -> Tropic;
	TColsYCenterA(cols : [Tropic]) -> Tropic;

	// Align left if LTR, align right if RTL
	TBaseAlignA(t : Tropic) -> Tropic;
	// Align right if LTR, align left if RTL
	TEndAlignA(t : Tropic) -> Tropic;

	// TGroup with zero metrics
	// Useful inside complicated components with lots of layers, metrics of which aren't used
	TGroupWithoutMetrics(g : [Tropic]) -> Tropic;
	TGroup2WithoutMetrics(g1 : Tropic, g2 : Tropic) -> Tropic {TGroupWithoutMetrics([g1, g2])};
	// TGroup that has metrics of the first tropic
	TGroupSameMetrics(g : [Tropic]) -> Tropic;
	TGroup2SameMetrics(g1 : Tropic, g2 : Tropic) -> Tropic {TGroupSameMetrics([g1, g2])};

	// Common helpers of centering a number of tropics
	TColsYCenter(cols : [Tropic]) -> Tropic;
	TLinesXCenter(lines : [Tropic]) -> Tropic;

	// Common helpers for creating groups of elements with the same available width or height
	TColsSameHeight(cols : [Tropic]) -> Tropic;
	TLinesSameWidth(lines : [Tropic]) -> Tropic;

	// Move the box x, y pixels, changing the size
	TPad(x : double, y : double, t : Tropic) -> Tropic;

	// Add a rounded frame behind the given box
	TFrame(margin : double, radius : double, style : [TGraphicsStyle], box : Tropic) -> Tropic;
	TFrameT(margin : Transform<double>, radius : double, style : [TGraphicsStyle], box : Tropic) -> Tropic;
	TFrameCustom(l : double, tl : double, tlRounded : bool, t : double, tr : double, trRounded : bool, r : double,
		br : double, brRounded : bool, b : double, bl : double, blRounded : bool, style : [TGraphicsStyle], box : Tropic) -> Tropic;

	// Resizes the form to fill the target metrics
	TZoom(content : Tropic, container : Tropic, keepAspect : bool) -> Tropic;

	// Resizes the form to fill the target metrics croping borders that don't fit, always keeps aspect ratio.
	TZoomToFill(content : Tropic, container : Tropic, crop : bool) -> Tropic;

	TZoomOnOverflow(content : Tropic, container : Tropic, keepAspect : bool) -> Tropic;

	// Horizontal centering
	TCenterX(b : Tropic) -> Tropic;
	// Horizontal centering inside the box
	TCenterXIn(t : Tropic, box : Tropic) -> Tropic;

	// Vertical centering
	TCenterY(b : Tropic) -> Tropic;
	// Vertical centering inside the box
	TCenterYIn(t : Tropic, box : Tropic) -> Tropic;

	// Center in both directions
	TCenter(b : Tropic) -> Tropic;
	// Center inside the given box
	TCenterIn(b : Tropic, frame : Tropic) -> Tropic;
	// Center and scale with variable fill percentage, use 1.0/3.0 for centering
	TCenterScale(tropic : Tropic, xscale : double, yscale: double) -> Tropic;

	// Returns tropic with its minimum metrics
	TMinimumMetrics(content : Tropic) -> Tropic;

	// Grows in both direction
	TFillXY() -> Tropic;

	// Defines a filler which grows from 0,0 up to the maximum size, without preserving aspect ratio
	TFillMax(maxWidth : double, maxHeight : double) -> Tropic;
	TFillMaxWY(maxWidth : double) -> Tropic;

	TFillMin(minWidth : double, minHeight : double) -> Tropic;

	// Define a maximum expanding fill, and a given height/width
	TFillXH(height : double) -> Tropic;
	TFillXW(minWidth : double) -> Tropic;
	TFillWY(width : double) -> Tropic;
	TFillYH(minHeight : double) -> Tropic;
	TFillXHT(height : Transform<double>) -> Tropic;
	TFillXWT(minWidth : Transform<double>) -> Tropic;
	TFillWYT(width : Transform<double>) -> Tropic;
	TFillYHT(minHeight : Transform<double>) -> Tropic;

	// Define an expanding rectangle from minimum size to maximum size, without preserving aspect ratios in between.
	TFillXYXY(minWidth : double, minHeight : double, maxWidth : double, maxHeight : double) -> Tropic;

	// Crunch the tropic down to just the height. Notice if it has any interactivity, those are still active.
	THeight(tropic : Tropic) -> Tropic;
	// Crunch the tropic flat to just the width. Notice if it has any interactivity, those are still active.
	TWidth(tropic : Tropic) -> Tropic;

	// Override the size of this given tropic to the child
	TFixSize(tropic : Tropic, size : Tropic) -> Tropic;

	// Similar to TFormIn, but gets truthful wh available
	TFormWH(form : Form, wh : WidthHeight) -> Tropic;

	// A lazy version of TIf. Notice that TIf allows significant optimizations, so normally, that is the
	// right choice.
	TIfLazy(value : Transform<bool>, f : (bool) -> Tropic) -> Tropic;

	// Normal interface to TSelect
	TSelect(value : Transform<?>, fn : (?) -> Tropic) -> Tropic;
	TSelect2(v1 : Transform<?>, v2 : Transform<??>, fn : (?, ??) -> Tropic) -> Tropic;
	TSelect3(v1 : Transform<?>, v2 : Transform<??>, v3 : Transform<???>, fn : (?, ??, ???) -> Tropic) -> Tropic;
	// TSelect supporting fusion, which can help with managing disposing
	TFSelect(value : Transform<?>, fn : FFn<?, Tropic>) -> Tropic;

	// Shorthand to define a bunch of named tropics
	TLetMany(items : [Pair<string, Tropic>], scope : Tropic) -> Tropic;

	// Rotate 90 degrees, including the sizes
	TRotate90(tropic : Tropic) -> Tropic;
	// Rotate 90 degrees counter-clockwise, including the sizes
	TRotate90Left(tropic : Tropic) -> Tropic;

	// The tropic is actually destroyed/reconstructed when 'show' becomes false/true, in contrast
	// to TVisible. This is an exact alias to the common TIf(show, tropic, TEmpty) construct.
	// See TVisible for an optimized version that only hides the tropic.
	TShow : (show : Transform<bool>, tropic : Tropic) -> Tropic;
	// The tropic is destroyed/reconstructed when 'show' becomes false/true but tr fn called only once
	// and only when show becomes true
	TShowLazy(show : Transform<bool>, tr : () -> Tropic) -> Tropic;
	// Similar to TShowLazy
	// Constructs tr when show is true and just hides it when show is false
	// If show is false initially tr function isn't called until show is true
	TVisibleLazy(show : Transform<bool>, tr : () -> Tropic) -> Tropic;

	// Crops only in X dimension
	TCropSizeX : (content : Tropic, width : Tropic) -> Tropic;
	// Crops only in Y dimension
	TCropSizeY : (content : Tropic, height : Tropic) -> Tropic;

	// TScrollable with extra margins for scroll bars at the right and bottom
	TScrollableWithBars(content : Tropic, maxbox : Tropic, style : ScrollableStyle, state : [TScrollableState]) -> Tropic;

	//Another approach to make scrollable with bars, but now the space for the scrollbars isn't reserved all the time:
	//they appear only when needed. Also, scrollbars drawn by this function are always visible on the screen
	TScrollableEdged(content : Tropic, maxbox : Tropic,  style : ScrollableStyle, state : [TScrollableState], background : Maybe<(Tropic) -> Tropic>,
		foreground : Maybe<(Tropic) -> Tropic>) -> Tropic;

	// Converts TAcc to Tropic with empty form and same size
	// Doesn't dispose TAcc disposers
	TAcc2Size(acc : TAcc) -> Tropic;
	// Same as TAcc2Size only updates wh from TAcc metrics
	TAcc2SizeAttach(acc : TAcc, wh : DynamicBehaviour<WidthHeight>) -> Tropic;
	// Same as TAcc2SizeAttach only updates wh when metrics change not more often than maxDelta ms.
	TAcc2SizeAttachThrottle(acc : TAcc, wh : DynamicBehaviour<WidthHeight>, maxDelta : int) -> Tropic;

	// Copies size of content to copyFn, copyFn result has no effect on overall metrics
	// If above is true result of copyFn is placed on top of content
	// Useful when you need to place TInteractive above or below another one
	TCopySize(content : Tropic, copyFn : (size : Tropic) -> Tropic, above : bool) -> Tropic;
	// Similar to TCopySize, only resulting tropic has metrics of copyFn
	// copyFn has two parameters: size of the content, and content itself
	TCopySize2(content : Tropic, copyFn : (size : Tropic, content : Tropic) -> Tropic) -> Tropic;

	// Set tropic baseline from top of it
	TBaseline(baseline : Transform<double>, content : Tropic) -> Tropic;

	// Display form in fullscreen
	// Similar to TFullWindow
	TFullScreen(fs : DynamicBehaviour<bool>, tr : Tropic) -> Tropic;

	// Handling long tapping
	TLongTouch(duration : int, fn : () -> void, handle : bool, tropic : Tropic) -> Tropic;

	// Simplified version of TransformTAcc
	TransformTAcc2(fn : ((Tropic) -> TAcc) -> TAcc) -> Tropic;

	// without Fill doesn't work in flash
	// with Fill doesn't work on  Windows Phone (text input loses focus on touch up)
	interactiveRectangleStyle : [GraphicsStyle] = if (csharp) [FillOpacity(0.0)] else [FillOpacity(0.0), Fill(0)];

	TProportionGrid(c : [[Pair<Transform<Factor>, Tropic>]]) -> Tropic;
	TProportionLines(c : [Pair<Transform<double>, Tropic>]) -> Tropic;
	TProportionCols(c : [Pair<Transform<double>, Tropic>]) -> Tropic;
	TProportionColsA(c : [Pair<Transform<double>, Tropic>]) -> Tropic;

	// Helpers to set available for only width or only height
	TAvailableWidth(tr : Tropic, available : Transform<double>) -> Tropic;
	TAvailableHeight(tr : Tropic, available : Transform<double>) -> Tropic;
	TAvailableWidthHeight(tr : Tropic, availableW : Transform<double>, availableH : Transform<double>) -> Tropic;

	TBorderTop(border : double) -> (Tropic) -> Tropic;
	TBorderBottom(border : double) -> (Tropic) -> Tropic;
	TBorderLeft(border : double) -> (Tropic) -> Tropic;
	TBorderRight(border : double) -> (Tropic) -> Tropic;

	TBorderTopBottom(border : double) -> (Tropic) -> Tropic;
	TBorderLeftRight(border : double) -> (Tropic) -> Tropic;

	// Dynamic version of TBorder
	TBorderT(left : Transform<double>, top : Transform<double>, right : Transform<double>, bottom : Transform<double>, t : Tropic) -> Tropic;

	TDecorator(tr : Tropic, decorators : [Pair<Transform<bool>, (Transform<WidthHeight>) -> Tropic>], above : bool) -> Tropic;
	// Helper for dynamic text
	TDynamicText(text : Transform<string>, style : [TCharacterStyle]) -> Tropic;

	// TDebug that shows metrics on top of the tropic
	TDebugMetrics(c : int, tr : Tropic) -> Tropic;
	TDebugPositionScale(c : int, tr : Tropic) -> Tropic;
	TDebugViewBounds(c : int, tr : Tropic) -> Tropic;

	TDebugConstruct(tag : string, tr : Tropic) -> Tropic;

	// Hide tropic if available size is less than tropic metrics
	TIfFits(tr : Tropic) -> Tropic;

	TOnConstruct(fn : () -> void) -> (Tropic) -> Tropic;

	TEvenGrid(content : [[Tropic]]) -> Tropic;

	TConstructRenderable(constructors : [() -> () -> void], content : Tropic) -> Tropic;

	wh2Tropic(wh : WidthHeight) -> Tropic;

	// Zoom tropic if its metrics are bigger than maxWH
	TZoomMax(tr : Tropic, maxWH : Transform<WidthHeight>) -> Tropic;
	// Zoom tropic if its width is bigger than maxWidth
	TZoomMaxWidth(tr : Tropic, maxWidth : Transform<double>) -> Tropic;
	// Zoom tropic if its height is bigger than maxHeight
	TZoomMaxHeight(tr : Tropic, maxHeight : Transform<double>) -> Tropic;
}

TFixed(width : double, height : double) -> Tropic {
	if (width == 0.0 && height == 0.0) TEmpty()
	else TBorder(width, height, 0.0, 0.0, TEmpty())
}

TBorder4(border : double, t : Tropic) -> Tropic {
	TBorder(border, border, border, border, t);
}

TSized(size : Transform<WidthHeight>) -> Tropic {
	TSizedWidthHeight(fwidth(size), fheight(size))
}

TSizedWidth(width : Transform<double>, height : double) -> Tropic {
	TSizedWidthHeight(width, const(height))
}

TSizedHeight(width : double, height : Transform<double>) -> Tropic {
	TSizedWidthHeight(const(width), height)
}

TSizedWidthHeight(width : Transform<double>, height : Transform<double>) -> Tropic {
	TBorderT(width, height, zero, zero, TEmpty())
}

TRectangle(style : [TGraphicsStyle], size : Tropic) -> Tropic {
	TRounded(0., 0., 0., 0., style, size)
}

TCircle(radius : double, style : [TGraphicsStyle]) -> Tropic {
	TGraphics([GCircle(radius, radius, radius)], style);
}

TGroup(c : [Tropic]) -> Tropic {
	len = length(c);
	if (len == 0) TEmpty()
	else if (len == 1) c[0]
	else if (len == 2) TGroup2(c[0], c[1])
	else TGroup2(TGroup(subrange(c, 0, len / 2)), TGroup(subrange(c, len / 2, len - (len / 2))));
}

TGroupWithoutMetrics(c : [Tropic]) -> Tropic {
	TransformTAcc2(\tac -> {
			r = map(c, tac);

			TAcc(
				FGroup(map(r, \r0 -> r0.form), true),
				TFormMetrics(zero, zero, zero),
				zero,
				zero,
				zero,
				zero,
				zero,
				zero,
				const(false),
				true,
				true,
				map(r, \r0 -> r0.disposers) |> concatA
			)
		}
	)
}

TGroupSameMetrics(c : [Tropic]) -> Tropic {
	if (length(c) > 0)
		TransformTAcc2(\tac -> {
				r = map(c, tac);

				TAcc(
					FGroup(map(r, \r0 -> r0.form), true),
					r[0].metrics,
					r[0].minWidth,
					r[0].minHeight,
					r[0].maxWidth,
					r[0].maxHeight,
					r[0].xFillers,
					r[0].yFillers,
					r[0].addFillers,
					r[0].xConstant,
					r[0].yConstant,
					map(r, \r0 -> r0.disposers) |> concatA
				)
			}
		)
	else
		TEmpty();
}

TCols(c : [Tropic]) -> Tropic {
	len = length(c);
	if (len == 0) TEmpty()
	else if (len == 1) c[0]
	else if (len == 2) TCols2(c[0], c[1])
	else TCols2(TCols(subrange(c, 0, len / 2)), TCols(subrange(c, len / 2, len - (len / 2))));
}

TBaselineCols(c : [Tropic]) -> Tropic {
	len = length(c);
	if (len == 0) TEmpty()
	else if (len == 1) c[0]
	else if (len == 2) TBaselineCols2(c[0], c[1])
	else TBaselineCols2(TBaselineCols(subrange(c, 0, len / 2)), TBaselineCols(subrange(c, len / 2, len - (len / 2))));
}

TBaselineLines(c : [Tropic]) -> Tropic {
	len = length(c);
	if (len == 0) TEmpty()
	else if (len == 1) c[0]
	else if (len == 2) TBaselineLines2(c[0], c[1])
	else TBaselineLines2(TBaselineLines(subrange(c, 0, len / 2)), TBaselineLines(subrange(c, len / 2, len - (len / 2))));
}

TLines(c : [Tropic]) -> Tropic {
	len = length(c);
	if (len == 0) TEmpty()
	else if (len == 1) c[0]
	else if (len == 2) TLines2(c[0], c[1])
	else TLines2(TLines(subrange(c, 0, len / 2)), TLines(subrange(c, len / 2, len - (len / 2))));
}

TGrid(c : [[Tropic]]) -> Tropic {
	if (c == []) TEmpty()
	else fold(tail(c), TCols(c[0]), \acc, row -> TLines2(acc, TCols(row)))
}

TColsA(t : [Tropic]) -> Tropic {
	if (getDefaultRtl()) TCols(reverseA(t)) else TCols(t)
}

TCols2A(t1 : Tropic, t2 : Tropic) -> Tropic {
	if (getDefaultRtl()) TCols2(t2, t1) else TCols2(t1, t2)
}

TBaselineColsA(t : [Tropic]) -> Tropic {
	if (getDefaultRtl()) TBaselineCols(reverseA(t)) else TBaselineCols(t)
}

TBaselineCols2A(t1 : Tropic, t2 : Tropic) -> Tropic {
	if (getDefaultRtl()) TBaselineCols2(t2, t1) else TBaselineCols2(t1, t2)
}

TBorderA(start : double, top : double, end : double, bottom : double, t : Tropic) -> Tropic {
	if (getDefaultRtl()) TBorder(end, top, start, bottom, t) else TBorder(start, top, end, bottom, t)
}

// Helper for supporting RTL in TLines variations
linesToLinesA(ls : [Tropic]) -> [Tropic] {
	if (getDefaultRtl()) linesToLinesRTL(ls) else ls;
}

linesToLinesRTL(ls : [Tropic]) -> [Tropic] {
	widths = map(ls, \l -> make(0.0));
	maxWidth = fmaxA(widths, 0.0);

	mapi(
		ls,
		\i, l -> TransformTAcc2(\t2a -> {
			b1 = t2a(l);

			TAcc(
				FTranslate(
					fsubtract(maxWidth, b1.metrics.width),
					const(0.0),
					b1.form
				),
				TFormMetrics(
					b1.metrics.width,
					b1.metrics.height,
					b1.metrics.baseline
				),
				b1.minWidth,
				b1.minHeight,
				b1.maxWidth,
				b1.maxHeight,
				b1.xFillers,
				b1.yFillers,
				b1.addFillers,
				b1.xConstant,
				b1.yConstant,
				arrayPush(
					b1.disposers,
					fconnect(b1.metrics.width, widths[i])
				)
			);
		})
	);
}

TLinesA(arr : [Tropic]) -> Tropic {
	TLines(linesToLinesA(arr));
}

TLines2A(t1 : Tropic, t2 : Tropic) -> Tropic {
	TLinesA([t1, t2])
}

TBaselineLinesA(arr : [Tropic]) -> Tropic {
	TBaselineLines(linesToLinesA(arr));
}

TBaselineLines2A(t1 : Tropic, t2 : Tropic) -> Tropic {
	TBaselineLinesA([t1, t2])
}

TBaseAlignA(t : Tropic) -> Tropic {
	if (getDefaultRtl()) TTweak([TAlign(const(1.0), const(0.0))], t, TFillX())
	else t;
}

TEndAlignA(t : Tropic) -> Tropic {
	if (!getDefaultRtl()) TTweak([TAlign(const(1.0), const(0.0))], t, TFillX())
	else t;
}

TColsYCenter(cols : [Tropic]) -> Tropic {
	TSegmentCenter(cols, true)
}

TColsYCenterA(cols : [Tropic]) -> Tropic {
	sizes = generate(0, length(cols), \__ -> make(0.0));

	segmentsAttaches =
		mapi(cols, \i, segment ->
			TAttachHeight(segment, sizes[i])
		);

	TColsA(map(segmentsAttaches, \sa ->
		TCenterYIn(sa, TSizedHeight(0.0, fmaxA(sizes, 0.0)))
	));
}

TLinesXCenter(lines : [Tropic]) -> Tropic {
	TSegmentCenter(lines, false)
}

TColsSameHeight(cols : [Tropic]) -> Tropic {
	TSegmentSameMetric(cols, true)
}

TLinesSameWidth(lines : [Tropic]) -> Tropic {
	TSegmentSameMetric(lines, false)
}

// Only for internal use. Do not export
TSegmentCenter(segments : [Tropic], vertical : bool) -> Tropic {
	sizes = generate(0, length(segments), \__ -> make(0.0));

	segmentsAttaches =
		mapi(segments, \i, segment ->
			if (vertical)
				TAttachHeight(segment, sizes[i])
			else
				TAttachWidth(segment, sizes[i])
		);

	if (vertical)
		TCols(map(segmentsAttaches, \sa -> TCenterYIn(sa, TSizedHeight(0.0, fmaxA(sizes, 0.0)))))
	else
		TLines(map(segmentsAttaches, \sa -> TCenterXIn(sa, TSizedWidth(fmaxA(sizes, 0.0), 0.0))))
}

// Only for internal use. Do not export
TSegmentSameMetric(segments : [Tropic], vertical : bool) -> Tropic {
	sizes = generate(0, length(segments), \__ -> make(0.0));

	segmentsAttaches =
		mapi(segments, \i, segment ->
			if (vertical)
				TAttachHeight(segment, sizes[i])
			else
				TAttachWidth(segment, sizes[i])
		);

	if (vertical)
		TCols(map(segmentsAttaches, \sa -> TAvailableHeight(sa, fmaxA(sizes, 0.0))))
	else
		TLines(map(segmentsAttaches, \sa -> TAvailableWidth(sa, fmaxA(sizes, 0.0))))
}

TPad(x : double, y : double, t : Tropic) -> Tropic {
	// TODO: Handle negative coordinates here
	TBorder(x, y, 0.0, 0.0, t)
}

TPadA(x : double, y : double, t : Tropic) -> Tropic {
	if (getDefaultRtl()) TBorder(0.0, y, x, 0.0, t)
	else TPad(x, y, t);
}

TFrame(margin : double, radius : double, style : [TGraphicsStyle], box : Tropic) -> Tropic {
	borderedBox = TBorder(margin, margin, margin, margin, box);

	if (style != [])
		TransformTAcc2(\tac -> {
			b1 = borderedBox |> tac;

			gstyle = tgraphicsStyle2graphicsStyle(style);

			makeFGraphics = \w, h ->
				FGraphics(
					if (equalDoubles(radius, 0.))
						[GRect(0.0, 0.0, w, h)]
					else if (equalDoubles(w, h) && equalDoubles(radius, w / 2.0))
						[GCircle(radius, radius, radius)]
					else
						[GRoundedRect(0.0, 0.0, w, h, radius)],
					gstyle
				);

			TAcc(
				FGroup([
					if (b1.xConstant && b1.yConstant)
						makeFGraphics(fgetValue(b1.metrics.width), fgetValue(b1.metrics.height))
					else
						FMutable(fselect2(b1.metrics.width, b1.metrics.height, FLift2(makeFGraphics))),
					b1.form
				], false),
				b1.metrics,
				b1.minWidth,
				b1.minHeight,
				b1.maxWidth,
				b1.maxHeight,
				b1.xFillers,
				b1.yFillers,
				b1.addFillers,
				b1.xConstant,
				b1.yConstant,
				b1.disposers
			)
		})
	else
		borderedBox
}

TFrameT(margin : Transform<double>, radius : double, style : [TGraphicsStyle], box : Tropic) -> Tropic {
	borderedBox = TBorderT(margin, margin, margin, margin, box);

	if (style != [])
		TransformTAcc2(\tac -> {
			b1 = borderedBox |> tac;

			gstyle = tgraphicsStyle2graphicsStyle(style);

			makeFGraphics = \w, h ->
				FGraphics(
					if (radius == 0.)
						rectangle(0., 0., w, h)
					else
						perfectRoundedRect(w, h, radius),
					gstyle
				);

			TAcc(
				FGroup([
					if (b1.xConstant && b1.yConstant)
						makeFGraphics(fgetValue(b1.metrics.width), fgetValue(b1.metrics.height))
					else
						FMutable(fselect2(b1.metrics.width, b1.metrics.height, FLift2(makeFGraphics))),
					b1.form
				], false),
				b1.metrics,
				b1.minWidth,
				b1.minHeight,
				b1.maxWidth,
				b1.maxHeight,
				b1.xFillers,
				b1.yFillers,
				b1.addFillers,
				b1.xConstant,
				b1.yConstant,
				b1.disposers
			)
		})
	else
		borderedBox
}

TFrameCustom(l : double, tl : double, tlRounded : bool, t : double, tr : double, trRounded : bool, r : double,
	br : double, brRounded : bool, b : double, bl : double, blRounded : bool, style : [TGraphicsStyle], box : Tropic) -> Tropic {
	if (style != [])
		TransformTAcc2(\tac -> {
				b1 = TBorder(r, t, l, b, box) |> tac;

				gstyle = tgraphicsStyle2graphicsStyle(style);

				makeFGraphics = \w, h ->
					FGraphics(
						customRect(w, h, tl, tr, br, bl, tlRounded, trRounded, brRounded, blRounded),
						gstyle
					);

				TAcc(
					FGroup([
						if (b1.xConstant && b1.yConstant)
							makeFGraphics(fgetValue(b1.metrics.width), fgetValue(b1.metrics.height))
						else
							FMutable(fselect2(b1.metrics.width, b1.metrics.height, FLift2(makeFGraphics))),
						b1.form
					], false),
					b1.metrics,
					b1.minWidth,
					b1.minHeight,
					b1.maxWidth,
					b1.maxHeight,
					b1.xFillers,
					b1.yFillers,
					b1.addFillers,
					b1.xConstant,
					b1.yConstant,
					b1.disposers
				)
			}
		)
	else if (r != 0. || t != 0. || l != 0. || b != 0.)
		TBorder(r, t, l, b, box)
	else
		box
}

TScrollableWithBars(content : Tropic, maxbox : Tropic, style : ScrollableStyle, state : [TScrollableState]) -> Tropic {
	margin = 20.0 + style.borderGap;
	TBorder(0.0, 0.0, margin, margin, TScrollable(content, maxbox, style, state));
}

TScrollableEdged(content : Tropic, maxbox : Tropic,  style : ScrollableStyle, state : [TScrollableState], background : Maybe<(Tropic) -> Tropic>,
	foreground : Maybe<(Tropic) -> Tropic>) -> Tropic {
	state2 = concat(state, [TStickToEdge()]);
	TLet("scrollable",
		TScrollable(content, maxbox, style, state2),
		TGroup([
			eitherMap(background, \fn -> TGhost("scrollable") |> fn, TEmpty()),
			TDisplay("scrollable"),
			maxbox,
			eitherMap(foreground, \fn -> TGhost("scrollable") |> fn, TEmpty())
		])
	)
}

TCenterX(b : Tropic) -> Tropic {
	TTweak([TAlign(const(0.5), const(0.0))], b, TFillX())
}

TCenterY(b : Tropic) -> Tropic {
	TTweak([TAlign(const(0.0), const(0.5))], b, TFillY())
}

TCenterXIn(t : Tropic, box : Tropic) -> Tropic {
	TTweak([TAlign(const(0.5), const(0.0))], t, box)
}

TCenterYIn(t : Tropic, box : Tropic) -> Tropic {
	TTweak([TAlign(const(0.0), const(0.5))], t, box)
}

TCenter(b : Tropic) -> Tropic {
	TTweak([TAlign(const(0.5), const(0.5))], b, TFillXY())
}

TCenterIn(b : Tropic, frame : Tropic) -> Tropic {
	TTweak([TAlign(const(0.5), const(0.5))], b, frame)
}

TZoom(content : Tropic, container : Tropic, keepAspect : bool) -> Tropic {
	TTweak([TFitZoom(keepAspect, false)], content, container);
}

TZoomToFill(content : Tropic, container : Tropic, crop : bool) -> Tropic {
	TTweak([TFillZoom(crop)], content, container);
}

TZoomOnOverflow(content : Tropic, container : Tropic, keepAspect : bool) -> Tropic {
	TCopySize(
		container,
		\tr ->
			TTweak([TFitZoom(keepAspect, false)], TGroup2(content, tr), tr),
		true
	);
}

TCenterScale(tropic : Tropic, xscale : double, yscale: double) -> Tropic {
	norm = \v -> forceRange(v, 0.0, 1.0);
	shift = \v -> (v - 1.0) / 2.0;
	fx = norm(xscale);
	fy = norm(yscale);
	TLet("wh", TFillXY(), TMinimumGroup2(
		TShift(
			TZoom(tropic, TScale(const(Factor(fx, fy)), TGhost("wh")), false),
			TScale(const(Factor(shift(fx), shift(fy))), TGhost("wh"))),
		TDisplay("wh")
	))
}

TMinimumMetrics(content : Tropic) -> Tropic {
	TransformTAcc2(\t2a -> {
		b1 = content |> t2a;

		TAcc(
			b1.form,
			TFormMetrics(
				b1.minWidth,
				b1.minHeight,
				b1.metrics.baseline
			),
			b1.minWidth,
			b1.minHeight,
			b1.maxWidth,
			b1.maxHeight,
			b1.xFillers,
			b1.yFillers,
			b1.addFillers,
			b1.xConstant,
			b1.yConstant,
			b1.disposers
		)
	})
}

TFillXY() -> Tropic {
	TNative(\x, y -> {
		wd = fmax(x, zero);
		hgt = fmax(y, zero);

		TAcc(
			FEmpty(),
			TFormMetrics(wd, hgt, hgt),
			zero,
			zero,
			const(^tropicFillersMax),
			const(^tropicFillersMax),
			const(1.),
			const(1.),
			const(false),
			isFConst(x),
			isFConst(y),
			[]
		)
	})
}

TFillXH(height : double) -> Tropic {
	TFillXHT(const(height))
}

TFillXHT(hgt : Transform<double>) -> Tropic {
	TNative(\x, __ -> {
		wd = fmax(x, zero);

		TAcc(
			FEmpty(),
			TFormMetrics(wd, hgt, hgt),
			zero,
			hgt,
			const(^tropicFillersMax),
			hgt,
			const(1.),
			zero,
			const(false),
			isFConst(x),
			true,
			[]
		)
	})
}

TFillXW(minWidth : double) -> Tropic {
	TFillXWT(const(minWidth))
}

TFillXWT(minWidth : Transform<double>) -> Tropic {
	TNative(\x, __ -> {
		wd = fmax(fmax(minWidth, x), zero);
		hgt = zero;

		TAcc(
			FEmpty(),
			TFormMetrics(wd, hgt, hgt),
			minWidth,
			hgt,
			const(^tropicFillersMax),
			hgt,
			const(1.),
			zero,
			const(false),
			isFConst(x),
			true,
			[]
		)
	})
}

TFillWY(width : double) -> Tropic {
	TFillWYT(const(width))
}

TFillWYT(wd : Transform<double>) -> Tropic {
	TNative(\__, y -> {
		hgt = fmax(y, zero);

		TAcc(
			FEmpty(),
			TFormMetrics(wd, hgt, hgt),
			wd,
			zero,
			wd,
			const(^tropicFillersMax),
			zero,
			const(1.),
			const(false),
			true,
			isFConst(y),
			[]
		)
	})
}

TFillYH(minHeight : double) -> Tropic {
	TFillYHT(const(minHeight))
}

TFillYHT(minHeight : Transform<double>) -> Tropic {
	TNative(\x, y -> {
		wd = zero;
		hgt = fmax(fmax(minHeight, y), zero);

		TAcc(
			FEmpty(),
			TFormMetrics(wd, hgt, hgt),
			wd,
			minHeight,
			wd,
			const(^tropicFillersMax),
			zero,
			const(1.),
			const(false),
			true,
			isFConst(y),
			[]
		)
	})
}

TFillXYXY(minWidth : double, minHeight : double, maxWidth : double, maxHeight : double) -> Tropic {
	TNative(\x, y -> {
		miw = const(minWidth);
		mih = const(minHeight);
		maw = const(maxWidth);
		mah = const(maxHeight);

		mwc = maxWidth > minWidth;
		mhc = maxHeight > minHeight;

		wd = fmin(fmax(x, miw), maw);
		hgt = fmin(fmax(y, mih), mah);

		TAcc(
			FEmpty(),
			TFormMetrics(wd, hgt, hgt),
			miw,
			mih,
			maw,
			mah,
			const(b2d(mwc)),
			const(b2d(mhc)),
			const(false),
			!mwc || isFConst(x),
			!mhc || isFConst(y),
			[]
		)
	})
}

TFillMax(maxWidth : double, maxHeight : double) -> Tropic {
	TFillXYXY(0., 0., maxWidth, maxHeight)
}

TFillMaxWY(maxWidth : double) -> Tropic {
	TFillMax(maxWidth, ^tropicFillersMax)
}

TFillMin(minWidth : double, minHeight : double) -> Tropic {
	TFillXYXY(minWidth, minHeight, ^tropicFillersMax, ^tropicFillersMax)
}

THeight(tropic : Tropic) -> Tropic {
	TransformTAcc2(\tac -> {
		bf = TSizeOf(tropic) |> tac;

		TAcc(
			FEmpty(),
			TFormMetrics(
				zero,
				bf.metrics.height,
				bf.metrics.baseline
			),
			zero,
			bf.minHeight,
			zero,
			bf.maxHeight,
			zero,
			bf.yFillers,
			bf.addFillers,
			true,
			bf.yConstant,
			bf.disposers
		)
	})
}

TWidth(tropic : Tropic) -> Tropic {
	TransformTAcc2(\tac -> {
		bf = TSizeOf(tropic) |> tac;

		TAcc(
			FEmpty(),
			TFormMetrics(
				bf.metrics.width, zero, zero
			),
			bf.minWidth,
			zero,
			bf.maxWidth,
			zero,
			bf.xFillers,
			zero,
			bf.addFillers,
			bf.xConstant,
			true,
			bf.disposers
		)
	})
}

TIfLazy(value : Transform<bool>, f : (bool) -> Tropic) -> Tropic {
	tTrue : ref Maybe<Tropic> = ref None();
	tFalse : ref Maybe<Tropic> = ref None();

	TFSelect(value, FLift(\v -> {
		onlyOnce(if (v) tTrue else tFalse, \ -> f(v))
	}))
}

TFSelect(value : Transform<?>, fn : FFn<?, Tropic>) -> Tropic {
	t = fselect(value, fn);
	if (isFConst(t)) {
		// If we are constant, let's avoid the mutable altogether
		fgetValue(t)
	} else {
		TMutable(t);
	}
}

TSelect(value : Transform<?>, fn : (?) -> Tropic) -> Tropic {
	TFSelect(value, FLift(fn));
}

TSelect2(v1 : Transform<?>, v2 : Transform<??>, fn : (?, ??) -> Tropic) -> Tropic {
	t = fselect2(v1, v2, FLift2(fn));

	if (isFConst(t)) {
		// If we are constant, let's avoid the mutable altogether
		fgetValue(t)
	} else {
		TMutable(t);
	}
}

TSelect3(v1 : Transform<?>, v2 : Transform<??>, v3 : Transform<???>, fn : (?, ??, ???) -> Tropic) -> Tropic {
	t = fselect3(v1, v2, v3, fn);

	if (isFConst(t)) {
		// If we are constant, let's avoid the mutable altogether
		fgetValue(t)
	} else {
		TMutable(t);
	}
}

TFixSize(tropic : Tropic, size : Tropic) -> Tropic {
	TSize(size, tropic)
}

TFormWH(form : Form, wh : WidthHeight) -> Tropic {
	TForm(Available2(const(wh), form));
}

TLetMany(items : [Pair<string, Tropic>], scope : Tropic) -> Tropic {
	fold(items, scope, \s, i -> TLet(i.first, i.second, s))
}

TRotate90(tropic : Tropic) -> Tropic {
	TransformTAcc(\t2a, p, s, mo -> {
		bf = t2a(tropic, TParentInfo(p.maxY, p.maxX, p.environment, p.transformMatrix, p.worldVisible, p.viewBounds), s, mo);

		TAcc(
			FRotate(const(90.), bf.form)
			|> (\t -> FTranslate(bf.metrics.height, const(0.), t)),
			TFormMetrics(
				bf.metrics.height,
				bf.metrics.width,
				bf.metrics.width
			),
			bf.minHeight,
			bf.minWidth,
			bf.maxHeight,
			bf.maxWidth,
			bf.yFillers,
			bf.xFillers,
			bf.addFillers,
			bf.yConstant,
			bf.xConstant,
			bf.disposers
		)
	})
}

TRotate90Left(tropic: Tropic) -> Tropic {
	TransformTAcc(\t2a, p, s, mo -> {
		bf = t2a(tropic, TParentInfo(p.maxY, p.maxX, p.environment, p.transformMatrix, p.worldVisible, p.viewBounds), s, mo);

		TAcc(
			FRotate(const(-90.), bf.form)
			|> (\f -> FTranslate(const(0.), bf.metrics.width, f)),
			TFormMetrics(
				bf.metrics.height,
				bf.metrics.width,
				bf.metrics.width
			),
			bf.minHeight,
			bf.minWidth,
			bf.maxHeight,
			bf.maxWidth,
			bf.yFillers,
			bf.xFillers,
			bf.addFillers,
			bf.yConstant,
			bf.xConstant,
			bf.disposers
		)
	})
}

TShow(show : Transform<bool>, tropic : Tropic) -> Tropic {
	TIf(show, tropic, TEmpty());
}

TShowLazy(show : Transform<bool>, tr : () -> Tropic) -> Tropic {
	t : ref Maybe<Tropic> = ref None();

	TFSelect(show, FLift(\s -> {
		if (s) onlyOnce(t, \ -> tr()) else TEmpty()
	}))
}

TVisibleLazy(show : Transform<bool>, tr : () -> Tropic) -> Tropic {
	if (fgetValue(show)) {
		TVisible(show, tr());
	} else if (show == const(false)) {
		TEmpty();
	} else {
		content = make(TEmpty());

		TConstruct(
			[
				\ -> fwhen(show, \ -> next(content, TVisible(show, tr())))
			],
			TMutable(content)
		);
	}
}

TCropSizeX(content : Tropic, width : Tropic) -> Tropic {
	TCropSize(TGroup2(THeight(content), TWidth(width)), content);
}

TCropSizeY(content : Tropic, height : Tropic) -> Tropic {
	TCropSize(TGroup2(TWidth(content), THeight(height)), content);
}

TAcc2Size(acc : TAcc) -> Tropic {
	TNative(\__, __ -> {
		form = make(FEmpty());

		TAcc(
			FMutable(form),
			acc.metrics,
			acc.minWidth,
			acc.minHeight,
			acc.maxWidth,
			acc.maxHeight,
			acc.xFillers,
			acc.yFillers,
			acc.addFillers,
			acc.xConstant,
			acc.yConstant,
			[
				fconnect2Select(acc.metrics.width, acc.metrics.height, form, \wd, hgt ->
					FRectangle(wd, hgt, interactiveRectangleStyle)
				)
			]
		)
	})
}

TAcc2SizeAttach(acc : TAcc, wh : DynamicBehaviour<WidthHeight>) -> Tropic {
	TNative(\__, __ -> {
		form = make(FEmpty());

		TAcc(
			FMutable(form),
			acc.metrics,
			acc.minWidth,
			acc.minHeight,
			acc.maxWidth,
			acc.maxHeight,
			acc.xFillers,
			acc.yFillers,
			acc.addFillers,
			acc.xConstant,
			acc.yConstant,
			[
				make2Subscribe(acc.metrics.width, acc.metrics.height, \wd, hgt -> {
					nextDistinct(wh, WidthHeight(wd, hgt));
					nextDistinct(form, FRectangle(wd, hgt, interactiveRectangleStyle))
				})()
			]
		)
	})
}

TAcc2SizeAttachThrottle(acc : TAcc, wh : DynamicBehaviour<WidthHeight>, maxDelta : int) -> Tropic {
	TNative(\__, __ -> {
		form = make(FEmpty());

		TAcc(
			FMutable(form),
			acc.metrics,
			acc.minWidth,
			acc.minHeight,
			acc.maxWidth,
			acc.maxHeight,
			acc.xFillers,
			acc.yFillers,
			acc.addFillers,
			acc.xConstant,
			acc.yConstant,
			[
				makeSubscribe(fthrottle2(fwidthheight(acc.metrics.width, acc.metrics.height), maxDelta), \met -> {
					nextDistinct(wh, met);
					nextDistinct(form, FRectangle(met.width, met.height, interactiveRectangleStyle))
				})()
			]
		)
	})
}

TCopySize(content : Tropic, copyFn : (Tropic) -> Tropic, above : bool) -> Tropic {
	TransformTAcc2(\t2a -> {
			b1 = content |> t2a;
			tr = TAcc2Size(b1);
			b2 = copyFn(tr) |> t2a;

			TAcc(
				FGroup([
					b1.form,
					b2.form
				] |> (\f : [FForm] -> if (above) f else reverseA(f)), true),
				b1.metrics,
				b1.minWidth,
				b1.minHeight,
				b1.maxWidth,
				b1.maxHeight,
				b1.xFillers,
				b1.yFillers,
				b1.addFillers,
				b1.xConstant,
				b1.yConstant,
				concat(b1.disposers, b2.disposers)
			)
		}
	)
}

TCopySize2(content : Tropic, copyFn : (Tropic, Tropic) -> Tropic) -> Tropic {
	TransformTAcc(\t2a, pi, sheet, mo -> {
			innerParentInfo = make(pi);

			parentInfo =
				TParentInfo(
					pi.maxX,
					pi.maxY,
					makeTree(),
					fsubselect(innerParentInfo, FLift(\v -> v.transformMatrix)), // Handle properly view bounds in child
					fsubselect(innerParentInfo, FLift(\v -> v.worldVisible)),
					fsubselect(innerParentInfo, FLift(\v -> v.viewBounds))
				);


			b1 = t2a(content, parentInfo, sheet, mo);
			tr = TAcc2Size(b1);
			b2 =
				t2a(
					copyFn(
						tr,
						TransformTAcc(\t2a2, pi2, sheet2, mo2 -> {
							next(innerParentInfo, pi2);

							b1;
						})
					),
					pi,
					sheet,
					mo
				);

			TAcc(
				b2.form,
				b2.metrics,
				b2.minWidth,
				b2.minHeight,
				b2.maxWidth,
				b2.maxHeight,
				b2.xFillers,
				b2.yFillers,
				b2.addFillers,
				b2.xConstant,
				b2.yConstant,
				b2.disposers
			)
		}
	)
}

TBaseline(baseline : Transform<double>, content : Tropic) -> Tropic {
	TransformTAcc2(\t2a -> {
			b1 = content |> t2a;

			TAcc(
				b1.form,
				TFormMetrics(
					b1.metrics.width,
					b1.metrics.height,
					baseline
				),
				b1.minWidth,
				b1.minHeight,
				b1.maxWidth,
				b1.maxHeight,
				b1.xFillers,
				b1.yFillers,
				b1.addFillers,
				b1.xConstant,
				b1.yConstant && isFConst(baseline),
				b1.disposers
			)
		}
	)
}

TFullScreen(fs : DynamicBehaviour<bool>, tr : Tropic) -> Tropic {
	fw = make(false);

	TConstruct(
		[
			\ -> \ -> if (getValue(fs)) {
				toggleFullScreen(false);
			},
			\ -> onFullScreen(\change -> {
				nextDistinct(fs, change);
				nextDistinct(fw, change);
			}),
			\ -> subscribe(fs, \fsc -> {
				toggleFullScreen(fsc);

				// For targets without fullscreen available
				if (targetNoFullscreen())
					nextDistinct(fw, fsc);
			})
		],
		TFullWindow(fw, tr)
	);
}

longTouchCounter = ref 0;

TLongTouch(duration : int, fn : () -> void, handle : bool, tropic : Tropic) -> Tropic {
	pressed = ref false;
	mdowni = ref MouseDownInfo(0.0, 0.0, 0.0, 0.0, \ -> false);

	TInteractive(
		[
			MouseDown2(\handled, mdi -> {
				if (mdi.inside()) {
					pressed := true;
					longTouchCounter := ^longTouchCounter + 1;
					longTouchId = ^longTouchCounter;
					timer(duration, \ -> {
						if(^longTouchCounter == longTouchId) {
							fn(); // TAP!
						}
					});
				}
				handle
			}),
			MouseUp2(\handled, mui -> {
				pressed := false;
				longTouchCounter := ^longTouchCounter + 1;
				handled // let it fall through
			}),
			MouseMove2(\handled, mmi -> {
				mi = mmi();
				mmovedx = mi.x - (^mdowni).x;
				mmovedy = mi.y - (^mdowni).y;

				sqdelta = mmovedx * mmovedx + mmovedy * mmovedy;
				if(^pressed && (!mi.inside || sqdelta > 200.0)){
					longTouchCounter := ^longTouchCounter + 1;
				}
				handled // let it fall through
			})
		],
		tropic
	)
}

TransformTAcc2(fn : ((Tropic) -> TAcc) -> TAcc) -> Tropic {
	TransformTAcc(\t2a, p, s, mo -> fn(\tr -> t2a(tr, p, s, mo)))
}

TAttachWidth2(t : Tropic, width : DynamicBehaviour<double>, content : Tropic) -> Tropic {
	TransformTAcc2(\t2a -> {
			b1 = t |> t2a;
			b2 = content |> t2a;

			TAcc(
				b2.form,
				TFormMetrics(
					b1.metrics.width,
					b2.metrics.height,
					b2.metrics.baseline
				),
				b1.minWidth,
				b2.minHeight,
				b1.maxWidth,
				b2.maxHeight,
				b1.xFillers,
				b2.yFillers,
				b1.addFillers,
				b1.xConstant,
				b2.yConstant,
				concat(arrayPush(b1.disposers, fconnect(b1.metrics.width, width)), b2.disposers)
			)
		}
	)
}

TAttachHeight2(t : Tropic, height : DynamicBehaviour<double>, content : Tropic) -> Tropic {
	TransformTAcc2(\t2a -> {
			b1 = t |> t2a;
			b2 = content |> t2a;

			TAcc(
				b2.form,
				TFormMetrics(
					b2.metrics.width,
					b1.metrics.height,
					b2.metrics.baseline
				),
				b2.minWidth,
				b1.minHeight,
				b2.maxWidth,
				b1.maxHeight,
				b2.xFillers,
				b1.yFillers,
				b1.addFillers,
				b2.xConstant,
				b1.yConstant,
				concat(arrayPush(b1.disposers, fconnect(b1.metrics.height, height)), b2.disposers)
			)
		}
	)
}

TAttachBox2(t : Tropic, box : DynamicBehaviour<WidthHeight>, content : Tropic) -> Tropic {
	TransformTAcc2(\t2a -> {
		b1 = t |> t2a;
		b2 = content |> t2a;

		TAcc(
			b2.form,
			TFormMetrics(
				b1.metrics.width,
				b1.metrics.height,
				b1.metrics.baseline
			),
			b1.minWidth,
			b1.minHeight,
			b1.maxWidth,
			b1.maxHeight,
			b1.xFillers,
			b1.yFillers,
			b1.addFillers,
			b1.xConstant,
			b1.yConstant,
			concat(arrayPush(b1.disposers, fconnect(fwidthheight(b1.metrics.width, b1.metrics.height), box)), b2.disposers)
		)
	})
}

TAttachBox(t : Tropic, box : DynamicBehaviour<WidthHeight>) -> Tropic {
	TInspect([ISize(box)], t)
}

TAttachWidth(t : Tropic, width : DynamicBehaviour<double>) -> Tropic {
	TInspect([Width(width)], t)
}

TAttachMinWidth(t : Tropic, minWidth : DynamicBehaviour<double>) -> Tropic {
	TransformTAcc2(\t2a -> {
		b1 = t |> t2a;
		TAcc(
			b1.form,
			TFormMetrics(
				b1.metrics.width,
				b1.metrics.height,
				b1.metrics.baseline
			),
			b1.minWidth,
			b1.minHeight,
			b1.maxWidth,
			b1.maxHeight,
			b1.xFillers,
			b1.yFillers,
			b1.addFillers,
			b1.xConstant,
			b1.yConstant,
			arrayPush(b1.disposers, fconnect(b1.minWidth, minWidth))
		)
	})
}

TAttachHeight(t : Tropic, height : DynamicBehaviour<double>) -> Tropic {
	TInspect([Height(height)], t)
}

TAttachHeightTrigger(t : Tropic, height : DynamicBehaviour<double>, trigger : Transform<bool>) -> Tropic {
	TransformTAcc2(\t2a -> {
		b1 = t |> t2a;
		TAcc(
			b1.form,
			TFormMetrics(
				b1.metrics.width,
				b1.metrics.height,
				b1.metrics.baseline
			),
			b1.minWidth,
			b1.minHeight,
			b1.maxWidth,
			b1.maxHeight,
			b1.xFillers,
			b1.yFillers,
			b1.addFillers,
			b1.xConstant,
			b1.yConstant,
			arrayPush(b1.disposers, makeSubscribeTrigger(trigger, b1.metrics.height, \h -> nextDistinct(height, h))())
		)
	})
}

TAttachWidthHeight(
	t : Tropic,
	width : DynamicBehaviour<double>,
	height : DynamicBehaviour<double>) -> Tropic {

	TInspect([Width(width), Height(height)], t)
}

TAttachBoxThrottle(t : Tropic, box : DynamicBehaviour<WidthHeight>, maxDelta : int) -> Tropic {
	TransformTAcc2(\t2a -> {
		b1 = t |> t2a;

		TAcc(
			b1.form,
			TFormMetrics(
				b1.metrics.width,
				b1.metrics.height,
				b1.metrics.baseline
			),
			b1.minWidth,
			b1.minHeight,
			b1.maxWidth,
			b1.maxHeight,
			b1.xFillers,
			b1.yFillers,
			b1.addFillers,
			b1.xConstant,
			b1.yConstant,
			arrayPush(b1.disposers, fconnect(fthrottle2(fwidthheight(b1.metrics.width, b1.metrics.height), maxDelta), box))
		)
	})
}

TAttachAvailable(t : Tropic, box : DynamicBehaviour<WidthHeight>) -> Tropic {
	TInspect([IAvailable(box)], t)
}

TAttachAvailableWidth(t : Tropic, width : DynamicBehaviour<double>) -> Tropic {
	TInspect([AvailableWidth(width)], t)
}

TAttachAvailableHeight(t : Tropic, height : DynamicBehaviour<double>) -> Tropic {
	TInspect([AvailableHeight(height)], t)
}

TAttachAvailableWidthHeight(
	t : Tropic,
	width : DynamicBehaviour<double> ,
	height : DynamicBehaviour<double>) -> Tropic {

	TInspect([AvailableWidth(width), AvailableHeight(height)], t)
}

TProportionGrid(c : [[Pair<Transform<Factor>, Tropic>]]) -> Tropic {
	map(c, \r ->
		map(r, \t ->
			TransformTAcc2(\t2a -> {
					b1 = t.second |> t2a;

					TAcc(
						b1.form,
						TFormMetrics(
							b1.metrics.width,
							b1.metrics.height,
							b1.metrics.baseline
						),
						b1.minWidth,
						b1.minHeight,
						b1.maxWidth,
						b1.maxHeight,
						fselect(t.first, FLift(\fc -> fc.x)),
						fselect(t.first, FLift(\fc -> fc.y)),
						const(false),
						b1.xConstant,
						b1.yConstant,
						b1.disposers
					)
				}
			)
		)
	)
	|> TGrid
}

TProportionLines(c : [Pair<Transform<double>, Tropic>]) -> Tropic {
	map(c, \t ->
		TransformTAcc2(\t2a -> {
				b1 = t.second |> t2a;

				TAcc(
					b1.form,
					TFormMetrics(
						b1.metrics.width,
						b1.metrics.height,
						b1.metrics.baseline
					),
					b1.minWidth,
					b1.minHeight,
					b1.maxWidth,
					b1.maxHeight,
					b1.xFillers,
					t.first,
					const(false),
					false,
					b1.yConstant,
					b1.disposers
				)
			}
		)
	)
	|> TLines
}

TProportionCols(c : [Pair<Transform<double>, Tropic>]) -> Tropic {
	map(c, \t ->
		TransformTAcc2(\t2a -> {
				b1 = t.second |> t2a;

				TAcc(
					b1.form,
					TFormMetrics(
						b1.metrics.width,
						b1.metrics.height,
						b1.metrics.baseline
					),
					b1.minWidth,
					b1.minHeight,
					b1.maxWidth,
					b1.maxHeight,
					t.first,
					b1.yFillers,
					const(false),
					false,
					b1.yConstant,
					b1.disposers
				)
			}
		)
	)
	|> TCols
}

TProportionColsA(c : [Pair<Transform<double>, Tropic>]) -> Tropic {
	map(c, \t ->
		TransformTAcc2(\t2a -> {
				b1 = t.second |> t2a;

				TAcc(
					b1.form,
					TFormMetrics(
						b1.metrics.width,
						b1.metrics.height,
						b1.metrics.baseline
					),
					b1.minWidth,
					b1.minHeight,
					b1.maxWidth,
					b1.maxHeight,
					t.first,
					b1.yFillers,
					const(false),
					false,
					b1.yConstant,
					b1.disposers
				)
			}
		)
	)
	|> TColsA
}

TAvailableWidth(tr : Tropic, available : Transform<double>) -> Tropic {
	TransformTAcc(\t2a, pi, st, mo -> {
		b = t2a(tr, TParentInfo(available, pi.maxY, pi.environment, pi.transformMatrix, pi.worldVisible, pi.viewBounds), st, mo);

		TAcc(
			b.form,
			b.metrics,
			b.minWidth,
			b.minHeight,
			b.maxWidth,
			b.maxHeight,
			b.xFillers,
			b.yFillers,
			b.addFillers,
			b.xConstant,
			b.yConstant,
			b.disposers
		)
	})
}

TAvailableHeight(tr : Tropic, available : Transform<double>) -> Tropic {
	TransformTAcc(\t2a, pi, st, mo -> {
		b = t2a(tr, TParentInfo(pi.maxX, available, pi.environment, pi.transformMatrix, pi.worldVisible, pi.viewBounds), st, mo);

		TAcc(
			b.form,
			b.metrics,
			b.minWidth,
			b.minHeight,
			b.maxWidth,
			b.maxHeight,
			b.xFillers,
			b.yFillers,
			b.addFillers,
			b.xConstant,
			b.yConstant,
			b.disposers
		)
	})
}

TAvailableWidthHeight(tr : Tropic, availableW : Transform<double>, availableH : Transform<double>) -> Tropic {
	TransformTAcc(\t2a, pi, st, mo -> {
		b = t2a(tr, TParentInfo(availableW, availableH, pi.environment, pi.transformMatrix, pi.worldVisible, pi.viewBounds), st, mo);

		TAcc(
			b.form,
			b.metrics,
			b.minWidth,
			b.minHeight,
			b.maxWidth,
			b.maxHeight,
			b.xFillers,
			b.yFillers,
			b.addFillers,
			b.xConstant,
			b.yConstant,
			b.disposers
		)
	})
}

TBorderTop(border : double) -> (Tropic) -> Tropic {
	\tr -> TBorder(0., border, 0., 0., tr)
}

TBorderBottom(border : double) -> (Tropic) -> Tropic {
	\tr -> TBorder(0., 0., 0., border, tr)
}

TBorderLeft(border : double) -> (Tropic) -> Tropic {
	\tr -> TBorder(border, 0., 0., 0., tr)
}

TBorderRight(border : double) -> (Tropic) -> Tropic {
	\tr -> TBorder(0., 0., border, 0., tr)
}

TBorderTopBottom(border : double) -> (Tropic) -> Tropic {
	\tr -> TBorder(0., border, 0., border, tr)
}

TBorderLeftRight(border : double) -> (Tropic) -> Tropic {
	\tr -> TBorder(border, 0., border, 0., tr)
}

TBorderT(left : Transform<double>, top : Transform<double>, right : Transform<double>, bottom : Transform<double>, t : Tropic) -> Tropic {
	TransformTAcc(\tropic2acc, parent, sheet, metricsOnly -> {
		wSum = faddition(left, right);
		hSum = faddition(top, bottom);

		t2a = \tr -> tropic2acc(
			tr,
			TParentInfo(
				fsubtract(parent.maxX, wSum),
				fsubtract(parent.maxY, hSum),
				parent.environment,
				parent.transformMatrix,
				parent.worldVisible, // TODO: Update
				parent.viewBounds
			),
			sheet,
			metricsOnly
		);

		b = t |> t2a;

		width = faddition(b.metrics.width, wSum);
		height = faddition(b.metrics.height, hSum);
		baseline = faddition(b.metrics.baseline, top);

		TAcc(
			b.form,
			TFormMetrics(width, height, baseline),
			faddition(b.minWidth, wSum),
			faddition(b.minHeight, hSum),
			faddition(b.maxWidth, wSum),
			faddition(b.maxHeight, hSum),
			b.xFillers,
			b.yFillers,
			b.addFillers,
			b.xConstant && isFConst(left) && isFConst(right),
			b.yConstant && isFConst(top) && isFConst(bottom),
			b.disposers
		)
	})
	|> (\f -> TTranslate(fpoint(left, top), f))
}

TDecorator(tr : Tropic, decorators : [Pair<Transform<bool>, (Transform<WidthHeight>) -> Tropic>], above : bool) -> Tropic {
	TransformTAcc2(\t2a -> {
		b1 = tr |> t2a;
		wh = fwidthheight(b1.metrics.width, b1.metrics.height);

		TAcc(
			FDecorator(
				b1.form,
				map(decorators, \d -> {
					Pair(
						d.first,
						\ -> d.second(wh) |> t2a |> (\b2 -> FConstructor(b2.form, \ -> \ -> applyall(b2.disposers)))
					)
				}),
				above
			),
			b1.metrics,
			b1.minWidth,
			b1.minHeight,
			b1.maxWidth,
			b1.maxHeight,
			b1.xFillers,
			b1.yFillers,
			b1.addFillers,
			b1.xConstant,
			b1.yConstant,
			b1.disposers
		)
	})
}

TDynamicText(text : Transform<string>, style : [TCharacterStyle]) -> Tropic {
	TSelect(text, \txt ->
		if (txt != "") TText(txt, style) else TEmpty()
	)
}

TDebugMetrics(c : int, tr : Tropic) -> Tropic {
	TransformTAcc2(\t2a -> {
		b = TDebug(c, tr) |> t2a;

		TAcc(
			FGroup2(
				FMutable(fselect2(b.metrics.width, b.metrics.height, FLift2(\wd, hgt -> FText(d2s(wd) + "x" + d2s(hgt), [])))),
				b.form,
				false
			),
			b.metrics,
			b.minWidth,
			b.minHeight,
			b.maxWidth,
			b.maxHeight,
			b.xFillers,
			b.yFillers,
			b.addFillers,
			b.xConstant,
			b.yConstant,
			b.disposers
		)
	})
}

TDebugPositionScale(c : int, tr : Tropic) -> Tropic {
	TransformTAcc(\t2a, pi, ss, mo -> {
		b = t2a(TDebug(c, tr), pi, ss, mo);

		TAcc(
			FConstructor(
				b.form,
				makeSubscribeUns(fapplytransform(fwidthheight(b.metrics.width, b.metrics.height), pi.transformMatrix), \vb -> {
					[
						frender(
							FTranslate(
								const(vb.minX),
								const(vb.minY),
								FRectangle(vb.maxX - vb.minX, vb.maxY - vb.minY, [Fill(c), FillOpacity(0.3)])
							),
							makeWH()
						)
					]
				})
			),
			b.metrics,
			b.minWidth,
			b.minHeight,
			b.maxWidth,
			b.maxHeight,
			b.xFillers,
			b.yFillers,
			b.addFillers,
			b.xConstant,
			b.yConstant,
			b.disposers
		)
	})
}

TDebugViewBounds(c : int, tr : Tropic) -> Tropic {
	TransformTAcc(\t2a, pi, ss, mo -> {
		b = t2a(tr, pi, ss, mo);

		TAcc(
			FConstructor(
				b.form,
				makeSubscribeUns(pi.viewBounds, \vb -> {
					[
						frender(
							FTranslate(
								const(vb.minX),
								const(vb.minY),
								FRectangle(vb.maxX - vb.minX, vb.maxY - vb.minY, [Fill(c), FillOpacity(0.3)])
							),
							makeWH()
						)
					]
				})
			),
			b.metrics,
			b.minWidth,
			b.minHeight,
			b.maxWidth,
			b.maxHeight,
			b.xFillers,
			b.yFillers,
			b.addFillers,
			b.xConstant,
			b.yConstant,
			b.disposers
		)
	})
}

TDebugConstruct(tag : string, tr : Tropic) -> Tropic {
	name = if (tag == "") tr.structname else tag;

	TConstruct(
		[
			\ -> {
				println(name + " constructed");
				\ -> println(name + " destroyed");
			}
		],
		tr
	)
}

TIfFits(tr : Tropic) -> Tropic {
	TransformTAcc(\t2a, pi, ss, mo -> {
		b = t2a(tr, pi, ss, mo);
		visible =
			fselect2(
				fwidthheight(pi.maxX, pi.maxY),
				fwidthheight(b.metrics.width, b.metrics.height),
				FLift2(\a, m -> {
					m.width <= a.width && m.height <= a.height
				})
			);

		TAcc(
			FMutable(fif(visible, const(b.form), const(FEmpty()))),
			TFormMetrics(
				fif(visible, b.metrics.width, zero),
				fif(visible, b.metrics.height, zero),
				fif(visible, b.metrics.baseline, zero)
			),
			zero,
			zero,
			b.maxWidth,
			b.maxHeight,
			const(1.),
			const(1.),
			b.addFillers,
			b.xConstant && isFConst(visible),
			b.yConstant && isFConst(visible),
			b.disposers
		)
	});
}

TOnConstruct(fn : () -> void) -> (Tropic) -> Tropic {
	\tr -> TConstruct(
		[
			\ -> {
				fn();
				nop;
			}
		],
		tr
	)
}

TEvenGrid(content : [[Tropic]]) -> Tropic {
	if (length(content) > 0 && length(content[0]) > 0)
		TransformTAcc(\t2a, p, s, mo -> {
			maxX = p.maxX;
			maxY = p.maxY;

			columnWidths = generate(0, either(maxA(map(content, length)), 0), \__ -> make(0.));
			rowHeights = generate(0, length(content), \__ -> make(0.));

			translatesX = generate(0, length(columnWidths), \__ -> make(0.));
			translatesY = generate(0, length(rowHeights), \__ -> make(0.));

			contentAcc =
				mapi(content, \j, c -> mapi(c, \i, tr ->
					t2a(
						tr,
						TParentInfo(
							columnWidths[i],
							rowHeights[j],
							p.environment,
							fworldtransform(p.transformMatrix, fpoint2transform(fpoint(translatesX[i], translatesY[j]))),
							p.worldVisible,
							p.viewBounds
						),
						s,
						mo
					)
				));
			form =
				FGroup(
					mapi(contentAcc, \j, c -> mapi(c, \i, tacc -> FTranslate(translatesX[i], translatesY[j], tacc.form))) |> concatA,
					true
				);
			disp = concatA(map(concatA(contentAcc), \tacc -> tacc.disposers));

			minWidths = generate(0, length(columnWidths), \i -> fmaxA(map(contentAcc, \c -> if (i < length(c)) c[i].minWidth else zero), 0.)) |> fmerge;
			minHeights = map(contentAcc, \c -> fmaxA(map(c, \tacc -> tacc.minHeight), 0.)) |> fmerge;
			maxWidths = generate(0, length(columnWidths), \i -> fmaxA(map(contentAcc, \c -> if (i < length(c)) c[i].maxWidth else zero), 0.)) |> fmerge;
			maxHeights = map(contentAcc, \c -> fmaxA(map(c, \tacc -> tacc.maxHeight), 0.)) |> fmerge;
			xFillers = generate(0, length(columnWidths), \i -> fmaxA(map(contentAcc, \c -> if (i < length(c)) c[i].xFillers else zero), 0.)) |> fmerge;
			yFillers = map(contentAcc, \c -> fmaxA(map(c, \tacc -> tacc.yFillers), 0.)) |> fmerge;

			realWidths = generate(0, length(columnWidths), \i -> fmaxA(map(contentAcc, \c -> if (i < length(c)) c[i].minWidth else zero), 0.));
			realHeights = map(contentAcc, \c -> fmaxA(map(c, \tacc -> tacc.metrics.height), 0.));

			uns1 =
				make4Subscribe(minWidths, maxWidths, maxX, xFillers, \minW, maxW, mx, xf -> {
					wd = ref 0.;

					iteri(distributeSizesEvenly2(minW, maxW, map(columnWidths, getValue), xf, max(mx, dsum(minW))), \i, nw -> {
						nextDistinct(translatesX[i], ^wd);
						wd := ^wd + nw;
						nextDistinct(columnWidths[i], nw);
					})
				})();

			uns2 =
				make4Subscribe(minHeights, maxHeights, maxY, yFillers, \minH, maxH, my, yf -> {
					hgt = ref 0.;

					iteri(distributeSizesEvenly2(minH, maxH, map(rowHeights, getValue), yf, max(my, dsum(minH))), \i, nh -> {
						nextDistinct(translatesY[i], ^hgt);
						hgt := ^hgt + nh;
						nextDistinct(rowHeights[i], nh);
					})
				})();

			TAcc(
				form,
				TFormMetrics(
					fsum(realWidths),
					fsum(realHeights),
					zero
				),
				fselect(minWidths, FLift(dsum)),
				fselect(minHeights, FLift(dsum)),
				fselect(maxWidths, FLift(dsum)),
				fselect(maxHeights, FLift(dsum)),
				fselect(xFillers, FLift(dsum)),
				fselect(yFillers, FLift(dsum)),
				const(false),
				false,
				false,
				concatA([disp, [uns1, uns2]])
			)
		})
	else
		TEmpty()
}

distributeSizesEvenly2(minWidths : [double], maxWidths : [double], columnWidths0 : [double], xFillers : [double], availableWidth : double) -> [double] {
	columnsCount = either(minA([length(minWidths), length(maxWidths), length(columnWidths0)]), 0);

	additionThreshold = 0.;
	sumFillers = max(dsum(xFillers), 1.);

	if (columnsCount > 0) {
		columnWidths = generate(0, columnsCount, \i -> max(columnWidths0[i], minWidths[i]));
		sumWidth = dsum(columnWidths);

		if (sumWidth < availableWidth - additionThreshold || sumWidth > availableWidth + additionThreshold) {
			available = availableWidth - sumWidth;
			addition = available / sumFillers;

			availableForAddition =
				mapi(subrange(maxWidths, 0, columnsCount), \i, mw -> ref
					xFillers[i] > 0. && (if (sumWidth < availableWidth)
						(mw > minWidths[i] && columnWidths[i] < mw) || (mw < minWidths[i])
					else
						columnWidths[i] > minWidths[i])
				);

			newWidths =
				mapi(subrange(columnWidths, 0, columnsCount), \i, cw -> ref
					if (^(availableForAddition[i])) {
						nw = cw + addition * xFillers[i];

						if (nw < minWidths[i]) {
							availableForAddition[i] := false;
							minWidths[i];
						} else if (maxWidths[i] >= minWidths[i] && nw > maxWidths[i]) {
							availableForAddition[i] := false;
							maxWidths[i];
						} else {
							nw
						}
					} else {
						if (minWidths[i] > 0.) {
							if (minWidths[i] <= maxWidths[i])
								min(max(cw, minWidths[i]), maxWidths[i])
							else
								max(cw, minWidths[i])
						} else
							cw
					}
				);

			updateWhile(
				countA(availableForAddition, \afa -> ^afa)
				|> (\afa ->
					if (afa > 0)
						(availableWidth - fold(newWidths, 0., \acc, nw -> acc + ^nw)) / sumFillers
					else
						0.
				),
				\newAddition -> {
					if ((newAddition > additionThreshold || newAddition < additionThreshold) &&
						foldi(availableForAddition, false, \i, acc, afa -> {
							if (^afa) {
								newWidths[i] :=
									max(minWidths[i], ^(newWidths[i]) + newAddition * xFillers[i])
									|> (\f -> if (minWidths[i] < maxWidths[i]) min(f, maxWidths[i]) else f);
								false
							} else {
								acc
							}
						}))
						Some((availableWidth - fold(newWidths, 0., \acc, nw -> acc + ^nw)) / i2d(countA(availableForAddition, \afa -> ^afa)))
					else
						None()
				}
			);

			map(newWidths, \nw -> ^nw);
		} else {
			columnWidths
		}
	} else
		columnWidths0
}

TConstructRenderable(constructors : [() -> () -> void], tr : Tropic) -> Tropic {
	TransformTAcc(\t2a, pi, ss, mo -> {
		b = t2a(tr, pi, ss, mo);

		TAcc(
			FDecorator(
				b.form,
				[
					Pair(pi.worldVisible, \ -> FConstruct(constructors, FEmpty()))
				],
				true
			),
			b.metrics,
			b.minWidth,
			b.minHeight,
			b.maxWidth,
			b.maxHeight,
			b.xFillers,
			b.yFillers,
			b.addFillers,
			b.xConstant,
			b.yConstant,
			b.disposers
		)
	})
}

wh2Tropic(wh : WidthHeight) -> Tropic {
	if (wh.width >= 0.) {
		if (wh.height >= 0.)
			TFixed(wh.width, wh.height)
		else
			TFillWY(wh.width)
	} else if (wh.height >= 0.)
		TFillXH(wh.height)
	else
		TFillXY();
}

TZoomMax(tr : Tropic, maxWH : Transform<WidthHeight>) -> Tropic {
	availableWH = makeWH();
	scaleFactor = fselect2(availableWH, maxWH, FLift2(\awh, mwh -> max(max(awh.width / mwh.width, awh.height / mwh.height), 1.0)));

	TScale(fselect(scaleFactor, FLift(\sf -> Factor(sf, sf))), tr)
	|> (\f -> TAttachAvailable(f, availableWH))
}

TZoomMaxWidth(tr : Tropic, maxWidth : Transform<double>) -> Tropic {
	availableX = make(0.0);
	scaleFactor = fmax(fdivide(availableX, maxWidth), const(1.0));

	TScale(fselect(scaleFactor, FLift(\sf -> Factor(sf, sf))), tr)
	|> (\f -> TAttachAvailableWidth(f, availableX))
}

TZoomMaxHeight(tr : Tropic, maxHeight : Transform<double>) -> Tropic {
	availableY = make(0.0);
	scaleFactor = fmax(fdivide(availableY, maxHeight), const(1.0));

	TScale(fselect(scaleFactor, FLift(\sf -> Factor(sf, sf))), tr)
	|> (\f -> TAttachAvailableHeight(f, availableY))
}<|MERGE_RESOLUTION|>--- conflicted
+++ resolved
@@ -20,11 +20,7 @@
 	TSizedHeight(width : double, height : Transform<double>) -> Tropic;
 	TSizedWidthHeight(width : Transform<double>, height : Transform<double>) -> Tropic;
 
-<<<<<<< HEAD
-	// Bunch of helpers to inspect sizes
-=======
 	// Bunch of helpers to inspect sizes. Consider using TInspect also.
->>>>>>> a1038c17
 
 	TAttachBox(t : Tropic, box : DynamicBehaviour<WidthHeight>) -> Tropic;
 	TAttachWidth(t : Tropic, width : DynamicBehaviour<double>) -> Tropic;
