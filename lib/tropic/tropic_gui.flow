--- conflicted
+++ resolved
@@ -1026,11 +1026,6 @@
 				ba2.xFillers,
 				ba2.yFillers,
 				ba2.addFillers,
-<<<<<<< HEAD
-=======
-				ba2.xConstant && isConst(wb),
-				ba2.yConstant && isConst(hb),
->>>>>>> 879e0431
 				concatA([ba1.disposers, ba2.disposers, stickToEdgeDisposers, w.second, h.second, width.second, height.second, [contentWH.second], offsetDisposers])
 			);
 		}
