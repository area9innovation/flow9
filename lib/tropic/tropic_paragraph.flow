--- conflicted
+++ resolved
@@ -6,12 +6,8 @@
 
 export {
 	TRenderParagraph(words : ref [TParaWord], s : [ParagraphStyle], rtl : bool) -> TDynamicParagraph;
-<<<<<<< HEAD
-	
-=======
 	getDynamicTropicSize(tropic : Tropic) -> Pair<Tropic, TFormMetrics>;
 
->>>>>>> 163e14fa
 	TDynamicParagraph(
 		tropic : Tropic,
 		addWords : (idx : int, newWords : [TParaWord]) -> void,
