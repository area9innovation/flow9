import fusion_utils;
import tropic/tropic;
import tropic/tropic_optimize;
import tropic/tropic_resolve_css;
import tropic/tropic_util;
import ui/animate/spring;
import fform/renderfform;
import ui/scrollable;
import text/bidi_text;
// import tropic/tropic2string;

export {
	// Convert a tropic layout to a form
	tropic2form(b : Tropic, sheet : Stylesheet) -> Form;
	// Convert a tropic layout to a fform with availableWH as available
	tropic2fform(b : Tropic, sheet : Stylesheet, availableWH : Transform<WidthHeight>) -> FForm;
	// Convert a tropic layout to a real form that located not in zero point
	tropic2fformTranslated(b : Tropic, sheet : Stylesheet) -> FForm;
	tropic2formTranslated(b : Tropic, sheet : Stylesheet) -> Form;
	// This is not for general use
	staticTropic2fform(b : Tropic, sheet : Stylesheet) -> FForm;
	staticTropic2form(b : Tropic, sheet : Stylesheet) -> Form {staticTropic2fform(b, sheet) |> fform2form};

	tropic2nativeForm(b : Tropic, sheet : Stylesheet) -> Form;
}

makeContext(availableWH : Transform<WidthHeight>) -> TParentInfo {
	TParentInfo(
		fwidth(availableWH),
		fheight(availableWH),
		makeTree(),
		const(zeroTransformMatrix)
	);
}

tropic2form(b : Tropic, sheet : Stylesheet) -> Form {
	availableWH = makeWH();

	tropic2fformWithContext(b, sheet, makeContext(availableWH), availableWH)
	|> fform2form
	|> (\f -> Inspect([IAvailable(availableWH)], f))
}

tropic2fform(b : Tropic, sheet : Stylesheet, availableWH : Transform<WidthHeight>) -> FForm {
	ot = optimizeTropic(resolveTropicCss(b, sheet));
	form = make(FEmpty());

	FConstructor(
		FMutable(form),
		\ -> {
			ba = tropic2Acc(ot, makeContext(availableWH), sheet, false);
			next(form, ba.form);

			\ -> applyall(ba.disposers)
		}
	)
}

tropic2fformTranslated(b : Tropic, sheet : Stylesheet) -> FForm {
	availableWH = makeWH();
	transformMatrix = make(getDummyTransformMatrix());

	transformMatrixFn = ref \ -> TransformMatrix(1., 0., 0., 1., 0., 0.);

	FConstructor(
		tropic2fformWithContext(TTag2(\fn -> transformMatrixFn := fn, b), sheet, makeContext(availableWH), availableWH),
		\ -> {
			// Repeatable timer to check transform matrix every new frame
			drawFrameDeltaTimer = makeDrawFrameEventListener();
			drawFrameDeltaTimer.attach();

			subscribe2(drawFrameDeltaTimer.timer, \__ -> {
				nextDistinct(
					transformMatrix,
					^transformMatrixFn()
				);
			})
			|> (\disp ->
				\ -> {
					drawFrameDeltaTimer.detach();
					disp();
					transformMatrixFn := \ -> TransformMatrix(1., 0., 0., 1., 0., 0.)
				}
			)
		}
	)
}

tropic2formTranslated(b : Tropic, sheet : Stylesheet) -> Form {
	availableWH = makeWH();
	transformMatrix = make(getDummyTransformMatrix());

	transformMatrixFn = ref \ -> TransformMatrix(1., 0., 0., 1., 0., 0.);

	FConstructor(
		tropic2fformWithContext(TTag2(\fn -> transformMatrixFn := fn, b), sheet, makeContext(availableWH), availableWH),
		\ -> {
			// Repeatable timer to check transform matrix every new frame
			drawFrameDeltaTimer = makeDrawFrameEventListener();
			drawFrameDeltaTimer.attach();

			subscribe2(drawFrameDeltaTimer.timer, \__ -> {
				nextDistinct(
					transformMatrix,
					^transformMatrixFn()
				);
			})
			|> (\disp ->
				\ -> {
					drawFrameDeltaTimer.detach();
					disp();
					transformMatrixFn := \ -> TransformMatrix(1., 0., 0., 1., 0., 0.)
				}
			)
		}
	)
	|> fform2form
	|> (\f -> Inspect([IAvailable(availableWH)], f))
}

tropic2fformWithContext(b : Tropic, sheet : Stylesheet, context : TParentInfo, availableWH : DynamicBehaviour<WidthHeight>) -> FForm {
	ot = optimizeTropic(resolveTropicCss(b, sheet));
	form = make(FEmpty());
	baseline = make(0.);
	wh = makeWH();

	FConstructor(
		FMutable(form),
		\ -> {
			ba = tropic2Acc(ot, context, sheet, false);
			next(form, ba.form);

			uns =
				[
					fconnect(ba.metrics.baseline, baseline),
					fconnect(fwidthheight(ba.metrics.width, ba.metrics.height), wh)
				];

			\ -> applyall(concat(ba.disposers, uns))
		}
	)
	|> (\f -> FBaseline(baseline, FSize2(wh, FAvailable2(availableWH, f))))
}

staticTropic2fform(b : Tropic, sheet : Stylesheet) -> FForm {
	ot = optimizeTropic(resolveTropicCss(b, sheet));

	context = TParentInfo(
		zero,
		zero,
		makeTree(),
		const(zeroTransformMatrix)
	);

	tropic2Acc(ot, context, sheet, false).form;
}

tropic2nativeForm(tr : Tropic, sheet : Stylesheet) -> Form {
	metrics = make(FormMetrics(0., 0., 0., 0.));
	transformMatrix = make(getDummyTransformMatrix());

	trop =
		TransformTAcc2(\t2a -> {
			b = tr |> t2a;

			TAcc(b with disposers =
				arrayPush(
					b.disposers,
					fconnect(
						fselect3(b.metrics.width, b.metrics.height, b.metrics.baseline,
							\wd, hgt, bsln -> FormMetrics(wd, hgt, bsln, hgt)),
						metrics
					)
				)
			)
		});

	form : ref Pair<int, FForm> = ref Pair(-1, FEmpty());
	transformMatrixFn = ref \ -> TransformMatrix(1., 0., 0., 1., 0., 0.);
	available = makeWH();

	Inspect(
		[IAvailable2(available)],
		NativeForm(
			trop,
			metrics,
			\ -> fform2form(^form.second),
			\__, zorder, tabOrder -> {
				tropic2Acc(
					TTag2(\fn -> transformMatrixFn := fn, trop),
					TParentInfo(
						fwidth(available),
						fheight(available),
						makeTree(),
						transformMatrix
					),
					sheet,
					false
				)
				|> (\f : TAcc -> {
					formId = ^form.first + 1;
					form := Pair(formId, f.form);

					FDisposer(
						f.form,
						\ -> {
							applyall(f.disposers);
							if (^form.first == formId) {
								form := Pair(formId, FEmpty());
								nextDistinct(metrics, FormMetrics(0., 0., 0., 0.));
							}
						}
					);
				})
				|> (\f -> renderFForm(f, const(zorder)))
				|> (\f -> {
					disposers =
						concat(
							[
								addEventListener(f.clips[0], "transformchanged", \ -> nextDistinct(transformMatrix, ^transformMatrixFn())),
								\ -> transformMatrixFn := \ -> TransformMatrix(1., 0., 0., 1., 0., 0.)
							],
							f.disposers
						);

					NativeRenderResult(
						f.clips,
						\ -> applyall(disposers)
					);
				})
			}
		)
	)
}

tropic2Acc(b : Tropic, parent : TParentInfo, sheet : Stylesheet, metricsOnly : bool) -> TAcc {
	// println("Acc with " + transform2string(parent.maxX) + "x" + transform2string(parent.maxY));
	// println(tropic2string(b));

	// it prevents "Maximum call stack size exeeded error" in JS
	res = switch (b : Tropic) {
		TransformTAcc(fn): {
			fn(\tr, p, s, mo -> tropic2Acc(optimizeTropic(resolveTropicCss(tr, sheet)), p, s, mo), parent, sheet, metricsOnly)
		}
		TPositionScale(pos, t): {
			bf = tropic2Acc(t, parent, sheet, metricsOnly);

			disp = arrayPush(bf.disposers, fconnectSelect(parent.transformMatrix, pos, \p -> getTransformPositionScale(p)));

			TAcc(bf with disposers = disp)
		}
		TGroup2(t1, t2): {
			ba1 = tropic2Acc(t1, parent, sheet, metricsOnly);
			ba2 = tropic2Acc(t2, parent, sheet, metricsOnly);

			TAcc(
				if (metricsOnly)
					FEmpty()
				else
					FGroup2(
						ba1.form,
						ba2.form,
						true
					),
				maxMetrics(ba1.metrics, ba2.metrics),
				fmax(ba1.minWidth, ba2.minWidth),
				fmax(ba1.minHeight, ba2.minHeight),
				fmax(ba1.maxWidth, ba2.maxWidth),
				fmax(ba1.maxHeight, ba2.maxHeight),
				fmax(ba1.xFillers, ba2.xFillers),
				fmax(ba1.yFillers, ba2.yFillers),
				const(false),
				concat(ba1.disposers, ba2.disposers)
			)
		}
		TDynamicGroup2(stackChanges, currentStack, combiner) : {
			fgroupChanges : DynamicBehaviour<[FGroupChange]> = make([]);
			tropicItems : DynamicBehaviour<[TDynamicGroupItem]> = make([]);
			verticalCombiner = if (combiner == TLinesCombiner() || combiner == TLinesACombiner()) FAddition() else FMax();
			horizontalCombiner = if (combiner == TColsCombiner() || combiner == TColsACombiner()) FAddition() else FMax();

			rtl = getDefaultRtl();
			rtlCols = combiner == TColsACombiner() && getDefaultRtl();
			rtlLines = combiner == TLinesACombiner() && getDefaultRtl();
			maxWidth = if (rtlLines) fsubselectFn(tropicItems, \item -> item.acc.metrics.width, FMax(), 0.0) else const(0.0);

			createNewTAcc = \itemIndex, tropic -> {
				if (combiner == TGroupCombiner()) {
					Pair(
						const(zeroPoint),
						tropic2Acc(
							tropic,
							parent,
							sheet,
							metricsOnly
						)
					)
				} else {
					previousItem : Transform<TDynamicGroupItem> =
						fselect2(tropicItems, itemIndex, FLift2(\ti, i ->
							elementAt(ti, if (rtlCols) i + 1 else i - 1, zeroTDynamicGroupItem)
						));

					tropicWidth = make(0.0);
					itemPosition =
						fsubselect(
							previousItem,
							FLift(\prevItem ->
								if (rtlLines)
									fselect4(
										prevItem.position,
										prevItem.acc.metrics.height,
										maxWidth,
										tropicWidth,
										\p : Point, prevHeight : double, containerWidth, currentWidth : double ->
											Point(
												if (containerWidth > currentWidth) containerWidth - currentWidth else 0.0,
												p.y + prevHeight
											)
									)
								else
									fselect2(
										prevItem.position,
										if (combiner == TLinesCombiner() || combiner == TLinesACombiner())
											prevItem.acc.metrics.height
										else
											prevItem.acc.metrics.width,
										if (combiner == TLinesCombiner() || combiner == TLinesACombiner())
											FLift2(\p : Point, metric : double ->
												Point(
													0.0,
													p.y + metric
												)
											)
										else
											FLift2(\p : Point, metric : double ->
												Point(
													p.x + metric,
													0.0
												)
											)
									)
							)
						);

					Pair(
						itemPosition,
						tropic2Acc(
							TTranslate(itemPosition, TAttachWidth(tropic, tropicWidth)),
							parent,
							sheet,
							metricsOnly
						)
					)
				}
			}

			handleAdd = \tropic, z -> {
				itemIndex : DynamicBehaviour<int> = make(z);
				newTAcc : Pair<Transform<Point>, TAcc> = createNewTAcc(itemIndex, tropic);
				next(
					tropicItems,
					insertArray(
						getValue(tropicItems),
						z,
						TDynamicGroupItem(
							newTAcc.second,
							itemIndex,
							newTAcc.first
						)
					)
				);

				iteri(
					tailFrom(getValue(tropicItems), z + 1),
					\i, item -> next(item.index, i + z + 1)
				);

				newTAcc.second.form;
			}

			handleDelete = \z -> {
				applyall(getValue(tropicItems)[z].acc.disposers);

				iteri(
					tailFrom(getValue(tropicItems), z + 1),
					\i, item -> next(item.index, i + z)
				);

				next(
					tropicItems,
					removeIndex(
						getValue(tropicItems),
						z
					)
				);
			}
			handleReplace = \tropic, z -> {
				if (existsIndex(getValue(tropicItems), z)) {
					tropicItem = getValue(tropicItems)[z];
					applyall(tropicItem.acc.disposers);

					newTAcc : Pair<Transform<Point>, TAcc> = createNewTAcc(tropicItem.index, tropic);
					next(
						tropicItems,
						replace(
							getValue(tropicItems),
							z,
							TDynamicGroupItem(
								newTAcc.second,
								tropicItem.index,
								newTAcc.first
							)
						)
					);

					newTAcc.second.form;
				} else {
					handleAdd(tropic, z);
				}
			}

			handleMove = \from, to -> {
				next(
					tropicItems,
					moveElement(
						getValue(tropicItems),
						from,
						to
					)
				);

				iteri(
					getValue(tropicItems),
					\index, item ->
						nextDistinct(item.index, index)
				);
			}

			currentFStack : DynamicBehaviour<[FForm]> = make(mapi(^currentStack, \i, f -> handleAdd(f, i)));

			handleTChanges = \changes -> if (length(changes) > 0) {
				next(stackChanges, []);

				next(
					fgroupChanges,
					concat(
						getValue(fgroupChanges),
						filtermap(changes, \change -> {
							switch (change : TGroupChange) {
								TGroupAdd(tropic, z) : {
									if (z >= 0) {
										newItem = handleAdd(tropic, min(z, length(getValue(tropicItems))));
										currentStack := insertArray(^currentStack, z, tropic);

										cast(Some(FGroupAdd(newItem, z)) : Some<FGroupChange> -> Maybe<FGroupChange>);
									} else {
										None();
									}
								}
								TGroupDelete(z) : {
									if (z >= 0 && z < length(getValue(tropicItems))) {
										handleDelete(z);
										currentStack := removeIndex(^currentStack, z);

										Some(FGroupDelete(z));
									} else {
										None();
									}
								}
								TGroupMove(from, to) : {
									toFixed = forceRange(to, 0, length(^currentStack) - 1);

									if (existsIndex(^currentStack, from) && from != toFixed) {
										handleMove(from, toFixed);
										currentStack := moveElement(^currentStack, from, toFixed);

										Some(FGroupMove(from, toFixed));
									} else {
										None();
									}
								}
								TGroupReplace(form, z) : {
									newItem = handleReplace(form, z);
									currentStack := replace(^currentStack, z, form);

									Some(FGroupReplace(newItem, z));
								}
							}
						})
					)
				);
			};

			TAcc(
				if (metricsOnly)
					FEmpty()
				else
					FConstructor(
						FDynamicGroup2(fgroupChanges, currentFStack, captureCallstack()),
						makeSubscribe(stackChanges, handleTChanges)
					),
				TFormMetrics(
					fsubselectFn(tropicItems, \item -> item.acc.metrics.width, horizontalCombiner, 0.0),
					fsubselectFn(tropicItems, \item -> item.acc.metrics.height, verticalCombiner, 0.0),
					fsubselectFn(tropicItems, \item -> item.acc.metrics.baseline, verticalCombiner, 0.0)
				),
				fsubselectFn(tropicItems, \item -> item.acc.minWidth, horizontalCombiner, 0.0),
				fsubselectFn(tropicItems, \item -> item.acc.minHeight, verticalCombiner, 0.0),
				fsubselectFn(tropicItems, \item -> item.acc.maxWidth, horizontalCombiner, 0.0),
				fsubselectFn(tropicItems, \item -> item.acc.maxHeight, verticalCombiner, 0.0),
				fsubselectFn(tropicItems, \item -> item.acc.xFillers, horizontalCombiner, 0.0),
				fsubselectFn(tropicItems, \item -> item.acc.yFillers, verticalCombiner, 0.0),
				const(false),
				[\ -> iter(getValue(tropicItems), \item -> applyall(item.acc.disposers))]
			);
		}
		TMinimumGroup2(t1, t2): {
			ba1 = tropic2Acc(t1, parent, sheet, metricsOnly);
			ba2 = tropic2Acc(t2, parent, sheet, metricsOnly);

			TAcc(
				if (metricsOnly)
					FEmpty()
				else
					FGroup2(
						ba1.form,
						ba2.form,
						true
					),
				minMetrics(ba1.metrics, ba2.metrics),
				fmin(ba1.minWidth, ba2.minWidth),
				fmin(ba1.minHeight, ba2.minHeight),
				fmin(ba1.maxWidth, ba2.maxWidth),
				fmin(ba1.maxHeight, ba2.maxHeight),
				fmax(ba1.xFillers, ba2.xFillers),
				fmax(ba1.yFillers, ba2.yFillers),
				const(false),
				concat(ba1.disposers, ba2.disposers)
			)
		}
		TSubtractGroup2(t1, t2): {
			ba1 = tropic2Acc(t1, parent, sheet, metricsOnly);
			ba2 = tropic2Acc(t2, parent, sheet, metricsOnly);

			TAcc(
				FEmpty(),
				fnMetrics(ba1.metrics, ba2.metrics, FLift2(\m1, m2 -> max(m1 - m2, 0.0))),
				fmax(fsubtract(ba1.minWidth, ba2.minWidth), zero),
				fmax(fsubtract(ba1.minHeight, ba2.minHeight), zero),
				fmax(fsubtract(ba1.maxWidth, ba2.maxWidth), zero),
				fmax(fsubtract(ba1.maxHeight, ba2.maxHeight), zero),
				fmax(ba1.xFillers, ba2.xFillers),
				fmax(ba1.yFillers, ba2.yFillers),
				const(true),
				concat(ba1.disposers, ba2.disposers)
			)
		}
		TCols2(t1, t2): {
			xfill = makeTransform(Pair(0.0, 0.0));
			yfill = makeTransform(0.0);

			ba1 =
				tropic2Acc(
					t1,
					TParentInfo(parent with
						maxX = fFirstOfPair(xfill),
						maxY = yfill
					),
					sheet,
					metricsOnly
				);

			ba2 =
				tropic2Acc(
					t2,
					TParentInfo(
						fSecondOfPair(xfill),
						yfill,
						parent.environment,
						fworldtransform(parent.transformMatrix, fx2transform(ba1.metrics.width))
					),
					sheet,
					metricsOnly
				);

			minWidth = faddition(ba1.minWidth, ba2.minWidth);
			minHeight = fmax(ba1.minHeight, ba2.minHeight);

			maxWidth = faddition(ba1.maxWidth, ba2.maxWidth);
			maxHeight = fmax(ba1.maxHeight, ba2.maxHeight);

			xFillers = faddition(ba1.xFillers, ba2.xFillers);
			yFillers = fmax(ba1.yFillers, ba2.yFillers);

			addFillers = fmax(ba1.addFillers, ba2.addFillers);

			// Find out how much we then have available
			nextTransform(xfill, distributeAsks(ba1.xFillers, ba2.xFillers, ba1.minWidth, ba2.minWidth, ba1.maxWidth, ba2.maxWidth, parent.maxX, ba1.addFillers, ba2.addFillers));
			nextTransform(yfill, fmax(minHeight, fmin(maxHeight, parent.maxY)));

			TAcc(
				if (metricsOnly)
					FEmpty()
				else
					FGroup2(
						ba1.form,
						FTranslate(ba1.metrics.width, zero, ba2.form),
						true
					),
				TFormMetrics(
					faddition(ba1.metrics.width, ba2.metrics.width),
					fmax(ba1.metrics.height, ba2.metrics.height),
					fmax(ba1.metrics.baseline, ba2.metrics.baseline)
				),
				minWidth,
				minHeight,
				maxWidth,
				maxHeight,
				xFillers,
				yFillers,
				addFillers,
				concat(ba1.disposers, ba2.disposers)
			)
		}
		TBaselineCols2(t1, t2): {
			xfill = makeTransform(Pair(0.0, 0.0));
			bsln1 = makeTransform(0.0);
			bsln2 = makeTransform(0.0);
			yfill = makeTransform(0.0);

			ba1 =
				tropic2Acc(
					t1,
					TParentInfo(
						fFirstOfPair(xfill),
						yfill,
						parent.environment,
						fworldtransform(parent.transformMatrix, fy2transform(bsln1))
					),
					sheet,
					metricsOnly
				);

			ba2 =
				tropic2Acc(
					t2,
					TParentInfo(
						fSecondOfPair(xfill),
						yfill,
						parent.environment,
						fworldtransform(parent.transformMatrix, fpoint2transform(fpoint(ba1.metrics.width, bsln2)))
					),
					sheet,
					metricsOnly
				);

			baseline = fmax(ba1.metrics.baseline, ba2.metrics.baseline);
			nextTransform(bsln1, fsubtract(baseline, ba1.metrics.baseline));
			nextTransform(bsln2, fsubtract(baseline, ba2.metrics.baseline));

			height1 = faddition(ba1.metrics.height, bsln1);
			height2 = faddition(ba2.metrics.height, bsln2);

			minWidth = faddition(ba1.minWidth, ba2.minWidth);
			minHeight = fmax(faddition(ba1.minHeight, bsln1), faddition(ba2.minHeight, bsln2));

			maxWidth = faddition(ba1.maxWidth, ba2.maxWidth);
			maxHeight = fmax(faddition(ba1.maxHeight, bsln1), faddition(ba2.maxHeight, bsln2));

			xFillers = faddition(ba1.xFillers, ba2.xFillers);
			yFillers = fmax(ba1.yFillers, ba2.yFillers);

			addFillers = fmax(ba1.addFillers, ba2.addFillers);

			// Find out how much we then have available
			nextTransform(xfill, distributeAsks(ba1.xFillers, ba2.xFillers, ba1.minWidth, ba2.minWidth, ba1.maxWidth, ba2.maxWidth, parent.maxX, ba1.addFillers, ba2.addFillers));
			nextTransform(yfill, fmax(minHeight, fmin(maxHeight, parent.maxY)));

			TAcc(
				if (metricsOnly)
					FEmpty()
				else
					FGroup2(
						FTranslate(zero, bsln1, ba1.form),
						FTranslate(ba1.metrics.width, bsln2, ba2.form),
						true
					),
				TFormMetrics(
					faddition(ba1.metrics.width, ba2.metrics.width),
					fmax(height1, height2),
					baseline
				),
				minWidth,
				minHeight,
				maxWidth,
				maxHeight,
				xFillers,
				yFillers,
				addFillers,
				concat(ba1.disposers, ba2.disposers)
			)
		}
		TLines2(t1, t2): {
			xfill = makeTransform(0.0);
			yfill = makeTransform(Pair(0.0, 0.0));

			ba1 =
				tropic2Acc(
					t1,
					TParentInfo(parent with
						maxX = xfill,
						maxY = fFirstOfPair(yfill)
					),
					sheet,
					metricsOnly
				);

			ba2 =
				tropic2Acc(
					t2,
					TParentInfo(
						xfill,
						fSecondOfPair(yfill),
						parent.environment,
						fworldtransform(parent.transformMatrix, fy2transform(ba1.metrics.height))
					),
					sheet,
					metricsOnly
				);

			minWidth = fmax(ba1.minWidth, ba2.minWidth);
			minHeight = faddition(ba1.minHeight, ba2.minHeight);

			maxWidth = fmax(ba1.maxWidth, ba2.maxWidth);
			maxHeight = faddition(ba1.maxHeight, ba2.maxHeight);

			xFillers = fmax(ba1.xFillers, ba2.xFillers);
			yFillers = faddition(ba1.yFillers, ba2.yFillers);

			addFillers = fmax(ba1.addFillers, ba2.addFillers);

			// Find out how much we then have available
			nextTransform(xfill, fmax(minWidth, fmin(maxWidth, parent.maxX)));
			nextTransform(yfill, distributeAsks(ba1.yFillers, ba2.yFillers, ba1.minHeight, ba2.minHeight, ba1.maxHeight, ba2.maxHeight, parent.maxY, ba1.addFillers, ba2.addFillers));

			TAcc(
				if (metricsOnly)
					FEmpty()
				else
					FGroup2(
						ba1.form,
						FTranslate(zero, ba1.metrics.height, ba2.form),
						true
					),
				TFormMetrics(
					fmax(ba1.metrics.width, ba2.metrics.width),
					faddition(ba1.metrics.height, ba2.metrics.height),
					faddition(ba1.metrics.height, ba2.metrics.baseline)
				),
				minWidth,
				minHeight,
				maxWidth,
				maxHeight,
				xFillers,
				yFillers,
				addFillers,
				concat(ba1.disposers, ba2.disposers)
			)
		}
		TBaselineLines2(t1, t2): {
			xfill = makeTransform(0.0);
			yfill = makeTransform(Pair(0.0, 0.0));

			ba1 =
				tropic2Acc(
					t1,
					TParentInfo(parent with
						maxX = xfill,
						maxY = fFirstOfPair(yfill)
					),
					sheet,
					metricsOnly
				);

			ba2 =
				tropic2Acc(
					t2,
					TParentInfo(
						xfill,
						fSecondOfPair(yfill),
						parent.environment,
						fworldtransform(parent.transformMatrix, fy2transform(ba1.metrics.height))
					),
					sheet,
					metricsOnly
				);

			minWidth = fmax(ba1.minWidth, ba2.minWidth);
			minHeight = faddition(ba1.minHeight, ba2.minHeight);

			maxWidth = fmax(ba1.maxWidth, ba2.maxWidth);
			maxHeight = faddition(ba1.maxHeight, ba2.maxHeight);

			xFillers = fmax(ba1.xFillers, ba2.xFillers);
			yFillers = faddition(ba1.yFillers, ba2.yFillers);

			addFillers = fmax(ba1.addFillers, ba2.addFillers);

			// Find out how much we then have available
			nextTransform(xfill, fmax(minWidth, fmin(maxWidth, parent.maxX)));
			nextTransform(yfill, distributeAsks(ba1.yFillers, ba2.yFillers, ba1.minHeight, ba2.minHeight, ba1.maxHeight, ba2.maxHeight, parent.maxY, ba1.addFillers, ba2.addFillers));

			TAcc(
				if (metricsOnly)
					FEmpty()
				else
					FGroup2(
						ba1.form,
						FTranslate(zero, ba1.metrics.height, ba2.form),
						true
					),
				TFormMetrics(
					fmax(ba1.metrics.width, ba2.metrics.width),
					faddition(ba1.metrics.height, ba2.metrics.height),
					ba1.metrics.baseline
				),
				minWidth,
				minHeight,
				maxWidth,
				maxHeight,
				xFillers,
				yFillers,
				addFillers,
				concat(ba1.disposers, ba2.disposers)
			)
		}
		TFillX():
			TAcc(
				FEmpty(),
				TFormMetrics(
					fmax(parent.maxX, zero),
					zero,
					zero
				),
				zero,
				zero,
				const(doubleMax),
				zero,
				const(1.0),
				zero,
				const(true),
				[] // We could use parent.maxY, but it might give some strange loop
			);
		TFillY():
			TAcc(FEmpty(),
				TFormMetrics(
					zero,
					fmax(parent.maxY, zero),
					fmax(parent.maxY, zero)
				),
				zero,
				zero,
				zero,
				const(doubleMax),
				zero,
				const(1.0),
				const(true),
				[] // We could use parent.maxY, but it might give some strange loop
			);
		TAttach(b1, fn): {
			bf = tropic2Acc(b1, parent, sheet, metricsOnly);
			rt = tropic2Acc(optimizeTropic(resolveTropicCss(fn(bf.metrics), sheet)), parent, sheet, metricsOnly);

			TAcc(
				if (metricsOnly)
					FEmpty()
				else
					rt.form,
				maxMetrics(rt.metrics, bf.metrics),
				// To make sure we can shrink again, we do not use the minimum of the result
				bf.minWidth,
				bf.minHeight,
				// To avoid the maximum being less than the real size, we use the max of the two
				fmax(bf.maxWidth, rt.maxWidth),
				fmax(bf.maxHeight, rt.maxHeight),
				bf.xFillers, bf.yFillers, bf.addFillers,
				concat(bf.disposers, rt.disposers)
			)
		}
		TAvailable(b1, b2): {
			// Find the available box
			bf2 = tropic2Acc(b2, parent, sheet, true);

			// Construct the child
			bf1 =
				tropic2Acc(
					b1,
					TParentInfo(parent with
						maxX = bf2.metrics.width,
						maxY = bf2.metrics.height
					),
					sheet,
					metricsOnly
				);

			xFillersCheck = feq(bf1.xFillers, 0.0);
			yFillersCheck = feq(bf1.yFillers, 0.0);
			// If content doens't have any filler, then we should not eat all available
			minW = fif(xFillersCheck, fmin(bf1.minWidth, bf2.minWidth), fmax(bf1.minWidth, bf2.minWidth));
			minH = fif(yFillersCheck, fmin(bf1.minHeight, bf2.minHeight), fmax(bf1.minHeight, bf2.minHeight));

			maxW = fmax(fif(xFillersCheck, bf1.maxWidth, bf2.maxWidth), minW);
			maxH = fmax(fif(yFillersCheck, bf1.maxHeight, bf2.maxHeight), minH);

			TAcc(
				if (metricsOnly)
					FEmpty()
				else
					bf1.form,
				bf1.metrics,
				minW,
				minH,
				maxW,
				maxH,
				bf2.xFillers,
				bf2.yFillers,
				bf2.addFillers,
				concat(bf2.disposers, bf1.disposers)
			)
		}
		TTweak(style, content, size): {
			// Ceils the size to the nearest multiple of the snap size
			snapSize = extractStruct(style, TSnapSize(0.0, 0.0, false));
			// How to align the content in the size, when there is excess space
			tAlign = extractStruct(style, TAlign(const(0.5), const(0.5)));
			limit = !contains(style, TTweakNoLeftTopLimit());

			snapSizeX =
				if (snapSize.xsnap <= 0.0)
					idfn
				else if (snapSize.ceil)
					\val -> fmultiply(fselect(fdivide(val, const(snapSize.xsnap)), FLift(dceil)), const(snapSize.xsnap))
				else
					\val -> fmultiply(fselect(fdivide(val, const(snapSize.xsnap)), FLift(dfloor)), const(snapSize.xsnap));

			snapSizeY =
				if (snapSize.ysnap <= 0.0)
					idfn
				else if (snapSize.ceil)
					\val -> fmultiply(fselect(fdivide(val, const(snapSize.ysnap)), FLift(dceil)), const(snapSize.ysnap))
				else
					\val -> fmultiply(fselect(fdivide(val, const(snapSize.ysnap)), FLift(dfloor)), const(snapSize.ysnap));

			eitherFn(
				tryExtractStruct(style, TFillZoom(false)),
				\fillZoom -> {
					ox = make(0.);
					oy = make(0.);
					sc = make(1.);

					ba1 =
						tropic2Acc(
							content,
							TParentInfo(
								parent.maxX |> snapSizeX,
								parent.maxY |> snapSizeY,
								parent.environment,
								fworldtransform(parent.transformMatrix, fpointfactor2transform(fpoint(ox, oy), ffactor(sc, sc)))
							),
							sheet,
							metricsOnly
						);
					ba2 =
						if (size == TEmpty())
							ba1
						else
							tropic2Acc(size, parent, sheet, true);

					ba2Metrics =
						TFormMetrics(
							ba2.metrics.width |> snapSizeX,
							ba2.metrics.height |> snapSizeY,
							ba2.metrics.baseline
						);

					xscale = fdivide(ba2Metrics.width, ba1.metrics.width);
					yscale = fdivide(ba2Metrics.height, ba1.metrics.height);
					customScale = extractStruct(style, TFillScale(const(0.0))).scale;
					scale = fmax3(xscale, yscale, customScale);

					if (metricsOnly) {
						TAcc(
							FEmpty(),
							ba2.metrics,
							ba2.minWidth |> snapSizeX,
							ba2.minHeight |> snapSizeY,
							ba2.maxWidth |> snapSizeX,
							ba2.maxHeight |> snapSizeY,
							ba2.xFillers,
							ba2.yFillers,
							ba2.addFillers,
							concat(ba1.disposers, ba2.disposers)
						)
					} else if (fillZoom.crop) {
						offsetx = fmultiply(tAlign.xalign, fsubtract(ba2Metrics.width, fmultiply(ba1.metrics.width, scale)));
						offsety = fmultiply(tAlign.yalign, fsubtract(ba2Metrics.height, fmultiply(ba1.metrics.height, scale)));

						TAcc(
							FCrop(
								zero,
								zero,
								ba2Metrics.width,
								ba2Metrics.height,
								FTranslate(
									offsetx,
									offsety,
									FScale(
										scale,
										scale,
										ba1.form
									)
								)
							),
							ba2.metrics,
							ba2.minWidth |> snapSizeX,
							ba2.minHeight |> snapSizeY,
							ba2.maxWidth |> snapSizeX,
							ba2.maxHeight |> snapSizeY,
							ba2.xFillers,
							ba2.yFillers,
							ba2.addFillers,
							concat3(ba1.disposers, ba2.disposers, [fconnect(offsetx, ox), fconnect(offsety, oy), fconnect(scale, sc)])
						)
					} else {
						offsetx = fmultiply(tAlign.xalign, fsubtract(ba2Metrics.width, fmultiply(ba1.metrics.width, scale)));
						offsety = fmultiply(tAlign.yalign, fsubtract(ba2Metrics.height, fmultiply(ba1.metrics.height, scale)));

						TAcc(
							FTranslate(
								offsetx,
								offsety,
								FScale(
									scale,
									scale,
									ba1.form
								)
							),
							ba2.metrics,
							ba2.minWidth |> snapSizeX,
							ba2.minHeight |> snapSizeY,
							ba2.maxWidth |> snapSizeX,
							ba2.maxHeight |> snapSizeY,
							ba2.xFillers,
							ba2.yFillers,
							ba2.addFillers,
							concat3(ba1.disposers, ba2.disposers, [fconnect(offsetx, ox), fconnect(offsety, oy), fconnect(scale, sc)])
						)
					}
				},
				\ -> eitherFn(
					tryExtractStruct(style, TFitZoom(false, false)),
					\fitZoom -> {
						if (!fitZoom.keepAspect) {
							sx = make(1.);
							sy = make(1.);

							ba1 =
								tropic2Acc(
									content,
									TParentInfo(
										parent.maxX |> snapSizeX,
										parent.maxY |> snapSizeY,
										parent.environment,
										fworldtransform(parent.transformMatrix, ffactor2transform(ffactor(sx, sy)))
									),
									sheet,
									metricsOnly
								);

							ba2 =
								if (size == TEmpty())
									ba1
								else
									tropic2Acc(size, parent, sheet, true);

							ba2Metrics =
								TFormMetrics(
									ba2.metrics.width |> snapSizeX,
									ba2.metrics.height |> snapSizeY,
									ba2.metrics.baseline
								);

							xscale = fdivide(ba2Metrics.width, ba1.metrics.width);
							yscale = fdivide(ba2Metrics.height, ba1.metrics.height);

							TAcc(
								if (metricsOnly)
									FEmpty()
								else
									FScale(
										xscale,
										yscale,
										ba1.form
									),
								ba2Metrics,
								ba2.minWidth |> snapSizeX,
								ba2.minHeight |> snapSizeY,
								ba2.maxWidth |> snapSizeX,
								ba2.maxHeight |> snapSizeY,
								ba2.xFillers,
								ba2.yFillers,
								ba2.addFillers,
								concat3(ba1.disposers, ba2.disposers, [fconnect(xscale, sx), fconnect(yscale, sy)])
							)
						} else if (fitZoom.crop) {
							sc = make(1.);

							ba1 =
								tropic2Acc(
									content,
									TParentInfo(
										parent.maxX |> snapSizeX,
										parent.maxY |> snapSizeY,
										parent.environment,
										fworldtransform(parent.transformMatrix, ffactor2transform(ffactor(sc, sc)))
									),
									sheet,
									metricsOnly
								);
							ba2 =
								if (size == TEmpty())
									ba1
								else
									tropic2Acc(size, parent, sheet, true);

							xscale = fdivide(ba2.metrics.width |> snapSizeX, ba1.metrics.width);
							yscale = fdivide(ba2.metrics.height |> snapSizeY, ba1.metrics.height);
							scale = fmin(xscale, yscale);

							ba1Metrics =
								TFormMetrics(
									fmultiply(scale, ba1.metrics.width) |> snapSizeX,
									fmultiply(scale, ba1.metrics.height) |> snapSizeY,
									fmultiply(scale, ba1.metrics.baseline)
								);

							TAcc(
								FScale(
									scale,
									scale,
									ba1.form
								),
								ba1Metrics,
								ba2.minWidth |> snapSizeX,
								ba2.minHeight |> snapSizeY,
								ba2.maxWidth |> snapSizeX,
								ba2.maxHeight |> snapSizeY,
								ba2.xFillers,
								ba2.yFillers,
								ba2.addFillers,
								concat3(ba1.disposers, ba2.disposers, [fconnect(scale, sc)])
							)
						} else {
							ox = make(0.);
							oy = make(0.);
							sc = make(1.);

							ba1 =
								tropic2Acc(
									content,
									TParentInfo(
										parent.maxX |> snapSizeX,
										parent.maxY |> snapSizeY,
										parent.environment,
										fworldtransform(parent.transformMatrix, fpointfactor2transform(fpoint(ox, oy), ffactor(sc, sc)))
									),
									sheet,
									metricsOnly
								);
							ba2 =
								if (size == TEmpty())
									ba1
								else
									tropic2Acc(size, parent, sheet, true);

							ba2Metrics =
								TFormMetrics(
									ba2.metrics.width |> snapSizeX,
									ba2.metrics.height |> snapSizeY,
									ba2.metrics.baseline
								);

							xscale = fdivide(ba2Metrics.width, ba1.metrics.width);
							yscale = fdivide(ba2Metrics.height, ba1.metrics.height);
							scale = fmin(xscale, yscale);

							offsetx = fmultiply(tAlign.xalign, fsubtract(ba2Metrics.width, fmultiply(scale, ba1.metrics.width)));
							offsety = fmultiply(tAlign.yalign, fsubtract(ba2Metrics.height, fmultiply(scale, ba1.metrics.height)));

							TAcc(
								FTranslate(
									offsetx,
									offsety,
									FScale(
										scale,
										scale,
										ba1.form
									)
								),
								ba2Metrics,
								ba2.minWidth |> snapSizeX,
								ba2.minHeight |> snapSizeY,
								ba2.maxWidth |> snapSizeX,
								ba2.maxHeight |> snapSizeY,
								ba2.xFillers,
								ba2.yFillers,
								ba2.addFillers,
								concat3(ba1.disposers, ba2.disposers, [fconnect(offsetx, ox), fconnect(offsety, oy), fconnect(scale, sc)])
							)
						}
					},
					\ -> {
						ox = makeTransform(0.);
						oy = makeTransform(0.);

						ba1 =
							tropic2Acc(
								content,
								TParentInfo(
									parent.maxX |> snapSizeX,
									parent.maxY |> snapSizeY,
									parent.environment,
									fworldtransform(parent.transformMatrix, fpoint2transform(fpoint(ox, oy)))
								),
								sheet,
								metricsOnly
							);

						ba2 = if (size == TEmpty()) ba1 else tropic2Acc(size, parent, sheet, true);

						ba2Metrics =
							TFormMetrics(
								ba2.metrics.width |> snapSizeX,
								ba2.metrics.height |> snapSizeY,
								ba2.metrics.baseline
							);

						offsetx =
							fmultiply(tAlign.xalign, fsubtract(ba2Metrics.width, ba1.metrics.width))
							|> (\of -> if (limit) fmax(of, zero) else of);
							
						offsety =
							fmultiply(tAlign.yalign, fsubtract(ba2Metrics.height, ba1.metrics.height))
							|> (\of -> if (limit) fmax(of, zero) else of);

						nextTransform(ox, offsetx);
						nextTransform(oy, offsety);

						TAcc(
							if (metricsOnly)
								FEmpty()
							else
								FTranslate(
									offsetx,
									offsety,
									ba1.form
								),
							TFormMetrics(
								fmax(ba1.metrics.width, ba2Metrics.width),
								fmax(ba1.metrics.height, ba2Metrics.height),
								fmax(ba1.metrics.baseline, ba2Metrics.baseline)
							),
							fmax(ba1.minWidth, ba2.minWidth) |> snapSizeX,
							fmax(ba1.minHeight, ba2.minHeight) |> snapSizeY,
							fmax(ba1.maxWidth, ba2.maxWidth) |> snapSizeX,
							fmax(ba1.maxHeight, ba2.maxHeight) |> snapSizeY,
							fmax(ba1.xFillers, ba2.xFillers),
							fmax(ba1.yFillers, ba2.yFillers),
							fmax(ba1.addFillers, ba2.addFillers),
							concat(ba1.disposers, ba2.disposers)
						)
					}
				)
			)
		}
		TZoomFill(b1): {
			ex = make(0.0);
			ey = make(0.0);
			sc = make(1.);

			ba1 =
				tropic2Acc(
					b1,
					TParentInfo(
						ex,
						ey,
						parent.environment,
						fworldtransform(parent.transformMatrix, ffactor2transform(ffactor(sc, sc)))
					),
					sheet,
					metricsOnly
				);

			maxwh = fpair(ba1.maxWidth, ba1.maxHeight);
			minwh = fwidthheight(ba1.minWidth, ba1.minHeight);
			maxmin = fpair(maxwh, minwh);

			expan = fpair(parent.maxX, parent.maxY);

			scale = fselect2(maxmin, expan, FLift2(\wh : Pair<Pair<double, double>, WidthHeight>, expa : Pair<double, double> -> {
				maxsz : Pair<double, double> = wh.first; // maxwh
				minsz : WidthHeight = wh.second; // minwh minimum size

				/*
				We have a child, which can be a size between Xmin, Ymin to Xmax, Ymax.
				We have an available area X, Y.
				*/
				x = expa.first;	// parent.maxX
				y = expa.second; // parent.maxY

				xmin = minsz.width; // ba1.minWidth
				ymin = minsz.height; // ba1.minHeight

				xmax = maxsz.first; // ba1.maxWidth
				ymax = maxsz.second; // ba1.maxHeight

				xy = if (y != 0.0) x / y else 1.0;
				xymax = if (ymax != 0.0) xmax / ymax else 1.0;

				s = if (xy < xymax) {
					min(
						min(
							if (xmin != 0.0) x / xmin else 1.0,
							if (ymin != 0.0) y / ymin else 1.0
						),
						if (ymax != 0.0) y / ymax else 1.0,
					);
				} else {
					min(
						min(
							if (xmax != 0.0) x / xmax else 1.0,
							if (ymin != 0.0) y / ymin else 1.0
						),
						if (xmin != 0.0) x / xmin else 1.0
					);
				};

				max(s, 1.0);
			}));

			scaledSize = TFormMetrics(
				fmultiply(scale, ba1.metrics.width),
				fmultiply(scale, ba1.metrics.height),
				fmultiply(scale, ba1.metrics.baseline)
			);

			fex = fdivide(parent.maxX, scale);
			fey = fdivide(parent.maxY, scale);

			TAcc(
				if (metricsOnly) FEmpty()
				else FConstructor(
					FScale(
						scale,
						scale,
						ba1.form
					),
					\ -> {
						u1 = fuse(fex);
						u2 = fuse(fey);
						u3 = connectDistinct(u1.first, ex);
						u4 = connectDistinct(u2.first, ey);
						\ -> {
							applyall(u1.second);
							applyall(u2.second);
							u3();
							u4();
						}
					}
				),
				scaledSize,
				ba1.minWidth,
				ba1.minHeight,
				ba1.maxWidth,
				ba1.maxHeight,
				const(1.0),
				const(1.0),
				ba1.addFillers,
				arrayPush(ba1.disposers, fconnect(scale, sc))
			);
		}
		TRounded(nw, ne, lw, le, style, size): {
			ba1 = tropic2Acc(size, parent, sheet, true);

			gstyle = tgraphicsStyle2graphicsStyle(style);

			fm = \ ->
				FMutable(fselect2(ba1.metrics.width, ba1.metrics.height, FLift2(\w, h -> {
					maxround = min(abs(w) / 2., abs(h) / 2.);

					customFRoundedRect(w, h, min(maxround, nw), min(maxround, ne), min(maxround, lw), min(maxround, le), gstyle);
				})));

			returnTAcc(ba1, fm, metricsOnly)
		}
		TCropSize(size, form) : {
			ba1 = tropic2Acc(size, parent, sheet, true);
			ba2 =
				tropic2Acc(
					form,
					parent,
					sheet,
					metricsOnly
				);

			TAcc(
				if (metricsOnly)
					FEmpty()
				else
					FCrop(
						zero,
						zero,
						ba1.metrics.width,
						ba1.metrics.height,
						ba2.form
					),
				ba1.metrics,
				ba1.minWidth,
				ba1.minHeight,
				ba1.maxWidth,
				ba1.maxHeight,
				ba1.xFillers,
				ba1.yFillers,
				ba1.addFillers,
				concat(ba1.disposers, ba2.disposers)
			)
		}
		TShift(form, size) : {
			if (metricsOnly)
				tropic2Acc(form, parent, sheet, metricsOnly)
			else {
				ba2 = tropic2Acc(size, parent, sheet, true);

				ba1 =
					tropic2Acc(
						form,
						TParentInfo(parent with transformMatrix =
							fworldtransform(parent.transformMatrix, fpoint2transform(fpoint(fnegate(ba2.metrics.width), fnegate(ba2.metrics.height))))
						),
						sheet,
						metricsOnly
					);

				TAcc(
					FTranslate(
						fnegate(ba2.metrics.width),
						fnegate(ba2.metrics.height),
						ba1.form
					),
					ba1.metrics,
					ba1.minWidth,
					ba1.minHeight,
					ba1.maxWidth,
					ba1.maxHeight,
					ba1.xFillers,
					ba1.yFillers,
					ba1.addFillers,
					concat(ba1.disposers, ba2.disposers)
				)
			}
		}
		TSize(size, form) : {
			ba1 = tropic2Acc(size, parent, sheet, true);

			if (metricsOnly)
				ba1
			else {
				ba2 = tropic2Acc(form, parent, sheet, metricsOnly);
				TAcc(ba1 with
					form = ba2.form,
					disposers = concat(ba1.disposers, ba2.disposers)
				);
			}
		}
		TLet(name, tropic, scope): {
			var = TVar(tropic, makeTransform(0.0), makeTransform(0.0), makeTransform(0.0), makeTransform(0.0), makeTransform(0.0), makeTransform(0.0), makeTransform(0.0), makeTransform(0.0));

			tropic2Acc(
				scope,
				TParentInfo(
					parent with environment = setTree(parent.environment, name, var)
				),
				sheet,
				metricsOnly
			);
		}
		TLetAvailable(name, scope): {
			vw = makeTransform(0.);
			vh = makeTransform(0.);

			nextTransform(vw, parent.maxX);
			nextTransform(vh, parent.maxY);

<<<<<<< HEAD
			var = TVar(TEmpty(), vw, vh, vh, vh, makeTransform(0.0), makeTransform(0.0), makeTransform(^tropicFillersMax), makeTransform(^tropicFillersMax));
=======
			var = TVar(TEmpty(), vw, vh, vh, vh, make(0.0), make(0.0), make(doubleMax), make(doubleMax), ref isFConst(parent.maxX), ref isFConst(parent.maxY));
			bd =
				tropic2Acc(
					scope,
					TParentInfo(
						parent with environment = setTree(parent.environment, name, var)
					),
					sheet,
					metricsOnly
				);

			disp = concat(bd.disposers, [uvw, uvh]);
>>>>>>> 5e7b2b83

			tropic2Acc(
				scope,
				TParentInfo(
					parent with environment = setTree(parent.environment, name, var)
				),
				sheet,
				metricsOnly
			);
		}
		TNamespace(tropic): {
			tropic2Acc(
				tropic,
				TParentInfo(
					parent with environment = makeTree()
				),
				sheet,
				metricsOnly
			)
		}
		TDisplay(name): {
			mn = lookupTree(parent.environment, name);
			switch (mn) {
				None(): {
					// something is wrong
					println("Unknown display var " + name);
					tropic2Acc(TEmpty(), parent, sheet, true);
				}
				Some(tv): {
					bd = tropic2Acc(tv.tropic, parent, sheet, metricsOnly);

					nextTransform(tv.width, bd.metrics.width);
					nextTransform(tv.height, bd.metrics.height);
					nextTransform(tv.baseline, bd.metrics.baseline);
					nextTransform(tv.minWidth, bd.minWidth);
					nextTransform(tv.minHeight, bd.minHeight);
					nextTransform(tv.maxWidth, bd.maxWidth);
					nextTransform(tv.maxHeight, bd.maxHeight);

					bd;
				}
			}
		}
		TGhost(name): {
			m = lookupTree(parent.environment, name);
			switch (m) {
				None(): {
					// something is wrong
					println("Unknown ghost " + name);
					tropic2Acc(TEmpty(), parent, sheet, true);
				}
				Some(tv): {
					TAcc(
						FEmpty(),
						TFormMetrics(
							tv.width,
							tv.height,
							tv.baseline
						),
						tv.minWidth,
						tv.minHeight,
						tv.maxWidth,
						tv.maxHeight,
						zero,
						zero,
						const(true),
						[]
					)
				}
			}
		}
		TGhostMin(name): {
			m = lookupTree(parent.environment, name);
			switch (m) {
				None(): {
					// something is wrong
					println("Unknown ghost " + name);
					tropic2Acc(TEmpty(), parent, sheet, true);
				}
				Some(tv): {
					TAcc(
						FEmpty(),
						TFormMetrics(
							tv.minWidth,
							tv.minHeight,
							tv.minHeight
						),
						tv.minWidth,
						tv.minHeight,
						tv.maxWidth,
						tv.maxHeight,
						zero,
						zero,
						const(true),
						[]
					)
				}
			}
		}
		TMutable(bt): {
			f = make(zeroTAcc);

			disp =
				makeSubscribe(bt, \t -> {
					applyall(getValue(f).disposers);
					next(f, tropic2Acc(optimizeTropic(resolveTropicCss(t, sheet)), parent, sheet, metricsOnly));
				})();

			TAcc(
				if (metricsOnly)
					FEmpty()
				else
					FMutable(fselect(f, FLift(\ta : TAcc -> ta.form))),
				TFormMetrics(
					fsubselect(f, FLift(\ta : TAcc -> ta.metrics.width)),
					fsubselect(f, FLift(\ta : TAcc -> ta.metrics.height)),
					fsubselect(f, FLift(\ta : TAcc -> ta.metrics.baseline))
				),
				fsubselect(f, FLift(\ta : TAcc -> ta.minWidth)),
				fsubselect(f, FLift(\ta : TAcc -> ta.minHeight)),
				fsubselect(f, FLift(\ta : TAcc -> ta.maxWidth)),
				fsubselect(f, FLift(\ta : TAcc -> ta.maxHeight)),
				fsubselect(f, FLift(\ta : TAcc -> ta.xFillers)),
				fsubselect(f, FLift(\ta : TAcc -> ta.yFillers)),
				fsubselect(f, FLift(\ta : TAcc -> ta.addFillers)),
				[disp, \ -> applyall(getValue(f).disposers)]
			);
		}
		TSizeOf(content) : {
			ba = tropic2Acc(content, parent, sheet, true);
			TAcc(ba with form = FEmpty())
		}
		TIf(c, t, e): {
			// TODO: Maybe we can do better at some point
			tr = fif(c, const(t), const(e));

			tropic2Acc(TMutable(tr), parent, sheet, metricsOnly);
		}
		TCase(sizes, cases): {
			taccs = map(sizes, \c -> tropic2Acc(c, parent, sheet, metricsOnly));

			boxes = map(taccs, \tacc -> {
				mnw = fgetValue(tacc.minWidth);
				mnh = fgetValue(tacc.minHeight);
				mxw = fgetValue(tacc.maxWidth);
				mxh = fgetValue(tacc.maxHeight);
				[mnw, mnh, mxw, mxh]
			});

			// For each case, we find the best when the available changes
			case = fselect2(parent.maxX, parent.maxY, FLift2(\x : double, y : double -> {
				// println(d2s(x) + "," + d2s(y));
				index = foldi(boxes, Pair(0, 100000.0), \i, acc : Pair<int, double>, box : [double] -> {
					mnw = box[0];
					mnh = box[1];
					mxw = box[2];
					mxh = box[3];

					// We give a 1024.0 pixel penalty for each dimension that does not fit in the min/max box
					// We only consider the max box valid if it is different from the min box, so that
					// TFixed will do the right thing
					overflowPenalty= i2d(3 * b2i(x < mnw) + b2i(mxw != mnw && x > mxw) + 3 * b2i(y < mnh) + b2i(mxh != mnh && y > mxh)) * 1024.0;

					// How far from the defined sizes size?
					score = min(abs(mnw - x), abs(mxw - x)) + min(abs(mnh - y), abs(mxh - y));
					total = overflowPenalty + score;

					// println(i2s(i) + " " + d2s(score) + " " + d2s(overflowPenalty) + " " + toString(box));

					if (total < acc.second) {
						Pair(i, total)
					} else acc;
				});
				cases[index.first];
			}));

			ta = tropic2Acc(TMutable(case), parent, sheet, metricsOnly);

			TAcc(
				if (metricsOnly) FEmpty() else ta.form,
				ta.metrics,
				fminA(map(taccs, \tac -> tac.minWidth), 0.),
				fminA(map(taccs, \tac -> tac.minHeight), 0.),
				fmaxA(map(taccs, \tac -> tac.maxWidth), doubleMax),
				fmaxA(map(taccs, \tac -> tac.maxHeight), doubleMax),
				fmaxA(arrayPush(map(taccs, \tac -> tac.xFillers), const(1.)), 1.),
				fmaxA(arrayPush(map(taccs, \tac -> tac.yFillers), const(1.)), 1.),
				const(false),
				concat(concatA(map(taccs, \t : TAcc -> t.disposers)), ta.disposers)
			);
		}
		TConstruct(cs, tr): {
			bf = tropic2Acc(tr, parent, sheet, metricsOnly);

			if (metricsOnly) {
				TAcc(bf with disposers = concat(bf.disposers, map(cs, \fn -> fn())))
			} else {
				returnTAcc(
					bf,
					\ -> FConstructor(
						bf.form,
						\ ->
							map(cs, \fn -> fn())
							|> (\disp -> \ -> applyall(disp))
					),
					metricsOnly
				)
			}
		}
		TCreate2(current, fn): {
			f = make(zeroTAcc);

			TAcc(
				FCreate(\ -> {
					applyall(getValue(f).disposers);
					current := fn();
					next(f, tropic2Acc(optimizeTropic(resolveTropicCss(^current, sheet)), parent, sheet, metricsOnly));
					getValue(f).form
				}),
				TFormMetrics(
					fsubselect(f, FLift(\ta : TAcc -> ta.metrics.width)),
					fsubselect(f, FLift(\ta : TAcc -> ta.metrics.height)),
					fsubselect(f, FLift(\ta : TAcc -> ta.metrics.baseline))
				),
				fsubselect(f, FLift(\ta : TAcc -> ta.minWidth)),
				fsubselect(f, FLift(\ta : TAcc -> ta.minHeight)),
				fsubselect(f, FLift(\ta : TAcc -> ta.maxWidth)),
				fsubselect(f, FLift(\ta : TAcc -> ta.maxHeight)),
				fsubselect(f, FLift(\ta : TAcc -> ta.xFillers)),
				fsubselect(f, FLift(\ta : TAcc -> ta.yFillers)),
				fsubselect(f, FLift(\ta : TAcc -> ta.addFillers)),
				[\ -> applyall(getValue(f).disposers)]
			);
		}
		TDispose(ds, tr): {
			ba = tropic2Acc(tr, parent, sheet, metricsOnly);

			form =
				if (metricsOnly)
					FEmpty()
				else
					ba.form;

			disp = concat(ba.disposers, ds);

			TAcc(ba with form = form, disposers = disp)
		}
		TForm(f): {
			wh = make(FormMetrics(0.0, 0.0, 0.0, 0.0));

			width = fselect(wh, FLift(\cwh -> cwh.width));
			height = fselect(wh, FLift(\cwh -> cwh.height));

			TAcc(
				if (metricsOnly)
					FEmpty()
				else
					FMForm(Available2(const(zeroWH), Inspect([IMetrics(wh)], f))),
				TFormMetrics(
					width,
					height,
					fselect(wh, FLift(\cwh -> cwh.baseline))
				),
				width,
				height,
				width,
				height,
				zero,
				zero,
				const(true),
				[]
			)
		}
		TFForm(f, metrics): {
			TAcc(
				if (metricsOnly)
					FEmpty()
				else
					f,
				metrics,
				metrics.width,
				metrics.height,
				metrics.width,
				metrics.height,
				zero,
				zero,
				const(true),
				[]
			)
		}
		TSFForm(f, metrics): {
			TAcc(
				if (metricsOnly)
					FEmpty()
				else
					sfform2fform(f),
				metrics,
				metrics.width,
				metrics.height,
				metrics.width,
				metrics.height,
				zero,
				zero,
				const(true),
				[]
			)
		}
		TFormIn(f, b2): {
			in = tropic2Acc(b2, parent, sheet, true);
			whF = fuse(fwidthheight(in.metrics.width, in.metrics.height));

			if (metricsOnly)
				in
			else
				TAcc(in with
					form = FMForm(Available2(whF.first, f)),
					disposers = concat(in.disposers, whF.second)
				)
		}
		TFormAvailable(f, b2): {
			in = tropic2Acc(b2, parent, sheet, true);
			whF = fuse(fwidthheight(in.metrics.width, in.metrics.height));

			wh = make(FormMetrics(0.0, 0.0, 0.0, 0.0));

			wd = fselect(wh, FLift(\cwh -> cwh.width));
			hgt = fselect(wh, FLift(\cwh -> cwh.height));

			TAcc(
				if (metricsOnly)
					FEmpty()
				else
					FMForm(Inspect([IMetrics(wh)], Available2(whF.first, f))),
				TFormMetrics(
					wd,
					hgt,
					fselect(wh, FLift(\cwh -> cwh.baseline))
				),
				fmin(in.minWidth, wd),
				fmin(in.minHeight, hgt),
				fmax(in.maxWidth, wd),
				fmax(in.maxHeight, hgt),
				in.xFillers,
				in.yFillers,
				in.addFillers,
				concat(in.disposers, whF.second)
			)
		}
		TDebug(col, t): {
			r = tropic2Acc(t, parent, sheet, metricsOnly);

			if (metricsOnly)
				r
			else {
				mform = make(FEmpty());
				minform = make(FEmpty());
				maxform = make(FEmpty());
				availableform = make(FEmpty());
				baselineform = make(FEmpty());

				uns =
					[
						make2Subscribe(r.metrics.width, r.metrics.height, \w, h ->
							next(mform, FRectangle(max(1.0, w), max(1.0, h), [Fill(col), FillOpacity(0.2)]))
						)(),
						// Min size: Blue
						makeSubscribe(fpair(r.minWidth, r.minHeight), \wh : Pair<double, double> ->
							next(minform, FRectangle(max(1.0, wh.first), max(1.0, wh.second), [Stroke(0x0000ff), StrokeOpacity(0.5)]))
						)(),
						// Max size: Green
						makeSubscribe(fpair(r.maxWidth, r.maxHeight), \wh : Pair<double, double> ->
							next(maxform, FRectangle(max(1.0, wh.first), max(1.0, wh.second), [Stroke(0x00ff00), StrokeOpacity(0.5)]))
						)(),
						// Available: Red
						makeSubscribe(fpair(parent.maxX, parent.maxY), \wh : Pair<double, double> ->
							next(availableform, FRectangle(max(1.0, wh.first), max(1.0, wh.second), [Stroke(0xff0000), StrokeOpacity(0.2)]))
						)(),
						// Baseline: black
						make2Subscribe(r.metrics.width, r.metrics.baseline, \w, h ->
							next(baselineform, FOffset(0.0, h, FRectangle(w, 1.0, [Fill(0x000000), FillOpacity(0.5)])))
						)()
					];

				TAcc(r with
					form = FGroup([
						// How big is the child: Color given
						FMutable(mform),
						r.form,
						// What is the minimum size? Blue
						FMutable(minform),
						// What is the maximum size? Green
						FMutable(maxform),
						// How much does our parent grant us? Red
						FMutable(availableform),
						// Where is the baseline? Black
						FMutable(baselineform),
					], false),
					disposers = concat(r.disposers, uns)
				)
			}
		}
		TBaselineOffset(offset, tr): {
			in = tropic2Acc(tr, parent, sheet, metricsOnly);

			TAcc(
				in.form,
				TFormMetrics(
					in.metrics.width,
					in.metrics.height,
					faddition(in.metrics.baseline, offset)
				),
				in.minWidth,
				in.minHeight,
				in.maxWidth,
				in.maxHeight,
				in.xFillers,
				in.yFillers,
				in.addFillers,
				in.disposers
			)
		}

		// Simple forms
		TEmpty(): zeroTAcc;
		TText(t, s): {
			charStyle = tcharacterStyle2charStyle(s);
			fTextStyle = tcharacterStyle2FTextStyle(s);
			wh = getStaticFormSize2(Text(t, charStyle), false);

			TAcc(
				if (metricsOnly)
					FEmpty()
				else
					FText(const(t), fTextStyle),
				TFormMetrics(
					const(wh.width),
					const(wh.height),
					const(wh.baseline)
				),
				const(wh.width),
				const(wh.height),
				const(wh.width),
				const(wh.height),
				zero,
				zero,
				const(true),
				[]
			)
		}
		TParagraph(text, style): {
			metrics = make(FFormMetrics(0., 0., 0., 0.));
			charStyle : [FParagraphStyle] = TParagraphStyle2FTextStyle(style);

			parWidth = extractStruct(style, ParagraphWidth(const(-1.))).width;
			parMargin = extractStruct(style, ParagraphMargin(0., 0.));
			parEllipsis = tryExtractStruct(style, ParagraphEllipsis(0, nop1));
			parInterlineSpacing = extractStruct(style, InterlineSpacing(0.));
			parRightAlign = contains(style, RightAlign());
			parCenterAlign = contains(style, CenterAlign());
			parWidthB = fsubselect(parWidth, FLift(\pw -> if (pw < 0.) fmax(parent.maxX, zero) else const(pw)));
			parStyle : [FParagraphStyle] =
				concat(
					charStyle,
					[
						ParagraphWidth(parWidthB),
						ParagraphMetrics(\met -> nextDistinct(metrics, met)),
						parInterlineSpacing
					]
					|> (\s -> arrayPushMaybe(s, parEllipsis))
					|> (\s -> arrayPushMaybe(s, tryExtractStruct(style, Resolution(1.0))))
				)
				|> (\parStyle -> {
					arrayPush(parStyle, commonAlignment2abs(extractCommonAlignmentFromTParagraphStyles(style), getDefaultRtl()))
				});

			if (metricsOnly) {
				applyall(renderFParagraph(text, parStyle).disposers);
			}

			isFullWidth = contains(style, FullWidth()) || parRightAlign || parCenterAlign;
			wd = if (isFullWidth) parWidthB else fselect(metrics, FLift(\met -> met.width));
			hgt = fselect(metrics, FLift(\met -> met.height + parMargin.top + parMargin.bottom));

			TAcc(
				if (metricsOnly)
					FEmpty()
				else
					FBorder(0., parMargin.top, 0., parMargin.bottom, FParagraph(text, parStyle)),
				TFormMetrics(
					wd,
					hgt,
					fselect(metrics, FLift(\met -> met.baseline + parMargin.top))
				),
				fif(fselect(parWidth, FLift(\pw -> pw < 0.)), zero, wd),
				hgt,
				fif(
					fselect(parWidth, FLift(\pw -> pw < 0.)),
					if (isFullWidth)
						const(doubleMax)
					else
						fselect(metrics, FLift(\met -> met.maxWidth)),
					wd
				),
				hgt,
				fif(fselect(parWidth, FLift(\pw -> pw < 0.)), const(1.), zero),
				zero,
				const(true),
				[]
			)
		}
		TGraphics(path, style): {
			graphicsStyle = tgraphicsStyle2graphicsStyle(style);
			wh = getStaticFormSize2(Graphics(path, graphicsStyle), false);

			TAcc(
				if (metricsOnly)
					FEmpty()
				else
					FGraphics(const(path), const(graphicsStyle)),
				TFormMetrics(
					const(wh.width),
					const(wh.height),
					const(wh.baseline)
				),
				const(wh.width),
				const(wh.height),
				const(wh.width),
				const(wh.height),
				zero,
				zero,
				const(true),
				[]
			)
		}
		TDynamicGraphics(path, style): {
			wh = fselect2(path, style, FLift2(\p, s -> {
				sz = getStaticFormSize2(Graphics(p, tgraphicsStyle2graphicsStyle(s)), false);

				WidthHeight(sz.width, sz.height);
			}));

			TAcc(
				if (metricsOnly)
					FEmpty()
				else
					FGraphics(path, fselect(style, tgraphicsStyle2graphicsStyle |> FLift)),
				TFormMetrics(
					fwidth(wh),
					fheight(wh),
					fheight(wh)
				),
				fwidth(wh),
				fheight(wh),
				fwidth(wh),
				fheight(wh),
				zero,
				zero,
				const(true),
				[]
			)
		}
		TPicture(u, style): {
			ps = filtermap(style, \s -> switch (s) {
				PictureStyle() : {a : Maybe<PictureStyle> = Some(s); a};
				default : None();
			});

			keepAspect = contains(style, TPictureKeepAspectRatio());

			boxSize =
				eitherMap(
					tryExtractStruct(style, TPictureSize(const(WidthHeight(0., 0.)))),
					\ds -> Some(ds.size),
					maybeMap(
						tryExtractStruct(style, WidthHeight(-1.0, -1.0)),
						\cs -> const(cs)
					)
				);

			ignoreCachedPictureSize = contains(style, TIgnoreCachedPictureSize());
			wh = makeWH();

			fpicture = FPicture(u, wh, ps);
			optimizeFPicture = \f -> if (metricsOnly || isUrlParameterTrue("profile")) FEmpty() else f;

			eitherMap(
				boxSize,
				\boxSz : Transform<WidthHeight> -> {
					boxWidth0 = fwidth(boxSz);
					boxHeight0 = fheight(boxSz);

					fillerModeX = feq(boxWidth0, -1.);
					fillerModeY = feq(boxHeight0, -1.);

					pictureWidth = fwidth(wh);
					pictureHeight = fheight(wh);

					boxWidth = fif(fillerModeX, parent.maxX, boxWidth0);
					boxHeight = fif(fillerModeY, parent.maxY, boxHeight0);

					scaleFn =  \psz, bsz -> if (psz <= 0.) 1. else bsz / psz;
					scaleX0 = fselect2(pictureWidth, boxWidth, FLift2(scaleFn));
					scaleY0 = fselect2(pictureHeight, boxHeight, FLift2(scaleFn));

					scaleX = if (keepAspect) fmin(scaleX0, scaleY0) else scaleX0;
					scaleY = if (keepAspect) fmin(scaleX0, scaleY0) else scaleY0;

					w = if (keepAspect) fif(feq(pictureWidth, 0.), parent.maxX, fmultiply(pictureWidth, scaleX)) else boxWidth;
					h = if (keepAspect) fif(feq(pictureHeight, 0.), parent.maxY, fmultiply(pictureHeight, scaleY)) else boxHeight;

					TAcc(
						optimizeFPicture(FScale(scaleX, scaleY, fpicture)),
						TFormMetrics(w, h, h),
						fif(fillerModeX, const(0.), w),
						fif(fillerModeY, const(0.), h),
						fif(fillerModeX, const(doubleMax), w),
						fif(fillerModeY, const(doubleMax), h),
						fif(fillerModeX, const(1.), zero),
						fif(fillerModeY, const(1.), zero),
						const(true),
						[]
					)
				},
				eitherFn(
					if (ignoreCachedPictureSize)
						None()
					else
						getCachedPictureSize(u),
					\sz : WidthHeight -> {
						TAcc(
							optimizeFPicture(fpicture),
							TFormMetrics(
								const(sz.width),
								const(sz.height),
								const(sz.height)
							),
							const(sz.width),
							const(sz.height),
							const(sz.width),
							const(sz.height),
							zero,
							zero,
							const(true),
							[]
						)
					},
					\ -> {
						w = fwidth(wh);
						h = fheight(wh);

						TAcc(
							optimizeFPicture(fpicture),
							TFormMetrics(
								w,
								h,
								h
							),
							w,
							h,
							w,
							h,
							zero,
							zero,
							const(true),
							[]
						)
					}
				)
			)
		}

		// Recursive and fusioning forms
		TBorder(l, t, r, bot, f): {
			bf =
				tropic2Acc(f,
					TParentInfo(
						fsubtract(parent.maxX, const(l + r)),
						fsubtract(parent.maxY, const(t + bot)),
						parent.environment,
						fworldtransform(parent.transformMatrix, fpoint2transform(const(Point(l, t))))
					),
					sheet,
					metricsOnly
				);

			TAcc(
				if (metricsOnly)
					FEmpty()
				else
					FBorder(l, t, r, bot, bf.form),
				TFormMetrics(
					faddition(bf.metrics.width, const(l + r)),
					faddition(bf.metrics.height, const(t + bot)),
					faddition(bf.metrics.baseline, const(t))
				),
				faddition(bf.minWidth, const(l + r)),
				faddition(bf.minHeight, const(t + bot)),
				faddition(bf.maxWidth, const(l + r)),
				faddition(bf.maxHeight, const(t + bot)),
				bf.xFillers,
				bf.yFillers,
				bf.addFillers,
				bf.disposers
			)
		}
		TTranslate(tp, f): {
			bf =
				tropic2Acc(
					f,
					TParentInfo(parent with
						transformMatrix = fworldtransform(parent.transformMatrix, fpoint2transform(tp))
					),
					sheet,
					metricsOnly
				);

			returnTAcc(bf, \ -> FTranslate(fpointX(tp), fpointY(tp), bf.form), metricsOnly)
		}
		TScale(fc, f): {
			px = ffactorX(fc);
			py = ffactorY(fc);

			bf =
				tropic2Acc(f,
					TParentInfo(
						fdivide(parent.maxX, px),
						fdivide(parent.maxY, py),
						parent.environment,
						fworldtransform(parent.transformMatrix, ffactor2transform(fc))
					),
					sheet,
					metricsOnly
				);

			TAcc(
				if (metricsOnly)
					FEmpty()
				else
					FScale(
						px,
						py,
						bf.form
					),
				TFormMetrics(
					fmultiply(bf.metrics.width, px),
					fmultiply(bf.metrics.height, py),
					fmultiply(bf.metrics.baseline, py)
				),
				fmultiply(bf.minWidth, px),
				fmultiply(bf.minHeight, py),
				fmultiply(bf.maxWidth, px),
				fmultiply(bf.maxHeight, py),
				bf.xFillers,
				bf.yFillers,
				bf.addFillers,
				bf.disposers
			);
		}
		TRotate(ro, f): {
			bf =
				tropic2Acc(
					f,
					TParentInfo(parent with
						transformMatrix = fworldtransform(parent.transformMatrix, frotate2transform(ro))
					),
					sheet,
					metricsOnly
				);

			returnTAcc(bf, \ -> FRotate(ro, bf.form), metricsOnly)
		}
		TAlpha(al, f): {
			bf = tropic2Acc(f, parent, sheet, metricsOnly);

			returnTAcc(bf, \ -> FAlpha(al, bf.form), metricsOnly)
		}
		TVisible(vl, f): {
			bf =
				tropic2Acc(
					f,
					parent,
					sheet,
					metricsOnly
				);

			returnTAcc(bf, \ -> FVisible(vl, bf.form), metricsOnly)
		}
		TMask(mainB, mask): {
			b2 = tropic2Acc(mask, parent, sheet, metricsOnly);

			if (metricsOnly) {
				b2
			} else {
				b1 =
					tropic2Acc(
						mainB,
						parent,
						sheet,
						metricsOnly
					);

				TAcc(b2 with
					form = FMask(b1.form, b2.form),
					disposers = concat(b1.disposers, b2.disposers)
				)
			}
		}
		TFilter(fl, bt): {
			bf = tropic2Acc(bt, parent, sheet, metricsOnly);

			returnTAcc(bf, \ -> FFilter(fl, bf.form), metricsOnly)
		}
		TCursor(cs, bt): {
			bf = tropic2Acc(bt, parent, sheet, metricsOnly);

			returnTAcc(bf, \ -> FCursor(cs, bf.form), metricsOnly)
		}
		TAccess(ac, bt): {
			bf = tropic2Acc(bt, parent, sheet, metricsOnly);

			returnTAcc(bf, \ -> FAccess(ac, bf.form), metricsOnly)
		}
		TRealHTML(url, wh, style): {
			wd = fwidth(wh);
			hgt = fheight(wh);

			TAcc(
				if (metricsOnly)
					FEmpty()
				else
					FRealHTML(url, wh, style),
				TFormMetrics(
					wd,
					hgt,
					hgt
				),
				wd,
				hgt,
				wd,
				hgt,
				zero,
				zero,
				const(true),
				[]
			)
		}
		TVideo(filename, wh, style): {
			wd = fwidth(wh);
			hgt = fheight(wh);

			TAcc(
				if (metricsOnly)
					FEmpty()
				else
					FCrop(zero, zero, wd, hgt, FVideo(filename, wh, style)),
				TFormMetrics(
					wd,
					hgt,
					hgt
				),
				wd,
				hgt,
				wd,
				hgt,
				zero,
				zero,
				const(true),
				[]
			)
		}
		TCrop(pt, wh, bt): {
			x1 = fpointX(pt);
			y1 = fpointY(pt);
			wi = fwidth(wh);
			he = fheight(wh);

			bf =
				tropic2Acc(
					bt,
					TParentInfo(parent with
						transformMatrix = fworldtransform(parent.transformMatrix, fpoint2transform(fpoint(fnegate(x1), fnegate(y1))))
					),
					sheet,
					metricsOnly
				);

			TAcc(
				if (metricsOnly)
					FEmpty()
				else
					FCrop(
						x1,
						y1,
						wi,
						he,
						bf.form
					),
				TFormMetrics(
					wi,
					he,
					he
				),
				wi,
				he,
				wi,
				he,
				bf.xFillers, bf.yFillers, bf.addFillers,
				bf.disposers
			)
		}
		TInteractive(ia, bt): {
			bf = tropic2Acc(bt, parent, sheet, metricsOnly);

			if (metricsOnly)
				bf
			else {
				inside : Maybe<TMouseInside> = tryExtractStruct(ia, TMouseInside(make(false), false));
				mousexy : Maybe<TMouseXY> = tryExtractStruct(ia, TMouseXY(make(Point(0.0, 0.0))));

				move = if (isSome(inside) && isSome(mousexy)) {
						xyb = cast(mousexy : Maybe -> Some<TMouseXY>).value.point;
						ins = cast(inside : Maybe -> Some<TMouseInside>).value;

						[
							MouseMove2(\handled, mi -> {
								m = mi();
								nextDistinct(xyb, Point(m.x, m.y));
								nextDistinct(ins.inside, !handled && m.inside);
								handled || (m.inside && ins.handle)
							})
						]
					} else if (isSome(inside)) {
						ins = cast(inside : Maybe -> Some<TMouseInside>).value;

						pendingInside : ref Maybe = ref None();

						if (ins.handle && (cpp || js || flash) && !mobile)
							[
								RollOut(\mouseFn -> pendingInside := Some(false)),
								RollOver(\mouseFn -> pendingInside := Some(true)),
								// Mock to block underlaying TMouseInside elements
								// TODO: Implement a better solution
								MouseMove2(\handled, __ -> {
									eitherMap(^pendingInside, \value -> {
										pendingInside := None();
										nextDistinct(ins.inside, value && !handled);

										handled || value
									}, handled || getValue(ins.inside));
								})
							]
						else
							[
								MouseMove2(\handled, mi -> {
									if (handled) {
										// We mark that we are not inside, because something handled this event above us
										nextDistinct(ins.inside, false);
										true
									} else {
										m = mi();
										nextDistinct(ins.inside, m.inside);
										m.inside && ins.handle
									}
								})
							]
					} else if (isSome(mousexy)) {
						xyb = cast(mousexy : Maybe -> Some<TMouseXY>).value.point;

						[
							IgnoreHitTest(MouseMove2(\__, mi -> {
								m = mi();
								nextDistinct(xyb, Point(m.x, m.y));
								false;
							}))
						]
					} else
						[];

				interactives = fold(ia, move, \acc, i : TInteractivity -> {
					switch (i) {
						TMouseXY(p): acc;
						TMouseInside(n, g): acc;
						TMouseDownGhost(down):
							concat(acc, [
								if (mobile)
									MouseDown(\mi -> {
										if (mi.inside()) {
											// On touch device, this is useful
											if (isSome(inside)) {
												inb = cast(inside : Maybe -> Some<TMouseInside>).value.inside;
												nextDistinct(inb, true);
											}
											if (isSome(mousexy)) {
												mxy = cast(mousexy : Maybe -> Some<TMouseXY>).value;
												nextDistinct(mxy.point, Point(mi.x, mi.y));
											}

											next(down, true);
										}
										false
									})
								else
									MouseDown(\mi -> {
										if (mi.inside()) next(down, true);
										false
									}),
								MouseUp2(\handled, mi -> {
									nextDistinct(down, false);
									handled
								})
							]);
						TMouseRightDownGhost(down):
							concat(acc, [
								if (mobile)
									MouseRightDown(\mi -> {
										if (mi.inside()) {
											// On touch device, this is useful
											if (isSome(mousexy)) {
												mxy = cast(mousexy : Maybe -> Some<TMouseXY>).value;
												nextDistinct(mxy.point, Point(mi.x, mi.y));
											}

											next(down, true);
										}
										false
									})
								else
									MouseRightDown(\mi -> {
										if (mi.inside()) next(down, true);
										false
									}),
								MouseRightUp2(\handled, mi -> {
									nextDistinct(down, false);
									handled
								})
							]);
						TMouseMiddleDownGhost(down):
							concat(acc, [
								if (mobile)
									MouseMiddleDown(\mi -> {
										if (mi.inside()) {
											// On touch device, this is useful
											if (isSome(mousexy)) {
												mxy = cast(mousexy : Maybe -> Some<TMouseXY>).value;
												nextDistinct(mxy.point, Point(mi.x, mi.y));
											}

											next(down, true);
										}
										false
									})
								else
									MouseMiddleDown(\mi -> {
										if (mi.inside()) next(down, true);
										false
									}),
								MouseMiddleUp2(\handled, mi -> {
									nextDistinct(down, false);
									handled
								})
							]);
						TMouseDownGhostHandleRadiusEvents(down):
							concat(acc, [
								if (mobile)
									MouseDown(\mi -> {
										if (mi.inside()) {
											enableMobileHandlerRadius := false;

											// On touch device, this is useful
											if (isSome(mousexy)) {
												mxy = cast(mousexy : Maybe -> Some<TMouseXY>).value;
												nextDistinct(mxy.point, Point(mi.x, mi.y));
											}

											next(down, true);
										}
										false
									})
								else
									MouseDown(\mi -> {
										if (mi.inside()) next(down, true);
										false
									}),
								MouseUp2(\handled, mi -> {
									nextDistinct(down, false);
									handled
								})
							]);
						TMouseDown(down): {
							concat(acc, [
								MouseClick(\mi -> {
									// At this point, we know it was not handled and we are inside.
									if (isSome(inside)) {
										inb = cast(inside : Maybe -> Some<TMouseInside>).value.inside;
										nextDistinct(inb, true);
									}

									// On touch device, this is useful
									if (mobile && isSome(mousexy)) {
										mxy = cast(mousexy : Maybe -> Some<TMouseXY>).value;
										nextDistinct(mxy.point, Point(mi.x, mi.y));
									}

									nextDistinct(down, true);
								}),
								MouseUp2(\handled, mi -> {
									nextDistinct(down, false);

									// If we also monitor inside, be sure to update this
									m = mi();
									if (isSome(inside)) {
										inb = cast(inside : Maybe -> Some<TMouseInside>).value.inside;
										// false passed instead of m.inside, because it may lead to stucked hovered state for buttons on mobile.
										nextDistinct(inb, false);
									}

									// On touch device, this is useful
									if (mobile && isSome(mousexy)) {
										mxy = cast(mousexy : Maybe<TMouseXY> -> Some<TMouseXY>).value;
										nextDistinct(mxy.point, Point(m.x, m.y));
									}

									handled || m.inside;
								}),
							]);
						}
						TMouseRightDown(down): {
							concat(acc, [
								MouseRightClick(\mi -> {
									// At this point, we know it was not handled and we are inside.
									if (isSome(inside)) {
										inb = cast(inside : Maybe -> Some<TMouseInside>).value.inside;
										nextDistinct(inb, true);
									}

									// On touch device, this is useful
									if (mobile && isSome(mousexy)) {
										mxy = cast(mousexy : Maybe -> Some<TMouseXY>).value;
										nextDistinct(mxy.point, Point(mi.x, mi.y));
									}

									nextDistinct(down, true);
								}),
								MouseRightUp2(\handled, mi -> {
									nextDistinct(down, false);

									// If we also monitor inside, be sure to update this
									m = mi();
									if (isSome(inside)) {
										inb = cast(inside : Maybe -> Some<TMouseInside>).value.inside;
										// false passed instead of m.inside, because it may lead to stucked hovered state for buttons on mobile.
										nextDistinct(inb, false);
									}

									// On touch device, this is useful
									if (mobile && isSome(mousexy)) {
										mxy = cast(mousexy : Maybe -> Some<TMouseXY>).value;
										nextDistinct(mxy.point, Point(m.x, m.y));
									}

									handled || m.inside;
								}),
							]);
						}
						TMouseMiddleDown(down): {
							concat(acc, [
								MouseMiddleClick(\mi -> {
									// At this point, we know it was not handled and we are inside.
									if (isSome(inside)) {
										inb = cast(inside : Maybe -> Some<TMouseInside>).value.inside;
										nextDistinct(inb, true);
									}

									// On touch device, this is useful
									if (mobile && isSome(mousexy)) {
										mxy = cast(mousexy : Maybe -> Some<TMouseXY>).value;
										nextDistinct(mxy.point, Point(mi.x, mi.y));
									}

									nextDistinct(down, true);
								}),
								MouseMiddleUp2(\handled, mi -> {
									nextDistinct(down, false);

									// If we also monitor inside, be sure to update this
									m = mi();
									if (isSome(inside)) {
										inb = cast(inside : Maybe -> Some<TMouseInside>).value.inside;
										// false passed instead of m.inside, because it may lead to stucked hovered state for buttons on mobile.
										nextDistinct(inb, false);
									}

									// On touch device, this is useful
									if (mobile && isSome(mousexy)) {
										mxy = cast(mousexy : Maybe -> Some<TMouseXY>).value;
										nextDistinct(mxy.point, Point(m.x, m.y));
									}

									handled || m.inside;
								}),
							]);
						}
						TFileDrop(maxFiles, mimeTypeRegExpFilter, onDone): {
							concat(acc, [FileDrop(maxFiles, mimeTypeRegExpFilter, onDone)]);
						}
						TMouseWheel(delta): {
							concat(acc, [FineGrainMouseWheel(\mwi -> {
								if (mwi.inside) {
									next(delta, mwi.dy)
								}
							})]);
						}
						TRollOver(over): {
							concat(acc, [
								RollOver(\fn -> {
									if(fn().inside) nextDistinct(over, true)
								}),
								RollOut(\fn -> {
									if(!fn().inside) nextDistinct(over, false)
								})
							]);
						}
						TKey(hit, filterFn): {
							concat(acc, [
								KeyDown2(\handled, e -> {
									if (!handled && filterFn(e)) {
										nextDistinct(hit, e);
										true;
									} else handled
								}),
								KeyUp2(\handled, e -> {
									if (!handled) {
										// No matter what, we report that the key is gone
										nextDistinct(hit, noKey);
										// And if the filter matches, we take credit for the handling
										filterFn(e);
									} else handled
								})
							])
						}
						TKeyBroadcast(pressed): {
							concat(acc, [
								KeyDown2(\handled, e -> {
									// Always sent
									nextDistinct(pressed, e);
									// Not handled
									false;
								}),
								KeyUp2(\handled, e -> {
									// Always released
									// If key is shift (keycode = 16), ctrl (17), alt gr (17) or meta (16777250) key event
									// is sent, noKey for all the others. See also handleZorderedKeyUpEvent in lib/zorder.flow
									nextDistinct(pressed, if (contains([16, 17, 16777250], e.keycode)) e else noKey);
									// Not handled
									false;
								}),
							]);
						}
						TPanGesture(fn): arrayPush(acc, PanGesture(fn));
						TPinchGesture(fn): arrayPush(acc, PinchGesture(fn));
						default: arrayPush(acc, cast(i : TInteractivity -> EventHandler));
					}
				});

				TAcc(bf with form = FInteractive(interactives, bf.form))
			}
		}
		TFullWindow(fs, bt): {
			wh0 = makeWH();

			factor = const(Factor(screenDensity, screenDensity));

			// TScale from trender2 is ignored in fullscreen mode, so let`s scale content here
			whF = fselect2(wh0, factor, FLift2(\stage, f -> WidthHeight(stage.width / f.x, stage.height / f.y)));
			wh = fif(fs, whF, wh0);

			bf =
				tropic2Acc(
					bt,
					TParentInfo(
						fif(fs, fwidth(wh), parent.maxX),
						fif(fs, fheight(wh), parent.maxY),
						parent.environment,
						fif(fs, fselect(parent.transformMatrix, FLift(\tm -> TransformMatrix(tm with tx = 0., ty = 0.))), parent.transformMatrix)
					),
					sheet,
					metricsOnly
				);

			returnTAcc(bf, \ ->
				FFullWindow(fs, wh0,
					FScale(
						fif(fs, ffactorX(factor), const(1.)),
						fif(fs, ffactorY(factor), const(1.)),
						bf.form
					)
				),
				metricsOnly
			)
		}
		TFullScreen(fs, bt): {
			wh0 = makeWH();

			factor = const(Factor(screenDensity, screenDensity));

			// TScale from trender2 is ignored in fullscreen mode, so let`s scale content here
			whF = fselect2(wh0, factor, FLift2(\stage, f -> WidthHeight(stage.width / f.x, stage.height / f.y)));
			wh = fif(fs, whF, wh0);

			bf =
				tropic2Acc(
					bt,
					TParentInfo(
						fif(fs, fwidth(wh), parent.maxX),
						fif(fs, fheight(wh), parent.maxY),
						parent.environment,
						fif(fs, fselect(parent.transformMatrix, FLift(\tm -> TransformMatrix(tm with tx = 0., ty = 0.))), parent.transformMatrix)
					),
					sheet,
					metricsOnly
				);

			returnTAcc(bf, \ ->
				FFullScreen(fs, wh0,
					FScale(
						fif(fs, ffactorX(factor), const(1.)),
						fif(fs, ffactorY(factor), const(1.)),
						bf.form
					)
				),
				metricsOnly
			)
		}
		TTag(tag, tr): {
			bf = tropic2Acc(tr, parent, sheet, metricsOnly);

			returnTAcc(bf, \ -> FInspect([ITag(tag)], bf.form), metricsOnly)
		}
		TTag2(setfn, tr): {
			bf = tropic2Acc(tr, parent, sheet, metricsOnly);

			returnTAcc(bf, \ -> FInspect([ITransformMatrix(setfn)], bf.form), metricsOnly)
		}
		TInspect(inspectors, tr) : {
			bf = tropic2Acc(tr, parent, sheet, metricsOnly || contains(inspectors, IMetricsOnly()));

			avW = ref false;
			avH = ref false;

			disposers =
				map(inspectors, \insp ->
					switch (insp : TInspector) {
						Width(w) : {
							fconnect(bf.metrics.width, w);
						}
						Height(h) : {
							fconnect(bf.metrics.height, h);
						}
						AvailableWidth(w) : {
							avW := true;

							fconnect(parent.maxX, w);
						}
						AvailableHeight(h) : {
							avH := true;

							fconnect(parent.maxY, h);
						}
						IAvailable(wh) : {
							avW := true;
							avH := true;

							fconnect(fwh(parent.maxX, parent.maxY), wh);
						}
						ISize(wh) : {
							fconnect(fwh(bf.metrics.width, bf.metrics.height), wh);
						}
						IBaseline(baseline) : {
							fconnect(bf.metrics.baseline, baseline);
						}
						IMinWidth(w) : {
							fconnect(bf.minWidth, w);
						}
						IMinHeight(h) : {
							fconnect(bf.minHeight, h);
						}
						IMaxWidth(w) : {
							fconnect(bf.maxWidth, w);
						}
						IMaxHeight(h) : {
							fconnect(bf.maxHeight, h);
						}
						IMinSize(wh) : {
							fconnect(fwh(bf.minWidth, bf.minHeight), wh);
						}
						IMaxSize(wh) : {
							fconnect(fwh(bf.maxWidth, bf.maxHeight), wh);
						}
						IMetricsOnly() : { nop; }
					}
				)
				|> (\arr -> concat(arr, bf.disposers));

			TAcc(
				if (metricsOnly) FEmpty() else bf.form,
				bf.metrics,
<<<<<<< HEAD
				if (!^avW) bf.minWidth else zero,
				if (!^avH) bf.minHeight else zero,
				if (!^avW) bf.maxWidth else const(^tropicFillersMax),
				if (!^avH) bf.maxHeight else const(^tropicFillersMax),
				if (!^avW) bf.xFillers else fmax(const(1.0), bf.xFillers),
				if (!^avH) bf.yFillers else fmax(const(1.0), bf.yFillers),
=======
				if (!^avW || bf.xConstant) bf.minWidth else zero,
				if (!^avH || bf.yConstant) bf.minHeight else zero,
				if (!^avW || bf.xConstant) bf.maxWidth else const(doubleMax),
				if (!^avH || bf.yConstant) bf.maxHeight else const(doubleMax),
				if (^avW) const(b2d(!bf.xConstant)) else bf.xFillers,
				if (^avH) const(b2d(!bf.yConstant)) else bf.yFillers,
>>>>>>> 5e7b2b83
				bf.addFillers,
				disposers
			)
		}
		TOverride(overriders, tr) : {
			available =
				extractStruct(
					overriders,
					OAvailable(
						fwh(
							extractStruct(overriders, OAvailableWidth(parent.maxX)).width,
							extractStruct(overriders, OAvailableHeight(parent.maxY)).height
						)
					)
				).widthHeight;

			bf =
				tropic2Acc(
					tr,
					TParentInfo(parent with maxX = fwidth(available), maxY = fheight(available)),
					sheet,
					metricsOnly || contains(overriders, IMetricsOnly())
				);

			size =
				extractStruct(
					overriders,
					OSize(
						fwh(
							extractStruct(overriders, OWidth(bf.metrics.width)).width,
							extractStruct(overriders, OHeight(bf.metrics.height)).height
						)
					)
				).widthHeight;

			baseline = extractStruct(overriders, OBaseline(bf.metrics.baseline)).baseline;

			minSize =
				extractStruct(
					overriders,
					OMinSize(
						fwh(
							extractStruct(overriders, OMinWidth(bf.minWidth)).width,
							extractStruct(overriders, OMinHeight(bf.minHeight)).height
						)
					)
				).widthHeight;

			maxSize =
				extractStruct(
					overriders,
					OMaxSize(
						fwh(
							extractStruct(overriders, OMaxWidth(bf.maxWidth)).width,
							extractStruct(overriders, OMaxHeight(bf.maxHeight)).height
						)
					)
				).widthHeight;

			TAcc(
				if (metricsOnly) FEmpty() else bf.form,
				TFormMetrics(
					fwidth(size),
					fheight(size),
					baseline,
				),
				fwidth(minSize),
				fheight(minSize),
				fwidth(maxSize),
				fheight(maxSize),
				bf.xFillers,
				bf.yFillers,
				bf.addFillers,
				bf.disposers
			)
		}
		TCssBlock(style, tr) : {
			// If this comes, it is because we have an empty stylesheet, so this is OK
			tropic2Acc(tr, parent, sheet, metricsOnly);
		}
		TNative(fn): {
			fn(parent.maxX, parent.maxY);
		}
	}

	res
}

returnTAcc(bf : TAcc, fform : () -> FForm, metricsOnly : bool) -> TAcc {
	if (metricsOnly)
		bf
	else
		TAcc(bf with form = fform())
}


// Given asks for a budget, as well as a minimum, allocate the budget we have fairly
distributeAsks(
	fillers1 : Transform<double>,
	fillers2 : Transform<double>,
	min1 : Transform<double>,
	min2 : Transform<double>,
	max1 : Transform<double>,
	max2 : Transform<double>,
	av : Transform<double>,
	addFillers1 : Transform<bool>,
	addFillers2 : Transform<bool>
<<<<<<< HEAD
) -> Transform<Pair<double, double>> {
	fselect9(fillers1, fillers2, fpreventNanOrInf(min1), fpreventNanOrInf(min2), max1, max2, av, addFillers1, addFillers2,
=======
) -> Pair<Transform<double>, Transform<double>> {
	fselect9(fillers1, fillers2, min1, min2, max1, max2, av, addFillers1, addFillers2,
>>>>>>> 5e7b2b83
		\f1, f2, mn1, mn2, mx1, mx2, a, af1, af2 -> {
			mn = mn1 + mn2;

			if (mn >= a || f1 + f2 <= 0.0) { // If minimum is more than available or there are no fillers then use min values
				Pair(mn1, mn2);
			} else if (f1 <= 0.0) {
				if (f2 <= 0.0) {
					Pair(mn1, mn2);
				} else {
					Pair(mn1, max(min(a - mn1, mx2), mn2));
				}
			} else if (f2 <= 0.0) {
				Pair(max(min(a - mn2, mx1), mn1), mn2);
			} else {
				mx = mx1 + mx2;

				if (mx <= a || mn >= mx) { // If maximum is less than available or max equals min then use max values
					Pair(mx1, mx2);
				} else {
					ad = a - (if (af1) mn1 else 0.0) - (if (af2) mn2 else 0.0);
					s1 = max(min(ad * f1 / (f1 + f2) + (if (af1) mn1 else 0.0), mx1), mn1);
					s2 = a - s1;

					if (s2 < mn2) {
						Pair(max(a - mn2, mn1), mn2);
					} else if (s2 > mx2) {
						Pair(min(a - mx2, mx1), mx2);
					} else {
						Pair(s1, s2);
					}
				}
			}
		}
	)
}

// TDynamicGroup tools

TDynamicGroupItem : (
	acc : TAcc,
	index : DynamicBehaviour<int>,
	position : Transform<Point>
);

zeroTDynamicGroupItem = TDynamicGroupItem(zeroTAcc, make(0), const(zeroPoint));

fsubselectFn(
	array : Transform<[?]>,
	key : (?) -> Transform<??>,
	fn : FFn2<??, ??, ??>,
	def : ??
) -> Transform<??> {
	fsubselect(
		fselect(array, FLift(\a -> map(a, key))),
		FLift(\v : [Transform<??>] ->
			if (length(v) > 0)
				fold(v, const(def), \acc : Transform<??>, v1 : Transform<??> -> fselect2(acc, v1, fn))
			else
				ConstBehaviour(def)
		)
	);
}<|MERGE_RESOLUTION|>--- conflicted
+++ resolved
@@ -1502,22 +1502,7 @@
 			nextTransform(vw, parent.maxX);
 			nextTransform(vh, parent.maxY);
 
-<<<<<<< HEAD
-			var = TVar(TEmpty(), vw, vh, vh, vh, makeTransform(0.0), makeTransform(0.0), makeTransform(^tropicFillersMax), makeTransform(^tropicFillersMax));
-=======
-			var = TVar(TEmpty(), vw, vh, vh, vh, make(0.0), make(0.0), make(doubleMax), make(doubleMax), ref isFConst(parent.maxX), ref isFConst(parent.maxY));
-			bd =
-				tropic2Acc(
-					scope,
-					TParentInfo(
-						parent with environment = setTree(parent.environment, name, var)
-					),
-					sheet,
-					metricsOnly
-				);
-
-			disp = concat(bd.disposers, [uvw, uvh]);
->>>>>>> 5e7b2b83
+			var = TVar(TEmpty(), vw, vh, vh, vh, makeTransform(0.0), makeTransform(0.0), makeTransform(doubleMax), makeTransform(doubleMax));
 
 			tropic2Acc(
 				scope,
@@ -2924,21 +2909,12 @@
 			TAcc(
 				if (metricsOnly) FEmpty() else bf.form,
 				bf.metrics,
-<<<<<<< HEAD
 				if (!^avW) bf.minWidth else zero,
 				if (!^avH) bf.minHeight else zero,
-				if (!^avW) bf.maxWidth else const(^tropicFillersMax),
-				if (!^avH) bf.maxHeight else const(^tropicFillersMax),
+				if (!^avW) bf.maxWidth else const(doubleMax),
+				if (!^avH) bf.maxHeight else const(doubleMax),
 				if (!^avW) bf.xFillers else fmax(const(1.0), bf.xFillers),
 				if (!^avH) bf.yFillers else fmax(const(1.0), bf.yFillers),
-=======
-				if (!^avW || bf.xConstant) bf.minWidth else zero,
-				if (!^avH || bf.yConstant) bf.minHeight else zero,
-				if (!^avW || bf.xConstant) bf.maxWidth else const(doubleMax),
-				if (!^avH || bf.yConstant) bf.maxHeight else const(doubleMax),
-				if (^avW) const(b2d(!bf.xConstant)) else bf.xFillers,
-				if (^avH) const(b2d(!bf.yConstant)) else bf.yFillers,
->>>>>>> 5e7b2b83
 				bf.addFillers,
 				disposers
 			)
@@ -3046,13 +3022,8 @@
 	av : Transform<double>,
 	addFillers1 : Transform<bool>,
 	addFillers2 : Transform<bool>
-<<<<<<< HEAD
 ) -> Transform<Pair<double, double>> {
-	fselect9(fillers1, fillers2, fpreventNanOrInf(min1), fpreventNanOrInf(min2), max1, max2, av, addFillers1, addFillers2,
-=======
-) -> Pair<Transform<double>, Transform<double>> {
 	fselect9(fillers1, fillers2, min1, min2, max1, max2, av, addFillers1, addFillers2,
->>>>>>> 5e7b2b83
 		\f1, f2, mn1, mn2, mx1, mx2, a, af1, af2 -> {
 			mn = mn1 + mn2;
 
