import fusion_utils;
import tropic/tropic;
import tropic/tropic_optimize;
import tropic/tropic_resolve_css;
import tropic/tropic_util;
import ui/animate/spring;
import fform/renderfform;
import ui/scrollable;
import text/bidi_text;
// import tropic/tropic2string;

export {
	// Convert a tropic layout to a form
	tropic2form(b : Tropic, sheet : Stylesheet) -> Form;
	// Convert a tropic layout to a fform with availableWH as available
	tropic2fform(b : Tropic, sheet : Stylesheet, availableWH : Transform<WidthHeight>) -> FForm;
	// Convert a tropic layout to a real form that located not in zero point
	tropic2fformTranslated(b : Tropic, sheet : Stylesheet) -> FForm;
	tropic2formTranslated(b : Tropic, sheet : Stylesheet) -> Form;
	// This is not for general use
	staticTropic2fform(b : Tropic, sheet : Stylesheet) -> FForm;
	staticTropic2form(b : Tropic, sheet : Stylesheet) -> Form {staticTropic2fform(b, sheet) |> fform2form};

	tropic2nativeForm(b : Tropic, sheet : Stylesheet) -> Form;
}

tropic2form(b : Tropic, sheet : Stylesheet) -> Form {
	availableWH = makeWH();

	context = TParentInfo(
		fwidth(availableWH),
		fheight(availableWH),
		makeTree(),
		const(zeroTransformMatrix)
	);

	tropic2fformWithContext(b, sheet, context, availableWH)
	|> fform2form
	|> (\f -> Inspect([IAvailable(availableWH)], f))
}

tropic2fform(b : Tropic, sheet : Stylesheet, availableWH : Transform<WidthHeight>) -> FForm {
	context = TParentInfo(
		fwidth(availableWH),
		fheight(availableWH),
		makeTree(),
		const(zeroTransformMatrix)
	);

	ot = optimizeTropic(resolveTropicCss(b, sheet));
	form = make(FEmpty());

	FConstructor(
		FMutable(form),
		\ -> {
			ba = tropic2Acc(ot, context, sheet, false);
			next(form, ba.form);

			\ -> applyall(ba.disposers)
		}
	)
}

tropic2fformTranslated(b : Tropic, sheet : Stylesheet) -> FForm {
	availableWH = makeWH();
	transformMatrix = make(getDummyTransformMatrix());

	context = TParentInfo(
		fwidth(availableWH),
		fheight(availableWH),
		makeTree(),
		transformMatrix
	);

	transformMatrixFn = ref \ -> TransformMatrix(1., 0., 0., 1., 0., 0.);

	FConstructor(
		tropic2fformWithContext(TTag2(\fn -> transformMatrixFn := fn, b), sheet, context, availableWH),
		\ -> {
			// Repeatable timer to check transform matrix every new frame
			drawFrameDeltaTimer = makeDrawFrameEventListener();
			drawFrameDeltaTimer.attach();

			subscribe2(drawFrameDeltaTimer.timer, \__ -> {
				nextDistinct(
					transformMatrix,
					^transformMatrixFn()
				);
			})
			|> (\disp ->
				\ -> {
					drawFrameDeltaTimer.detach();
					disp();
					transformMatrixFn := \ -> TransformMatrix(1., 0., 0., 1., 0., 0.)
				}
			)
		}
	)
}

tropic2formTranslated(b : Tropic, sheet : Stylesheet) -> Form {
	availableWH = makeWH();
	transformMatrix = make(getDummyTransformMatrix());

	context = TParentInfo(
		fwidth(availableWH),
		fheight(availableWH),
		makeTree(),
		transformMatrix
	);

	transformMatrixFn = ref \ -> TransformMatrix(1., 0., 0., 1., 0., 0.);

	FConstructor(
		tropic2fformWithContext(TTag2(\fn -> transformMatrixFn := fn, b), sheet, context, availableWH),
		\ -> {
			// Repeatable timer to check transform matrix every new frame
			drawFrameDeltaTimer = makeDrawFrameEventListener();
			drawFrameDeltaTimer.attach();

			subscribe2(drawFrameDeltaTimer.timer, \__ -> {
				nextDistinct(
					transformMatrix,
					^transformMatrixFn()
				);
			})
			|> (\disp ->
				\ -> {
					drawFrameDeltaTimer.detach();
					disp();
					transformMatrixFn := \ -> TransformMatrix(1., 0., 0., 1., 0., 0.)
				}
			)
		}
	)
	|> fform2form
	|> (\f -> Inspect([IAvailable(availableWH)], f))
}

tropic2fformWithContext(b : Tropic, sheet : Stylesheet, context : TParentInfo, availableWH : DynamicBehaviour<WidthHeight>) -> FForm {
	ot = optimizeTropic(resolveTropicCss(b, sheet));
	form = make(FEmpty());
	baseline = make(0.);
	wh = makeWH();

	FConstructor(
		FMutable(form),
		\ -> {
			ba = tropic2Acc(ot, context, sheet, false);
			next(form, ba.form);

			uns =
				[
					fconnect(ba.metrics.baseline, baseline),
					fconnect(fwidthheight(ba.metrics.width, ba.metrics.height), wh)
				];

			\ -> applyall(concat(ba.disposers, uns))
		}
	)
	|> (\f -> FBaseline(baseline, FSize2(wh, FAvailable2(availableWH, f))))
}

staticTropic2fform(b : Tropic, sheet : Stylesheet) -> FForm {
	ot = optimizeTropic(resolveTropicCss(b, sheet));

	context = TParentInfo(
		zero,
		zero,
		makeTree(),
		const(zeroTransformMatrix)
	);

	tropic2Acc(ot, context, sheet, false).form;
}

tropic2nativeForm(tr : Tropic, sheet : Stylesheet) -> Form {
	metrics = make(FormMetrics(0., 0., 0., 0.));
	transformMatrix = make(getDummyTransformMatrix());

	trop =
		TransformTAcc2(\t2a -> {
			b = tr |> t2a;

			TAcc(b with disposers =
				arrayPush(
					b.disposers,
					fconnect(
						fselect3(b.metrics.width, b.metrics.height, b.metrics.baseline,
							\wd, hgt, bsln -> FormMetrics(wd, hgt, bsln, hgt)),
						metrics
					)
				)
			)
		});

	form : ref Pair<int, FForm> = ref Pair(-1, FEmpty());
	transformMatrixFn = ref \ -> TransformMatrix(1., 0., 0., 1., 0., 0.);
	available = makeWH();

	Inspect(
		[IAvailable2(available)],
		NativeForm(
			trop,
			metrics,
			\ -> fform2form(^form.second),
			\__, zorder, tabOrder -> {
				tropic2Acc(
					TTag2(\fn -> transformMatrixFn := fn, trop),
					TParentInfo(
						fwidth(available),
						fheight(available),
						makeTree(),
						transformMatrix
					),
					sheet,
					false
				)
				|> (\f : TAcc -> {
					formId = ^form.first + 1;
					form := Pair(formId, f.form);

					FDisposer(
						f.form,
						\ -> {
							applyall(f.disposers);
							if (^form.first == formId) {
								form := Pair(formId, FEmpty());
								nextDistinct(metrics, FormMetrics(0., 0., 0., 0.));
							}
						}
					);
				})
				|> (\f -> renderFForm(f, const(zorder)))
				|> (\f -> {
					disposers =
						concat(
							[
								addEventListener(f.clips[0], "transformchanged", \ -> nextDistinct(transformMatrix, ^transformMatrixFn())),
								\ -> transformMatrixFn := \ -> TransformMatrix(1., 0., 0., 1., 0., 0.)
							],
							f.disposers
						);

					NativeRenderResult(
						f.clips,
						\ -> applyall(disposers)
					);
				})
			}
		)
	)
}

tropic2Acc(b : Tropic, parent : TParentInfo, sheet : Stylesheet, metricsOnly : bool) -> TAcc {
	// println("Acc with " + transform2string(parent.maxX) + "x" + transform2string(parent.maxY));
	// println(tropic2string(b));

	// it prevents "Maximum call stack size exeeded error" in JS
	res = switch (b : Tropic) {
		TransformTAcc(fn): {
			fn(\tr, p, s, mo -> tropic2Acc(optimizeTropic(resolveTropicCss(tr, sheet)), p, s, mo), parent, sheet, metricsOnly)
		}
		TPositionScale(pos, t): {
			bf = tropic2Acc(t, parent, sheet, metricsOnly);

			disp = arrayPush(bf.disposers, fconnectSelect(parent.transformMatrix, pos, \p -> getTransformPositionScale(p)));

			TAcc(bf with disposers = disp)
		}
		TGroup2(t1, t2): {
			ba1 = tropic2Acc(t1, parent, sheet, metricsOnly);
			ba2 = tropic2Acc(t2, parent, sheet, metricsOnly);

			TAcc(
				if (metricsOnly)
					FEmpty()
				else
					FGroup2(
						ba1.form,
						ba2.form,
						true
					),
				maxMetrics(ba1.metrics, ba2.metrics),
				fmax(ba1.minWidth, ba2.minWidth),
				fmax(ba1.minHeight, ba2.minHeight),
				fmax(ba1.maxWidth, ba2.maxWidth),
				fmax(ba1.maxHeight, ba2.maxHeight),
				fmax(ba1.xFillers, ba2.xFillers),
				fmax(ba1.yFillers, ba2.yFillers),
				const(false),
				concat(ba1.disposers, ba2.disposers)
			)
		}
		TDynamicGroup2(stackChanges, currentStack, combiner) : {
			fgroupChanges : DynamicBehaviour<[FGroupChange]> = make([]);
			tropicItems : DynamicBehaviour<[TDynamicGroupItem]> = make([]);
			verticalCombiner = if (combiner == TLinesCombiner() || combiner == TLinesACombiner()) FAddition() else FMax();
			horizontalCombiner = if (combiner == TColsCombiner() || combiner == TColsACombiner()) FAddition() else FMax();

			rtl = getDefaultRtl();
			rtlCols = combiner == TColsACombiner() && getDefaultRtl();
			rtlLines = combiner == TLinesACombiner() && getDefaultRtl();
			maxWidth = if (rtlLines) fsubselectFn(tropicItems, \item -> item.acc.metrics.width, FMax(), 0.0) else const(0.0);

			createNewTAcc = \itemIndex, tropic -> {
				if (combiner == TGroupCombiner()) {
					Pair(
						const(zeroPoint),
						tropic2Acc(
							tropic,
							parent,
							sheet,
							metricsOnly
						)
					)
				} else {
					previousItem : Transform<TDynamicGroupItem> =
						fselect2(tropicItems, itemIndex, FLift2(\ti, i ->
							elementAt(ti, if (rtlCols) i + 1 else i - 1, zeroTDynamicGroupItem)
						));

					tropicWidth = make(0.0);
					itemPosition =
						fsubselect(
							previousItem,
							FLift(\prevItem ->
								if (rtlLines)
									fselect4(
										prevItem.position,
										prevItem.acc.metrics.height,
										maxWidth,
										tropicWidth,
										\p : Point, prevHeight : double, containerWidth, currentWidth : double ->
											Point(
												if (containerWidth > currentWidth) containerWidth - currentWidth else 0.0,
												p.y + prevHeight
											)
									)
								else
									fselect2(
										prevItem.position,
										if (combiner == TLinesCombiner() || combiner == TLinesACombiner())
											prevItem.acc.metrics.height
										else
											prevItem.acc.metrics.width,
										if (combiner == TLinesCombiner() || combiner == TLinesACombiner())
											FLift2(\p : Point, metric : double ->
												Point(
													0.0,
													p.y + metric
												)
											)
										else
											FLift2(\p : Point, metric : double ->
												Point(
													p.x + metric,
													0.0
												)
											)
									)
							)
						);

					Pair(
						itemPosition,
						tropic2Acc(
							TTranslate(itemPosition, TAttachWidth(tropic, tropicWidth)),
							parent,
							sheet,
							metricsOnly
						)
					)
				}
			}

			handleAdd = \tropic, z -> {
				itemIndex : DynamicBehaviour<int> = make(z);
				newTAcc : Pair<Transform<Point>, TAcc> = createNewTAcc(itemIndex, tropic);
				next(
					tropicItems,
					insertArray(
						getValue(tropicItems),
						z,
						TDynamicGroupItem(
							newTAcc.second,
							itemIndex,
							newTAcc.first
						)
					)
				);

				iteri(
					tailFrom(getValue(tropicItems), z + 1),
					\i, item -> next(item.index, i + z + 1)
				);

				newTAcc.second.form;
			}

			handleDelete = \z -> {
				applyall(getValue(tropicItems)[z].acc.disposers);

				iteri(
					tailFrom(getValue(tropicItems), z + 1),
					\i, item -> next(item.index, i + z)
				);

				next(
					tropicItems,
					removeIndex(
						getValue(tropicItems),
						z
					)
				);
			}
			handleReplace = \tropic, z -> {
				if (existsIndex(getValue(tropicItems), z)) {
					tropicItem = getValue(tropicItems)[z];
					applyall(tropicItem.acc.disposers);

					newTAcc : Pair<Transform<Point>, TAcc> = createNewTAcc(tropicItem.index, tropic);
					next(
						tropicItems,
						replace(
							getValue(tropicItems),
							z,
							TDynamicGroupItem(
								newTAcc.second,
								tropicItem.index,
								newTAcc.first
							)
						)
					);

					newTAcc.second.form;
				} else {
					handleAdd(tropic, z);
				}
			}

			handleMove = \from, to -> {
				next(
					tropicItems,
					moveElement(
						getValue(tropicItems),
						from,
						to
					)
				);

				iteri(
					getValue(tropicItems),
					\index, item ->
						nextDistinct(item.index, index)
				);
			}

			currentFStack : DynamicBehaviour<[FForm]> = make(mapi(^currentStack, \i, f -> handleAdd(f, i)));

			handleTChanges = \changes -> if (length(changes) > 0) {
				next(stackChanges, []);

				next(
					fgroupChanges,
					concat(
						getValue(fgroupChanges),
						filtermap(changes, \change -> {
							switch (change : TGroupChange) {
								TGroupAdd(tropic, z) : {
									if (z >= 0) {
										newItem = handleAdd(tropic, min(z, length(getValue(tropicItems))));
										currentStack := insertArray(^currentStack, z, tropic);

										cast(Some(FGroupAdd(newItem, z)) : Some<FGroupChange> -> Maybe<FGroupChange>);
									} else {
										None();
									}
								}
								TGroupDelete(z) : {
									if (z >= 0 && z < length(getValue(tropicItems))) {
										handleDelete(z);
										currentStack := removeIndex(^currentStack, z);

										Some(FGroupDelete(z));
									} else {
										None();
									}
								}
								TGroupMove(from, to) : {
									toFixed = forceRange(to, 0, length(^currentStack) - 1);

									if (existsIndex(^currentStack, from) && from != toFixed) {
										handleMove(from, toFixed);
										currentStack := moveElement(^currentStack, from, toFixed);

										Some(FGroupMove(from, toFixed));
									} else {
										None();
									}
								}
								TGroupReplace(form, z) : {
									newItem = handleReplace(form, z);
									currentStack := replace(^currentStack, z, form);

									Some(FGroupReplace(newItem, z));
								}
							}
						})
					)
				);
			};

			TAcc(
				if (metricsOnly)
					FEmpty()
				else
					FConstructor(
						FDynamicGroup2(fgroupChanges, currentFStack, captureCallstack()),
						makeSubscribe(stackChanges, handleTChanges)
					),
				TFormMetrics(
					fsubselectFn(tropicItems, \item -> item.acc.metrics.width, horizontalCombiner, 0.0),
					fsubselectFn(tropicItems, \item -> item.acc.metrics.height, verticalCombiner, 0.0),
					fsubselectFn(tropicItems, \item -> item.acc.metrics.baseline, verticalCombiner, 0.0)
				),
				fsubselectFn(tropicItems, \item -> item.acc.minWidth, horizontalCombiner, 0.0),
				fsubselectFn(tropicItems, \item -> item.acc.minHeight, verticalCombiner, 0.0),
				fsubselectFn(tropicItems, \item -> item.acc.maxWidth, horizontalCombiner, 0.0),
				fsubselectFn(tropicItems, \item -> item.acc.maxHeight, verticalCombiner, 0.0),
				fsubselectFn(tropicItems, \item -> item.acc.xFillers, horizontalCombiner, 0.0),
				fsubselectFn(tropicItems, \item -> item.acc.yFillers, verticalCombiner, 0.0),
				const(false),
				[\ -> iter(getValue(tropicItems), \item -> applyall(item.acc.disposers))]
			);
		}
		TMinimumGroup2(t1, t2): {
			ba1 = tropic2Acc(t1, parent, sheet, metricsOnly);
			ba2 = tropic2Acc(t2, parent, sheet, metricsOnly);

			TAcc(
				if (metricsOnly)
					FEmpty()
				else
					FGroup2(
						ba1.form,
						ba2.form,
						true
					),
				minMetrics(ba1.metrics, ba2.metrics),
				fmin(ba1.minWidth, ba2.minWidth),
				fmin(ba1.minHeight, ba2.minHeight),
				fmin(ba1.maxWidth, ba2.maxWidth),
				fmin(ba1.maxHeight, ba2.maxHeight),
				fmax(ba1.xFillers, ba2.xFillers),
				fmax(ba1.yFillers, ba2.yFillers),
				const(false),
				concat(ba1.disposers, ba2.disposers)
			)
		}
		TSubtractGroup2(t1, t2): {
			ba1 = tropic2Acc(t1, parent, sheet, metricsOnly);
			ba2 = tropic2Acc(t2, parent, sheet, metricsOnly);

			TAcc(
				FEmpty(),
				fnMetrics(ba1.metrics, ba2.metrics, FLift2(\m1, m2 -> max(m1 - m2, 0.0))),
				fmax(fsubtract(ba1.minWidth, ba2.minWidth), zero),
				fmax(fsubtract(ba1.minHeight, ba2.minHeight), zero),
				fmax(fsubtract(ba1.maxWidth, ba2.maxWidth), zero),
				fmax(fsubtract(ba1.maxHeight, ba2.maxHeight), zero),
				fmax(ba1.xFillers, ba2.xFillers),
				fmax(ba1.yFillers, ba2.yFillers),
				const(true),
				concat(ba1.disposers, ba2.disposers)
			)
		}
		TCols2(t1, t2): {
			xfill = makeTransform(Pair(0.0, 0.0));
			yfill = makeTransform(0.0);

			ba1 =
				tropic2Acc(
					t1,
					TParentInfo(parent with
						maxX = fFirstOfPair(xfill),
						maxY = yfill
					),
					sheet,
					metricsOnly
				);

			ba2 =
				tropic2Acc(
					t2,
					TParentInfo(
						fSecondOfPair(xfill),
						yfill,
						parent.environment,
						fworldtransform(parent.transformMatrix, fx2transform(ba1.metrics.width))
					),
					sheet,
					metricsOnly
				);

			minWidth = faddition(ba1.minWidth, ba2.minWidth);
			minHeight = fmax(ba1.minHeight, ba2.minHeight);

			maxWidth = faddition(ba1.maxWidth, ba2.maxWidth);
			maxHeight = fmax(ba1.maxHeight, ba2.maxHeight);

			xFillers = faddition(ba1.xFillers, ba2.xFillers);
			yFillers = fmax(ba1.yFillers, ba2.yFillers);

			addFillers = fmax(ba1.addFillers, ba2.addFillers);

			// Find out how much we then have available
			nextTransform(xfill, distributeAsks(ba1.xFillers, ba2.xFillers, ba1.minWidth, ba2.minWidth, ba1.maxWidth, ba2.maxWidth, parent.maxX, ba1.addFillers, ba2.addFillers));
			nextTransform(yfill, fmax(minHeight, fmin(maxHeight, parent.maxY)));

			TAcc(
				if (metricsOnly)
					FEmpty()
				else
					FGroup2(
						ba1.form,
						FTranslate(ba1.metrics.width, zero, ba2.form),
						true
					),
				TFormMetrics(
					faddition(ba1.metrics.width, ba2.metrics.width),
					fmax(ba1.metrics.height, ba2.metrics.height),
					fmax(ba1.metrics.baseline, ba2.metrics.baseline)
				),
				minWidth,
				minHeight,
				maxWidth,
				maxHeight,
				xFillers,
				yFillers,
				addFillers,
				concat(ba1.disposers, ba2.disposers)
			)
		}
		TBaselineCols2(t1, t2): {
			xfill = makeTransform(Pair(0.0, 0.0));
			bsln1 = makeTransform(0.0);
			bsln2 = makeTransform(0.0);
			yfill = makeTransform(0.0);

			ba1 =
				tropic2Acc(
					t1,
					TParentInfo(
						fFirstOfPair(xfill),
						yfill,
						parent.environment,
						fworldtransform(parent.transformMatrix, fy2transform(bsln1))
					),
					sheet,
					metricsOnly
				);

			ba2 =
				tropic2Acc(
					t2,
					TParentInfo(
						fSecondOfPair(xfill),
						yfill,
						parent.environment,
						fworldtransform(parent.transformMatrix, fpoint2transform(fpoint(ba1.metrics.width, bsln2)))
					),
					sheet,
					metricsOnly
				);

			baseline = fmax(ba1.metrics.baseline, ba2.metrics.baseline);
			nextTransform(bsln1, fsubtract(baseline, ba1.metrics.baseline));
			nextTransform(bsln2, fsubtract(baseline, ba2.metrics.baseline));

			height1 = faddition(ba1.metrics.height, bsln1);
			height2 = faddition(ba2.metrics.height, bsln2);

			minWidth = faddition(ba1.minWidth, ba2.minWidth);
			minHeight = fmax(faddition(ba1.minHeight, bsln1), faddition(ba2.minHeight, bsln2));

			maxWidth = faddition(ba1.maxWidth, ba2.maxWidth);
			maxHeight = fmax(faddition(ba1.maxHeight, bsln1), faddition(ba2.maxHeight, bsln2));

			xFillers = faddition(ba1.xFillers, ba2.xFillers);
			yFillers = fmax(ba1.yFillers, ba2.yFillers);

			addFillers = fmax(ba1.addFillers, ba2.addFillers);

			// Find out how much we then have available
			nextTransform(xfill, distributeAsks(ba1.xFillers, ba2.xFillers, ba1.minWidth, ba2.minWidth, ba1.maxWidth, ba2.maxWidth, parent.maxX, ba1.addFillers, ba2.addFillers));
			nextTransform(yfill, fmax(minHeight, fmin(maxHeight, parent.maxY)));

			TAcc(
				if (metricsOnly)
					FEmpty()
				else
					FGroup2(
						FTranslate(zero, bsln1, ba1.form),
						FTranslate(ba1.metrics.width, bsln2, ba2.form),
						true
					),
				TFormMetrics(
					faddition(ba1.metrics.width, ba2.metrics.width),
					fmax(height1, height2),
					baseline
				),
				minWidth,
				minHeight,
				maxWidth,
				maxHeight,
				xFillers,
				yFillers,
				addFillers,
				concat(ba1.disposers, ba2.disposers)
			)
		}
		TLines2(t1, t2): {
			xfill = makeTransform(0.0);
			yfill = makeTransform(Pair(0.0, 0.0));

			ba1 =
				tropic2Acc(
					t1,
					TParentInfo(parent with
						maxX = xfill,
						maxY = fFirstOfPair(yfill)
					),
					sheet,
					metricsOnly
				);

			ba2 =
				tropic2Acc(
					t2,
					TParentInfo(
						xfill,
						fSecondOfPair(yfill),
						parent.environment,
						fworldtransform(parent.transformMatrix, fy2transform(ba1.metrics.height))
					),
					sheet,
					metricsOnly
				);

			minWidth = fmax(ba1.minWidth, ba2.minWidth);
			minHeight = faddition(ba1.minHeight, ba2.minHeight);

			maxWidth = fmax(ba1.maxWidth, ba2.maxWidth);
			maxHeight = faddition(ba1.maxHeight, ba2.maxHeight);

			xFillers = fmax(ba1.xFillers, ba2.xFillers);
			yFillers = faddition(ba1.yFillers, ba2.yFillers);

			addFillers = fmax(ba1.addFillers, ba2.addFillers);

			// Find out how much we then have available
			nextTransform(xfill, fmax(minWidth, fmin(maxWidth, parent.maxX)));
			nextTransform(yfill, distributeAsks(ba1.yFillers, ba2.yFillers, ba1.minHeight, ba2.minHeight, ba1.maxHeight, ba2.maxHeight, parent.maxY, ba1.addFillers, ba2.addFillers));

			TAcc(
				if (metricsOnly)
					FEmpty()
				else
					FGroup2(
						ba1.form,
						FTranslate(zero, ba1.metrics.height, ba2.form),
						true
					),
				TFormMetrics(
					fmax(ba1.metrics.width, ba2.metrics.width),
					faddition(ba1.metrics.height, ba2.metrics.height),
					faddition(ba1.metrics.height, ba2.metrics.baseline)
				),
				minWidth,
				minHeight,
				maxWidth,
				maxHeight,
				xFillers,
				yFillers,
				addFillers,
				concat(ba1.disposers, ba2.disposers)
			)
		}
		TBaselineLines2(t1, t2): {
			xfill = makeTransform(0.0);
			yfill = makeTransform(Pair(0.0, 0.0));

			ba1 =
				tropic2Acc(
					t1,
					TParentInfo(parent with
						maxX = xfill,
						maxY = fFirstOfPair(yfill)
					),
					sheet,
					metricsOnly
				);

			ba2 =
				tropic2Acc(
					t2,
					TParentInfo(
						xfill,
						fSecondOfPair(yfill),
						parent.environment,
						fworldtransform(parent.transformMatrix, fy2transform(ba1.metrics.height))
					),
					sheet,
					metricsOnly
				);

			minWidth = fmax(ba1.minWidth, ba2.minWidth);
			minHeight = faddition(ba1.minHeight, ba2.minHeight);

			maxWidth = fmax(ba1.maxWidth, ba2.maxWidth);
			maxHeight = faddition(ba1.maxHeight, ba2.maxHeight);

			xFillers = fmax(ba1.xFillers, ba2.xFillers);
			yFillers = faddition(ba1.yFillers, ba2.yFillers);

			addFillers = fmax(ba1.addFillers, ba2.addFillers);

			// Find out how much we then have available
			nextTransform(xfill, fmax(minWidth, fmin(maxWidth, parent.maxX)));
			nextTransform(yfill, distributeAsks(ba1.yFillers, ba2.yFillers, ba1.minHeight, ba2.minHeight, ba1.maxHeight, ba2.maxHeight, parent.maxY, ba1.addFillers, ba2.addFillers));

			TAcc(
				if (metricsOnly)
					FEmpty()
				else
					FGroup2(
						ba1.form,
						FTranslate(zero, ba1.metrics.height, ba2.form),
						true
					),
				TFormMetrics(
					fmax(ba1.metrics.width, ba2.metrics.width),
					faddition(ba1.metrics.height, ba2.metrics.height),
					ba1.metrics.baseline
				),
				minWidth,
				minHeight,
				maxWidth,
				maxHeight,
				xFillers,
				yFillers,
				addFillers,
				concat(ba1.disposers, ba2.disposers)
			)
		}
		TFillX():
			TAcc(
				FEmpty(),
				TFormMetrics(
					fmax(parent.maxX, zero),
					zero,
					zero
				),
				zero,
				zero,
				const(^tropicFillersMax),
				zero,
				const(1.0),
				zero,
				const(true),
				[] // We could use parent.maxY, but it might give some strange loop
			);
		TFillY():
			TAcc(FEmpty(),
				TFormMetrics(
					zero,
					fmax(parent.maxY, zero),
					fmax(parent.maxY, zero)
				),
				zero,
				zero,
				zero,
				const(^tropicFillersMax),
				zero,
				const(1.0),
				const(true),
				[] // We could use parent.maxY, but it might give some strange loop
			);
		TAttach(b1, fn): {
			bf = tropic2Acc(b1, parent, sheet, metricsOnly);
			rt = tropic2Acc(optimizeTropic(resolveTropicCss(fn(bf.metrics), sheet)), parent, sheet, metricsOnly);

			TAcc(
				if (metricsOnly)
					FEmpty()
				else
					rt.form,
				maxMetrics(rt.metrics, bf.metrics),
				// To make sure we can shrink again, we do not use the minimum of the result
				bf.minWidth,
				bf.minHeight,
				// To avoid the maximum being less than the real size, we use the max of the two
				fmax(bf.maxWidth, rt.maxWidth),
				fmax(bf.maxHeight, rt.maxHeight),
				bf.xFillers, bf.yFillers, bf.addFillers,
				concat(bf.disposers, rt.disposers)
			)
		}
		TAvailable(b1, b2): {
			// Find the available box
			bf2 = tropic2Acc(b2, parent, sheet, true);

			// Construct the child
			bf1 =
				tropic2Acc(
					b1,
					TParentInfo(parent with
						maxX = bf2.metrics.width,
						maxY = bf2.metrics.height
					),
					sheet,
					metricsOnly
				);

			TAcc(
				if (metricsOnly)
					FEmpty()
				else
					bf1.form,
				bf1.metrics,
				fmax(bf1.minWidth, bf2.minWidth),
				fmax(bf1.minHeight, bf2.minHeight),
				fmin(bf1.maxWidth, bf2.maxWidth),
				fmin(bf1.maxHeight, bf2.maxHeight),
				bf2.xFillers,
				bf2.yFillers,
				bf2.addFillers,
				concat(bf2.disposers, bf1.disposers)
			)
		}
		TTweak(style, content, size): {
			// Ceils the size to the nearest multiple of the snap size
			snapSize = extractStruct(style, TSnapSize(0.0, 0.0, false));
			// How to align the content in the size, when there is excess space
			tAlign = extractStruct(style, TAlign(const(0.5), const(0.5)));

			snapSizeX =
				if (snapSize.xsnap <= 0.0)
					idfn
				else if (snapSize.ceil)
					\val -> fmultiply(fselect(fdivide(val, const(snapSize.xsnap)), FLift(dceil)), const(snapSize.xsnap))
				else
					\val -> fmultiply(fselect(fdivide(val, const(snapSize.xsnap)), FLift(dfloor)), const(snapSize.xsnap));

			snapSizeY =
				if (snapSize.ysnap <= 0.0)
					idfn
				else if (snapSize.ceil)
					\val -> fmultiply(fselect(fdivide(val, const(snapSize.ysnap)), FLift(dceil)), const(snapSize.ysnap))
				else
					\val -> fmultiply(fselect(fdivide(val, const(snapSize.ysnap)), FLift(dfloor)), const(snapSize.ysnap));

			eitherFn(
				tryExtractStruct(style, TFillZoom(false)),
				\fillZoom -> {
					ox = make(0.);
					oy = make(0.);
					sc = make(1.);

					ba1 =
						tropic2Acc(
							content,
							TParentInfo(
								parent.maxX |> snapSizeX,
								parent.maxY |> snapSizeY,
								parent.environment,
								fworldtransform(parent.transformMatrix, fpointfactor2transform(fpoint(ox, oy), ffactor(sc, sc)))
							),
							sheet,
							metricsOnly
						);
					ba2 =
						if (size == TEmpty())
							ba1
						else
							tropic2Acc(size, parent, sheet, true);

					ba2Metrics =
						TFormMetrics(
							ba2.metrics.width |> snapSizeX,
							ba2.metrics.height |> snapSizeY,
							ba2.metrics.baseline
						);

					xscale = fdivide(ba2Metrics.width, ba1.metrics.width);
					yscale = fdivide(ba2Metrics.height, ba1.metrics.height);
					customScale = extractStruct(style, TFillScale(const(0.0))).scale;
					scale = fmax3(xscale, yscale, customScale);

					if (metricsOnly) {
						TAcc(
							FEmpty(),
							ba2.metrics,
							ba2.minWidth |> snapSizeX,
							ba2.minHeight |> snapSizeY,
							ba2.maxWidth |> snapSizeX,
							ba2.maxHeight |> snapSizeY,
							ba2.xFillers,
							ba2.yFillers,
							ba2.addFillers,
							concat(ba1.disposers, ba2.disposers)
						)
					} else if (fillZoom.crop) {
						offsetx = fmultiply(tAlign.xalign, fsubtract(ba2Metrics.width, fmultiply(ba1.metrics.width, scale)));
						offsety = fmultiply(tAlign.yalign, fsubtract(ba2Metrics.height, fmultiply(ba1.metrics.height, scale)));

						TAcc(
							FCrop(
								zero,
								zero,
								ba2Metrics.width,
								ba2Metrics.height,
								FTranslate(
									offsetx,
									offsety,
									FScale(
										scale,
										scale,
										ba1.form
									)
								)
							),
							ba2.metrics,
							ba2.minWidth |> snapSizeX,
							ba2.minHeight |> snapSizeY,
							ba2.maxWidth |> snapSizeX,
							ba2.maxHeight |> snapSizeY,
							ba2.xFillers,
							ba2.yFillers,
							ba2.addFillers,
							concat3(ba1.disposers, ba2.disposers, [fconnect(offsetx, ox), fconnect(offsety, oy), fconnect(scale, sc)])
						)
					} else {
						offsetx = fmultiply(tAlign.xalign, fsubtract(ba2Metrics.width, fmultiply(ba1.metrics.width, scale)));
						offsety = fmultiply(tAlign.yalign, fsubtract(ba2Metrics.height, fmultiply(ba1.metrics.height, scale)));

						TAcc(
							FTranslate(
								offsetx,
								offsety,
								FScale(
									scale,
									scale,
									ba1.form
								)
							),
							ba2.metrics,
							ba2.minWidth |> snapSizeX,
							ba2.minHeight |> snapSizeY,
							ba2.maxWidth |> snapSizeX,
							ba2.maxHeight |> snapSizeY,
							ba2.xFillers,
							ba2.yFillers,
							ba2.addFillers,
							concat3(ba1.disposers, ba2.disposers, [fconnect(offsetx, ox), fconnect(offsety, oy), fconnect(scale, sc)])
						)
					}
				},
				\ -> eitherFn(
					tryExtractStruct(style, TFitZoom(false, false)),
					\fitZoom -> {
						if (!fitZoom.keepAspect) {
							sx = make(1.);
							sy = make(1.);

							ba1 =
								tropic2Acc(
									content,
									TParentInfo(
										parent.maxX |> snapSizeX,
										parent.maxY |> snapSizeY,
										parent.environment,
										fworldtransform(parent.transformMatrix, ffactor2transform(ffactor(sx, sy)))
									),
									sheet,
									metricsOnly
								);

							ba2 =
								if (size == TEmpty())
									ba1
								else
									tropic2Acc(size, parent, sheet, true);

							ba2Metrics =
								TFormMetrics(
									ba2.metrics.width |> snapSizeX,
									ba2.metrics.height |> snapSizeY,
									ba2.metrics.baseline
								);

							xscale = fdivide(ba2Metrics.width, ba1.metrics.width);
							yscale = fdivide(ba2Metrics.height, ba1.metrics.height);

							TAcc(
								if (metricsOnly)
									FEmpty()
								else
									FScale(
										xscale,
										yscale,
										ba1.form
									),
								ba2Metrics,
								ba2.minWidth |> snapSizeX,
								ba2.minHeight |> snapSizeY,
								ba2.maxWidth |> snapSizeX,
								ba2.maxHeight |> snapSizeY,
								ba2.xFillers,
								ba2.yFillers,
								ba2.addFillers,
								concat3(ba1.disposers, ba2.disposers, [fconnect(xscale, sx), fconnect(yscale, sy)])
							)
						} else if (fitZoom.crop) {
							sc = make(1.);

							ba1 =
								tropic2Acc(
									content,
									TParentInfo(
										parent.maxX |> snapSizeX,
										parent.maxY |> snapSizeY,
										parent.environment,
										fworldtransform(parent.transformMatrix, ffactor2transform(ffactor(sc, sc)))
									),
									sheet,
									metricsOnly
								);
							ba2 =
								if (size == TEmpty())
									ba1
								else
									tropic2Acc(size, parent, sheet, true);

							xscale = fdivide(ba2.metrics.width |> snapSizeX, ba1.metrics.width);
							yscale = fdivide(ba2.metrics.height |> snapSizeY, ba1.metrics.height);
							scale = fmin(xscale, yscale);

							ba1Metrics =
								TFormMetrics(
									fmultiply(scale, ba1.metrics.width) |> snapSizeX,
									fmultiply(scale, ba1.metrics.height) |> snapSizeY,
									fmultiply(scale, ba1.metrics.baseline)
								);

							TAcc(
								FScale(
									scale,
									scale,
									ba1.form
								),
								ba1Metrics,
								ba2.minWidth |> snapSizeX,
								ba2.minHeight |> snapSizeY,
								ba2.maxWidth |> snapSizeX,
								ba2.maxHeight |> snapSizeY,
								ba2.xFillers,
								ba2.yFillers,
								ba2.addFillers,
								concat3(ba1.disposers, ba2.disposers, [fconnect(scale, sc)])
							)
						} else {
							ox = make(0.);
							oy = make(0.);
							sc = make(1.);

							ba1 =
								tropic2Acc(
									content,
									TParentInfo(
										parent.maxX |> snapSizeX,
										parent.maxY |> snapSizeY,
										parent.environment,
										fworldtransform(parent.transformMatrix, fpointfactor2transform(fpoint(ox, oy), ffactor(sc, sc)))
									),
									sheet,
									metricsOnly
								);
							ba2 =
								if (size == TEmpty())
									ba1
								else
									tropic2Acc(size, parent, sheet, true);

							ba2Metrics =
								TFormMetrics(
									ba2.metrics.width |> snapSizeX,
									ba2.metrics.height |> snapSizeY,
									ba2.metrics.baseline
								);

							xscale = fdivide(ba2Metrics.width, ba1.metrics.width);
							yscale = fdivide(ba2Metrics.height, ba1.metrics.height);
							scale = fmin(xscale, yscale);

							offsetx = fmultiply(tAlign.xalign, fsubtract(ba2Metrics.width, fmultiply(scale, ba1.metrics.width)));
							offsety = fmultiply(tAlign.yalign, fsubtract(ba2Metrics.height, fmultiply(scale, ba1.metrics.height)));

							TAcc(
								FTranslate(
									offsetx,
									offsety,
									FScale(
										scale,
										scale,
										ba1.form
									)
								),
								ba2Metrics,
								ba2.minWidth |> snapSizeX,
								ba2.minHeight |> snapSizeY,
								ba2.maxWidth |> snapSizeX,
								ba2.maxHeight |> snapSizeY,
								ba2.xFillers,
								ba2.yFillers,
								ba2.addFillers,
								concat3(ba1.disposers, ba2.disposers, [fconnect(offsetx, ox), fconnect(offsety, oy), fconnect(scale, sc)])
							)
						}
					},
					\ -> {
						ox = makeTransform(0.);
						oy = makeTransform(0.);

						ba1 =
							tropic2Acc(
								content,
								TParentInfo(
									parent.maxX |> snapSizeX,
									parent.maxY |> snapSizeY,
									parent.environment,
									fworldtransform(parent.transformMatrix, fpoint2transform(fpoint(ox, oy)))
								),
								sheet,
								metricsOnly
							);

						ba2 = if (size == TEmpty()) ba1 else tropic2Acc(size, parent, sheet, true);

						ba2Metrics =
							TFormMetrics(
								ba2.metrics.width |> snapSizeX,
								ba2.metrics.height |> snapSizeY,
								ba2.metrics.baseline
							);

						offsetx = fmax(fmultiply(tAlign.xalign, fsubtract(ba2Metrics.width, ba1.metrics.width)), zero);
						offsety = fmax(fmultiply(tAlign.yalign, fsubtract(ba2Metrics.height, ba1.metrics.height)), zero);

						nextTransform(ox, offsetx);
						nextTransform(oy, offsety);

						TAcc(
							if (metricsOnly)
								FEmpty()
							else
								FTranslate(
									offsetx,
									offsety,
									ba1.form
								),
							TFormMetrics(
								fmax(ba1.metrics.width, ba2Metrics.width),
								fmax(ba1.metrics.height, ba2Metrics.height),
								fmax(ba1.metrics.baseline, ba2Metrics.baseline)
							),
							fmax(ba1.minWidth, ba2.minWidth) |> snapSizeX,
							fmax(ba1.minHeight, ba2.minHeight) |> snapSizeY,
							fmax(ba1.maxWidth, ba2.maxWidth) |> snapSizeX,
							fmax(ba1.maxHeight, ba2.maxHeight) |> snapSizeY,
							fmax(ba1.xFillers, ba2.xFillers),
							fmax(ba1.yFillers, ba2.yFillers),
							fmax(ba1.addFillers, ba2.addFillers),
							concat(ba1.disposers, ba2.disposers)
						)
					}
				)
			)
		}
		TZoomFill(b1): {
			ex = make(0.0);
			ey = make(0.0);
			sc = make(1.);

			ba1 =
				tropic2Acc(
					b1,
					TParentInfo(
						ex,
						ey,
						parent.environment,
						fworldtransform(parent.transformMatrix, ffactor2transform(ffactor(sc, sc)))
					),
					sheet,
					metricsOnly
				);

			maxwh = fpair(ba1.maxWidth, ba1.maxHeight);
			minwh = fwidthheight(ba1.minWidth, ba1.minHeight);
			maxmin = fpair(maxwh, minwh);

			expan = fpair(parent.maxX, parent.maxY);

			scale = fselect2(maxmin, expan, FLift2(\wh : Pair<Pair<double, double>, WidthHeight>, expa : Pair<double, double> -> {
				maxsz : Pair<double, double> = wh.first; // maxwh
				minsz : WidthHeight = wh.second; // minwh minimum size

				/*
				We have a child, which can be a size between Xmin, Ymin to Xmax, Ymax.
				We have an available area X, Y.
				*/
				x = expa.first;	// parent.maxX
				y = expa.second; // parent.maxY

				xmin = minsz.width; // ba1.minWidth
				ymin = minsz.height; // ba1.minHeight

				xmax = maxsz.first; // ba1.maxWidth
				ymax = maxsz.second; // ba1.maxHeight

				xy = if (y != 0.0) x / y else 1.0;
				xymax = if (ymax != 0.0) xmax / ymax else 1.0;

				s = if (xy < xymax) {
					min(
						min(
							if (xmin != 0.0) x / xmin else 1.0,
							if (ymin != 0.0) y / ymin else 1.0
						),
						if (ymax != 0.0) y / ymax else 1.0,
					);
				} else {
					min(
						min(
							if (xmax != 0.0) x / xmax else 1.0,
							if (ymin != 0.0) y / ymin else 1.0
						),
						if (xmin != 0.0) x / xmin else 1.0
					);
				};

				max(s, 1.0);
			}));

			scaledSize = TFormMetrics(
				fmultiply(scale, ba1.metrics.width),
				fmultiply(scale, ba1.metrics.height),
				fmultiply(scale, ba1.metrics.baseline)
			);

			fex = fdivide(parent.maxX, scale);
			fey = fdivide(parent.maxY, scale);

			TAcc(
				if (metricsOnly) FEmpty()
				else FConstructor(
					FScale(
						scale,
						scale,
						ba1.form
					),
					\ -> {
						u1 = fuse(fex);
						u2 = fuse(fey);
						u3 = connectDistinct(u1.first, ex);
						u4 = connectDistinct(u2.first, ey);
						\ -> {
							applyall(u1.second);
							applyall(u2.second);
							u3();
							u4();
						}
					}
				),
				scaledSize,
				ba1.minWidth,
				ba1.minHeight,
				ba1.maxWidth,
				ba1.maxHeight,
				const(1.0),
				const(1.0),
				ba1.addFillers,
				arrayPush(ba1.disposers, fconnect(scale, sc))
			);
		}
		TRounded(nw, ne, lw, le, style, size): {
			ba1 = tropic2Acc(size, parent, sheet, true);

			gstyle = tgraphicsStyle2graphicsStyle(style);

			fm = \ ->
				FMutable(fselect2(ba1.metrics.width, ba1.metrics.height, FLift2(\w, h -> {
					maxround = min(abs(w) / 2., abs(h) / 2.);

					customFRoundedRect(w, h, min(maxround, nw), min(maxround, ne), min(maxround, lw), min(maxround, le), gstyle);
				})));

			returnTAcc(ba1, fm, metricsOnly)
		}
		TScrollable(content, maxbox, style, state): {
			ba2 = tropic2Acc(maxbox, parent, sheet, true);
			if (metricsOnly) ba2
			else {
				stickToEdge = contains(state, TStickToEdge());

				showHorizontal = make(false);
				showVertical = make(false);

				addedMarginX = style.borderGap + if (stickToEdge) getVScrollWidth(style) else 0.0;
				addedMarginY = style.borderGap + if (stickToEdge) getHScrollHeight(style) else 0.0;

				borderLeft = 9.9;
				constMargin = Point(borderLeft + addedMarginX, borderLeft + addedMarginY);

				w = fuse(ba2.metrics.width);
				h = fuse(ba2.metrics.height);

				realWidth = select2u(w.first, showVertical, \w2, show -> w2 - if (show) constMargin.x else 0.0);
				realHeight = select2u(h.first, showHorizontal, \h2, show -> h2 - if (show) constMargin.y else 0.0);

				wb = if (stickToEdge) realWidth.first else w.first;
				hb = if (stickToEdge) realHeight.first else h.first;

				scrollRect = extractStruct(state, TScrollRect(make(0.0), make(0.0), make(0.0), make(0.0)));

				ba1 =
					tropic2Acc(
						content,
						TParentInfo(
							wb,
							hb,
							parent.environment,
							fworldtransform(parent.transformMatrix, fpoint2transform(fpoint(scrollRect.x, scrollRect.y)))
						),
						sheet,
						metricsOnly
					);
				ba1form = Available(wb, hb, fform2form(ba1.form));

				width = fuse(ba1.metrics.width);
				height = fuse(ba1.metrics.height);
				//those subscriptions are monitoring if we need to display the scrollbars
				unsWidth = subscribe(width.first, \ww -> if(ww - getValue(w.first) >= 2.0) nextDistinct(showHorizontal, true) else nextDistinct(showHorizontal, false));
				unsWidth2 = subscribe(w.first, \ww -> if(getValue(width.first) - ww >= 2.0) nextDistinct(showHorizontal, true) else nextDistinct(showHorizontal, false));
				unsHeight = subscribe(height.first, \hh -> if(hh - getValue(h.first) >= 2.0) nextDistinct(showVertical, true) else nextDistinct(showVertical, false));
				unsHeight2 = subscribe(h.first, \hh -> if(getValue(height.first) - hh >= 2.0) nextDistinct(showVertical, true) else nextDistinct(showVertical, false));

				contentWH = select2u(width.first, height.first, \w1, h1 -> WidthHeight(w1, h1));

				sizeAdded = if(!stickToEdge) constMargin.x else 0.0;
				sizeFn = \dimension, vis -> dimension;

				scrollAnimate = extractStruct(state, TAnimate(0.0, 0.0));
				scrollAnimateTimer = makeDeltaTimer(30);
				springy = makeSpring(scrollAnimate.tension, scrollAnimate.friction, make(0.0), scrollAnimateTimer, nop);
				springyUns = if (scrollAnimate == TAnimate(0.0, 0.0)) connectDistinct(springy.goal, scrollRect.y)
				else connectDistinct(springy.position, scrollRect.y);
				springx = makeSpring(scrollAnimate.tension, scrollAnimate.friction, make(0.0), scrollAnimateTimer, nop);
				springxUns = if (scrollAnimate == TAnimate(0.0, 0.0)) connectDistinct(springx.goal, scrollRect.x)
				else connectDistinct(springx.position, scrollRect.x);

				offsetAccDisposers = ref [];
				offsetUns = subscribe(extractStruct(state, TScrollOffset(const(TEmpty()))).t, \offsetTropic -> {
					applyall(^offsetAccDisposers);
					offsetAcc = tropic2Acc(offsetTropic, parent, sheet, true);
					offsetAccDisposers := offsetAcc.disposers;

					offsetUpdate = \ -> {
						owidth = fgetValue(offsetAcc.metrics.width);
						oheight = fgetValue(offsetAcc.metrics.height);

						if (getValue(scrollRect.y) != oheight) {
							next(springy.position, getValue(scrollRect.y));
							next(springy.goal, oheight);
						}
						if (getValue(scrollRect.x) != owidth) {
							next(springx.position, getValue(scrollRect.x));
							next(springx.goal, owidth);
						}
					};

					if (isStaticForm(ba1form)) {
						offsetUpdate();
					} else {
						deferred(offsetUpdate);
					};
				});

				offsetDisposers = [
					offsetUns,
					springyUns,
					springxUns,
					\ -> applyall(concat([^(springx.dispose), ^(springy.dispose)], ^offsetAccDisposers))
				];

				// case 38798 - inspect real size of the content to make sure the scroll bars are visible when necessary
				inspectContentSize = contains(state, TScrollInspect());
				formToScroll = if (inspectContentSize) {
					realSize = makeWH();
					Size2(
						select2(contentWH.first, realSize, \s1, s2 -> WidthHeight(max(s1.width, s2.width), max(s1.height, s2.height))),
						Inspect([ISize(realSize)], ba1form)
					)
				} else {
					Size2(contentWH.first, ba1form)
				}

				stickToEdgeDisposers = [realHeight.second, realWidth.second, unsWidth, unsWidth2, unsHeight, unsHeight2];
				addBorderLeft = \f -> if (stickToEdge) Offset(borderLeft, 0.0, f) else f;
				addBorderTop = \f -> if (stickToEdge) Offset(0.0, borderLeft, f) else f;
				TAcc(
					doStyledScrollableCustom(scrollRect.x, scrollRect.y, wb, hb, formToScroll,
						style, true, true, false,
						\cForm, hBar, vBar -> if (mobile) {
							wh = makeWH();
							Group([
								Inspect([ISize(wh)], cForm),
								Available2(wh, Group([
									Align2(1.0, 0.0, Offset(constMargin.x, 0.0, vBar)),
									Align2(0.0, 1.0, Offset (0.0, constMargin.y, hBar))
								]))
							]);
						} else Grid([[cForm, vBar |> addBorderLeft], [hBar |> addBorderTop, Empty()]]),
						sizeFn, sizeFn, true, false
					) |> FMForm,
					TFormMetrics(
						wb,
						hb,
						ba2.metrics.baseline
					),
					ba2.minWidth,
					ba2.minHeight,
					ba2.maxWidth,
					ba2.maxHeight,
					ba2.xFillers,
					ba2.yFillers,
					ba2.addFillers,
					concatA([ba1.disposers, ba2.disposers, stickToEdgeDisposers, w.second, h.second, width.second, height.second, [contentWH.second], offsetDisposers])
				);
			}
		}
		TCropSize(size, form) : {
			ba1 = tropic2Acc(size, parent, sheet, true);
			ba2 =
				tropic2Acc(
					form,
					parent,
					sheet,
					metricsOnly
				);

			TAcc(
				if (metricsOnly)
					FEmpty()
				else
					FCrop(
						zero,
						zero,
						ba1.metrics.width,
						ba1.metrics.height,
						ba2.form
					),
				ba1.metrics,
				ba1.minWidth,
				ba1.minHeight,
				ba1.maxWidth,
				ba1.maxHeight,
				ba1.xFillers,
				ba1.yFillers,
				ba1.addFillers,
				concat(ba1.disposers, ba2.disposers)
			)
		}
		TShift(form, size) : {
			if (metricsOnly)
				tropic2Acc(form, parent, sheet, metricsOnly)
			else {
				ba2 = tropic2Acc(size, parent, sheet, true);

				ba1 =
					tropic2Acc(
						form,
						TParentInfo(parent with transformMatrix =
							fworldtransform(parent.transformMatrix, fpoint2transform(fpoint(fnegate(ba2.metrics.width), fnegate(ba2.metrics.height))))
						),
						sheet,
						metricsOnly
					);

				TAcc(
					FTranslate(
						fnegate(ba2.metrics.width),
						fnegate(ba2.metrics.height),
						ba1.form
					),
					ba1.metrics,
					ba1.minWidth,
					ba1.minHeight,
					ba1.maxWidth,
					ba1.maxHeight,
					ba1.xFillers,
					ba1.yFillers,
					ba1.addFillers,
					concat(ba1.disposers, ba2.disposers)
				)
			}
		}
		TSize(size, form) : {
			ba1 = tropic2Acc(size, parent, sheet, true);

			if (metricsOnly)
				ba1
			else {
				ba2 = tropic2Acc(form, parent, sheet, metricsOnly);
				TAcc(ba1 with
					form = ba2.form,
					disposers = concat(ba1.disposers, ba2.disposers)
				);
			}
		}
		TLet(name, tropic, scope): {
			var = TVar(tropic, makeTransform(0.0), makeTransform(0.0), makeTransform(0.0), makeTransform(0.0), makeTransform(0.0), makeTransform(0.0), makeTransform(0.0), makeTransform(0.0));

			tropic2Acc(
				scope,
				TParentInfo(
					parent with environment = setTree(parent.environment, name, var)
				),
				sheet,
				metricsOnly
			);
		}
		TLetAvailable(name, scope): {
			vw = makeTransform(0.);
			vh = makeTransform(0.);

			nextTransform(vw, parent.maxX);
			nextTransform(vh, parent.maxY);

			var = TVar(TEmpty(), vw, vh, vh, vh, makeTransform(0.0), makeTransform(0.0), makeTransform(^tropicFillersMax), makeTransform(^tropicFillersMax));

			tropic2Acc(
				scope,
				TParentInfo(
					parent with environment = setTree(parent.environment, name, var)
				),
				sheet,
				metricsOnly
			);
		}
		TNamespace(tropic): {
			tropic2Acc(
				tropic,
				TParentInfo(
					parent with environment = makeTree()
				),
				sheet,
				metricsOnly
			)
		}
		TDisplay(name): {
			mn = lookupTree(parent.environment, name);
			switch (mn) {
				None(): {
					// something is wrong
					println("Unknown display var " + name);
					tropic2Acc(TEmpty(), parent, sheet, true);
				}
				Some(tv): {
					bd = tropic2Acc(tv.tropic, parent, sheet, metricsOnly);

					nextTransform(tv.width, bd.metrics.width);
					nextTransform(tv.height, bd.metrics.height);
					nextTransform(tv.baseline, bd.metrics.baseline);
					nextTransform(tv.minWidth, bd.minWidth);
					nextTransform(tv.minHeight, bd.minHeight);
					nextTransform(tv.maxWidth, bd.maxWidth);
					nextTransform(tv.maxHeight, bd.maxHeight);

					bd;
				}
			}
		}
		TGhost(name): {
			m = lookupTree(parent.environment, name);
			switch (m) {
				None(): {
					// something is wrong
					println("Unknown ghost " + name);
					tropic2Acc(TEmpty(), parent, sheet, true);
				}
				Some(tv): {
					TAcc(
						FEmpty(),
						TFormMetrics(
							tv.width,
							tv.height,
							tv.baseline
						),
						tv.minWidth,
						tv.minHeight,
						tv.maxWidth,
						tv.maxHeight,
						zero,
						zero,
						const(true),
						[]
					)
				}
			}
		}
		TGhostMin(name): {
			m = lookupTree(parent.environment, name);
			switch (m) {
				None(): {
					// something is wrong
					println("Unknown ghost " + name);
					tropic2Acc(TEmpty(), parent, sheet, true);
				}
				Some(tv): {
					TAcc(
						FEmpty(),
						TFormMetrics(
							tv.minWidth,
							tv.minHeight,
							tv.minHeight
						),
						tv.minWidth,
						tv.minHeight,
						tv.maxWidth,
						tv.maxHeight,
						zero,
						zero,
						const(true),
						[]
					)
				}
			}
		}
		TMutable(bt): {
			f = make(zeroTAcc);

			disp =
				makeSubscribe(bt, \t -> {
					applyall(getValue(f).disposers);
					next(f, tropic2Acc(optimizeTropic(resolveTropicCss(t, sheet)), parent, sheet, metricsOnly));
				})();

			TAcc(
				if (metricsOnly)
					FEmpty()
				else
					FMutable(fselect(f, FLift(\ta : TAcc -> ta.form))),
				TFormMetrics(
					fsubselect(f, FLift(\ta : TAcc -> ta.metrics.width)),
					fsubselect(f, FLift(\ta : TAcc -> ta.metrics.height)),
					fsubselect(f, FLift(\ta : TAcc -> ta.metrics.baseline))
				),
				fsubselect(f, FLift(\ta : TAcc -> ta.minWidth)),
				fsubselect(f, FLift(\ta : TAcc -> ta.minHeight)),
				fsubselect(f, FLift(\ta : TAcc -> ta.maxWidth)),
				fsubselect(f, FLift(\ta : TAcc -> ta.maxHeight)),
				fsubselect(f, FLift(\ta : TAcc -> ta.xFillers)),
				fsubselect(f, FLift(\ta : TAcc -> ta.yFillers)),
				fsubselect(f, FLift(\ta : TAcc -> ta.addFillers)),
				[disp, \ -> applyall(getValue(f).disposers)]
			);
		}
		TSizeOf(content) : {
			ba = tropic2Acc(content, parent, sheet, true);
			TAcc(ba with form = FEmpty())
		}
		TIf(c, t, e): {
			// TODO: Maybe we can do better at some point
			tr = fif(c, const(t), const(e));

			tropic2Acc(TMutable(tr), parent, sheet, metricsOnly);
		}
		TCase(sizes, cases): {
			taccs = map(sizes, \c -> tropic2Acc(c, parent, sheet, metricsOnly));

			boxes = map(taccs, \tacc -> {
				mnw = fgetValue(tacc.minWidth);
				mnh = fgetValue(tacc.minHeight);
				mxw = fgetValue(tacc.maxWidth);
				mxh = fgetValue(tacc.maxHeight);
				[mnw, mnh, mxw, mxh]
			});

			// For each case, we find the best when the available changes
			case = fselect2(parent.maxX, parent.maxY, FLift2(\x : double, y : double -> {
				// println(d2s(x) + "," + d2s(y));
				index = foldi(boxes, Pair(0, 100000.0), \i, acc : Pair<int, double>, box : [double] -> {
					mnw = box[0];
					mnh = box[1];
					mxw = box[2];
					mxh = box[3];

					// We give a 1024.0 pixel penalty for each dimension that does not fit in the min/max box
					// We only consider the max box valid if it is different from the min box, so that
					// TFixed will do the right thing
					overflowPenalty= i2d(3 * b2i(x < mnw) + b2i(mxw != mnw && x > mxw) + 3 * b2i(y < mnh) + b2i(mxh != mnh && y > mxh)) * 1024.0;

					// How far from the defined sizes size?
					score = min(abs(mnw - x), abs(mxw - x)) + min(abs(mnh - y), abs(mxh - y));
					total = overflowPenalty + score;

					// println(i2s(i) + " " + d2s(score) + " " + d2s(overflowPenalty) + " " + toString(box));

					if (total < acc.second) {
						Pair(i, total)
					} else acc;
				});
				cases[index.first];
			}));

			ta = tropic2Acc(TMutable(case), parent, sheet, metricsOnly);

			TAcc(
				if (metricsOnly) FEmpty() else ta.form,
				ta.metrics,
				fminA(map(taccs, \tac -> tac.minWidth), 0.),
				fminA(map(taccs, \tac -> tac.minHeight), 0.),
				fmaxA(map(taccs, \tac -> tac.maxWidth), ^tropicFillersMax),
				fmaxA(map(taccs, \tac -> tac.maxHeight), ^tropicFillersMax),
				fmaxA(arrayPush(map(taccs, \tac -> tac.xFillers), const(1.)), 1.),
				fmaxA(arrayPush(map(taccs, \tac -> tac.yFillers), const(1.)), 1.),
				const(false),
				concat(concatA(map(taccs, \t : TAcc -> t.disposers)), ta.disposers)
			);
		}
		TConstruct(cs, tr): {
			bf = tropic2Acc(tr, parent, sheet, metricsOnly);

			if (metricsOnly) {
				TAcc(bf with disposers = concat(bf.disposers, map(cs, \fn -> fn())))
			} else {
				returnTAcc(
					bf,
					\ -> FConstructor(
						bf.form,
						\ ->
							map(cs, \fn -> fn())
							|> (\disp -> \ -> applyall(disp))
					),
					metricsOnly
				)
			}
		}
		TCreate2(current, fn): {
			f = make(zeroTAcc);

			TAcc(
				FCreate(\ -> {
					applyall(getValue(f).disposers);
					current := fn();
					next(f, tropic2Acc(optimizeTropic(resolveTropicCss(^current, sheet)), parent, sheet, metricsOnly));
					getValue(f).form
				}),
				TFormMetrics(
					fsubselect(f, FLift(\ta : TAcc -> ta.metrics.width)),
					fsubselect(f, FLift(\ta : TAcc -> ta.metrics.height)),
					fsubselect(f, FLift(\ta : TAcc -> ta.metrics.baseline))
				),
				fsubselect(f, FLift(\ta : TAcc -> ta.minWidth)),
				fsubselect(f, FLift(\ta : TAcc -> ta.minHeight)),
				fsubselect(f, FLift(\ta : TAcc -> ta.maxWidth)),
				fsubselect(f, FLift(\ta : TAcc -> ta.maxHeight)),
				fsubselect(f, FLift(\ta : TAcc -> ta.xFillers)),
				fsubselect(f, FLift(\ta : TAcc -> ta.yFillers)),
				fsubselect(f, FLift(\ta : TAcc -> ta.addFillers)),
				[\ -> applyall(getValue(f).disposers)]
			);
		}
		TDispose(ds, tr): {
			ba = tropic2Acc(tr, parent, sheet, metricsOnly);

			form =
				if (metricsOnly)
					FEmpty()
				else
					ba.form;

			disp = concat(ba.disposers, ds);

			TAcc(ba with form = form, disposers = disp)
		}
		TForm(f): {
			wh = make(FormMetrics(0.0, 0.0, 0.0, 0.0));

			width = fselect(wh, FLift(\cwh -> cwh.width));
			height = fselect(wh, FLift(\cwh -> cwh.height));

			TAcc(
				if (metricsOnly)
					FEmpty()
				else
					FMForm(Available2(const(zeroWH), Inspect([IMetrics(wh)], f))),
				TFormMetrics(
					width,
					height,
					fselect(wh, FLift(\cwh -> cwh.baseline))
				),
				width,
				height,
				width,
				height,
				zero,
				zero,
				const(true),
				[]
			)
		}
		TFForm(f, metrics): {
			TAcc(
				if (metricsOnly)
					FEmpty()
				else
					f,
				metrics,
				metrics.width,
				metrics.height,
				metrics.width,
				metrics.height,
				zero,
				zero,
				const(true),
				[]
			)
		}
		TSFForm(f, metrics): {
			TAcc(
				if (metricsOnly)
					FEmpty()
				else
					sfform2fform(f),
				metrics,
				metrics.width,
				metrics.height,
				metrics.width,
				metrics.height,
				zero,
				zero,
				const(true),
				[]
			)
		}
		TFormIn(f, b2): {
			in = tropic2Acc(b2, parent, sheet, true);
			whF = fuse(fwidthheight(in.metrics.width, in.metrics.height));

			if (metricsOnly)
				in
			else
				TAcc(in with
					form = FMForm(Available2(whF.first, f)),
					disposers = concat(in.disposers, whF.second)
				)
		}
		TFormAvailable(f, b2): {
			in = tropic2Acc(b2, parent, sheet, true);
			whF = fuse(fwidthheight(in.metrics.width, in.metrics.height));

			wh = make(FormMetrics(0.0, 0.0, 0.0, 0.0));

			wd = fselect(wh, FLift(\cwh -> cwh.width));
			hgt = fselect(wh, FLift(\cwh -> cwh.height));

			TAcc(
				if (metricsOnly)
					FEmpty()
				else
					FMForm(Inspect([IMetrics(wh)], Available2(whF.first, f))),
				TFormMetrics(
					wd,
					hgt,
					fselect(wh, FLift(\cwh -> cwh.baseline))
				),
				fmin(in.minWidth, wd),
				fmin(in.minHeight, hgt),
				fmax(in.maxWidth, wd),
				fmax(in.maxHeight, hgt),
				in.xFillers,
				in.yFillers,
				in.addFillers,
				concat(in.disposers, whF.second)
			)
		}
		TDebug(col, t): {
			r = tropic2Acc(t, parent, sheet, metricsOnly);

			if (metricsOnly)
				r
			else {
				mform = make(FEmpty());
				minform = make(FEmpty());
				maxform = make(FEmpty());
				availableform = make(FEmpty());
				baselineform = make(FEmpty());

				uns =
					[
						make2Subscribe(r.metrics.width, r.metrics.height, \w, h ->
							next(mform, FRectangle(max(1.0, w), max(1.0, h), [Fill(col), FillOpacity(0.2)]))
						)(),
						// Min size: Blue
						makeSubscribe(fpair(r.minWidth, r.minHeight), \wh : Pair<double, double> ->
							next(minform, FRectangle(max(1.0, wh.first), max(1.0, wh.second), [Stroke(0x0000ff), StrokeOpacity(0.5)]))
						)(),
						// Max size: Green
						makeSubscribe(fpair(r.maxWidth, r.maxHeight), \wh : Pair<double, double> ->
							next(maxform, FRectangle(max(1.0, wh.first), max(1.0, wh.second), [Stroke(0x00ff00), StrokeOpacity(0.5)]))
						)(),
						// Available: Red
						makeSubscribe(fpair(parent.maxX, parent.maxY), \wh : Pair<double, double> ->
							next(availableform, FRectangle(max(1.0, wh.first), max(1.0, wh.second), [Stroke(0xff0000), StrokeOpacity(0.2)]))
						)(),
						// Baseline: black
						make2Subscribe(r.metrics.width, r.metrics.baseline, \w, h ->
							next(baselineform, FOffset(0.0, h, FRectangle(w, 1.0, [Fill(0x000000), FillOpacity(0.5)])))
						)()
					];

				TAcc(r with
					form = FGroup([
						// How big is the child: Color given
						FMutable(mform),
						r.form,
						// What is the minimum size? Blue
						FMutable(minform),
						// What is the maximum size? Green
						FMutable(maxform),
						// How much does our parent grant us? Red
						FMutable(availableform),
						// Where is the baseline? Black
						FMutable(baselineform),
					], false),
					disposers = concat(r.disposers, uns)
				)
			}
		}
		TBaselineOffset(offset, tr): {
			in = tropic2Acc(tr, parent, sheet, metricsOnly);

			TAcc(
				in.form,
				TFormMetrics(
					in.metrics.width,
					in.metrics.height,
					faddition(in.metrics.baseline, offset)
				),
				in.minWidth,
				in.minHeight,
				in.maxWidth,
				in.maxHeight,
				in.xFillers,
				in.yFillers,
				in.addFillers,
				in.disposers
			)
		}

		// Simple forms
		TEmpty(): zeroTAcc;
		TText(t, s): {
			charStyle = tcharacterStyle2charStyle(s);
			fTextStyle = tcharacterStyle2FTextStyle(s);
			wh = getStaticFormSize2(Text(t, charStyle), false);

			TAcc(
				if (metricsOnly)
					FEmpty()
				else
					FText(const(t), fTextStyle),
				TFormMetrics(
					const(wh.width),
					const(wh.height),
					const(wh.baseline)
				),
				const(wh.width),
				const(wh.height),
				const(wh.width),
				const(wh.height),
				zero,
				zero,
				const(true),
				[]
			)
		}
		TParagraph(text, style): {
			metrics = make(FormMetrics(0., 0., 0., 0.));
			charStyle : [FParagraphStyle] = tparagraphStyle2charStyle(style);

			parWidth = extractStruct(style, ParagraphWidth(const(-1.))).width;
			parMargin = extractStruct(style, ParagraphMargin(0., 0.));
			parEllipsis = tryExtractStruct(style, ParagraphEllipsis(0, nop1));
			parInterlineSpacing = extractStruct(style, InterlineSpacing(0.));
			parRightAlign = contains(style, RightAlign());
			parCenterAlign = contains(style, CenterAlign());
			parWidthB = fsubselect(parWidth, FLift(\pw -> if (pw < 0.) fmax(parent.maxX, zero) else const(pw)));
			parStyle : [FParagraphStyle] =
				concat(
					charStyle,
					[
						ParagraphWidth(parWidthB),
						ParagraphMetrics(\met -> nextDistinct(metrics, met)),
						parInterlineSpacing
					]
					|> (\s -> arrayPushMaybe(s, parEllipsis))
					|> (\s -> arrayPushMaybe(s, tryExtractStruct(style, Resolution(1.0))))
					|> (\s -> arrayPushMaybe(s, tryExtractStruct(style, FDynamicColor(const(-1)))))
				)
				|> (\parStyle -> {
					arrayPush(parStyle, commonAlignment2abs(extractCommonAlignmentFromTParagraphStyles(style), getDefaultRtl()))
				});

			if (metricsOnly) {
				applyall(renderFParagraph(text, parStyle).disposers);
			}

			nonLegacyParaBehaviour = isUrlParameterSet("parablk");
			wd = if (nonLegacyParaBehaviour || parRightAlign || parCenterAlign) parWidthB else fselect(metrics, FLift(\met -> met.width));
			hgt = fselect(metrics, FLift(\met -> met.height + parMargin.top + parMargin.bottom));

			TAcc(
				if (metricsOnly)
					FEmpty()
				else
					FBorder(0., parMargin.top, 0., parMargin.bottom, FParagraph(text, parStyle)),
				TFormMetrics(
					wd,
					hgt,
					fselect(metrics, FLift(\met -> met.baseline + parMargin.top))
				),
				fif(fselect(parWidth, FLift(\pw -> pw < 0.)), zero, wd),
				hgt,
				fif(fselect(parWidth, FLift(\pw -> pw < 0.)), const(^tropicFillersMax), wd),
				hgt,
				fif(fselect(parWidth, FLift(\pw -> pw < 0.)), const(1.), zero),
				zero,
				const(true),
				[]
			)
		}
		TGraphics(path, style): {
			graphicsStyle = tgraphicsStyle2graphicsStyle(style);
			wh = getStaticFormSize2(Graphics(path, graphicsStyle), false);

			TAcc(
				if (metricsOnly)
					FEmpty()
				else
					FGraphics(const(path), const(graphicsStyle)),
				TFormMetrics(
					const(wh.width),
					const(wh.height),
					const(wh.baseline)
				),
				const(wh.width),
				const(wh.height),
				const(wh.width),
				const(wh.height),
				zero,
				zero,
				const(true),
				[]
			)
		}
		TDynamicGraphics(path, style): {
			wh = fselect2(path, style, FLift2(\p, s -> {
				sz = getStaticFormSize2(Graphics(p, tgraphicsStyle2graphicsStyle(s)), false);

				WidthHeight(sz.width, sz.height);
			}));

			TAcc(
				if (metricsOnly)
					FEmpty()
				else
					FGraphics(path, fselect(style, tgraphicsStyle2graphicsStyle |> FLift)),
				TFormMetrics(
					fwidth(wh),
					fheight(wh),
					fheight(wh)
				),
				fwidth(wh),
				fheight(wh),
				fwidth(wh),
				fheight(wh),
				zero,
				zero,
				const(true),
				[]
			)
		}
		TPicture(u, style): {
			ps = filtermap(style, \s -> switch (s) {
				PictureStyle() : {a : Maybe<PictureStyle> = Some(s); a};
				default : None();
			});

			keepAspect = contains(style, TPictureKeepAspectRatio());

			boxSize =
				eitherMap(
					tryExtractStruct(style, TPictureSize(const(WidthHeight(0., 0.)))),
					\ds -> Some(ds.size),
					maybeMap(
						tryExtractStruct(style, WidthHeight(-1.0, -1.0)),
						\cs -> const(cs)
					)
				);

			ignoreCachedPictureSize = contains(style, TIgnoreCachedPictureSize());
			wh = makeWH();

			fpicture = FPicture(u, wh, ps);
			optimizeFPicture = \f -> if (metricsOnly || isUrlParameterTrue("profile")) FEmpty() else f;

			eitherMap(
				boxSize,
				\boxSz : Transform<WidthHeight> -> {
					boxWidth0 = fwidth(boxSz);
					boxHeight0 = fheight(boxSz);

					fillerModeX = feq(boxWidth0, -1.);
					fillerModeY = feq(boxHeight0, -1.);

					pictureWidth = fwidth(wh);
					pictureHeight = fheight(wh);

					boxWidth = fif(fillerModeX, parent.maxX, boxWidth0);
					boxHeight = fif(fillerModeY, parent.maxY, boxHeight0);

					scaleFn =  \psz, bsz -> if (psz <= 0.) 1. else bsz / psz;
					scaleX0 = fselect2(pictureWidth, boxWidth, FLift2(scaleFn));
					scaleY0 = fselect2(pictureHeight, boxHeight, FLift2(scaleFn));

					scaleX = if (keepAspect) fmin(scaleX0, scaleY0) else scaleX0;
					scaleY = if (keepAspect) fmin(scaleX0, scaleY0) else scaleY0;

					w = if (keepAspect) fif(feq(pictureWidth, 0.), parent.maxX, fmultiply(pictureWidth, scaleX)) else boxWidth;
					h = if (keepAspect) fif(feq(pictureHeight, 0.), parent.maxY, fmultiply(pictureHeight, scaleY)) else boxHeight;

					TAcc(
						optimizeFPicture(FScale(scaleX, scaleY, fpicture)),
						TFormMetrics(w, h, h),
						fif(fillerModeX, const(0.), w),
						fif(fillerModeY, const(0.), h),
						fif(fillerModeX, const(^tropicFillersMax), w),
						fif(fillerModeY, const(^tropicFillersMax), h),
						fif(fillerModeX, const(1.), zero),
						fif(fillerModeY, const(1.), zero),
						const(true),
						[]
					)
				},
				eitherFn(
					if (ignoreCachedPictureSize)
						None()
					else
						getCachedPictureSize(u),
					\sz : WidthHeight -> {
						TAcc(
							optimizeFPicture(fpicture),
							TFormMetrics(
								const(sz.width),
								const(sz.height),
								const(sz.height)
							),
							const(sz.width),
							const(sz.height),
							const(sz.width),
							const(sz.height),
							zero,
							zero,
							const(true),
							[]
						)
					},
					\ -> {
						w = fwidth(wh);
						h = fheight(wh);

						TAcc(
							optimizeFPicture(fpicture),
							TFormMetrics(
								w,
								h,
								h
							),
							w,
							h,
							w,	// TODO: Should we use ^tropicFillersMax0 instead?
							h, // TODO: Should we use ^tropicFillersMax0 instead?
							zero,
							zero,
							const(true),
							[]
						)
					}
				)
			)
		}

		// Recursive and fusioning forms
		TBorder(l, t, r, bot, f): {
			bf =
				tropic2Acc(f,
					TParentInfo(
						fsubtract(parent.maxX, const(l + r)),
						fsubtract(parent.maxY, const(t + bot)),
						parent.environment,
						fworldtransform(parent.transformMatrix, fpoint2transform(const(Point(l, t))))
					),
					sheet,
					metricsOnly
				);

			TAcc(
				if (metricsOnly)
					FEmpty()
				else
					FBorder(l, t, r, bot, bf.form),
				TFormMetrics(
					faddition(bf.metrics.width, const(l + r)),
					faddition(bf.metrics.height, const(t + bot)),
					faddition(bf.metrics.baseline, const(t))
				),
				faddition(bf.minWidth, const(l + r)),
				faddition(bf.minHeight, const(t + bot)),
				faddition(bf.maxWidth, const(l + r)),
				faddition(bf.maxHeight, const(t + bot)),
				bf.xFillers,
				bf.yFillers,
				bf.addFillers,
				bf.disposers
			)
		}
		TTranslate(tp, f): {
			bf =
				tropic2Acc(
					f,
					TParentInfo(parent with
						transformMatrix = fworldtransform(parent.transformMatrix, fpoint2transform(tp))
					),
					sheet,
					metricsOnly
				);

			returnTAcc(bf, \ -> FTranslate(fpointX(tp), fpointY(tp), bf.form), metricsOnly)
		}
		TScale(fc, f): {
			px = ffactorX(fc);
			py = ffactorY(fc);

			bf =
				tropic2Acc(f,
					TParentInfo(
						fdivide(parent.maxX, px),
						fdivide(parent.maxY, py),
						parent.environment,
						fworldtransform(parent.transformMatrix, ffactor2transform(fc))
					),
					sheet,
					metricsOnly
				);

			TAcc(
				if (metricsOnly)
					FEmpty()
				else
					FScale(
						px,
						py,
						bf.form
					),
				TFormMetrics(
					fmultiply(bf.metrics.width, px),
					fmultiply(bf.metrics.height, py),
					fmultiply(bf.metrics.baseline, py)
				),
				fmultiply(bf.minWidth, px),
				fmultiply(bf.minHeight, py),
				fmultiply(bf.maxWidth, px),
				fmultiply(bf.maxHeight, py),
				bf.xFillers,
				bf.yFillers,
				bf.addFillers,
				bf.disposers
			);
		}
		TRotate(ro, f): {
			bf =
				tropic2Acc(
					f,
					TParentInfo(parent with
						transformMatrix = fworldtransform(parent.transformMatrix, frotate2transform(ro))
					),
					sheet,
					metricsOnly
				);

			returnTAcc(bf, \ -> FRotate(ro, bf.form), metricsOnly)
		}
		TAlpha(al, f): {
			bf = tropic2Acc(f, parent, sheet, metricsOnly);

			returnTAcc(bf, \ -> FAlpha(al, bf.form), metricsOnly)
		}
		TVisible(vl, f): {
			bf =
				tropic2Acc(
					f,
					parent,
					sheet,
					metricsOnly
				);

			returnTAcc(bf, \ -> FVisible(vl, bf.form), metricsOnly)
		}
		TMask(mainB, mask): {
			b2 = tropic2Acc(mask, parent, sheet, metricsOnly);

			if (metricsOnly) {
				b2
			} else {
				b1 =
					tropic2Acc(
						mainB,
						parent,
						sheet,
						metricsOnly
					);

				TAcc(b2 with
					form = FMask(b1.form, b2.form),
					disposers = concat(b1.disposers, b2.disposers)
				)
			}
		}
		TFilter(fl, bt): {
			bf = tropic2Acc(bt, parent, sheet, metricsOnly);

			returnTAcc(bf, \ -> FFilter(fl, bf.form), metricsOnly)
		}
		TCursor(cs, bt): {
			bf = tropic2Acc(bt, parent, sheet, metricsOnly);

			returnTAcc(bf, \ -> FCursor(cs, bf.form), metricsOnly)
		}
		TAccess(ac, bt): {
			bf = tropic2Acc(bt, parent, sheet, metricsOnly);

			returnTAcc(bf, \ -> FAccess(ac, bf.form), metricsOnly)
		}
		TRealHTML(url, wh, style): {
			wd = fwidth(wh);
			hgt = fheight(wh);

			TAcc(
				if (metricsOnly)
					FEmpty()
				else
					FRealHTML(url, wh, style),
				TFormMetrics(
					wd,
					hgt,
					hgt
				),
				wd,
				hgt,
				wd,
				hgt,
				zero,
				zero,
				const(true),
				[]
			)
		}
		TVideo(filename, wh, style): {
			wd = fwidth(wh);
			hgt = fheight(wh);

			TAcc(
				if (metricsOnly)
					FEmpty()
				else
					FCrop(zero, zero, wd, hgt, FVideo(filename, wh, style)),
				TFormMetrics(
					wd,
					hgt,
					hgt
				),
				wd,
				hgt,
				wd,
				hgt,
				zero,
				zero,
				const(true),
				[]
			)
		}
		TCrop(pt, wh, bt): {
			x1 = fpointX(pt);
			y1 = fpointY(pt);
			wi = fwidth(wh);
			he = fheight(wh);

			bf =
				tropic2Acc(
					bt,
					TParentInfo(parent with
						transformMatrix = fworldtransform(parent.transformMatrix, fpoint2transform(fpoint(fnegate(x1), fnegate(y1))))
					),
					sheet,
					metricsOnly
				);

			TAcc(
				if (metricsOnly)
					FEmpty()
				else
					FCrop(
						x1,
						y1,
						wi,
						he,
						bf.form
					),
				TFormMetrics(
					wi,
					he,
					he
				),
				wi,
				he,
				wi,
				he,
				bf.xFillers, bf.yFillers, bf.addFillers,
				bf.disposers
			)
		}
		TInteractive(ia, bt): {
			bf = tropic2Acc(bt, parent, sheet, metricsOnly);

			if (metricsOnly)
				bf
			else {
				inside : Maybe<TMouseInside> = tryExtractStruct(ia, TMouseInside(make(false), false));
				mousexy : Maybe<TMouseXY> = tryExtractStruct(ia, TMouseXY(make(Point(0.0, 0.0))));

				move = if (isSome(inside) && isSome(mousexy)) {
						xyb = cast(mousexy : Maybe -> Some<TMouseXY>).value.point;
						ins = cast(inside : Maybe -> Some<TMouseInside>).value;

						[
							MouseMove2(\handled, mi -> {
								m = mi();
								nextDistinct(xyb, Point(m.x, m.y));
								nextDistinct(ins.inside, !handled && m.inside);
								handled || (m.inside && ins.handle)
							})
						]
					} else if (isSome(inside)) {
						ins = cast(inside : Maybe -> Some<TMouseInside>).value;

						pendingInside : ref Maybe = ref None();

						if (ins.handle && (cpp || js || flash) && !mobile)
							[
								RollOut(\mouseFn -> pendingInside := Some(false)),
								RollOver(\mouseFn -> pendingInside := Some(true)),
								// Mock to block underlaying TMouseInside elements
								// TODO: Implement a better solution
								MouseMove2(\handled, __ -> {
									eitherMap(^pendingInside, \value -> {
										pendingInside := None();
										nextDistinct(ins.inside, value && !handled);

										handled || value
									}, handled || getValue(ins.inside));
								})
							]
						else
							[
								MouseMove2(\handled, mi -> {
									if (handled) {
										// We mark that we are not inside, because something handled this event above us
										nextDistinct(ins.inside, false);
										true
									} else {
										m = mi();
										nextDistinct(ins.inside, m.inside);
										m.inside && ins.handle
									}
								})
							]
					} else if (isSome(mousexy)) {
						xyb = cast(mousexy : Maybe -> Some<TMouseXY>).value.point;

						[
							IgnoreHitTest(MouseMove2(\__, mi -> {
								m = mi();
								nextDistinct(xyb, Point(m.x, m.y));
								false;
							}))
						]
					} else
						[];

				interactives = fold(ia, move, \acc, i : TInteractivity -> {
					switch (i) {
						TMouseXY(p): acc;
						TMouseInside(n, g): acc;
						TMouseDownGhost(down):
							concat(acc, [
								if (mobile)
									MouseDown(\mi -> {
										if (mi.inside()) {
											// On touch device, this is useful
											if (isSome(inside)) {
												inb = cast(inside : Maybe -> Some<TMouseInside>).value.inside;
												nextDistinct(inb, true);
											}
											if (isSome(mousexy)) {
												mxy = cast(mousexy : Maybe -> Some<TMouseXY>).value;
												nextDistinct(mxy.point, Point(mi.x, mi.y));
											}

											next(down, true);
										}
										false
									})
								else
									MouseDown(\mi -> {
										if (mi.inside()) next(down, true);
										false
									}),
								MouseUp2(\handled, mi -> {
									nextDistinct(down, false);
									handled
								})
							]);
						TMouseRightDownGhost(down):
							concat(acc, [
								if (mobile)
									MouseRightDown(\mi -> {
										if (mi.inside()) {
											// On touch device, this is useful
											if (isSome(mousexy)) {
												mxy = cast(mousexy : Maybe -> Some<TMouseXY>).value;
												nextDistinct(mxy.point, Point(mi.x, mi.y));
											}

											next(down, true);
										}
										false
									})
								else
									MouseRightDown(\mi -> {
										if (mi.inside()) next(down, true);
										false
									}),
								MouseRightUp2(\handled, mi -> {
									nextDistinct(down, false);
									handled
								})
							]);
						TMouseMiddleDownGhost(down):
							concat(acc, [
								if (mobile)
									MouseMiddleDown(\mi -> {
										if (mi.inside()) {
											// On touch device, this is useful
											if (isSome(mousexy)) {
												mxy = cast(mousexy : Maybe -> Some<TMouseXY>).value;
												nextDistinct(mxy.point, Point(mi.x, mi.y));
											}

											next(down, true);
										}
										false
									})
								else
									MouseMiddleDown(\mi -> {
										if (mi.inside()) next(down, true);
										false
									}),
								MouseMiddleUp2(\handled, mi -> {
									nextDistinct(down, false);
									handled
								})
							]);
						TMouseDownGhostHandleRadiusEvents(down):
							concat(acc, [
								if (mobile)
									MouseDown(\mi -> {
										if (mi.inside()) {
											enableMobileHandlerRadius := false;

											// On touch device, this is useful
											if (isSome(mousexy)) {
												mxy = cast(mousexy : Maybe -> Some<TMouseXY>).value;
												nextDistinct(mxy.point, Point(mi.x, mi.y));
											}

											next(down, true);
										}
										false
									})
								else
									MouseDown(\mi -> {
										if (mi.inside()) next(down, true);
										false
									}),
								MouseUp2(\handled, mi -> {
									nextDistinct(down, false);
									handled
								})
							]);
						TMouseDown(down): {
							concat(acc, [
								MouseClick(\mi -> {
									// At this point, we know it was not handled and we are inside.
									if (isSome(inside)) {
										inb = cast(inside : Maybe -> Some<TMouseInside>).value.inside;
										nextDistinct(inb, true);
									}

									// On touch device, this is useful
									if (mobile && isSome(mousexy)) {
										mxy = cast(mousexy : Maybe -> Some<TMouseXY>).value;
										nextDistinct(mxy.point, Point(mi.x, mi.y));
									}

									nextDistinct(down, true);
								}),
								MouseUp2(\handled, mi -> {
									nextDistinct(down, false);

									// If we also monitor inside, be sure to update this
									m = mi();
									if (isSome(inside)) {
										inb = cast(inside : Maybe -> Some<TMouseInside>).value.inside;
										// false passed instead of m.inside, because it may lead to stucked hovered state for buttons on mobile.
										nextDistinct(inb, false);
									}

									// On touch device, this is useful
									if (mobile && isSome(mousexy)) {
										mxy = cast(mousexy : Maybe<TMouseXY> -> Some<TMouseXY>).value;
										nextDistinct(mxy.point, Point(m.x, m.y));
									}

									handled || m.inside;
								}),
							]);
						}
						TMouseRightDown(down): {
							concat(acc, [
								MouseRightClick(\mi -> {
									// At this point, we know it was not handled and we are inside.
									if (isSome(inside)) {
										inb = cast(inside : Maybe -> Some<TMouseInside>).value.inside;
										nextDistinct(inb, true);
									}

									// On touch device, this is useful
									if (mobile && isSome(mousexy)) {
										mxy = cast(mousexy : Maybe -> Some<TMouseXY>).value;
										nextDistinct(mxy.point, Point(mi.x, mi.y));
									}

									nextDistinct(down, true);
								}),
								MouseRightUp2(\handled, mi -> {
									nextDistinct(down, false);

									// If we also monitor inside, be sure to update this
									m = mi();
									if (isSome(inside)) {
										inb = cast(inside : Maybe -> Some<TMouseInside>).value.inside;
										// false passed instead of m.inside, because it may lead to stucked hovered state for buttons on mobile.
										nextDistinct(inb, false);
									}

									// On touch device, this is useful
									if (mobile && isSome(mousexy)) {
										mxy = cast(mousexy : Maybe -> Some<TMouseXY>).value;
										nextDistinct(mxy.point, Point(m.x, m.y));
									}

									handled || m.inside;
								}),
							]);
						}
						TMouseMiddleDown(down): {
							concat(acc, [
								MouseMiddleClick(\mi -> {
									// At this point, we know it was not handled and we are inside.
									if (isSome(inside)) {
										inb = cast(inside : Maybe -> Some<TMouseInside>).value.inside;
										nextDistinct(inb, true);
									}

									// On touch device, this is useful
									if (mobile && isSome(mousexy)) {
										mxy = cast(mousexy : Maybe -> Some<TMouseXY>).value;
										nextDistinct(mxy.point, Point(mi.x, mi.y));
									}

									nextDistinct(down, true);
								}),
								MouseMiddleUp2(\handled, mi -> {
									nextDistinct(down, false);

									// If we also monitor inside, be sure to update this
									m = mi();
									if (isSome(inside)) {
										inb = cast(inside : Maybe -> Some<TMouseInside>).value.inside;
										// false passed instead of m.inside, because it may lead to stucked hovered state for buttons on mobile.
										nextDistinct(inb, false);
									}

									// On touch device, this is useful
									if (mobile && isSome(mousexy)) {
										mxy = cast(mousexy : Maybe -> Some<TMouseXY>).value;
										nextDistinct(mxy.point, Point(m.x, m.y));
									}

									handled || m.inside;
								}),
							]);
						}
						TFileDrop(maxFiles, mimeTypeRegExpFilter, onDone): {
							concat(acc, [FileDrop(maxFiles, mimeTypeRegExpFilter, onDone)]);
						}
						TMouseWheel(delta): {
							concat(acc, [FineGrainMouseWheel(\mwi -> {
								if (mwi.inside) {
									next(delta, mwi.dy)
								}
							})]);
						}
						TRollOver(over): {
							concat(acc, [
								RollOver(\fn -> {
									if(fn().inside) nextDistinct(over, true)
								}),
								RollOut(\fn -> {
									if(!fn().inside) nextDistinct(over, false)
								})
							]);
						}
						TKey(hit, filterFn): {
							concat(acc, [
								KeyDown2(\handled, e -> {
									if (!handled && filterFn(e)) {
										nextDistinct(hit, e);
										true;
									} else handled
								}),
								KeyUp2(\handled, e -> {
									if (!handled) {
										// No matter what, we report that the key is gone
										nextDistinct(hit, noKey);
										// And if the filter matches, we take credit for the handling
										filterFn(e);
									} else handled
								})
							])
						}
						TKeyBroadcast(pressed): {
							concat(acc, [
								KeyDown2(\handled, e -> {
									// Always sent
									nextDistinct(pressed, e);
									// Not handled
									false;
								}),
								KeyUp2(\handled, e -> {
									// Always released
									// If key is shift (keycode = 16), ctrl (17), alt gr (17) or meta (16777250) key event
									// is sent, noKey for all the others. See also handleZorderedKeyUpEvent in lib/zorder.flow
									nextDistinct(pressed, if (contains([16, 17, 16777250], e.keycode)) e else noKey);
									// Not handled
									false;
								}),
							]);
						}
						TPanGesture(fn): arrayPush(acc, PanGesture(fn));
						TPinchGesture(fn): arrayPush(acc, PinchGesture(fn));
						default: arrayPush(acc, cast(i : TInteractivity -> EventHandler));
					}
				});

				TAcc(bf with form = FInteractive(interactives, bf.form))
			}
		}
		TFullWindow(fs, bt): {
			wh0 = makeWH();

			factor = const(Factor(screenDensity, screenDensity));

			// TScale from trender2 is ignored in fullscreen mode, so let`s scale content here
			whF = fselect2(wh0, factor, FLift2(\stage, f -> WidthHeight(stage.width / f.x, stage.height / f.y)));
			wh = fif(fs, whF, wh0);

			bf =
				tropic2Acc(
					bt,
					TParentInfo(
						fif(fs, fwidth(wh), parent.maxX),
						fif(fs, fheight(wh), parent.maxY),
						parent.environment,
						fif(fs, fselect(parent.transformMatrix, FLift(\tm -> TransformMatrix(tm with tx = 0., ty = 0.))), parent.transformMatrix)
					),
					sheet,
					metricsOnly
				);

			returnTAcc(bf, \ ->
				FFullWindow(fs, wh0,
					FScale(
						fif(fs, ffactorX(factor), const(1.)),
						fif(fs, ffactorY(factor), const(1.)),
						bf.form
					)
				),
				metricsOnly
			)
		}
		TFullScreen(fs, bt): {
			wh0 = makeWH();

			factor = const(Factor(screenDensity, screenDensity));

			// TScale from trender2 is ignored in fullscreen mode, so let`s scale content here
			whF = fselect2(wh0, factor, FLift2(\stage, f -> WidthHeight(stage.width / f.x, stage.height / f.y)));
			wh = fif(fs, whF, wh0);

			bf =
				tropic2Acc(
					bt,
					TParentInfo(
						fif(fs, fwidth(wh), parent.maxX),
						fif(fs, fheight(wh), parent.maxY),
						parent.environment,
						fif(fs, fselect(parent.transformMatrix, FLift(\tm -> TransformMatrix(tm with tx = 0., ty = 0.))), parent.transformMatrix)
					),
					sheet,
					metricsOnly
				);

			returnTAcc(bf, \ ->
				FFullScreen(fs, wh0,
					FScale(
						fif(fs, ffactorX(factor), const(1.)),
						fif(fs, ffactorY(factor), const(1.)),
						bf.form
					)
				),
				metricsOnly
			)
		}
		TTag(tag, tr): {
			bf = tropic2Acc(tr, parent, sheet, metricsOnly);

			returnTAcc(bf, \ -> FInspect([ITag(tag)], bf.form), metricsOnly)
		}
		TTag2(setfn, tr): {
			bf = tropic2Acc(tr, parent, sheet, metricsOnly);

			returnTAcc(bf, \ -> FInspect([ITransformMatrix(setfn)], bf.form), metricsOnly)
		}
		TInspect(inspectors, tr) : {
			bf = tropic2Acc(tr, parent, sheet, metricsOnly || contains(inspectors, IMetricsOnly()));

			avW = ref false;
			avH = ref false;

			disposers =
				map(inspectors, \insp ->
					switch (insp : TInspector) {
						Width(w) : {
							fconnect(bf.metrics.width, w);
						}
						Height(h) : {
							fconnect(bf.metrics.height, h);
						}
						AvailableWidth(w) : {
							avW := true;

							fconnect(parent.maxX, w);
						}
						AvailableHeight(h) : {
							avH := true;

							fconnect(parent.maxY, h);
						}
						IAvailable(wh) : {
							avW := true;
							avH := true;

							fconnect(fwh(parent.maxX, parent.maxY), wh);
						}
						ISize(wh) : {
							fconnect(fwh(bf.metrics.width, bf.metrics.height), wh);
						}
						IBaseline(baseline) : {
							fconnect(bf.metrics.baseline, baseline);
						}
						IMinWidth(w) : {
							fconnect(bf.minWidth, w);
						}
						IMinHeight(h) : {
							fconnect(bf.minHeight, h);
						}
						IMaxWidth(w) : {
							fconnect(bf.maxWidth, w);
						}
						IMaxHeight(h) : {
							fconnect(bf.maxHeight, h);
						}
						IMinSize(wh) : {
							fconnect(fwh(bf.minWidth, bf.minHeight), wh);
						}
						IMaxSize(wh) : {
							fconnect(fwh(bf.maxWidth, bf.maxHeight), wh);
						}
						IMetricsOnly() : { nop; }
					}
				)
				|> (\arr -> concat(arr, bf.disposers));

			TAcc(
				if (metricsOnly) FEmpty() else bf.form,
				bf.metrics,
<<<<<<< HEAD
				if (!^avW) bf.minWidth else zero,
				if (!^avH) bf.minHeight else zero,
				if (!^avW) bf.maxWidth else const(^tropicFillersMax),
				if (!^avH) bf.maxHeight else const(^tropicFillersMax),
				if (^avW) const(1.0) else bf.xFillers,
				if (^avH) const(1.0) else bf.yFillers,
=======
				if (!^avW || bf.xConstant) bf.minWidth else zero,
				if (!^avH || bf.yConstant) bf.minHeight else zero,
				if (!^avW || bf.xConstant) bf.maxWidth else fmin(bf.maxWidth, const(^tropicFillersMax)),
				if (!^avH || bf.yConstant) bf.maxHeight else fmin(bf.maxHeight, const(^tropicFillersMax)),
				bf.xFillers,
				bf.yFillers,
>>>>>>> 4799b4f2
				bf.addFillers,
				disposers
			)
		}
		TOverride(overriders, tr) : {
			available =
				extractStruct(
					overriders,
					OAvailable(
						fwh(
							extractStruct(overriders, OAvailableWidth(parent.maxX)).width,
							extractStruct(overriders, OAvailableHeight(parent.maxY)).height
						)
					)
				).widthHeight;

			bf =
				tropic2Acc(
					tr,
					TParentInfo(parent with maxX = fwidth(available), maxY = fheight(available)),
					sheet,
					metricsOnly || contains(overriders, IMetricsOnly())
				);

			size =
				extractStruct(
					overriders,
					OSize(
						fwh(
							extractStruct(overriders, OWidth(bf.metrics.width)).width,
							extractStruct(overriders, OHeight(bf.metrics.height)).height
						)
					)
				).widthHeight;

			baseline = extractStruct(overriders, OBaseline(bf.metrics.baseline)).baseline;

			minSize =
				extractStruct(
					overriders,
					OMinSize(
						fwh(
							extractStruct(overriders, OMinWidth(bf.minWidth)).width,
							extractStruct(overriders, OMinHeight(bf.minHeight)).height
						)
					)
				).widthHeight;

			maxSize =
				extractStruct(
					overriders,
					OMaxSize(
						fwh(
							extractStruct(overriders, OMaxWidth(bf.maxWidth)).width,
							extractStruct(overriders, OMaxHeight(bf.maxHeight)).height
						)
					)
				).widthHeight;

			TAcc(
				if (metricsOnly) FEmpty() else bf.form,
				TFormMetrics(
					fwidth(size),
					fheight(size),
					baseline,
				),
				fwidth(minSize),
				fheight(minSize),
				fwidth(maxSize),
				fheight(maxSize),
				bf.xFillers,
				bf.yFillers,
				bf.addFillers,
				bf.disposers
			)
		}
		TCssBlock(style, tr) : {
			// If this comes, it is because we have an empty stylesheet, so this is OK
			tropic2Acc(tr, parent, sheet, metricsOnly);
		}
		TNative(fn): {
			fn(parent.maxX, parent.maxY);
		}
	}

	res
}

returnTAcc(bf : TAcc, fform : () -> FForm, metricsOnly : bool) -> TAcc {
	if (metricsOnly)
		bf
	else
		TAcc(bf with form = fform())
}


// Given asks for a budget, as well as a minimum, allocate the budget we have fairly
distributeAsks(
	fillers1 : Transform<double>,
	fillers2 : Transform<double>,
	min1 : Transform<double>,
	min2 : Transform<double>,
	max1 : Transform<double>,
	max2 : Transform<double>,
	av : Transform<double>,
	addFillers1 : Transform<bool>,
	addFillers2 : Transform<bool>
) -> Transform<Pair<double, double>> {
	fselect9(fillers1, fillers2, fpreventNanOrInf(min1), fpreventNanOrInf(min2), max1, max2, av, addFillers1, addFillers2,
		\f1, f2, mn1, mn2, mx1, mx2, a, af1, af2 -> {
			mn = mn1 + mn2;

			if (mn >= a || f1 + f2 <= 0.0) { // If minimum is more than available or there are no fillers then use min values
				Pair(mn1, mn2);
			} else if (f1 <= 0.0) {
				if (f2 <= 0.0) {
					Pair(mn1, mn2);
				} else {
					Pair(mn1, max(min(a - mn1, mx2), mn2));
				}
			} else if (f2 <= 0.0) {
				Pair(max(min(a - mn2, mx1), mn1), mn2);
			} else {
				mx = mx1 + mx2;

				if (mx <= a || mn >= mx) { // If maximum is less than available or max equals min then use max values
					Pair(mx1, mx2);
				} else {
					ad = a - (if (af1) mn1 else 0.0) - (if (af2) mn2 else 0.0);
					s1 = max(min(ad * f1 / (f1 + f2) + (if (af1) mn1 else 0.0), mx1), mn1);
					s2 = a - s1;

					if (s2 < mn2) {
						Pair(max(a - mn2, mn1), mn2);
					} else if (s2 > mx2) {
						Pair(min(a - mx2, mx1), mx2);
					} else {
						Pair(s1, s2);
					}
				}
			}
		}
	)
}

fpreventNanOrInf(b : Transform<double>) -> Transform<double> {
	fselect(b, FLift(\v -> if (isNanOrInf(v)) 0.0 else v));
}

// TDynamicGroup tools

TDynamicGroupItem : (
	acc : TAcc,
	index : DynamicBehaviour<int>,
	position : Transform<Point>
);

zeroTDynamicGroupItem = TDynamicGroupItem(zeroTAcc, make(0), const(zeroPoint));

fsubselectFn(
	array : Transform<[?]>,
	key : (?) -> Transform<??>,
	fn : FFn2<??, ??, ??>,
	def : ??
) -> Transform<??> {
	fsubselect(
		fselect(array, FLift(\a -> map(a, key))),
		FLift(\v : [Transform<??>] ->
			if (length(v) > 0)
				fold(v, const(def), \acc : Transform<??>, v1 : Transform<??> -> fselect2(acc, v1, fn))
			else
				ConstBehaviour(def)
		)
	);
}<|MERGE_RESOLUTION|>--- conflicted
+++ resolved
@@ -3049,21 +3049,12 @@
 			TAcc(
 				if (metricsOnly) FEmpty() else bf.form,
 				bf.metrics,
-<<<<<<< HEAD
 				if (!^avW) bf.minWidth else zero,
 				if (!^avH) bf.minHeight else zero,
-				if (!^avW) bf.maxWidth else const(^tropicFillersMax),
-				if (!^avH) bf.maxHeight else const(^tropicFillersMax),
-				if (^avW) const(1.0) else bf.xFillers,
-				if (^avH) const(1.0) else bf.yFillers,
-=======
-				if (!^avW || bf.xConstant) bf.minWidth else zero,
-				if (!^avH || bf.yConstant) bf.minHeight else zero,
-				if (!^avW || bf.xConstant) bf.maxWidth else fmin(bf.maxWidth, const(^tropicFillersMax)),
-				if (!^avH || bf.yConstant) bf.maxHeight else fmin(bf.maxHeight, const(^tropicFillersMax)),
+				if (!^avW) bf.maxWidth else fmin(bf.maxWidth, const(^tropicFillersMax)),
+				if (!^avH) bf.maxHeight else fmin(bf.maxHeight, const(^tropicFillersMax)),
 				bf.xFillers,
 				bf.yFillers,
->>>>>>> 4799b4f2
 				bf.addFillers,
 				disposers
 			)
