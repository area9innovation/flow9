--- conflicted
+++ resolved
@@ -2,30 +2,6 @@
 import tropic/tropic_metrics;
 
 export {
-<<<<<<< HEAD
-	TParagraphElement ::= StyledTextFragments, /* ParagraphElement is here only until we switch to tropic */ ParagraphElement;
-
-		StyledTextFragments(fragments : TTextFragments, style : [TTexFragmentStyle]);
-		
-		TTextFragments ::= GeneralTextFragments, TInspectElement, Tropic;
-		
-		TTexFragmentStyle ::= TropicTextElementModifiers, TropicUnderline,
-			TropicBaselineShift, TDynamicCharacterStyle;
-
-			TropicTextElementModifiers(fns : [(Tropic) -> Tropic]);
-			TropicUnderline(isDouble : bool, color : int);
-			TropicBaselineShift(shift : double);
-			TDynamicCharacterStyle : (st : Transform<[CharacterStyle]>);
-
-		TWrapElement ::= TWord, NewLine;
-		
-		TInspectElement(
-			inspector : ParaElementInspector,
-			element : Tropic,
-		);
-	
-=======
->>>>>>> c6e05d04
 	TParaWord(
 		word : GeneralWrapElement,
 		inspector : ParaElementInspector,
@@ -47,53 +23,10 @@
 	getTropicTextAndStyle(tr : Tropic) -> Pair<string, [TCharacterStyle]>;
 	getTropicTextStyle(tr : Tropic) -> [TCharacterStyle];
 	getTropicText(tr : Tropic) -> string;
-<<<<<<< HEAD
-	getGeneralWrapElementFromTWord(w : TWrapElement) -> Pair<GeneralWrapElement, [CharacterStyle]>;
-}
-
-getWordInspector(paraWord : TParaWord) -> Maybe<ParaElementInspector> {
-	switch (paraWord.ghostView) {
-		TInspectGhost(i, __): Some(i);
-		default : None();
-	}
-}
-
-getGeneralWrapElementFromTWord(w : TWrapElement) -> Pair<GeneralWrapElement, [CharacterStyle]> {
-	switch (w) {
-		// Strange neco compiler errors handling
-		TText(txt, st) : {
-			p : Pair<GeneralWrapElement, [CharacterStyle]> = Pair(
-				GeneralText(txt),
-				tcharacterStyle2charStyle(st)
-			);
-			p
-		}
-		TSpace(st) : {
-			p : Pair<GeneralWrapElement, [CharacterStyle]> = Pair(
-				GeneralSpace(" "),
-				tcharacterStyle2charStyle(st)
-			);
-			p
-		}
-		TLinePart(f, m, e) : {
-			p : Pair<GeneralWrapElement, [CharacterStyle]> = Pair(
-				GeneralLinePart(getTropicText(f), getTropicText(m), getTropicText(e)),
-				tcharacterStyle2charStyle(getTropicTextStyle(m))
-			);
-			p;
-		}
-		NewLine() : {
-			p : Pair<GeneralWrapElement, [CharacterStyle]> = Pair(NewLine(), []);
-			p;
-		};
-		default : Pair(GeneralText(""), []);
-	}
-=======
 }
 
 getWordInspector(paraWord : TParaWord) -> ParaElementInspector {
 	paraWord.inspector
->>>>>>> c6e05d04
 }
 
 getTropicText(tr : Tropic) -> string {
