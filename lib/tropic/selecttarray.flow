--- conflicted
+++ resolved
@@ -174,15 +174,6 @@
 						// fselect to block any changes to index
 						next(stackChanges, arrayPush(getValue(stackChanges), TGroupAdd(makeTropicFn(fselect(index, idfn |> FLift), id, v), y)));
 					}
-<<<<<<< HEAD
-					HeckelMove(f, t): {
-						indexes := moveElement(^indexes, f, t);
-						fori(min(f, t), length(^indexes) - 1, \i -> next(^indexes[i], i));
-						ids := moveElement(^ids, f, t);
-
-						next(stackChanges, arrayPush(getValue(stackChanges), TGroupMove(f, t)));
-					}
-=======
 					// HeckelMove(f, t): {
 					// 	indexes := moveElement(^indexes, f, t);
 					// 	fori(min(f, t), length(^indexes) - 1, \i -> next(^indexes[i], i));
@@ -190,7 +181,6 @@
 
 					// 	next(stackChanges, arrayPush(getValue(stackChanges), TGroupMove(f, t)));
 					// }
->>>>>>> 7f37985f
 					HeckelDelete(y): {
 						// println("remove " + i2s(y));
 
