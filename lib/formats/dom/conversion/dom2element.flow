--- conflicted
+++ resolved
@@ -95,11 +95,7 @@
 				map(events, domEvent2ElementEvent)
 			);
 		}
-<<<<<<< HEAD
-		EVideo(src, crossorigin, poster, preload, autoplay, __, muted, controls, disableRemotePlayback, width, height, style, attributes, events): {
-=======
 		EVideo(src, crossorigin, poster, preload, autoplay, looping, muted, controls, disableRemotePlayback, width, height, style, attributes, events): {
->>>>>>> bcf215fe
 			todo("video", "", [], style, attributes, map(events, domEvent2ElementEvent));
 		}
 		ETable(children, style, attributes, events): {
