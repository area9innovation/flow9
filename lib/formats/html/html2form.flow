// © Copyright 2011 Area9 Technologies.
import form/arrows;
import formats/xml;
import form/gui;
import form/mathdrawing;
import form/paragraph;
import ds/tree;
import form/textstyles;
import form/styleform;
import formats/html/form2html;
import form/movable;
import form/adaptivescale;
import text/translation;
import ui/scrollable; // ScrollAvailable
import ui/messagebox; // showModal

export {
	// Special styles
	HTMLSpecial ::= HTMLNumberedParagraph, HTMLDefaultFont, HTMLTagHandler, HTMLMathMlRow, HTMLMathMlSmall, HTMLPreprocess, HTMLMediaCollector, HTMLZoomBackground, HTMLAllowMoreLineBreaks;
	HTMLNumberedParagraph : (); // Numbered Paragraphs (for LiveInk Readings)
	HTMLMathMlRow : ();
	HTMLMathMlSmall : ();
	HTMLDefaultFont : (style : [CharacterStyle]);
	HTMLPreprocess : (preprocessHtml : ([XmlNode]) -> [XmlNode]);
	// Ability to handle unknown prefixes by custom code
	// unhandledTagForm generates Lines(children2form) and then
	HTMLTagHandler : (tagPrefix : string, fn : (string, XmlNode, unhandledTagForm : (inline : bool) -> Form) -> Form);

	//Data structures to collect information about <table>.
	HTMLRow(spanExists: bool, colspansSum : int, cells : [HTMLCell]);
	HTMLCell(xAlign : double, yAlign : double, colspan : int, rowspan : int, makeContent : (Behaviour<double>) -> Form);
	HTMLMediaCollector : (acc : ref [string]);
	HTMLZoomBackground : (color : Maybe<int>);
	HTMLAllowMoreLineBreaks : ();


	HTMLStyle(characterStyle : [CharacterStyle], paragraphStyle : [ParagraphStyle]);
	html2form(s : string, stylesheet : Tree<string, HTMLStyle>, special : [HTMLSpecial]) -> Form;
	html2formGetWordCount(s : string) -> int;
	getHtmlPictureMagnify(fullForm : Form, scaledForm : Form, p_caption : string, stylesheet : Tree<string, HTMLStyle>, maxw : Maybe<double>, scale : Maybe<double>, extraZoom : bool, backgroundColor : Maybe<int>) -> Form;
	// Returns additional transrom to be applied after crop (for example, to add fixed position button)
	getHtmlPictureMagnify2(fullForm : Form, scaledForm : Form, p_caption : string, stylesheet : Tree<string, HTMLStyle>, maxw : Maybe<double>, scale : Maybe<double>, extraZoom : bool, backgroundColor : Maybe<int>) -> Pair<Form, (Form) -> Form>;

	getHtmlPictureMagnifyWithCloseButton(
		fullForm : Form,
		scaledForm : Form,
		p_caption : string,
		stylesheet : Tree<string, HTMLStyle>,
		maxw : Maybe<double>,
		scale : Maybe<double>,
		extraZoom : bool,
		backgroundColor : Maybe<Color>,
		closeButtonAlign : int,
		closeButtonFormFn : (() -> void) -> Form,
		virtualScreenInfoM : Maybe<VirtualScreenInfo>
	) -> Pair<Form, (Form) -> Form>;

<<<<<<< HEAD
	getHtmlPictureMagnifyCustom(
		form : Form,
		popup : Form,
		maxw : Maybe<double>,
		scale : Maybe<double>,
		backgroundColor : Maybe<Color>,
		zoomBtnFormFn : (() -> void) -> Form,
		closeBtnFormFn : (() -> void) -> Form,
		closeBtnAlign : int,
		virtualScreenInfoM : Maybe<VirtualScreenInfo>
	) -> Pair<Form, (Form) -> Form>;

=======
>>>>>>> 3407e8e8
	parseCssStyles(cs : HTMLStyle, cssStyles : string) -> HTMLStyle;
}

HTMLRightNumberingText : [CharacterStyle] = [FontFamily("Roboto"), FontSize(16.0), Fill(0x797979)];

html2formGetWordCount(s : string) -> int {
	fold(parseXml3(s), 0, \i, elem -> {
		i + html2formParseXmlNode(elem);
	});
}

html2formParseXmlNode(xml : XmlNode) -> int {
	curWordCount = ref 0;

	switch(xml : XmlNode) {
		XmlElement(tagcs, attrs, children): {
			tag = toLowerCase(tagcs);
			if (tag == "html" || tag == "body" || tag == "td"
				|| tag == "p" || tag == "h1" || tag == "h2" || tag == "h3"
				|| tag == "div" || tag == "pre" || tag == "blockquote"
				|| tag == "ol" || tag == "ul" || tag == "li"
				|| tag == "a" || tag == "em" || tag == "i"
				|| tag == "b" || tag == "strong" || tag == "code"
				|| tag == "table" || tag == "thead" || tag == "tbody" || tag == "td" || tag == "tr" || tag == "th"
				|| tag == "span" || tag == "u" || tag == "sup" || tag == "sub"
				|| tag == "br" || tag == "hr" || tag == "img" ) {
				curWordCount := ^curWordCount + html2formParseXmlChildren(children);
				{}
			} else {
			}
		}
		XmlText(t): {
			s = ref strReplace(t, "\n\t", "");
			s := strReplace(^s, "\n", "");
			s := unescapeHtmlEntities(^s);
			if (^s != "") {
				fragments = TextFragment(^s, []);

				c = list2array(fragments.parts);

				map(c, \k -> {
					switch(k : WrapElement) {
						Text(z, __) : curWordCount := ^curWordCount + 1;
						default: {}
					}
				});
				{}
			}
		}
	}
	^curWordCount;
}

html2formParseXmlChildren(children : [XmlNode]) -> int {
	curWordCount = ref 0;
	map(children, \x -> curWordCount := ^curWordCount + html2formParseXmlNode(x));
	^curWordCount;
}

html2form(s : string, stylesheet : Tree<string, HTMLStyle>, special : [HTMLSpecial]) -> Form {
	aw = make(0.0);

	preprocessHtml = either(
		findmap(
			special, \sp -> switch(sp) {
				HTMLPreprocess(fn): Some(fn);
				default: None();
			}
		),
		idfn
	);

	nodes = parseXml3WithStrategy(s, [XmlParseLeadingSpaces(true, true)]) |> stripXmlComments |> preprocessHtml;

	// Checks if top node contains attribute xml:lang=zh
	specialLanguage = if (length(nodes) > 0) {
		isSpecial = eq("zh"); //TODO replace with call to helper from translation related code
		attributes = getXmlAttributes(nodes[0]);
		givenLang = findmap(
			attributes, \a -> {
				if (a.key == "xml:lang" || a.key == "lang" || a.key == "language") {
					Some(a.value)
				} else {
					None()
				}
			}
		);
		maybeBind(givenLang, \l -> if (getLang() != l && isSpecial(l)) Some(l) else None())
	} else {
		None()
	}

	makeForm : ()->Form = \ -> {
		addInspect = \f ->{
			f2 : Form = Inspect([AvailableWidth2(aw)], f);
			f2;
		};
		fold(
			nodes,
			[],
			\acc, elem -> {
				arrayPush(acc, renderHtmlXml(elem, aw, stylesheet, [/* InterlineSpacing(2.0) */], special));
			}
		) |> Lines |> addInspect
	}

	eitherFn(
		specialLanguage,
		\lang -> createWithLang(lang, makeForm) |> renderWithLang(lang),
		makeForm
	)
}

spaceAfterParagraph = 8.0;

addSpaceAfterParagraph(paragraph : List<ParagraphElement>) {
	nl = Cons(NewLine(), EmptyList()) |> TextFragments;
	Cons(Fixed(0.0, spaceAfterParagraph), Cons(nl, paragraph));
}

spaceAfterParagraphElements : [ParagraphElement] = [TextFragments(Cons(NewLine(), makeList())), Fixed(0.0, spaceAfterParagraph)];
spaceAfterElementsCount = length(spaceAfterParagraphElements);

getHtmlPictureMagnifyPDA(form : Form, popup : Form, fullscreen : bool)->Pair<Form, (Form)->Form> {
	zoomButtonSize = 50.0;
	makeButtonForm = \purl -> {
		Border(10.0, 10.0, 10.0, 10.0, Alpha(make(1.0), resizeTo(zoomButtonSize, zoomButtonSize, Picture(purl, []))))
	}

	zoomInIcon = makeButtonForm("images/zoom/magnifier_cursor_plus.png");
	zoomOutIcon = makeButtonForm("images/zoom/magnifier_cursor_minus.png");

	zoomLevel1 = resizeToUseWidthHeight(popup);
	zoomLevel2 = ScrollAvailable(popup);

	zoomButton = make(Empty());

	fullScreenView = make(zoomLevel1);

	zoomOutAction = \ -> {
		next(fullScreenView, zoomLevel1);
	}

	closeFullscreen = ref nop;

	zobuttonWHB = makeWH();
	zoomedFormWHB = makeWH();
	availWidthB = make(0.0);

	attachZoomButton = \xAlign, yAlign, btn, f -> {
		formSize = makeWH();
		Group([
			Inspect([ISize(formSize)], f),
			Available2(
				formSize,
				Align2(xAlign, yAlign, btn)
			)
		])
	}

	fullscreenSize = makeWH();

	zoomedView = if (fullscreen) {
		frm = Group([
			HVFill([Stroke(black), Fill(white), FillOpacity(1.0)]),
			Inspect([ISize(fullscreenSize)], Mutable(fullScreenView))
		]);
		onAction =  \-> {
			zoomOutAction();
			^closeFullscreen()
		}
		SimpleButton(frm, frm, "", onAction)
	} else {
		Cols([
			Available2(zoomedFormWHB, zoomLevel1),
			Inspect([ISize(zobuttonWHB)], SimpleButton(
				AdaptiveScale(zoomOutIcon),
				AdaptiveScale(zoomOutIcon),
				"",
				\-> {
					zoomOutAction();
					^closeFullscreen()
				}
			))
		])
		|> Center
		|> (\f -> Inspect([AvailableWidth(availWidthB)], f))
		|> (\f -> Constructor(f, \ -> connectSelect2Distinctu(
			zobuttonWHB,
			availWidthB,
			zoomedFormWHB,
			\buttonWH, __ ->
				WidthHeight(getStageWidth() - buttonWH.width, getStageHeight())
		)))
	}

	postCropTransfrom = if (!fullscreen) \f -> attachZoomButton(1.0, 0.0, zoomInIcon, f) else idfn;
	resultForm = Disposer(
		AbstractButton(
			form,
			\ -> closeFullscreen := showModal(zoomedView),
			if (mobile) [ButtonGhosted()] else []
		),
		^closeFullscreen
	) |> postCropTransfrom;

	Pair(resultForm, postCropTransfrom)
}

getHtmlPictureMagnify(
	fullForm : Form,
	scaledForm : Form,
	p_caption : string,
	stylesheet : Tree<string, HTMLStyle>,
	maxw : Maybe<double>,
	scale : Maybe<double>,
	extraZoom : bool,
	backgroundColor : Maybe<int>
) -> Form {
	unpair(
		getHtmlPictureMagnify2(fullForm, scaledForm, p_caption, stylesheet, maxw, scale, extraZoom, backgroundColor),
		\form, transform -> form |> transform
	)
}

getHtmlPictureMagnify2(
	fullForm : Form,
	scaledForm : Form,
	p_caption : string,
	stylesheet : Tree<string, HTMLStyle>,
	maxw : Maybe<double>,
	scale : Maybe<double>,
	extraZoom : bool,
	backgroundColor : Maybe<int>
) -> Pair<Form, (Form) -> Form> {
	getHtmlPictureMagnifyWithCloseButton(fullForm, scaledForm, p_caption, stylesheet, maxw, scale, extraZoom, eitherMap(backgroundColor, \color -> Some(Color(color, 0.5)), None()), -1, \__ -> Empty(), None());
}

openMagnifyWindow(
	form : Form,
	p_caption : string,
	stylesheet : Tree<string, HTMLStyle>,
	maxw : Maybe<double>,
	scale : Maybe<double>,
	backgroundColor : Maybe<Color>,
	closeButtonAlign : int,
	closeButtonFormFn : (() -> void) -> Form,
	virtualScreenInfoM : Maybe<VirtualScreenInfo>,
	closeMagnify : () -> void
) -> () -> void {

	awh = makeWH();
	whP = makeWH();
	whSP = makeWH();
	whC = makeWH();
	windowSize = makeWH();
	borderWidth = 5.0;
	minCaptionHeight = 20.0;
	minScale = 1.33;
	maxArea = 0.8;

	magnifySize = \wh_, whP_, whC_ -> {
		maxHeight = (wh_.height * maxArea) - max(minCaptionHeight, whC_.height) - borderWidth * 3.0;
		maxWidth = (wh_.width * maxArea) - borderWidth * 2.0;

		if (maxHeight < 0.0 || maxWidth < 0.0) {
			WidthHeight(0.0, 0.0)
		} else if ( isSome(maxw) || isSome(scale) ) {
			sd = (if (isSome(maxw) && whP_.width > 0.0 && either(maxw, 0.0) / whP_.width > 1.0) either(maxw, 0.0) / whP_.width else 1.0) * either(scale, 1.0);
			sc = if (1.0 / sd < minScale) minScale else 1.0 / sd;
			WidthHeight(min(maxWidth, whP_.width * sd * sc), min(maxHeight, whP_.height * sd * sc))
		} else {
			WidthHeight(maxWidth, maxHeight)
		}
	};

	wh = makeWH();
	background = Select(wh, \wh_ -> Rectangle(wh_.width, wh_.height, [Fill(white)]));

	captionAWH = makeWH();
	textW = make(0.0);
	caption = Constructor(
		Offset(
			borderWidth, borderWidth,
			Available2(
				captionAWH,
				Align(
					0.0, 0.5,
					Inspect(
						[ISize(whC)],
						renderHtmlXml(XmlText(p_caption), textW, stylesheet, [StartAlign()], [HTMLDefaultFont([FontSize(16.0)])])
					)
				)
			)
		),
		\ -> {
			uns0 = connectSelect2Distinctu(wh, whC, captionAWH, \wh_, whC_ -> {
				WidthHeight(
					wh_.width - minCaptionHeight - borderWidth * 3.0,
					max(minCaptionHeight, whC_.height)
				);
			});
			uns1 = connectSelectDistinctu(wh, textW, \wh_ -> wh_.width - minCaptionHeight - borderWidth * 3.0);
			\ -> {
				uns0();
				uns1();
			}
		}
	);

	crossX = make(0.0);
	crossAWH = makeWH();
	cross = Constructor(
		Translate(
			crossX, const(borderWidth),
			Available2(
				crossAWH,
				SimpleButton2(
					shrinkToFit(minCaptionHeight, minCaptionHeight, Picture("images/zoom/X_normal.png", [])),
					"esc",
					\ -> closeMagnify(),
					[
						BtnHoveredForm(shrinkToFit(minCaptionHeight, minCaptionHeight, Picture("images/zoom/X_hover.png", []))),
						BtnPressedForm(shrinkToFit(minCaptionHeight, minCaptionHeight, Picture("images/zoom/X_push.png", [])))
					]
				) |> Center
			)
		),
		\ -> {
			uns0 = connectSelectDistinctu(wh, crossX, \wh_ -> wh_.width - borderWidth * 2.0 - minCaptionHeight);
			uns1 = connectSelectDistinctu(whC, crossAWH, \size -> WidthHeight(minCaptionHeight, max(minCaptionHeight, size.height)));
			\ -> {
				uns0();
				uns1();
			}
		}
	);

	contentAWH = makeWH();
	contentY = make(0.0);
	toFitWH = makeWH();
	content = Constructor(
		Translate(
			const(borderWidth), contentY,
			Background([Fill(0xffffff), Stroke(0xdedddb), StrokeWidth(1.0)],
				Available2(
					contentAWH,
					Inspect(
						[ISize(whSP)],
						resizeToFitWHB2(
							toFitWH,
							const(true),
							Inspect(
								[ISize(whP)],
								form
							),
							1.0
						)
					) |> Center
				)
			)
		),
		\ -> {
			uns0 = connectSelect2Distinctu(wh, whC, contentAWH, \wh_, whC_ -> {
				WidthHeight(
					wh_.width - borderWidth * 2.0,
					wh_.height - max(minCaptionHeight, whC_.height) - borderWidth * 3.0
				)
			});
			uns1 = connectSelectDistinctu(whC, contentY, \whC_ -> max(minCaptionHeight, whC_.height) + borderWidth * 2.0);
			uns2 = eitherFn(
				virtualScreenInfoM,
				\vsi -> {
					awhVsB = makeWH();
					unsVs1 = connectSelect3Distinctu(vsi.size, vsi.position, awh, awhVsB, \s, ps, awh_ -> WidthHeight(
						min(s.width * ps.scale.x, awh_.width),
						min(s.height * ps.scale.y, awh_.height)
					));
					unsVs2 = connectSelect3Distinctu(awhVsB, whP, whC, toFitWH, magnifySize);
					\-> {
						unsVs2();
						unsVs1();
					};
				},
				\-> connectSelect3Distinctu(awh, whP, whC, toFitWH, magnifySize)
			);
			\ -> {
				uns0();
				uns1();
				uns2();
			}
		}
	);

	popupWithCloseButtonVariants = [
		\f -> Lines([f, Align2(1., 0., closeButtonFormFn(closeMagnify))]),
		\f -> Lines([Align2(1., 0., closeButtonFormFn(closeMagnify)), f]),
		\f -> Lines([closeButtonFormFn(closeMagnify), f]),
		\f -> Lines([f, closeButtonFormFn(closeMagnify)]),
	];

	magnifyWindow = SimpleMovable(Constructor(
		Group([
			background,
			cross,
			caption,
			content
		])
		|> ShadowAround
		|> elementAt(popupWithCloseButtonVariants, closeButtonAlign, idfn)
		|> (\f -> Cursor(FingerCursor(), f))
		|> (\f -> Inspect([ISize(windowSize), IAvailable(awh)], f)),
		\ -> {
			connectSelect2Distinctu(whSP, whC, wh, \whSP_, whC_ -> {
				WidthHeight(
					max(whSP_.width + borderWidth * 2.0, 200.0),
					max(whSP_.height + max(minCaptionHeight, whC_.height) + borderWidth * 3.0, 200.0)
				)
			});
		}
	));

	backgroundFrm = \-> {
		bawh = eitherMap(virtualScreenInfoM, \vsi-> cloneBehaviour(vsi.size), makeWH());
		Interactive(
			[
				RollOver(\gmi -> {}),
				MouseUp2(\__, mi -> if (mi().inside) {
					closeMagnify();
					true
				} else {
					false
				})
			],
			Inspect([IAvailable(bawh)], Select(bawh, \avl -> Rectangle(
				avl.width,
				avl.height,
				eitherMap(
					backgroundColor,
					\colwithop -> [Fill(colwithop.color), FillOpacity(colwithop.alpha)],
					[Fill(0xffffffff), FillOpacity(0.0)]
				)
			)))
		);
	};

	screenRenderer = getScreenPopupRenderer(virtualScreenInfoM, render);
	screenRenderer(eitherFn(
		virtualScreenInfoM,
		\info -> CropPopupByVirtualScreenBox(info, Group([
			Interactive([MouseDown2(\__, mi2 -> mi2.inside()), MouseMove2(\__, mi2 -> mi2().inside)], backgroundFrm()),
			CenterPopupByVirtualScreenBox(info, magnifyWindow, windowSize)
		])),
		\-> Group([backgroundFrm(), MouseUD2Catcher(Empty()), Center(magnifyWindow)])
	));
}

getHtmlPictureMagnifyWithCloseButton(
	fullForm : Form,
	scaledForm : Form,
	p_caption : string,
	stylesheet : Tree<string, HTMLStyle>,
	maxw : Maybe<double>,
	scale : Maybe<double>,
	extraZoom : bool,
	backgroundColor : Maybe<Color>,
	closeButtonAlign : int,
	closeButtonFormFn : (() -> void) -> Form,
	virtualScreenInfoM : Maybe<VirtualScreenInfo>
) -> Pair<Form, (Form) -> Form> {
	if (mobile) {
		// small mobiles will better display fullscreen zoomed images
		getHtmlPictureMagnifyPDA(scaledForm, fullForm, !isPhoneScreen())
	} else if (extraZoom) {
		Pair(makePopupWithLockAndWheel(scaledForm, fullForm, false, true, virtualScreenInfoM), idfn)
	} else {
		plusCursorVisible = make(false);
		plusBubbleVisible = make(false);
		curPosPlusX = make(0.0);
		curPosPlusY = make(0.0);

		getHintWindow = \st, bubbleVisible -> {
			txt = Text(st, [FontSize(12.0)]);
			border = 10.0;
			w = getFormWidth(txt) + border * 2.0;
			h = getFormHeight(txt) + border * 2.0;
			triangle = 3.0;
			roundness = 3.0;
			form = Offset(
				- w - triangle - 3.0, - 3.0,
				ShadowAround(
					Group([
						Graphics(
							[
								MoveTo(w + triangle, h / 2.0),
								LineTo(w, h / 2.0 - triangle),
								LineTo(w, roundness),
								CubicBezierTo(w - roundness, 0.0, w, 0.0),
								LineTo(roundness, 0.0),
								CubicBezierTo(0.0, roundness, 0.0, 0.0),
								LineTo(0.0, h - roundness),
								CubicBezierTo(roundness, h, 0.0, h),
								LineTo(w - roundness, h),
								CubicBezierTo(w, h - roundness, w, h),
								LineTo(w, h / 2.0 + triangle),
								LineTo(w + triangle, h / 2.0)
							],
							[Fill(white)]
						),
						Offset(border, border, txt)
					])
				)
			);
			Pair(Visibleb(bubbleVisible, form), w)
		};

		iconScale = const(0.263);

		plusHintWindow = getHintWindow(_("Click to zoom"), plusBubbleVisible); //Pair of bubble with icon and buble's width
		plusBubbleWidth = plusHintWindow.second;

		cursorPicturePlus = Group([plusHintWindow.first, Scale(iconScale, iconScale, Picture("images/zoom/magnifier_cursor_plus.png", []))]);

		closeMagnifyWindow = ref nop;
		magnifyWindowVisible = make(false);
		closeMagnify = \ -> {
			next(magnifyWindowVisible, false);
			next(plusCursorVisible, false);
			^closeMagnifyWindow();
			closeMagnifyWindow := nop;
		}

		cursorB = make(DefaultCursor());
		form =
			Interactive(
				[
					MouseClick(nop1),
					MouseUp(\mi -> {
						if (mi().inside) {
							next(magnifyWindowVisible, true);
							next(plusCursorVisible, false);
							next(plusBubbleVisible, false);
							closeMagnifyWindow := openMagnifyWindow(fullForm, p_caption, stylesheet, maxw, scale, backgroundColor, closeButtonAlign, closeButtonFormFn, virtualScreenInfoM, closeMagnify);
							true
						} else {
							false
						}
					}),
					MouseMove(\mi -> {
						info = mi();
						nextDistinct(plusCursorVisible, info.inside);
						nextDistinct(plusBubbleVisible, info.x >= plusBubbleWidth);
						false
					})
				],
				Constructor(
					Cursor(
						DynamicCursor(cursorB),
						scaledForm
					),
					\ -> {
						uns0 = connectSelectDistinctu(magnifyWindowVisible, cursorB, \v -> if (v) DefaultCursor() else NoCursor());
						uns1 : ref () -> void = ref nop;
						uns2 = subscribe(plusCursorVisible, \cV -> {
							^uns1();
							uns1 := nop;
							if (cV) {
								uns1 := render(
									Interactive(
										[
											MouseMove(\mi -> {
												info = mi();
												next(curPosPlusX, info.x + 5.0);
												next(curPosPlusY, info.y + 5.0);
												false;
											})
										],
										Translate(
											curPosPlusX, curPosPlusY,
											cursorPicturePlus
										)
									)
								);
							}
						});
						\ -> {
							uns0();
							^uns1();
							uns2();
							closeMagnify();
						}
					}
				)
			);

		Pair(form, idfn)
	} // else
}

<<<<<<< HEAD
getHtmlPictureMagnifyCustom(
	form : Form,
	popup : Form,
	maxw : Maybe<double>,
	scale : Maybe<double>,
	backgroundColor : Maybe<Color>,
	zoomBtnFormFn : (() -> void) -> Form,
	closeBtnFormFn : (() -> void) -> Form,
	closeBtnAlign : int,
	virtualScreenInfoM : Maybe<VirtualScreenInfo>
) -> Pair<Form, (Form) -> Form> {

	closeMagnifyWindow = ref nop;
	magnifyWindowVisible = make(false);
	closeMagnify = \ -> {
		next(magnifyWindowVisible, false);
		^closeMagnifyWindow();
		closeMagnifyWindow := nop;
	};

	postCropTransfrom = \f -> {
		formSize = makeWH();
		Group([
			Inspect([ISize(formSize)], f),
			Available2(
				formSize,
				Align2(1., 0., zoomBtnFormFn(\ -> {
					next(magnifyWindowVisible, true);
					closeMagnifyWindow := openMagnifyWindow(form, "", TreeEmpty(), maxw, scale, backgroundColor, closeBtnAlign, closeBtnFormFn, virtualScreenInfoM, closeMagnify);
				}))
			)
		]);
	};

	resultForm = Disposer(postCropTransfrom(form), closeMagnify);
	Pair(resultForm, postCropTransfrom)
}

=======
>>>>>>> 3407e8e8
getDefaultFontStyle(special : [HTMLSpecial]) {
	fold(special, [FontFamily("Roboto"), FontSize(18.0)], \acc, s -> {
		switch (s : HTMLSpecial) {
			HTMLDefaultFont(st): st;
			default: acc;
		}
	});
}

htmlAcc2Form(_acc : HtmlAcc, availableWidth : Behaviour<double>, paragraphStyle : [ParagraphStyle]) -> Form {
	acc = flushHtmlStory(_acc);

	linesStory = list2array(acc.storyStyle);

	lines = list2array(acc.story);

	l = length(lines);

	//Not very good decision, but pass one more parameter across all the recursive calls is too big work.
	dropLastAdditionalSpace = \ -> {
		lastLine = lines[l - 1];
		ll = length(lastLine);
		probablySpace = if (ll >= spaceAfterElementsCount) {
			subrange(lastLine, ll - spaceAfterElementsCount, spaceAfterElementsCount)
		} else {
			[]
		};
		if (probablySpace == spaceAfterParagraphElements) {
			otherLines = removeIndex(lines, l - 1);
			if (ll == spaceAfterElementsCount) {
				otherLines
			} else {
				arrayPush(otherLines, subrange(lastLine, 0, ll - spaceAfterElementsCount))
			}
		} else {
			lines
		}
	}

	if (l > 0) {
		Lines(mapi(dropLastAdditionalSpace(), \i, par ->
			Available(availableWidth, const(0.0),
				{ style = if (length(linesStory) > i ) concat(linesStory[i], paragraphStyle) else paragraphStyle;
					Paragraph(par, style)
				}
			)
		));
	} else {
		Empty();
	}
}


renderHtmlXml(xml : XmlNode, availableWidth : Behaviour<double>,
		stylesheet : Tree<string, HTMLStyle>, paragraphStyle : [ParagraphStyle], special : [HTMLSpecial]) -> Form {

	defaultFontstyle = getDefaultFontStyle(special);
	acc = renderHtmlAcc(xml, availableWidth, stylesheet, HtmlAcc(HTMLStyle(defaultFontstyle, []), makeList(), makeList(), makeList(), 0, 0), special);
	htmlAcc2Form(acc, availableWidth, paragraphStyle)
}


extractChildrenTextIgnoringTags(nodes : [XmlNode]) -> string {
	fold(nodes, "", \acc, tr -> {
		elemText = switch (tr : XmlNode) {
	 		XmlElement(trt, at, c): extractChildrenTextIgnoringTags(c);
			XmlText(t): t;
		}
		acc + elemText;
	})
}

// We accummulate a running story with its paragraph styles, as well as the current paragraph, with the current styles
// TODO: Add margins as well to the style here
HtmlAcc : (htmlStyle : HTMLStyle, story : List<[ParagraphElement]>, storyStyle : List<[ParagraphStyle]>, paragraph : List<ParagraphElement>, listNumber : int, paragraphNumber : int);

renderHtmlAcc(node : XmlNode, availableWidth : Behaviour<double>, stylesheet : Tree<string, HTMLStyle>, acc : HtmlAcc, special : [HTMLSpecial]) -> HtmlAcc {
	emptyStyle = HTMLStyle([], []);

	result = switch(node : XmlNode) {
		XmlElement(tagcs, attrs, children): {
			tag = toLowerCase(tagcs);
			classAttr = getXmlAttribute(attrs, "class", "");

			curStyle = ref HTMLStyle([], []);

			curStyle := if (classAttr != "") {
				lookupTreeDef(stylesheet, "." + classAttr, emptyStyle);
			} else {
				emptyStyle;
			};

			tagStyle = lookupTreeDef(stylesheet, tag, emptyStyle);
			curStyle := HTMLStyle(concat(tagStyle.characterStyle, ^curStyle.characterStyle), concat(tagStyle.paragraphStyle, ^curStyle.paragraphStyle));

			cs2 = concat(acc.htmlStyle.characterStyle, ^curStyle.characterStyle);
			ps = concat(acc.htmlStyle.paragraphStyle, ^curStyle.paragraphStyle);

			// Tag styles
			styleAttr = getXmlAttribute(attrs, "style", "");
			htmls = parseCssStyles(HTMLStyle(cs2, []), styleAttr);

			mathModificators = \mm -> \s -> {
				if (contains(special, HTMLMathMlSmall())) {
					s |> mm |> mutiplyFontSizeBy(0.6)
				} else {
					s |> mm
				}
			}

			cs = htmls.characterStyle;
			if (tag == "html" || tag == "body" || tag == "td"
				|| tag == "p" || tag == "h1" || tag == "h2" || tag == "h3"
				|| tag == "h4" || tag == "h5" || tag == "h6"
				|| tag == "div" || tag == "pre" || tag == "blockquote") {
				flush = flushHtmlStory(acc);
				style = if (tag == "h1") {
					[FontSize(24.0), FontFamily("RobotoMedium")]
				} else if (tag == "h2") {
					[FontSize(18.0), FontFamily("RobotoMedium")]
				} else if (tag == "h3") {
					[FontSize(18.0), FontFamily("RobotoMedium")]
				} else if (tag == "h4") {
					[FontSize(14.0), FontFamily("RobotoMedium")]
				} else if (tag == "h5") {
					[FontSize(13.0), FontFamily("RobotoMedium")]
				} else if (tag == "h6") {
					[FontSize(12.0), FontFamily("RobotoMedium")]
				} else {
					[]
				};

				styled = ref HtmlAcc(HTMLStyle(concat(cs, style), ps), flush.story, flush.storyStyle, flush.paragraph, acc.listNumber, acc.paragraphNumber);

				if (tag == "p" && contains(special, HTMLNumberedParagraph())) {
					lineWidth = select(availableWidth, \aw2 -> aw2 - 20.0);
					inners = fold(children, [], \ac, elem -> {
						arrayPush(ac, renderHtmlXml(elem, lineWidth, stylesheet, [TightWidth()], special));
					});

					numberedParagraph = Available(availableWidth, const(0.0),
						Group([
							Cols([Available(lineWidth, const(0.0), Lines(inners)), Fixed(20.0, 0.0)]),
							Align(1.0, 0.0, Cols([
								Text(i2s(acc.paragraphNumber + 1), HTMLRightNumberingText),
								Fixed(5.0, 0.0)]))]));
					styled := HtmlAcc(^styled.htmlStyle, ^styled.story, ^styled.storyStyle, Cons(numberedParagraph, ^styled.paragraph), acc.listNumber, acc.paragraphNumber + 1);
				// fix for <p/> tag
				} else if (tag == "p" && length(children) == 0) {
					styled := renderHtmlChildren([XmlText(" ")], availableWidth, stylesheet, acc, ^styled, special);
				} else {
					styled := renderHtmlChildren(children, availableWidth, stylesheet, acc, ^styled, special);
				}

				if (tag == "p" || tag == "blockquote") {
					paragraphWithSpaceAfter = addSpaceAfterParagraph(^styled.paragraph);
					styled := HtmlAcc(^styled.htmlStyle, ^styled.story, ^styled.storyStyle, paragraphWithSpaceAfter, acc.listNumber, ^styled.paragraphNumber)
				}

				^styled;
			} else if (tag == "ol" || tag == "ul") {
				flush = flushHtmlStory(acc);

				startAttr = getXmlAttribute(attrs, "start", "");
				olStart = if (startAttr != "") s2i(startAttr) else 1;

				listNumber = if (tag == "ol") olStart else if (tag == "ul") 0 else acc.listNumber;

				styled = ref HtmlAcc(HTMLStyle(cs, ps), flush.story, flush.storyStyle, flush.paragraph, listNumber, acc.paragraphNumber);

				styled := renderHtmlChildren(children, availableWidth, stylesheet, acc, ^styled, special);

				styled := HtmlAcc(^styled.htmlStyle, ^styled.story, ^styled.storyStyle, ^styled.paragraph, acc.listNumber, acc.paragraphNumber);

				^styled;
			} else if (tag == "li") {
				listChar = if (acc.listNumber == 0) "&#x2022; " else i2s(acc.listNumber) + ". ";
				listNumberNew = if (acc.listNumber > 0) acc.listNumber + 1 else 0;

				styled = ref HtmlAcc(HTMLStyle(cs, ps), acc.story, acc.storyStyle, Cons(TextFragment(listChar, acc.htmlStyle.characterStyle), acc.paragraph), listNumberNew, acc.paragraphNumber);

				styled := renderHtmlChildren(children, availableWidth, stylesheet, acc, ^styled, special);

				styled := HtmlAcc(^styled.htmlStyle, ^styled.story, ^styled.storyStyle, Cons(TextFragment("\n", ^styled.htmlStyle.characterStyle), ^styled.paragraph), ^styled.listNumber, acc.paragraphNumber);

				^styled;
			} else if (tag == "a") {
				styled = HtmlAcc(HTMLStyle(concat([Fill(0x0000ff)], cs), ps), acc.story, acc.storyStyle, makeList(), acc.listNumber, acc.paragraphNumber);
				link = renderHtmlChildren(children, availableWidth, stylesheet, acc, styled, special);

				href = getXmlAttribute(attrs, "href", "");
				target = getXmlAttribute(attrs, "target", "new");

				underlineStyle = Stroke(cs |> colorOfText);
				buttonify = \f -> MaxSize(SimpleButton(underline([underlineStyle], f), underline([underlineStyle], f), "", \ -> getUrl(href, target)));

				buttonified = mapList(link.paragraph, \pe -> {
					switch (pe) {
						TextFragments(f): {
							TextFragments(mapList(f, \ tf -> {
								switch (tf : WrapElement) {
									LinePart(__, __, __): tf;
									NewLine(): tf;
									Space(sf): Space(buttonify(sf));
									GlueFragments(): tf;
									InspectElement(__, __): tf;
									default: {
										fm = cast(tf : WrapElement -> Form);
										buttonify(fm);
									}
								}
							}));
						}
						GlueFragments(): {
							pe;
						}
						default: {
							// A form
							f = cast(pe : ParagraphElement -> Form);
							buttonify(f);
						}
					}
				});
				HtmlAcc(link.htmlStyle, link.story, link.storyStyle, concatList(buttonified, acc.paragraph), link.listNumber, link.paragraphNumber);
			} else if (tag == "em" || tag == "i") {
				styled = HtmlAcc(HTMLStyle(concat(cs, [FontFamily("RobotoItalic")]), ps), acc.story, acc.storyStyle, acc.paragraph, acc.listNumber, acc.paragraphNumber);
				renderHtmlChildren(children, availableWidth, stylesheet, acc, styled, special);
			} else if (tag == "b" || tag == "strong") {
				styled = HtmlAcc(HTMLStyle(concat(cs, [FontFamily("RobotoMedium")]), ps), acc.story, acc.storyStyle, acc.paragraph, acc.listNumber, acc.paragraphNumber);
				renderHtmlChildren(children, availableWidth, stylesheet, acc, styled, special);
			} else if (tag == "font") {
				family = getXmlAttribute(attrs, "family", "");
				color = getXmlAttribute(attrs, "color", "");
				size = getXmlAttribute(attrs, "size", "");
				fv = if (family != "") {
					[FontFamily(family)]
				} else {
					[]
				}
				cv = if (color != "") {
					parseColor = if (startsWith(color, "0x")) \s -> substring(s, 2, strlen(s) - 2) |> parseHex else s2i;
					[Fill(parseColor(color))]
				} else {
					[]
				}
				sv = if (size != "") {
					[FontSize(s2d(size))]
				} else {
					[]
				}
				styled = HtmlAcc(HTMLStyle(concatA([cs, fv, cv, sv]), ps), acc.story, acc.storyStyle, acc.paragraph, acc.listNumber, acc.paragraphNumber);
				renderHtmlChildren(children, availableWidth, stylesheet, acc, styled, special);}
			else if (tag == "code") {
				styled = HtmlAcc(HTMLStyle(concat(cs, [/*FontFamily("Courier")*/]), ps), acc.story, acc.storyStyle, acc.paragraph, acc.listNumber, acc.paragraphNumber);
				renderHtmlChildren(children, availableWidth, stylesheet, acc, styled, special);
			} else if (tag == "table") {
				initRows = fold(children, [], \ac, tr -> {
					switch (tr : XmlNode) {
						XmlElement(trt, at, c): {
							if (trt == "thead" || trt == "tbody")
								concat(ac, c)
							else
								concat(ac, [tr]);
						}
						XmlText(t) : ac;
					}
				});

				align2double = \align -> {
					lowerAlign = align |> toLowerCase;
					pairs = [
						Pair("left", 0.0),
						Pair("top", 0.0),
						Pair("center", 0.5),
						Pair("right", 1.0),
						Pair("bottom", 1.0),
					];
					eitherMap(find(pairs, \p -> p.first == lowerAlign), secondOfPair, 0.0)
				}

				rowsCount = length(initRows);
				additionalCells = generate(0, rowsCount, \__ -> ref 0);
				rows : [HTMLRow] = mapi(initRows, \i, tr -> {
					switch (tr : XmlNode) {
						XmlElement(trt, at, c): {
							fold(c, HTMLRow(false, 0, []), \ac : HTMLRow, td -> {
								switch (td : XmlNode) {
									XmlElement(td2, tdatt, tdc): {
										xAlign = getXmlAttribute(tdatt, "align", "") |> align2double;
										yAlign = getXmlAttribute(tdatt, "valign", "") |> align2double;
										rowspan = min(getXmlAttribute(tdatt, "rowspan", "1") |> s2i, rowsCount - i);
										if (rowspan > 1) {
											fori(i + 1, i + rowspan - 1, \curRow -> additionalCells[curRow] := ^(additionalCells[curRow]) + 1);
										}
										colspan = getXmlAttribute(tdatt, "colspan", "1") |> s2i;
										tdf = \aw -> renderHtmlXml(td, aw, stylesheet, [TightWidth()], special);
										res = HTMLCell(xAlign, yAlign, colspan, rowspan, tdf);
										HTMLRow(
											ac.spanExists || rowspan > 1 || colspan > 1,
											ac.colspansSum + colspan,
											arrayPush(ac.cells, res)
										)
									}
									XmlText(t): ac;
								}
							});
						}
						XmlText(t): HTMLRow(false, 0, []);
					}
				});
				// Distribute the available width to the columns evenly
				colsCount = foldi(rows, 0, \i, macc, r : HTMLRow -> max(macc, r.colspansSum + ^(additionalCells[i])));
				newAWSrc = getXmlAttribute(attrs, "width", "");
				hasBorder = getXmlAttribute(attrs, "border", "") != "";
				newAW = if (newAWSrc != "") const(newAWSrc |> s2d) else availableWidth;

				cellSizes = generate(0, rowsCount * colsCount, \__ -> makeWH());

				pair2index = \i, j -> i * colsCount + j;

				rowHeights = generate(0, rowsCount, \__ -> 0.0) |> make;
				colWidths = generate(0, colsCount, \__ -> 0.0) |> make;

				colWidth2 = make(0.0);

				freeCells = generate(0, rowsCount, \__ -> generate(0, colsCount, \__ -> ref 0));
				findNextFreeCellRec = ref \i1, i2 -> Pair(0, 0);
				findNextFreeCell = \startRow, startCol -> {
					if (startRow < rowsCount) {
						thisRowFreeCol = countUntil(startCol, colsCount, \col -> ^(freeCells[startRow][col]) == 0);
						if (thisRowFreeCol < colsCount) {
							Pair(startRow, thisRowFreeCol)
						} else {
							^findNextFreeCellRec(startRow + 1, 0)
						}
					} else {
						Pair(-1, -1)
					}
				}

				findNextFreeCellRec := findNextFreeCell;

				markCellAsUsed = \row, col, id -> freeCells[row][col] := id;

				cellId = ref 1;

				cellsSrc = generate(0, rowsCount, \__ -> generate(0, colsCount, \__ -> ref Empty()));

				allOK = ref true;

				iteri(rows, \baseRow, r : HTMLRow -> {
					iteri(r.cells, \baseCol, c : HTMLCell -> {
						freeCell = findNextFreeCell(baseRow, baseCol);
						row = freeCell.first;
						col = freeCell.second;
						allOK := ^allOK && 0 <= row && row < rowsCount && 0 <= col && col < colsCount;
						if (^allOK) {
							colspan = c.colspan;
							rowspan = c.rowspan;
							if (colspan == 1 && rowspan == 1) {
								cellsSrc[row][col] := Align2(
									c.xAlign, c.yAlign, Border(2.0, 2.0, 5.0, 2.0, c.makeContent(colWidth2))
								);
								markCellAsUsed(row, col, ^cellId)
							} else {
								awh = makeWH();
								spannedWidth = make(0.0);

								cellsSrc[row][col] :=
									Constructor(
										Available2(
											awh,
											Align2(c.xAlign, c.yAlign, Border(2.0, 2.0, 5.0, 2.0, c.makeContent(spannedWidth)))
										),
										\ -> {
											connectSelect2Distinctu(rowHeights, colWidths, awh, \rh, cw -> {
												w = dsumPatched(subrange(rh, row, rowspan));
												h = dsumPatched(subrange(cw, col, colspan));
												nextDistinct(spannedWidth, w);
												WidthHeight(w, h);
											})
										}
									);

								fori(row, row + rowspan - 1, \curRow -> {
									fori(col, col + colspan - 1, \curCol -> {
										markCellAsUsed(curRow, curCol, ^cellId)
									})
								})
							}
						}
						cellId := ^cellId + 1;
					})
				});

				getGridBorders = \rowHeights_ : [double], colWidths_ : [double] -> {
					getCellId = \row : int, col : int -> {
						if (row < 0 || col < 0 || row >= rowsCount || col >= colsCount)
							0
						else
							^(freeCells[row][col])
					};
					Grid(mapi(rowHeights_, \i, rh -> {
						mapi(colWidths_, \j, cw -> {
							Group([
								Fixed(cw, rh),
								if (getCellId(i,j) == 0)
									Empty()
								else
									Graphics(
										[
											MoveTo(0.0, rh),
											//left border
										 	if (getCellId(i, j - 1) == 0) LineTo(0.0, 0.0) else MoveTo(0.0, 0.0),
										 	//upper border
										 	if (getCellId(i - 1, j) == 0) LineTo(cw, 0.0) else MoveTo(cw, 0.0),
										 	// right border
										 	if (getCellId(i, j + 1) != getCellId(i, j)) LineTo(cw, rh) else MoveTo(cw, rh),
										 	// lower border
										 	if (getCellId(i + 1, j) != getCellId(i, j)) LineTo(0.0, rh) else MoveTo(0.0, rh),
										 	ClosePath()
										],
										[Stroke(0x666666)]
									)
							])
						})
					}))
				}

				tableWidth = make(0.0);
				fitted : ref bool = ref true;
				gridSizes : DynamicBehaviour<Pair<[double], [double]>> = make(Pair([],[]));

				table = if (^allOK) {
					cells = mapi(cellsSrc, \row, r ->
						mapi(r, \col, cell -> Inspect([ISize(cellSizes[pair2index(row, col)])], ^cell))
					);
					Constructor(
						Inspect(
							[Width(tableWidth)],
							Group([
								Grid(cells),
								Iff(hasBorder, \ -> Select(gridSizes, \gs -> getGridBorders(gs.second, gs.first)))
							])
						),
						\ -> {
							cellSizesB = mergeu(cellSizes);

							/*[-Rewise-]
							this throttle fixes render of table borders grid.
							*/
							tableWidthFixed = if (isUrlParameterTrue("test44771"))
									throttle2u(tableWidth, s2i(getUrlParameterDef("case44771", "100")))
								else
									stallu(tableWidth, s2i(getUrlParameterDef("case44771", "100")));

							fitted := true;
							subscriptions = [
								\ -> connectSelect2Distinctu(newAW, tableWidthFixed.first, colWidth2, \aw, cws -> {
									if (!^fitted) {
										aw / i2d(colsCount)
									} else if (cws > aw && aw > 0.0) {
										fitted := false;
										aw / i2d(colsCount)
									} else
										aw;
								}),
								\ -> subscribe(cellSizesB.first, \cSizes -> {
									nextDistinct(gridSizes,
										Pair(
											generate(0, colsCount, \j -> {
												either(
													maxA(generate(0, rowsCount, \i -> cSizes[pair2index(i, j)].width)),
													0.0
												)
											}),
											generate(0, rowsCount, \i -> {
												either(
													maxA(map(subrange(cSizes, pair2index(i, 0), colsCount), \v -> v.height)),
													0.0
												)
											})
										)
									);
								}),
							];

							uns = map(subscriptions, apply0);
							\ -> {
								cellSizesB.second();
								tableWidthFixed.second();
								applyall(uns);
							}
						}
					);
				} else {
					Text("Array out of bounds error during processing of 'table' tag", [Fill(red)])
				}

				HtmlAcc(HTMLStyle(cs, ps), acc.story, acc.storyStyle, Cons(table, acc.paragraph), acc.listNumber, acc.paragraphNumber);
			} else if (tag == "link" || tag == "head" || tag == "title" || tag == "meta" || tag == "script") {
				// Tags we ignore
				renderHtmlChildren(children, availableWidth, stylesheet, acc, acc, special);
				acc;
			} else if (tag == "span") {
				ac2 = HtmlAcc(HTMLStyle(cs, ps), acc.story, acc.storyStyle, acc.paragraph, acc.listNumber, acc.paragraphNumber);
				renderHtmlChildren(children, availableWidth, stylesheet, acc, ac2, special);
			} else if (tag == "img") {
				pictureLoadBeh = make(-1);
				s = getXmlAttribute(attrs, "scale", "");
				pictureUrl = getXmlAttribute(attrs, "src", "");
				mediaCollector = extractStruct(special, HTMLMediaCollector(ref [])).acc;
				mediaCollector := arrayPush(^mediaCollector, pictureUrl);
				p2 = Picture(pictureUrl, [
					OnLoaded(\-> { 
						nextDistinct(pictureLoadBeh, 1);
						println("OnLoaded");
					}), 
					OnLoadingError(\__ -> {
						nextDistinct(pictureLoadBeh, 1);
						println("OnLoadingError");
					})
				]);

				maxw = getXmlAttribute(attrs, "max-width", "");
				p1 = if (strlen(maxw) > 0) shrinkToFit(s2d(maxw), 2000.0, p2) else p2;

				p3 = Select(availableWidth, \aw_ -> shrinkToFit(aw_, 2000.0,
						if (s != "") {
							sd = s2d(s);
							Scale(const(sd), const(sd), p1)} else p1
				));

				p_zoomed_size = makeWH();

				zoomNeeded = getXmlAttribute(attrs, "zoom", "") == "1";

				p_caption = getXmlAttribute(attrs, "caption", "");

				//p_zoomed = Inspect([ISize(p_zoomed_size)], if (zoomNeeded) /*makePopup(p3, p2)*/Cursor(NoCursor, getMagnifyCursor(p3, p_zoomed_size)) else p3);

				p_background = extractStruct(special, HTMLZoomBackground(None())).color;

				p_zoomed = Inspect(
					[ISize(p_zoomed_size)],
					if (zoomNeeded) {
						getHtmlPictureMagnify(p2, p3, p_caption, stylesheet, if (strlen(maxw) > 0) Some(s2d(maxw)) else None(), if (strlen(s) > 0) Some(s2d(s)) else None(), false, p_background)
					} else {
						p3
					}
				);

				p_fixed = 
					Group([
						p_zoomed,
						Select(pictureLoadBeh, \flag -> if (flag != 0) Empty() else {
							recW = 40.0;
							recH = 40.0;
							Group([
								Graphics(
									concat(rectangle(0.0, 0.0, recW, recH), [LineTo(recW, recH), MoveTo(0.0, recH), LineTo(recW, 0.0)]),
									[Stroke(red)]
								),
								Available2(const(WidthHeight(recW, recH)), Align2(0.5, 0.5, resizeToWidth(recW, Paragraph([TextFragment("Image\nloading...", [])], [CenterAlign()]))))
							])
						})
					]);

				p = if (strlen(p_caption) == 0) {
						p_fixed
					} else {
                        aW = make(0.0);

                        Constructor(
                            WideLines([
                                Fixed(0.0, 30.0),
                                p_fixed,
                                renderHtmlXml(XmlText(p_caption), aW, stylesheet, [CenterAlign()], [HTMLDefaultFont(asItalic([FontSize(12.0)]))]),
                                Fixed(0.0, 30.0)
                            ]),
                            \ -> connectSelect2u(p_zoomed_size, pictureLoadBeh, aW, \size, flg -> if (flg != 0) size.width else 20.0)
                        )
                    }

				centered = if (getXmlAttribute(attrs, "align", "") == "middle") Align(0.5, 0.5, p) else p;
				ac2 = HtmlAcc(HTMLStyle(cs, ps), acc.story, acc.storyStyle, Cons(centered, acc.paragraph), acc.listNumber, acc.paragraphNumber);
				deferred(\-> if (getValue(pictureLoadBeh) < 0) next(pictureLoadBeh, 0));
				renderHtmlChildren(children, availableWidth, stylesheet, acc, ac2, special);
			} else if (tag == "br") {
				f = TextFragment("&nbsp;\n", acc.htmlStyle.characterStyle);
				ac2 = HtmlAcc(HTMLStyle(cs, ps), acc.story, acc.storyStyle, Cons(f, acc.paragraph), acc.listNumber, acc.paragraphNumber);
				renderHtmlChildren(children, availableWidth, stylesheet, acc, ac2, special);
			} else if (tag == "hr") {
				z = Select(availableWidth, \aw2 -> Graphics([MoveTo(0.0, 0.0), LineTo(aw2, 0.0), ClosePath()], [Stroke(0x000000), StrokeWidth(1.0)]));
				f = TextFragment("\n", acc.htmlStyle.characterStyle);
				ac2 = HtmlAcc(HTMLStyle(cs, ps), acc.story, acc.storyStyle, Cons(f, Cons(z, acc.paragraph)), acc.listNumber, acc.paragraphNumber);
				renderHtmlChildren(children, availableWidth, stylesheet, acc, ac2, special);
			} else if (tag == "u") {
				f = TextFragment("<u>", acc.htmlStyle.characterStyle);
				ac2 = HtmlAcc(HTMLStyle(cs, ps), acc.story, acc.storyStyle, Cons(f, acc.paragraph), acc.listNumber, acc.paragraphNumber);
				styled = renderHtmlChildren(children, availableWidth, stylesheet, acc, ac2, special);
				f2 = TextFragment("</u>", acc.htmlStyle.characterStyle);
				HtmlAcc(styled.htmlStyle, styled.story, styled.storyStyle, Cons(f2, styled.paragraph), acc.listNumber, acc.paragraphNumber);
			} else if (tag == "sub") {
				childrenText = extractChildrenTextIgnoringTags(children);
				f = Subscript(childrenText, acc.htmlStyle.characterStyle);
				HtmlAcc(HTMLStyle(cs, ps), acc.story, acc.storyStyle, Cons(f, acc.paragraph), acc.listNumber, acc.paragraphNumber);
			} else if (tag == "sup") {
				childrenText = extractChildrenTextIgnoringTags(children);
				f = Superscript(childrenText, acc.htmlStyle.characterStyle);
				HtmlAcc(HTMLStyle(cs, ps), acc.story, acc.storyStyle, Cons(f, acc.paragraph), acc.listNumber, acc.paragraphNumber);
			} else if (tag == "mn") {
				// MathMl number
				ac2 = HtmlAcc(HTMLStyle(cs |> mathModificators(asMath), ps), acc.story, acc.storyStyle, acc.paragraph, acc.listNumber, acc.paragraphNumber);
				renderHtmlChildren(children, availableWidth, stylesheet, acc, ac2, special);
			} else if (tag == "mi") {
				// MathMl identifier
				ac2 = HtmlAcc(HTMLStyle(cs |> mathModificators(\s -> s |> asMath |> asItalic), ps), acc.story, acc.storyStyle, acc.paragraph, acc.listNumber, acc.paragraphNumber);
				renderHtmlChildren(children, availableWidth, stylesheet, acc, ac2, special);
			} else if (tag == "mo") {
				// MathMl operator
				inRow = contains(special, HTMLMathMlRow());
				isInvisibleTimes = {
					if (length(children) == 1) {
						switch (children[0] : XmlNode) {
							XmlText(t) : {
								tt = trim(t);
								tt == "&#x2062;" || tt == "&InvisibleTimes;"
							}
							XmlElement(__, __, __) : false
						}
					} else {
						false
					}
				}
				newAWSrc = getXmlAttribute(attrs, "width", "");
				newAW = if (newAWSrc != "") const(newAWSrc |> s2d) else availableWidth;

				addNbsp = \p -> if (inRow && !isInvisibleTimes) Cons(TextFragment("\u00a0", acc.htmlStyle.characterStyle), p) else p;
				ac2 = HtmlAcc(HTMLStyle(cs |> mathModificators(asMath), ps), acc.story, acc.storyStyle, acc.paragraph |> addNbsp, acc.listNumber, acc.paragraphNumber);
				newAcc = renderHtmlChildren(children, newAW, stylesheet, acc, ac2, special);
				HtmlAcc(newAcc.htmlStyle, newAcc.story, acc.storyStyle, newAcc.paragraph |> addNbsp, newAcc.listNumber, newAcc.paragraphNumber)
			} else if (tag == "vbar") {
				h = getXmlAttribute(attrs, "height", "14.0") |> s2d;
				f = Graphics([MoveTo(0.0, 0.0), LineTo(0.0, h), ClosePath()], [Stroke(cs |> colorOfText)]);
				HtmlAcc(acc.htmlStyle, acc.story, acc.storyStyle, Cons(f, acc.paragraph), acc.listNumber, acc.paragraphNumber);
			} else if (tag == "fixed") {
				w = getXmlAttribute(attrs, "width", "0.0") |> s2d;
				h = getXmlAttribute(attrs, "height", "0.0") |> s2d;
				f = Border(w, h, 0.0, 0.0, Empty());
				HtmlAcc(acc.htmlStyle, acc.story, acc.storyStyle, Cons(f, acc.paragraph), acc.listNumber, acc.paragraphNumber);
			} else if (tag == "strike") {
				form = if (length(children) != 1) {
					Text("\\strike", [Fill(red)])
				} else {
					body = renderHtmlXml(children[0], availableWidth, stylesheet, [TightWidth()], special);
					strikeOutWithColor(body, cs |> colorOfText, 0.0, 0.0)
				}
				HtmlAcc(acc.htmlStyle, acc.story, acc.storyStyle, Cons(form, acc.paragraph), acc.listNumber, acc.paragraphNumber);
			} else if (tag == "mrow") {
				// MathMl row
				newSpecial = arrayPush(special, HTMLMathMlRow());
				inners = fold(children, [], \ac, elem -> {
						arrayPush(ac, renderHtmlXml(elem, availableWidth, stylesheet, [TightWidth()], newSpecial) );
				});
				row = inners |> array2list;
				HtmlAcc(acc.htmlStyle, acc.story, acc.storyStyle, concatList(row, acc.paragraph), acc.listNumber, acc.paragraphNumber);
			} else if (tag == "mfrac") {
				// MathMl frac
				fracForm = if (length(children) != 2) {
					Text("\\mfrac", [Fill(red)])
				} else {
					inners = fold(children, [], \ac, elem -> {
						arrayPush(ac, renderHtmlXml(elem, availableWidth, stylesheet, [TightWidth()], special) );
					});
					fraction2formWithColor(inners[0], inners[1], acc.htmlStyle.characterStyle |> colorOfText)
				}
				HtmlAcc(acc.htmlStyle, acc.story, acc.storyStyle, Cons(fracForm, acc.paragraph), acc.listNumber, acc.paragraphNumber);
			 } else if (tag == "msqrt") {
				// MathMl sqrt
				l = length(children);

				inners = fold(children, [], \ac, elem -> {
					arrayPush(ac, renderHtmlXml(elem, availableWidth, stylesheet, [TightWidth()], special) );
				});
				sizeForm = Text(" ",acc.htmlStyle.characterStyle);
				sqrtForm = root2formWithColor(sizeForm, if (l >= 1) inners |> toOneForm else sizeForm, acc.htmlStyle.characterStyle |> colorOfText);

				HtmlAcc(acc.htmlStyle, acc.story, acc.storyStyle, Cons(sqrtForm, acc.paragraph), acc.listNumber, acc.paragraphNumber);
			} else if (tag == "msub") {
				// MathMl subscript
				subForm = if (length(children) != 2) {
					Text("\\msub", [Fill(red)])
				} else {
					newSpecial = arrayPush(special, HTMLMathMlSmall());

					body = renderHtmlXml(children[0], availableWidth, stylesheet, [TightWidth()], special) ;
					degree = renderHtmlXml(children[1], availableWidth, stylesheet, [TightWidth()], newSpecial) ;

					subscript2form(body, degree)
				}
				HtmlAcc(acc.htmlStyle, acc.story, acc.storyStyle, Cons(subForm, acc.paragraph), acc.listNumber, acc.paragraphNumber);
			} else if (tag == "msup") {
				// MathMl superscript
				supForm = if (length(children) != 2) {
					Text("\\msup", [Fill(red)])
				} else {
					newSpecial = arrayPush(special, HTMLMathMlSmall());

					body = renderHtmlXml(children[0], availableWidth, stylesheet, [TightWidth()], special) ;
					degree = renderHtmlXml(children[1], availableWidth, stylesheet, [TightWidth()], newSpecial) ;

					superscript2form(body, degree)
				}
				HtmlAcc(acc.htmlStyle, acc.story, acc.storyStyle, Cons(supForm, acc.paragraph), acc.listNumber, acc.paragraphNumber);
			} else if (tag == "mroot") {
				// MathMl superscript
				supForm = if (length(children) != 2) {
					Text("\\mroot", [Fill(red)])
				} else {
					newSpecial = arrayPush(special, HTMLMathMlSmall());

					body = renderHtmlXml(children[0], availableWidth, stylesheet, [TightWidth()], special) ;
					degree = renderHtmlXml(children[1], availableWidth, stylesheet, [TightWidth()], newSpecial) ;

					root2formWithColor(body, degree, acc.htmlStyle.characterStyle |> colorOfText)
				}
				HtmlAcc(acc.htmlStyle, acc.story, acc.storyStyle, Cons(supForm, acc.paragraph), acc.listNumber, acc.paragraphNumber);
			} else if (tag == "mover") {
				// MathMl overscript
				supForm = if (length(children) != 2) {
					Text("\\mover", [Fill(red)])
				} else {
					//Script available is overriden by bodyW. That is not correct for all cases, but OK for our.
					bodyW = make(0.0);
					body = renderHtmlXml(children[0], availableWidth, stylesheet, [TightWidth()], special) ;
					script = renderHtmlXml(children[1], bodyW, stylesheet, [TightWidth()], special) ;
					overscript2form(Inspect([Width(bodyW)], body), script)
				}
				HtmlAcc(acc.htmlStyle, acc.story, acc.storyStyle, Cons(supForm, acc.paragraph), acc.listNumber, acc.paragraphNumber);
			} else if (tag == "munderover") {
				// MathMl over and under script
				supForm = if (length(children) != 3) {
					Text("\\munderover", [Fill(red)])
				} else {
					bodyW = make(0.0);
					body = renderHtmlXml(children[0], availableWidth, stylesheet, [TightWidth()], special);
					bottom = renderHtmlXml(children[1], bodyW, stylesheet, [TightWidth()], special);
					up = renderHtmlXml(children[2], bodyW, stylesheet, [TightWidth()], special);

					underscript2form(overscript2form(Inspect([Width(bodyW)], body), up), bottom)
				}
				HtmlAcc(acc.htmlStyle, acc.story, acc.storyStyle, Cons(supForm, acc.paragraph), acc.listNumber, acc.paragraphNumber);
			} else if (tag == "munder") {
				// MathMl underscript
				supForm = if (length(children) != 2) {
					Text("\\munder", [Fill(red)])
				} else {
					bodyW = make(0.0);
					body = renderHtmlXml(children[0], availableWidth, stylesheet, [TightWidth()], special);
					script = renderHtmlXml(children[1], bodyW, stylesheet, [TightWidth()], special);

					underscript2form(Inspect([Width(bodyW)], body), script)
				}
				HtmlAcc(acc.htmlStyle, acc.story, acc.storyStyle, Cons(supForm, acc.paragraph), acc.listNumber, acc.paragraphNumber);
			} else if (tag == "mfenced") {
				// MathMl brackets
				l = length(children);

				inners = fold(children, [], \ac, elem -> {
					arrayPush(ac, renderHtmlXml(elem, availableWidth, stylesheet, [TightWidth()], special));
				});

				ob = getXmlAttribute(attrs, "open", "(") |> getBracketType;
				cb = getXmlAttribute(attrs, "close", ")") |> getBracketType;

				bracketsForm = brackets2formWithColor(ob, cb, inners |> toOneForm,  acc.htmlStyle.characterStyle |> colorOfText);

				HtmlAcc(acc.htmlStyle, acc.story, acc.storyStyle, Cons(bracketsForm, acc.paragraph), acc.listNumber, acc.paragraphNumber);
			} else if (tag == "mtext" || tag == "math") {
				//Just parse children
				renderHtmlChildren(children, availableWidth, stylesheet, acc, acc, special);
			} else if (tag == "eqp") {
				inners = fold(children, [], \ac, elem -> {
					arrayPush(ac, renderHtmlXml(elem, availableWidth, stylesheet, [], special));
				});

				spacingWidth = switch (lookupTree(stylesheet, "eqp")) {
					Some(s): fold(s.paragraphStyle, 5.0, \accst, st -> switch(st) {
						InterlineSpacing(sp) : sp;
						default: accst;
					});
					None(): 5.0;
				};

				// make some nice outer form with border, padding and background.
				// feel free to change.
				outerForm = Border(
					0.0, spacingWidth, 0.0, 0.0,
					Lines(inners));
				// return our form into list
				HtmlAcc(acc.htmlStyle, acc.story, acc.storyStyle, Cons(outerForm, acc.paragraph), acc.listNumber, acc.paragraphNumber);
			} else if (tag == "citation") {
				// parse children

				inners = fold(children, [], \ac, elem -> {
					arrayPush(ac, renderHtmlXml(elem, availableWidth, stylesheet, [], special));
				});

				cStyleDefault = Triple([], 0x000000, 1.0);

				cStyle = switch (lookupTree(stylesheet, "citation")) {
					Some(s): fold(s.paragraphStyle, cStyleDefault, \accst : Triple, st -> switch(st) {
						Fill(gs): Triple(concat(accst.first, [st]), accst.second, accst.third);
						Stroke(gs): Triple(accst.first, gs, accst.third);
						StrokeWidth(gs): Triple(accst.first, accst.second, gs);
						default: accst;
					});
					None(): cStyleDefault;
				};

				// make some nice outer form with border, padding and background.
				// feel free to change.
				frm =
				frameAround2(
					Border(5.0, 5.0, 5.0, 5.0,
						Lines(inners)),
					cStyle.third,
					10.0,
					cStyle.second,
					cStyle.first);

				pubmedid = getXmlAttribute(attrs, "pubmedid", "");
				doi = getXmlAttribute(attrs, "doi", "");

				outerLink = if (strlen(pubmedid) > 0) "http://www.ncbi.nlm.nih.gov/pubmed/?term=" + pubmedid else
								if (strlen(doi) > 0) "http://dx.doi.org/" + doi else
									"";

				outerForm = if (strlen(outerLink) > 0)
					Cursor(FingerCursor(),
						Interactive(
							[
								MouseClick(\gm -> getUrl(outerLink, "_blank"))
							],
								frm
							)) else frm;

				// return our form into list
				HtmlAcc(acc.htmlStyle, acc.story, acc.storyStyle, Cons(outerForm, acc.paragraph), acc.listNumber, acc.paragraphNumber);
			} else if (tag == "newa") {
				// new anchor reference tag
				// mandatory attributes: href, title.
				hb = getXmlAttribute(attrs, "href", "");
				tb = getXmlAttribute(attrs, "title", "");
				// don't forget to add blue color for text!
				linkForm = TextFragment(makeHtmlLink(hb, tb), acc.htmlStyle.characterStyle);
				HtmlAcc(acc.htmlStyle, acc.story, acc.storyStyle, Cons(linkForm, acc.paragraph), acc.listNumber, acc.paragraphNumber);
			} else {
				inline = ref true;
				f : Form = fold(special, Empty(), \res : Form, s : HTMLSpecial -> {
					switch (s) {
						HTMLTagHandler(t, fn): {
							if (startsWith(tag, t)) {
								defaultFontStyle = getDefaultFontStyle(special);
								fn(
									tag,
									node,
									\inlineTag -> {
										inline := inlineTag;
										// We have to provide caller with one form based on children.
										// Not an ideal decision but that is much harder to process time based visibility or highlight related style.
										htmlAcc2Form(
											renderHtmlChildren(children, availableWidth, stylesheet, acc, HtmlAcc(HTMLStyle(defaultFontStyle, []), makeList(), makeList(), makeList(), 0, 0), special),
											availableWidth,
											[TightWidth()]
										)
									}
								)
							} else {
								res
							}
						}
						default: res;
					}
				});
				if (f == Empty()) {
					// println("Unhandled tag: " + tag + ". Consider to add support for this in html2form");
					renderHtmlChildren(children, availableWidth, stylesheet, acc, acc, special)
				} else {
					if (^inline) {
						HtmlAcc(HTMLStyle(cs, ps), acc.story, acc.storyStyle, Cons(f, acc.paragraph), acc.listNumber, acc.paragraphNumber);
					} else {
						flush = flushHtmlStory(acc);
						HtmlAcc(HTMLStyle(cs, ps), flush.story, flush.storyStyle, Cons(f, flush.paragraph), acc.listNumber, acc.paragraphNumber);
					}
					//renderHtmlChildren(children, availableWidth, stylesheet, acc, ac2, special);
				}
			}
		}
		XmlText(t): {
			s = ref strReplace(t, "\n\t", "");
			s := strReplace(^s, "\n", " "); //30613: Replaced "\n" with " ". We do not want to glue sequental words.
			s := unescapeHtmlEntities(^s);

			r = if (^s != "") {
				normalizedS = ^s |> toLowerCase |> trim;
				cs = acc.htmlStyle.characterStyle;
				textColor = cs |> colorOfText;
				newElement = if (normalizedS == "&hat;") {
					Border(
						0.0, 1.0, 0.0, 1.0,
						Select(availableWidth, \w -> Graphics([MoveTo(0.0, 0.0), LineTo(w, 0.0), ClosePath()], [Stroke(textColor)]))
					)
				} else if (normalizedS == "&overbrace;") {
					Border(
						0.0, 1.0, 0.0, 1.0,
						Select(
							availableWidth,
							\w ->
								Offset(
									w, 0.0,
									FixSize(
										w, 5.0,
										Rotate(
											const(90.0),
											createBracketWithColor(WriteLeftBrace(), w, textColor)
										)
									)
								)
						)
					)
				} else if (normalizedS == "&underbrace;") {
					Border(
						0.0, 1.0, 0.0, 1.0,
						Select(
							availableWidth,
							\w ->
								Offset(
									w, -3.0,
									FixSize(
										w, 5.0,
										Rotate(
											const(90.0),
											createBracketWithColor(WriteRightBrace(), w, textColor)
										)
									)
								)
						)
					)
				} else if (normalizedS == "&leftarrow;") {
					Select(availableWidth, \l -> {
						makeLeftArrow(l, 5.0, 1.0, 0.0, [Fill(cs |> colorOfText)])
					})
				} else if (normalizedS == "&rightarrow;") {
					Select(availableWidth, \l -> {
						makeRightArrow(l, 5.0, 1.0, 0.0, [Fill(cs |> colorOfText)])
					})
				} else {
					TextFragmentExt(^s, acc.htmlStyle.characterStyle, ifArrayPush([], contains(special, HTMLAllowMoreLineBreaks()), TextFragmentMoreLineBreaks()))
				}
				HtmlAcc(acc.htmlStyle, acc.story, acc.storyStyle, Cons(newElement, acc.paragraph), acc.listNumber, acc.paragraphNumber);
			} else {
				acc;
			}
			r;
		}
	}
	result;
}

unescapeHtmlEntities(s : string) -> string {
	if (strIndexOf(s, "&") != -1) {
		s1 = strReplace(s, "&nbsp;", "\u00a0");
		s2 = strReplace(s1, "&amp;", "&#x0026;");
		s3 = strReplace(s2, "&div;", "&#x00f7;");
		s4 = strReplace(s3, "&rsquo;", "&#x2019;");
		s5 = strReplace(s4, "&ldquo;", "&#x201C;");
		s6 = strReplace(s5, "&rdquo;", "&#x201D;");
		s7 = strReplace(s6, "&lsquo;", "&#x2018;");
		s8 = strReplace(s7, "&eacute;", "&#x00E9;");
		s9 = strReplace(s8, "&quot;", "&#x0022;");
		s10 = strReplace(s9, "&mdash;", "&#x2014;");
		s11 = strReplace(s10, "&ndash;", "&#x2013;");
		s12 = strReplace(s11, "&frac14;", "&#x00BC;");
		s13 = strReplace(s12, "&cent;", "&#x00A2;");
		s14 = strReplace(s13, "&not;", "&#x00AC;");
		s15 = strReplace(s14, "&hellip;", "...");
		s16 = strReplace(s15, "&sup2;", "&#x00B2;");
		s17 = strReplace(s16, "&sup3;", "&#x00B3;");
		s18 = strReplace(s17, "&bull;", "&#x2022;");
		s19 = strReplace(s18, "&approx;", "&#x2248;");
		s20 = strReplace(s19, "&shy;", "&#000AD;");
		s21 = strReplace(s20, "&neq;", "&#2260;");

		sr = s21;

		/*l = strIndexOf(sr, "&");
		if (l >= 0 && getCharAt(sr, l + 1) != "#") {
			println(substring(sr, l, 20) + " not supported");
		}*/
		sr;
	} else s;
}

useGlueInHtml2Form = getUrlParameter("fix30517") == "1";

renderHtmlChildren(children : [XmlNode], availableWidth : Behaviour<double>, stylesheet : Tree<string, HTMLStyle>, orgacc : HtmlAcc, childacc : HtmlAcc, special : [HTMLSpecial]) -> HtmlAcc {
	r = fold(children, Pair(childacc, false), \acPair : Pair<HtmlAcc, bool>, x -> {
		ac = acPair.first;
		prevEndsWithSpace = acPair.second;
		meStartsWithSpace = nodeSourceStartsWithSpace(x);
		insertGlue = !prevEndsWithSpace && !meStartsWithSpace; //The same workaround as in Wiki engine.
		//Paragraph make line breaks after any element except GlueFragments for historical reasons.
		newAcc = renderHtmlAcc(x, availableWidth, stylesheet, ac, special);
		if (insertGlue && useGlueInHtml2Form) {
			accWithGlue = HtmlAcc(newAcc.htmlStyle, newAcc.story, newAcc.storyStyle, Cons(GlueFragments(), newAcc.paragraph), newAcc.listNumber, newAcc.paragraphNumber);
			Pair(accWithGlue, nodeSourceEndsWithSpace(x))
		} else {
			Pair(newAcc, false)
		}
	}) |> firstOfPair;
	HtmlAcc(HTMLStyle(orgacc.htmlStyle.characterStyle, r.htmlStyle.paragraphStyle), r.story, r.storyStyle, r.paragraph, r.listNumber, r.paragraphNumber);
}

flushHtmlStory(acc : HtmlAcc) -> HtmlAcc {
	flush = list2array(acc.paragraph);
	newStory = if (length(flush) == 0) acc.story else Cons(flush, acc.story);

	newStoryStyle = if (length(flush) == 0) acc.storyStyle else Cons(acc.htmlStyle.paragraphStyle, acc.storyStyle);

	HtmlAcc(acc.htmlStyle, newStory, newStoryStyle, makeList(), acc.listNumber, acc.paragraphNumber);
}

parseCssStyles(cs : HTMLStyle, cssStyles : string) -> HTMLStyle {
	if (cssStyles != "") {
		arrStyles = strSplit(cssStyles, ";");

		fold(arrStyles, cs, \s : HTMLStyle, z : string -> {
			curStyle = map(strSplit(z, ":"), trim);
			if (curStyle[0] == "font-weight") {
				tempStyle = filter(s.characterStyle, \elem -> if (elem == FontFamily("Medium")) false else true);
				if (curStyle[1] == "bold") {
					HTMLStyle(concat(tempStyle, [FontFamily("RobotoMedium")]), s.paragraphStyle)
				} else {
					HTMLStyle(tempStyle, s.paragraphStyle)
				}
			} else if (curStyle[0] == "font-style") {
				tempStyle = filter(s.characterStyle, \elem -> if (elem == FontFamily("Italic") || elem == FontFamily("DejaVuSans")) false else true);
				if (curStyle[1] == "italic") {
					HTMLStyle(concat(tempStyle, [FontFamily("Italic")]), s.paragraphStyle)
				} else if (curStyle[1] == "serif") {
					HTMLStyle(concat(tempStyle, [FontFamily("DejaVuSans")]), s.paragraphStyle)
				} else {
					HTMLStyle(tempStyle, s.paragraphStyle);
				}
			} else if (curStyle[0] == "background" || curStyle[0] == "background-color") {
				tempStyle = fold(s.characterStyle, [], \i, elem ->
					switch(elem : CharacterStyle) {
						BackgroundFill(__) : i;
						default: concat(i, [elem]);
					}
				);
				if (startsWith(curStyle[1], "#")) {
					bgColor = parseHex(substring(curStyle[1], 1, 6));
					HTMLStyle(concat(tempStyle, [BackgroundFill(bgColor)]), s.paragraphStyle)
				} else if (startsWith(curStyle[1], "rgb(")) {
					temp = map(strSplit(substring(curStyle[1], 4, strlen(curStyle[1])-4), ","), trim);
					bgColor = s2i(temp[0])*65536 + s2i(temp[1])*256 + s2i(temp[2]);
					HTMLStyle(concat(tempStyle, [BackgroundFill(bgColor)]), s.paragraphStyle)
				} else
					HTMLStyle(tempStyle, s.paragraphStyle)
			} else if (curStyle[0] == "height" && endsWith(curStyle[1], "px") && strlen(curStyle[1]) > 2) {
				sizeStr = takeBefore(curStyle[1], "px", "");
				if (sizeStr == "") {
					s;
				} else {
					HTMLStyle(replaceStruct(s.characterStyle, FontSize(s2d(sizeStr))), s.paragraphStyle);
				}
			} else {
				// if (curStyle[0] != "")
					// println("Unsupported CSS style: " + curStyle[0] + ". Consider to add support in html2form");
				s;
			}
		});
	} else
		cs;
}<|MERGE_RESOLUTION|>--- conflicted
+++ resolved
@@ -55,7 +55,6 @@
 		virtualScreenInfoM : Maybe<VirtualScreenInfo>
 	) -> Pair<Form, (Form) -> Form>;
 
-<<<<<<< HEAD
 	getHtmlPictureMagnifyCustom(
 		form : Form,
 		popup : Form,
@@ -68,8 +67,6 @@
 		virtualScreenInfoM : Maybe<VirtualScreenInfo>
 	) -> Pair<Form, (Form) -> Form>;
 
-=======
->>>>>>> 3407e8e8
 	parseCssStyles(cs : HTMLStyle, cssStyles : string) -> HTMLStyle;
 }
 
@@ -669,7 +666,6 @@
 	} // else
 }
 
-<<<<<<< HEAD
 getHtmlPictureMagnifyCustom(
 	form : Form,
 	popup : Form,
@@ -708,8 +704,6 @@
 	Pair(resultForm, postCropTransfrom)
 }
 
-=======
->>>>>>> 3407e8e8
 getDefaultFontStyle(special : [HTMLSpecial]) {
 	fold(special, [FontFamily("Roboto"), FontSize(18.0)], \acc, s -> {
 		switch (s : HTMLSpecial) {
