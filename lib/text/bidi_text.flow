import ds/arrayutils;
import text/unicodecharacters;
import ui/fontmapping;

export {
	// TODO refactor due these are used to partial functionality, do not bring
	// semantically complete functionality, but used in some places, which
	// themselves may duplicate each other.
	// Seems text breaking algo needs to be implemented to replace
	// existing in paragraph.flow and tparagraph.flow.

	// Choose leftmost valid string position from two given.
	nextValidStrPos(left: int, right: int) -> int;

	// Determine where to split the text, based on unicode categories.
	getCharCatSplitPos(t: string, i: int, endPos: int) -> int;
	// END TODO

	DirectionAndMajority(d: int, m: int);

	getTextDirectionAndMajority(t: string) -> DirectionAndMajority;

	reflowTextToBiDi(text: [[?]], isEmpty: (?) -> bool, getText: (?) -> string, setText: (?, string) -> ?, reverseDir: (?) -> ?) -> [[?]];

	// Returns a reversed list with elements of original list wrapped into a pair with text flow direction
	markListToBiDiReverse(list: List<?>, getText: (?) -> string) -> List<Pair<?, int>>;
}

// Appears when automatic line break takes place, disappears on no more need.
LineTerminal(dm: DirectionAndMajority);

nextValidStrPos(left: int, right: int) -> int {
	if (left >= 0 && (right < 0 || left < right)) left else right;
}

getCharCatSplitPos(t: string, i: int, endPos: int) -> int {
	// TODO make these refs part of accumulator in stringFoldi.
	htmlEntity: ref int = ref -1;
	htmlTag: ref int = ref -1;
	stringFoldi(strSubRange(t, i, nextValidStrPos(endPos, strlen(t))), -1, \cur_pspi, pspacc, cur_pspcode -> {
		ppr_pspcode = getCharCodeAt("  "+t, cur_pspi+i);
		pre_pspcode = getCharCodeAt(" "+t, cur_pspi+i);
		if (^htmlEntity != -1) {
			if (pre_pspcode==59) {
				htmlEntity := -1;
				nextValidStrPos(pspacc, cur_pspi+i)
			} else if ((pre_pspcode != 35 && pre_pspcode != 38 && pre_pspcode < 48) || (pre_pspcode > 57 && pre_pspcode < 65) || (pre_pspcode > 90 && pre_pspcode < 97) || pre_pspcode > 122)
				nextValidStrPos(pspacc, cur_pspi+i+1)
			else
				pspacc
		} else if (pre_pspcode == 38) {
			htmlEntity := cur_pspi+i;
			pspacc;
		} else if (^htmlTag != -1) {
			if (pre_pspcode == 62) {
				nextValidStrPos(pspacc, cur_pspi+i)
			} else pspacc;
		} else if (pre_pspcode == 60) {
			htmlTag := cur_pspi+i;
			pspacc;
		} else {
			nxt_pspcode = getCharCodeAt(t+" ", cur_pspi+i+1);
			ppr_cat = getUnicodeCategory(ppr_pspcode);
			pre_cat = getUnicodeCategory(pre_pspcode);
			cur_cat = getUnicodeCategory(cur_pspcode);
			nxt_cat = getUnicodeCategory(nxt_pspcode);
			pre_alp = getUnicodeAlphabet(pre_pspcode);
			cur_alp = getUnicodeAlphabet(cur_pspcode);
			if (
				(isPunct(cur_cat) && !(contains([0x27, 0x2C, 0x2E], cur_pspcode) || pre_cat == uc_decimalDigitNumber || nxt_cat == uc_decimalDigitNumber)) ||
				(isPunct(pre_cat) && (cur_cat != uc_decimalDigitNumber || ppr_cat != uc_decimalDigitNumber)) ||
				(isPunct(cur_cat) && (pre_cat != uc_decimalDigitNumber || nxt_cat != uc_decimalDigitNumber)) ||

				(pre_alp != cur_alp) || (pre_cat == uc_spaceSeparator) || (cur_cat == uc_spaceSeparator) ||
				false
			)
				nextValidStrPos(pspacc, cur_pspi+i)
			else
				pspacc;
		}
	});
}

BiDiWrapper(word: ?);
BiDiWord<?> ::= LineTerminal, BiDiWrapper<?>;
BiDiLine(words: [BiDiWord<?>], startDM: DirectionAndMajority, endDM: DirectionAndMajority);


_isLetter = \ipcat -> {
	ipcat == uc_uppercaseLetter || ipcat == uc_lowercaseLetter || ipcat == uc_titlecaseLetter || ipcat == uc_modifierLetter || ipcat == uc_otherLetter || ipcat == uc_nonSpacingMark;
}

isPunct = \ipcat -> {
	ipcat == uc_openPunctuation || ipcat == uc_closePunctuation || ipcat == uc_initialQuotePunctuation || ipcat == uc_finalQuotePunctuation || ipcat == uc_otherPunctuation;
}

mirrorWordGlyphsForRtl(s: string, rtl: bool) -> string {
	// We have our strings HTML-encoded, so additional replacements needed.
	COUPLED_MULTI_CHARS = if (js)
		["&lt;", "&gt;", "&#60;", "&#62;", "&#x3C;", "&#3E;", "&#x3c;", "&#3e;"]
	else
		[];

	if (rtl) {
		concatStrings(
			map(
				strSplit2(s, COUPLED_MULTI_CHARS),
				\frag -> eitherMap(
					findi(COUPLED_MULTI_CHARS, \el-> el==frag),
					\i -> COUPLED_MULTI_CHARS[if (0==i%2) i+1 else i-1], /* No XOR in flow for a pity */
					frag
				)
			)
		)
	} else s;
}

getCharDirectionAndMajority(code: int) -> DirectionAndMajority {
	cat = getUnicodeCategory(code);
	DirectionAndMajority(getUnicodeDirection(code), if (_isLetter(cat) || contains([0x200E, 0x202D], code)) 2 else b2i(cat == uc_decimalDigitNumber));
}

// Makes one DM pair from two, this function is fold helper.
fold2DMs(first: DirectionAndMajority, second: DirectionAndMajority) -> DirectionAndMajority {
	if (first.m > second.m) first else
	if (second.m > first.m) second else
	DirectionAndMajority(if (first.d == uc_dir_rtl || first.d == uc_dir_ltr) first.d else second.d, max(first.m, second.m));
}

// Returns word direction and majority flag (meaning this direction to be inherited
// by adjacent words with no majority).
getTextDirectionAndMajority(t: string) -> DirectionAndMajority {
	stringFold(
		unescapeHtml(t), DirectionAndMajority(uc_dir_flow, 0), \acc: DirectionAndMajority, code: int ->
			fold2DMs(acc, getCharDirectionAndMajority(code))
	);
}

getWordDirectionAndMajority(w: BiDiWord<?>, getText: (?) -> string) -> DirectionAndMajority {
	switch (w) {
		BiDiWrapper(nativeW): getTextDirectionAndMajority(getText(nativeW));
		LineTerminal(dm): dm;
	}
}

getWordsDirectionAndMajority(ws: [BiDiWord<?>], getText: (?) -> string) -> DirectionAndMajority {
	fold(map(ws, \w -> getWordDirectionAndMajority(w, getText)), DirectionAndMajority(uc_dir_flow, 0), fold2DMs);
}

debugWord(w: BiDiWord<?>, getText: (?) -> string) -> string {
	switch(w) {
		BiDiWrapper(ww): toString(getText(ww));
		LineTerminal(__): "<>";
	};
}

groupByCounterDirReverse(ws: [BiDiWord<?>], getText: (?) -> string) -> [[BiDiWord<?>]] {
	rtl = getDefaultRtl();
	defaultDir = if (rtl) uc_dir_rtl else uc_dir_ltr;
	counterDir = if (rtl) uc_dir_ltr else uc_dir_rtl;
	if (length(ws) < 2) [ws] else fold(
		tail(ws), Pair([[ws[0]]], getWordDirectionAndMajority(ws[0], getText)), \acc: Pair<[[BiDiWord<?>]], DirectionAndMajority>, w: BiDiWord<?> -> {
			wdm = getWordDirectionAndMajority(w, getText);
			Pair(
				if (acc.second.d == counterDir && acc.second.m > 1 && wdm.d != defaultDir)
					insertArray(tail(acc.first), 0, insertArray(acc.first[0], 0, w))
				else
					insertArray(acc.first, 0, [w]),
				if (wdm.m > 1) wdm else acc.second
			)
		}
	).first;
}

reflowWordsToBiDi(ws: [BiDiWord<?>], isEmpty: (?) -> bool, getText: (?) -> string, setText: (?, string) -> ?, reverseDir: (?) -> ?) -> [BiDiWord<?>] {
	rtl = getDefaultRtl();
	// Grouping words with counter-direction into subarrays, and reversing order.
	ltrGrouping = map(
		groupByCounterDirReverse(ws, getText),
		\sub -> if (length(sub) < 2)
			sub
		else
			map(sub, \w -> switch(w) {
				LineTerminal(__): w;
				BiDiWrapper(word): BiDiWrapper(reverseDir(word));
			})
	);

	// Repeating same for each group and reverse them back — to cut group trailing punctuation, and counter-directed groups now in reverse order.
	ltrCleanGrouping = concatA(map(ltrGrouping, \lgws -> reverseA(groupByCounterDirReverse(lgws, getText))));

	// Filtering out empty fragments and joining all groups back together.
	r = filter(
		concatA(
			map(ltrCleanGrouping, \grp -> {
				grprtl = (length(unwrapLine(grp)) == 1) == rtl;
				map(grp, \w -> switch(w) {
					BiDiWrapper(nativeW): BiDiWrapper(setText(nativeW, mirrorWordGlyphsForRtl(getText(nativeW), grprtl)));
					LineTerminal(__): w;
				});
			})
		),
		\re -> switch(re) {
			BiDiWrapper(w): !isEmpty(w);
			LineTerminal(__): false;
		}
	);

	// Globally, text remains in reverse order after first operation, which only good for RTL.
	if (getDefaultRtl()) r else reverseA(r);
}

makeBiDiLine(words: [BiDiWord<?>], getText: (?) -> string) -> BiDiLine<?> {
	sdm = getWordsDirectionAndMajority(words, getText);
	edm = getWordsDirectionAndMajority(reverseA(words), getText);
	BiDiLine(words, sdm, edm);
}

unwrapLine(l: [BiDiWord<?>]) -> [?] {
	fold(l, [], \acc, w -> switch (w) {
		BiDiWrapper(nativeW): arrayPush(acc, nativeW);
		LineTerminal(__): acc;
	});
}

reflowTextToBiDi(text: [[?]], isEmpty: (?) -> bool, getText: (?) -> string, setText: (?, string) -> ?, reverseDir: (?) -> ?) -> [[?]] {
	lines = map(text, \l -> makeBiDiLine(map(l, \w -> BiDiWrapper(w)), getText));
	mapi(
		lines, \i,
		line -> unwrapLine(
			reflowWordsToBiDi(
				concat3(
					[LineTerminal(fold(
						reverseA(take(lines, i)), DirectionAndMajority(uc_dir_flow, 0), \acc: DirectionAndMajority, lineAbove -> fold2DMs(acc, lineAbove.endDM)
					))],
					line.words,
					[LineTerminal(fold(
						tailFrom(lines, i+1), DirectionAndMajority(uc_dir_flow, 0), \acc: DirectionAndMajority, lineBelow -> fold2DMs(acc, lineBelow.startDM)
					))]
				),
				isEmpty, getText, setText, reverseDir
			),
		)
	);
}

findListMajor(list: List<?>, getText: (?) -> string) -> List<?> {
	findpList(list, \__, el -> getTextDirectionAndMajority(getText(el)).m > 1);
}

findListMinor(list: List<?>, getText: (?) -> string) -> List<?> {
	findpList(list, \__, el -> getTextDirectionAndMajority(getText(el)).m <= 1);
}

getListDM(l: List<?>, getText: (?) -> string) -> DirectionAndMajority {
	rtl = getDefaultRtl();
	defaultDir = if (rtl) uc_dir_rtl else uc_dir_ltr;
	defaultDM = DirectionAndMajority(defaultDir, 2);
	switch(l) {
		EmptyList(): defaultDM;
		Cons(h, t): getTextDirectionAndMajority(getText(h))
	};
}

// Prepends ituple.first with a reversed list fragment from ituple.third to iiter.
markRange(iiter: List<?>, ituple: Triple<List<Pair<?, int>>, DirectionAndMajority, List<?>>, getText: (?) -> string)
-> Triple<List<Pair<?, int>>, DirectionAndMajority, List<?>> {
<<<<<<< HEAD
	rtl = getDefaultRtl();
	defaultDir = if (rtl) uc_dir_rtl else uc_dir_ltr;
	fdir = ituple.second.d;
	lDM = getListDM(iiter, getText);
	dir = if (fdir == lDM.d) fdir else defaultDir;

	Triple(
		foldpList(
			ituple.third, Pair(true, ituple.first), \jiter, jtuple, jw -> {
=======
	rtl : bool= getDefaultRtl();
	defaultDir : int = if (rtl) uc_dir_rtl else uc_dir_ltr;
	fdir : int = ituple.second.d;
	lDM : DirectionAndMajority = getListDM(iiter, getText);
	dir : int = if (fdir == lDM.d) fdir else defaultDir;

	Triple(
		foldpList(
			ituple.third, Pair(true, ituple.first), \jiter : List<?>, jtuple : Pair<bool, List<Pair<?, int>>>, jw : ? -> {
>>>>>>> 2614138c
				if (jtuple.first) {
					jwdm = getTextDirectionAndMajority(getText(jw));
					Pair(
						jiter != iiter,
						Cons(Pair(jw, if (jiter == iiter) lDM.d else if (jwdm.m<1) dir else jwdm.d), jtuple.second)
					)
				} else
					jtuple
			}
		).second,
		lDM,
		switch(iiter) {
			EmptyList(): EmptyList();
			Cons(__, nx): nx;
		},
	)
}

markListToBiDiReverse(list: List<?>, getText: (?) -> string) -> List<Pair<?, int>> {
	rtl = getDefaultRtl();
	defaultDir = if (rtl) uc_dir_rtl else uc_dir_ltr;
	defaultDM = DirectionAndMajority(defaultDir, 2);
	markRange(
		EmptyList(),
		foldpList(
			list,
			Triple(
				EmptyList(),
				defaultDM,
				list,
			),
			\iiter, ituple, iw -> {
				if (getTextDirectionAndMajority(getText(iw)).m <= 1) ituple else markRange(iiter, ituple, getText)
			}
		),
		getText
	).first;
}<|MERGE_RESOLUTION|>--- conflicted
+++ resolved
@@ -265,17 +265,6 @@
 // Prepends ituple.first with a reversed list fragment from ituple.third to iiter.
 markRange(iiter: List<?>, ituple: Triple<List<Pair<?, int>>, DirectionAndMajority, List<?>>, getText: (?) -> string)
 -> Triple<List<Pair<?, int>>, DirectionAndMajority, List<?>> {
-<<<<<<< HEAD
-	rtl = getDefaultRtl();
-	defaultDir = if (rtl) uc_dir_rtl else uc_dir_ltr;
-	fdir = ituple.second.d;
-	lDM = getListDM(iiter, getText);
-	dir = if (fdir == lDM.d) fdir else defaultDir;
-
-	Triple(
-		foldpList(
-			ituple.third, Pair(true, ituple.first), \jiter, jtuple, jw -> {
-=======
 	rtl : bool= getDefaultRtl();
 	defaultDir : int = if (rtl) uc_dir_rtl else uc_dir_ltr;
 	fdir : int = ituple.second.d;
@@ -285,7 +274,6 @@
 	Triple(
 		foldpList(
 			ituple.third, Pair(true, ituple.first), \jiter : List<?>, jtuple : Pair<bool, List<Pair<?, int>>>, jw : ? -> {
->>>>>>> 2614138c
 				if (jtuple.first) {
 					jwdm = getTextDirectionAndMajority(getText(jw));
 					Pair(
