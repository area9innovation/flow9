--- conflicted
+++ resolved
@@ -830,12 +830,8 @@
 		meshModels: [],
 		meshColors: [],
 		meshTextures: new Map(),
-<<<<<<< HEAD
-		fov: 45,
+		fov: %fov%,
 		raymarchingObjects: [%raymarchingObjects%],
-=======
-		fov: %fov%,
->>>>>>> ef081b1b
 	};
 	getCameraRotationMatrix(state);
 
