--- conflicted
+++ resolved
@@ -75,13 +75,8 @@
 		CalendarTabMenuText(getText : (date : Date, tab : CalendarTab) -> Maybe<string>);
 		CalendarTodayColors(text : MColor, background : MColor);
 		CalendarWeekendsColor(color : MColor);
-<<<<<<< HEAD
-		// Instead of dayEventsPopup show add event dialog for eventType
-		CalendarDefaultEventToAdd(eventType : string);
-=======
 		// Instead of dayEventsPopup show add event dialog for event type
 		CalendarDefaultEventToAdd(getEventType : () -> string);
->>>>>>> f0a35dff
 		CalendarHideEventTypesLegend();
 		// Allows to get or set current date
 		CalendarCurrentDate(currentDateB : DynamicBehaviour<Date>);
@@ -479,14 +474,8 @@
 		])
 	}
 
-<<<<<<< HEAD
-	eventsCheck = \-> {
-		multiDayEvents = getMultiDayEvents(dayEvents);
-		currentEventTypes = getValue(eventTypes);
-=======
 	eventsCheck = \currentEventTypes -> {
 		multiDayEvents = getMultiDayEvents(dayEvents);
->>>>>>> f0a35dff
 		getEventTypeBackColor = \event -> {
 			eitherMap(
 				find(currentEventTypes, \type -> type.name == event.eventType),
@@ -694,18 +683,6 @@
 	}
 
 	bubble = TGroup2(
-<<<<<<< HEAD
-		TSelect(thisMonth, \month -> {
-			TSelect(currentDate, \date -> {
-				if (length(dayEvents) > 0) {
-					eventsCheck()
-				} else if (stamp2date(timestamp()) != makeDate(month, day)) {
-					TEmpty()
-				} else {
-					TCircle(diam / 2.0, [MThemeFill(manager, color)])
-				}
-			})
-=======
 		TSelect2(thisMonth, currentDate, \month, date -> {
 			if (length(dayEvents) > 0) {
 				TSelect(eventTypes, \types -> eventsCheck(types));
@@ -714,7 +691,6 @@
 			} else {
 				TCircle(diam / 2.0, [MThemeFill(manager, color)])
 			}
->>>>>>> f0a35dff
 		}),
 		text
 	);
@@ -848,11 +824,7 @@
 	showStart = contains(colsToShow, "start");
 	showEnd = contains(colsToShow, "end");
 	closePopupAfterAdditionalAction = containsStruct(styles, CloseDayPopupAfterAdditionalAction());
-<<<<<<< HEAD
-	defaultEventToAdd = extractStruct(styles, CalendarDefaultEventToAdd("")).eventType;
-=======
 	defaultEventToAdd = extractStruct(styles, CalendarDefaultEventToAdd(\ -> "")).getEventType();
->>>>>>> f0a35dff
 
 	close = make(false);
 	dayEvents = make(dayEventsStatic);
@@ -1244,21 +1216,11 @@
 	weekendsColor = extractStruct(styles, CalendarWeekendsColor(MRed(600))).color;
 
 	calendarDayTouch = \item : CalendarEvent, dayDate : Date -> {
-<<<<<<< HEAD
-		eventTypes = getValue(eventTypesB);
-		isMultiDay = (time2date(item.startDate) != time2date(item.endDate));
-		eventName = item.eventType;
-		eventTime = if (hideTimeInfo) ""
-			else i2s(item.startDate.hour) + ":" + substring(item.startDate |> time2stamp2 |> time2string, 14, 2) + "   ";
-
-		eventIndex = either(findi(eventTypes, \p -> p.name == item.eventType), -1);
-=======
 		isMultiDay = (time2date(item.startDate) != time2date(item.endDate));
 		eventTime = if (hideTimeInfo) ""
 			else i2s(item.startDate.hour) + ":" + substring(item.startDate |> time2stamp2 |> time2string, 14, 2) + "   ";
 
 		eventTypeB = fselect(eventTypesB, FLift(\eventTypes -> find(eventTypes, \p -> p.name == item.eventType)));
->>>>>>> f0a35dff
 		eventText = if (!isMultiDay)
 				eventTime + getEventTitle(item)
 			else if (dayDate == time2date(item.startDate))
@@ -1266,10 +1228,6 @@
 			else
 				" ";
 
-<<<<<<< HEAD
-		block = if (eventIndex != -1) {
-			eventTextColor = if (isUseMTextMColor) MTextMColor(eventTypes[eventIndex].mainColor) else eventTypes[eventIndex].mainColor;
-=======
 		MShowLazy(fIsSome(eventTypeB), \ -> {
 			backColorB = fselect(eventTypeB, FLift(\eventTypeM -> eitherMap(eventTypeM, \eventType -> eventType.backColor, MBlack())));
 			eventTextM = MSelect(eventTypeB, \eventTypeM -> {
@@ -1277,7 +1235,6 @@
 				eventTextColor = if (isUseMTextMColor) MTextMColor(mainColor) else mainColor;
 				MEllipsisText(eventText, [eventTextColor])
 			});
->>>>>>> f0a35dff
 			MClickable(
 				MGroup([
 					if (!isMultiDay) {
@@ -1288,11 +1245,7 @@
 								TRectangle([MFill(MGrey(600)), FillOpacity(1.0)], borderLineBox),
 							]),
 							MCenterIn(
-<<<<<<< HEAD
-								TRectangle([MFill(eventTypes[eventIndex].backColor), FillOpacity(1.0)], lineBoxForBlockWithEvent),
-=======
 								MSelect(backColorB, \backColor -> TRectangle([MFill(backColor), FillOpacity(1.0)], lineBoxForBlockWithEvent)),
->>>>>>> f0a35dff
 								lineBox
 							)
 						])
@@ -1306,11 +1259,7 @@
 								MColsA([
 									TFixed(1.5, 0.),
 									MCenterYIn(
-<<<<<<< HEAD
-										TRectangle([MFill(eventTypes[eventIndex].backColor), FillOpacity(1.0)], lineBoxForBlockWithFirstMultiDayEvent),
-=======
 										MSelect(backColorB, \backColor -> TRectangle([MFill(backColor), FillOpacity(1.0)], lineBoxForBlockWithFirstMultiDayEvent)),
->>>>>>> f0a35dff
 										lineBoxForBlockWithFirstMultiDayEvent2
 									)
 								]),
@@ -1323,11 +1272,7 @@
 								]),
 								MColsA([
 									MCenterYIn(
-<<<<<<< HEAD
-										TRectangle([MFill(eventTypes[eventIndex].backColor), FillOpacity(1.0)], lineBoxForBlockWithFirstMultiDayEvent),
-=======
 										MSelect(backColorB, \backColor -> TRectangle([MFill(backColor), FillOpacity(1.0)], lineBoxForBlockWithFirstMultiDayEvent)),
->>>>>>> f0a35dff
 										lineBoxForBlockWithFirstMultiDayEvent2
 									),
 									TFixed(1.5, 0.),
@@ -1337,11 +1282,7 @@
 							MGroup([
 								TRectangle([Fill(white), FillOpacity(1.0)], lineBox),
 								MCenterYIn(
-<<<<<<< HEAD
-									TRectangle([MFill(eventTypes[eventIndex].backColor), FillOpacity(1.0)], lineBoxForBlockWithNotFirstMultiDayEvent),
-=======
 									MSelect(backColorB, \backColor -> TRectangle([MFill(backColor), FillOpacity(1.0)], lineBoxForBlockWithNotFirstMultiDayEvent)),
->>>>>>> f0a35dff
 									lineBox
 								),
 							])
@@ -1349,29 +1290,16 @@
 					},
 					MTooltip(
 						MCenterIn(
-<<<<<<< HEAD
-							MBorderA(2., 0., 2., 0., MEllipsisText(eventText, [eventTextColor])),
-=======
 							MBorderA(2., 0., 2., 0., eventTextM),
->>>>>>> f0a35dff
 							lineBox
 						),
 						MText(item.description, []),
 						[MEnabled(const(isTooltipEnabled(item)))]
 					),
 				]),
-<<<<<<< HEAD
-				\-> eventTypes[eventIndex].editAction(item.id)
-			)
-		} else {
-			TEmpty()
-		}
-		block
-=======
 				\-> maybeApply(fgetValue(eventTypeB), \eventType -> eventType.editAction(item.id))
 			)
 		});
->>>>>>> f0a35dff
 	}
 
 	openDayEventsPopup = \dayNumber, isEnable, events : [CalendarEvent] -> {
@@ -1712,22 +1640,6 @@
 	}));
 
 	EventCells = \len : int, event : CalendarEvent -> {
-<<<<<<< HEAD
-		eventType = findDef(getValue(eventTypes), \et -> et.name == event.eventType, makeCalendarEventDescription());
-		backColourInt = MColor2int(eventType.backColor);
-		eventCells = MCols(generate(0, len, \cellNum : int -> {
-			leftCorner = b2d(cellNum == 0) * 4.;
-			rightCorner = b2d(cellNum == len - 1) * 4.;
-			MCols2A(
-				TRounded(leftCorner, rightCorner, rightCorner, leftCorner, [Fill(backColourInt)], byDayCellSize),
-				cellBorder(if (cellNum == len - 1) white else backColourInt)
-			)
-		}));
-		text = MCenterYIn(MBorder(8., 0., 8., 0., MEllipsisText(getEventTitle(event), [eventType.mainColor, MShowTooltip(make(true))])), eventCells);
-		MClickable(
-			MGroup2(eventCells, MTooltip(text, MText(event.description, []), [MEnabled(const(isTooltipEnabled(event)))])),
-			\ -> eventType.editAction(event.id)
-=======
 		eventTypeB = fselect(eventTypes, FLift(\types -> {
 			findDef(types, \et -> et.name == event.eventType, makeCalendarEventDescription())
 		}));
@@ -1748,7 +1660,6 @@
 		MClickable(
 			MGroup2(eventCells, MTooltip(text, MText(event.description, []), [MEnabled(const(isTooltipEnabled(event)))])),
 			\ -> fgetValue(eventTypeB).editAction(event.id)
->>>>>>> f0a35dff
 		)
 	};
 	EmptyCells = \len : int -> MCols(generate(0, len, \__ -> MCols2(byDayCellSize, cellBorder(white))));
