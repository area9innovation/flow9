--- conflicted
+++ resolved
@@ -267,7 +267,7 @@
 
 				MFabMini(mini : bool);
 				MFabHalfUp();
-				MFabSize(size : double); 
+				MFabSize(size : double);
 				MFloatingButtonCenteredShape();
 
 				MLeft();
@@ -826,7 +826,7 @@
 				MPrimaryActionWidth(width : Transform<double>);
 				// Do not supress vertical fillers into lines in case of MHeight(-1.) or unset MHeight
 				MVerticalFillersSupport();
-				
+
 
 			MListState ::= MListSelection, MListSelectionEnabled, MOnListClick, MListReorder, MListReorderHideIcon, MGrabDelay,
 			               MHoverEnabled, MEnabled, IScriptRecordingEnabled, MReorderDropSpot, MReorderCustomDraggingOrder, MReorderOnDragEnd;
@@ -947,7 +947,7 @@
 			MColumnDynamic(header : Transform<string>, tooltip : Transform<string>, width : Transform<int>, style : [MColumnStyle]);
 				MColumnStyle ::= MHeaderStyle, CommonAlignment, MSort, MSortByValue, MAutoSort, MAutoSortCaseInsensitive, MAutoSortByRowData, MMaxWidth,
 				                 MWidthByContent, MWidthByContentLimited, MColumnCustomTitle, MColumnWidthInspector, MEnabled;
-					
+
 					// Intended for MLightweightDataTable. With this style corresponding row from 'data' will be used for comparison.
 					// Otherwise rowsFn will be applied, and rows will be compared, using their Material representation.
 					MAutoSortByRowData();
@@ -1522,26 +1522,15 @@
 		);
 
 			MTab(content : Material, text : Transform<string>, style : [MTabStyle]);
-<<<<<<< HEAD
-				MTabStyle ::= MButtonState, MTabIcon, MTabConfirmSwitch, MTabWidthLimited, MTabTitleRescaleEnabled;
-=======
 				MTabStyle ::= MButtonState, MTabIcon, MTabConfirmSwitch, MTabWidthLimited, MWidthByContent, MTabTitleRescaleEnabled, MMaxLines;
->>>>>>> 7242c2bc
 					// Icon placed in the middle of the tab above the text
 					MTabIcon(icon : Material);
 					// Allows asynchronously check condition or save changes before the tab will be switched
 					MTabConfirmSwitch(confirm : (callback : (/* approve or cancel */bool) -> void) -> void);
 					// Use -1. for unlimited width. MTabWidthLimited(128., 256.) by default.
 					MTabWidthLimited(minWidth : double, maxWidth : double);
-<<<<<<< HEAD
-					// For backward compability reasons
-					MCustomWidth(minWidth : double, maxWidth : double) { MTabWidthLimited(minWidth, maxWidth) }
 					// Enables title text rescaling when available width is too narrow. const(true) by default
 					MTabTitleRescaleEnabled(enabled : Transform<bool>);
-=======
-					// Enables title text rescaling when available width is too narrow. const(true) by default
-					MTabTitleRescaleEnabled(enabled : Transform<bool>); 
->>>>>>> 7242c2bc
 
 			MTabsStyle ::= MFontStyle, MItemsColor, MBackgroundStyle /* Tab bar background style */, MTabsBackgroundStyle /* Background style of the tabs themselves */,
 			    MTabsContentBackgroundStyle, MTabsIndicatorColor, MTabsIndicatorHeight, MTabIndicatorOnTop, MLargeView, MThemeColor /* equals to MBackgroundStyle([MFill(color)]) */,
@@ -2436,7 +2425,7 @@
 	extractCommonAlignmentFromMParagraphStyles(styles: [MParagraphStyle]) -> CommonAlignment;
 
 	// ---------------- WARNING: DEPRECATED ELEMENT ----------------
-	// Use it only when MLightweightDataTableStyle doesn't contain needed style. 
+	// Use it only when MLightweightDataTableStyle doesn't contain needed style.
 	// A table of information
 	// [Material Guidelines | Data Tables](https://material.io/design/components/data-tables.html)
 	MDynamicDataTable(columns : [MColumnDynamic], rows : Transform<[[Material]]>, style : [MDataTableStyle]);
