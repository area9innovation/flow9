--- conflicted
+++ resolved
@@ -1350,21 +1350,14 @@
 				MSameSize() -> TSameSize { TSameSize(); }; // Use size of the first item as size for all the items, increases performance heavily
 				MScrollToItem(fn : ref (row : int, col : int) -> void); // Replaces 'fn' with function that allows to scroll to an item on the specific row and column
 
-<<<<<<< HEAD
-		MTree(children : DynamicArray<MTreeNode<?>>, style : [MTreeStyle]);
-			MTreeStyle ::= MComponentGroupState, MTreeSelection, MTreeOrder, MTreeOnOrderChange, MTreeExpanded, MSingleSelection, MTreeMultiSelection,
-			               MThemeColor, MItemsLength, MTreeHideSeparators, MTreeLazyLoad, MTreeLazyScrollMode;
-=======
 		MTree(children : Transform<[MTreeNode<?>]>, style : [MTreeStyle]);
 			MTreeStyle ::= MComponentGroupState, MTreeSelection, MTreeOrder, MTreeOnOrderChange, MTreeExpanded, MSingleSelection, MMultiSelection,
 			               MThemeColor, MItemsLength, MTreeHideSeparators, MTreeDisableSelection, MTreeDisableExpanded, MTreeLazyLoad, MTreeLazyScrollMode;
->>>>>>> daf1d865
-
-				MTreeSelection(selected : DynamicArray<[int]>);
-				MTreeExpanded(expanded : DynamicArray<[int]>);
-				MTreeMultiSelection(selected : DynamicArray<int>);
-				MTreeOrder(order : DynamicArray<MTreeOrderNode<?>>);
-					MTreeOrderNode(content : ?, children : DynamicArray<MTreeOrderNode<?>>);
+
+				MTreeSelection(selected : DynamicBehaviour<Set<[int]>>);
+				MTreeExpanded(expanded : DynamicBehaviour<Set<[int]>>);
+				MTreeOrder(order : DynamicBehaviour<[MTreeOrderNode<?>]>);
+					MTreeOrderNode(content : ?, children : DynamicBehaviour<[MTreeOrderNode<?>]>);
 				MTreeOnOrderChange(onChange : (newOrder : [MTreeOrderNode<?>]) -> void);
 				MItemsLength(length : DynamicBehaviour<int>);
 				MTreeHideSeparators();
@@ -1378,7 +1371,7 @@
 						minHeight : Transform<double>
 					);
 
-			MTreeNode(content : ?, content2material : (?) -> Material, children : DynamicArray<MTreeNode<?>>, style : [MTreeNodeStyle]);
+			MTreeNode(content : ?, content2material : (?) -> Material, children : Transform<[MTreeNode<?>]>, style : [MTreeNodeStyle]);
 				MTreeNodeStyle ::= MButtonState, MSelected, MExpanded, MChildSelected, MThemeColor, MShortHighlighter, MTreeNodeCustomIcon,
 				                   MTreeNodeCustomLine, MTreeNodeCustomSeparator, MTreeNodeCustomHighlighter, MTreeNodeCustomHighlighterOnHover, MHighlightOnSelect;
 
