import date;
import tropic/trawbutton;
import tropic/ttextinput;
import tropic/tscroll;
import tropic/tflexiblegrid;
import tropic/tautocomplete_types;
import tropic/tropic_dragdrop;
import tropic/tparagraph;
import material/internal/types;
import material/tests/wigi/uitests_support;
import pebbles/pebbles;

import material/iconic_font;

forbid tropic/tropic_ui;	// Too much stuff comes with this, bloating the binary, so avoid this

export {
	Material ::=
		MText, MIcon, MLetterIcon, MTextButton, MTextClickable, MIconButton, MFloatingButton, MBackground,
		MList, MDropDown, MMultiSelectDropDown, MDatePicker, MTimePicker, MColorPicker, MColorPickerMultiSelect, MAvatar,
		MProgressBar, MProgressCircle, MProgressBarDeterm, MProgressCircleDeterm,
		MRipple, MRippleCircle, MSeparator, MSeparatorSize, MBaselineCols, MBaselineLines, MGrid,
		MLines, MCols, MGroup, MLines2, MCols2, MGroup2, MBaselineCols2, MBaselineLines2, MMinimumGroup2, MSubtractGroup2,
		MBaselineOffset, MBorder, MLet, MLetMany, MLetAvailable, MAvailable, MAlpha, MCrop, MCropSize, MVisible, MShow, MRenderable,
		MIf, MIfPreRender, MIfLazy, MInteractive, MCursor, MConstruct, MCreate2, MDispose, MTranslate, MRotate, MOrigin, MAttach, MFixSize,
		MCenter, MCenterIn, MCenterX, MCenterY, MCenterXIn, MCenterYIn, MCase, MScroll, MChart, MDynamicChart,
		MCheckBox, MRadio, MSlider, MSwitchControl, MIconToggle, MMutable,
		MTooltip, MToolbar, MAppStructure, MSideNav,
		MCard, MExpander, MAnimatedExpander, MMenu, MDynamicMenu, MDropDownMenu, MMenuPanel, MGridList, MFlexibleGrid, MDynamicGrid, MRecyclerGrid, MTree,
		MEllipsis, MEllipsisText, MSplitter,
		MShadow, MShadowShape, MZoom, MZoomToFill, MScale, MDebug, MSize, MSizeOf, MMovable,
		MResizable, MDraggable, MDropSpot, MDropSpot2, MNavigation,
		MImageMap, MMask, MPicture, MExplicitTheme, MChip, MScaleAvailable, MShift, MComponentGroup, MComponentGroupMutable,
		MDynamicList, MDynamicTabs, MFullWindow, MFullScreen, MSwipe, MGetManager, MGetFocusGroup, MGetMaterial2Tropic,
		MAccess, MPositionScale, MRealHTML, MVideoPlayer, MFilter, MGraphics, MAnimation,

		MBottomNav, MDragDrop, MTransformTAcc,

		MStepper, MCarousel,

		MFrame, MRawButton, MDynamicParagraph, MTextInput, MSmallEditDialog, MDynamicDataTable, MAutoComplete, MTweak,

		MMouseDownAround, MClickable, MComponent, MReorderGrids, MReorderGrid, MDynamicGroup2, MInspect, MBackdrop,

		MAnimator,

		Tropic;

		MButtonState ::= FAccessProperty, MouseOnDownAroundState, MFocusEnabled, MForceFocusEnabled, MFocusOnPrevious, MShortcut, MShortcutKeyCodeComparison,
		                 MShortcutPreventDefault, MDefaultShortcutEnabled, MRippleStyle, MFocusOnDown, MKeepFocusOnDown, MHighlightOnFocus, MHighlightOnHover, MHighlightOnSelect, MCursorShape,
		                 MClickEnabled, MShortcutFilter, MTooltipText, MTooltipAlignment, MFocused, MSelected, MActive, MKeepFocusOnClickOut, IScriptBehaviour, IScriptId,
		                 IScriptRecordingEnabled, MFocusId, MAddFocusGroup, MGetFocus, MElevation, MFocusName, MButtonTitle, MOnFocus;

				MouseOnDownAroundState ::= MOnClick, MOnMiddleClick, MOnRightClick, MMousePosition, MOnDoubleClick, MOnTripleClick, MOnClickAsync, MOnLongClick,
					MOnLongTouch, MLongTouchDelay, MOnTouch, MDisableHover, MInteractionId, MPassClicks, MAdditionalRollOutCheck, MMobileForceHover, TButtonState,
					MEnabled, MOnMouseDown, MOnMouseUp, MInteractionsOnTop, MRightDown, MMiddleDown;

			// Only one type of MOnClick* is called when several conflicting styles are used.
			// For example if button has MOnClick and MOnTripleClick, only MOnTripleClick on triple click.
			// If click starts some async task, then consider to use MOnClickAsync instead
			MOnClick(click : () -> void);
			MOnDoubleClick(click : () -> void);
			MOnTripleClick(click : () -> void);

			// Blocks button till the end of async action started by the click
			MOnClickAsync(click : (() -> void) -> void);

			MOnMiddleClick(click : () -> void);
			MOnRightClick(click : () -> void);

			MOnLongClick(click : () -> void);
			MOnLongTouch(touch : () -> void);
			MLongTouchDelay(delay : int); // ms, 500 by default

			MOnTouch(delay : int, touch : () -> void);

			MDisableHover();

			MOnMouseDown(down : (point : Point, inside : bool) -> void);
			MOnMouseUp(up : (point : Point, inside : bool) -> void);

			MRightDown(down : DynamicBehaviour<bool>);
			MMiddleDown(down : DynamicBehaviour<bool>);

			// Disables inner clickable materials in most of the components
			MEnabled(enabled : Transform<bool>);
			// Keyboard shortcut to active the button
			MShortcut(shortcut : string);
			// Compare shortcuts by keycode instead of utf-8 character.
			MShortcutKeyCodeComparison();
			// Function to decide if shortcut should be handled or not
			MShortcutFilter(filterFn : (focused : bool, keyEvent : KeyEvent) -> bool);
			// Call preventDefault
			MShortcutPreventDefault();
			// Enable default enter/space apply shortcut
			// True by default
			MDefaultShortcutEnabled(enabled : Transform<bool>);
			// Set focus to true on mouse down inside
			MFocusOnDown(enabled : ref bool);
			// Doen't drop focus on mouse down inside
			MKeepFocusOnDown(enabled : ref bool);
			// Add highlight if focused, selected or hovered
			MHighlightOnFocus(enabled : Transform<bool>);
			MHighlightOnHover(enabled : Transform<bool>);
			MHighlightOnSelect(enabled : Transform<bool>);
			// Shape of the cursor inside, disabled if MEnabled is disabled too
			MCursorShape(shape : Transform<CursorShape>);
			// Disable any mouse interaction without making component disabled
			MClickEnabled(enabled : Transform<bool>);
			// Disable any keyboard interaction without making component disabled
			MKeysEnabled(enabled : Transform<bool>);
			// Simple tooltip
			MTooltipText(text : Transform<string>);
			// Shows is this component focused
			// Also allows to set focus
			MFocused(focused : DynamicBehaviour<bool>);
			// Keep focus on clicks outside this component
			MKeepFocusOnClickOut();
			// Mouse coordinates inside component
			MMousePosition(point : DynamicBehaviour<Point>);
			// Force focus enabled
			MForceFocusEnabled(enabled : Transform<bool>);
			// Focus on previously focused item after focus is lost on current
			MFocusOnPrevious(enabled : bool);
			// Move interactions on top of the component
			MInteractionsOnTop();
			// Called when component gets or loses focus
			MOnFocus(onFocus : (focus : bool) -> void);

			MRippleStyle ::=
				MRippleColor, MRippleOutlineColor, MRippleOutlineStyle, MRippleOutlineEnabled, MRippleOpacity, MRippleType, MRipplePosition, MRippleShape, MRippleOverlay, MRippleWidthHeight, MRippleTrigger,
				MRippleFocused, MRippleHovered, MRippleSelected, MEnabled, MRipplePercents;
				// Color of the ripple
				MRippleColor(color : Transform<MThemeColor>);
				MRippleOutlineColor(color : Transform<MThemeColor>);
				MRippleOutlineStyle(style : [GraphicsStyle]);
				MRippleOutlineEnabled(enabled : Transform<bool>);
				// Opacity of the ripple
				MRippleOpacity(opacity : Transform<double>);
				// Position of top left corner of the ripple
				MRipplePosition(position : Transform<Point>);
				MRippleShape(component : string); // Pass component name to get corresponding material shape
				MRippleRoundedCorners(rounded : bool) -> MRippleShape { MRippleShape(if (rounded) "rounded" else ""); };
				MRippleOverlay(overlay : bool); // default: true
				MRippleFocused(focused : Transform<bool>);
				MRippleHovered(hovered : Transform<bool>);
				MRippleSelected(selected : Transform<bool>);
				MRippleWidthHeight(wh : Transform<WidthHeight>);
				MRippleTrigger(trigger : Transform<bool>);

				MRipplePercents(growth : DynamicBehaviour<double>, fade : DynamicBehaviour<double>); // Inspector

				// Type of the ripple animation
				MRippleType(type : Transform<RippleType>);
					RippleType ::= MRippleFill, MRippleCenter, MNoRipple;
						// Ripple that fills the component
						MRippleFill();
						// Round ripple that starts from the center of the component
						MRippleCenter();
						// Remove ripple that this component has
						MNoRipple();

			IScriptBehaviour(name : string, beh : DynamicBehaviour<flow>, type : IScriptRecordType);
			IScriptRecordingEnabled(enabled : Transform<bool>);
			// Set MFocus id which acts also as taborder inside parent MFocusGroup
			// Components with same MFocusId inside same parent can cause problems
			MFocusId(id : Transform<int>);
			// Wrap constructed MFocus and constructed content with MFocusGroup
			MAddFocusGroup(add : bool);
			// Get contructed inside the component MFocus
			MGetFocus(getFn : (MFocus) -> void);
			// Id used in manager.manager.currentInteractionItemID
			MInteractionId(id : int);
			// Pass clicks to elements below
			MPassClicks();
			// Additional check for roll out
			// Useful in cases when your component translated to different point while mouse inside
			MAdditionalRollOutCheck();
			// Force hover on mobile
			MMobileForceHover();
			MButtonTitle(title : Transform<string>);

		//
		// Text
		//
		MText(text : string, style : [MTextStyle]);
			MTextStyle ::= MFontStyle, MThemeColor, MDynamicColor, MTextDisabled, Underlined, EscapeHTML, LetterSpacing, TagName, LangAttribute, FillOpacity, SetRTL;
				MTextDisabled();
				MDynamicColor(color : Transform<MColor>); // Overrides MColor

		// MDynamicParagraph with CenterAlign()/RightAlign() has unlimited width and behaves like filler.
		// Use FullWidth() to fill all available width by default
		MDynamicParagraph(text : Transform<string>, style : [MParagraphStyle]);
			MParagraphStyle ::= TropicParagraphStyle, FullWidth, MTextStyle, MWidth, Resolution;
				MWidth(width : double); // Restricts available width for paragraph.

			MParagraph(text : string, style : [MParagraphStyle]) -> Material { MDynamicParagraph(const(text), style); };

		// If 'full' doesn't fit in 'size', truncate the content and add ellipsis at the end.
		// 'style' is the text style used for the ellipsis characters.
		// If 'showtooltip' is true, also shows the whole 'full' material on a tooltip if it gets truncated.
		MEllipsis(full : Material, size : Material, style : [MEllipsisStyle]);
			MEllipsisStyle ::= MTextStyle, MShowTooltip, MDisableOnDragging, MMinWidth;
				MShowTooltip(show : Transform<bool>);
				MMinWidth(width : double);

		// Displays the given text in the available area
		MEllipsisText(text : string, style : [MEllipsisTextStyle]);
			MEllipsisTextStyle ::= MEllipsisStyle, MMaxLines, MTruncateFromStart, MTooltipMaxWidth, MTextIsTruncated, CenterAlign, RightAlign,
			MFullWidth, MEllipsisTextGetFullWidth, InterlineSpacing, MTextVariants, MEllipsisTextAlignment, MTooltipExternalFocused;
				MTooltipMaxWidth(width : double); // 400. by default
				MTextIsTruncated(isTruncated : DynamicBehaviour<bool>);
				MTruncateFromStart();
				MTextVariants(variants: [string]);  // Please provide these in ascending of width order, and all shorter than MEllipsisText.text.
				MEllipsisTextGetFullWidth(fn : (double) -> void);
				MEllipsisTextAlignment(alignment : CommonAlignment); // Alignment for each text line

		// Adds a shadow to reflect the z-order as specified in
		// [Material Guidelines | Elevation](https://material.io/design/environment/elevation.html)
		// z is between 0.0 (no shade) to 24.0
		MShadow(z : Transform<double>, m : Material);

		MShadowShape(z : Transform<double>, m : Material, shape: ShadowShape);

			ShadowShape ::= RoundShape, TropicShape, RectangleShape, BottomRectangleShape;
			RoundShape();
			TropicShape(t : Tropic);
			RectangleShape(component : string);
			BottomRectangleShape();

		//
		// Buttons (see also under Icons)
		//
		// [Material Guidelines | Buttons](https://material.io/design/components/buttons.html)
		MTextButton(text : string, onClick : () -> void, style : [MTextButtonStyle], state : [MButtonState]);
			MTextButtonStyle ::= MThemeColor, MContained, MOutlined, MButtonTextColor, MFullWidth, MElevation, MLeftIcon, MRightIcon, MCustomTextStyle,
			                     MButtonPaddings /* MButtonPaddings(16.0, 10.0, 16.0, 9.0) by default */, MOutlineColor, MOutlineOpacity, MOutlineWidth;
				MButtonRaised() -> MContained { MContained(); };
				MContained();
				MOutlined();
				// Forces button text to be white or black, works only on raised buttons.
				// Should be used only in cases where both colors work, MBlue(500) and MOrange(500) for example.
				MButtonTextColor(white : bool);
				// Works only with MOutlined()
				MOutlineColor(color : MThemeColor);
				MOutlineOpacity(opacity : double);
				MOutlineWidth(width : double);

				MRightIcon(icon : string, style : [MIconStyle]);


		MTextClickable(text : string, onClick : () -> void, style : [MClickableTextStyle], state : [MButtonState]);
			MClickableTextStyle ::= MTextStyle, MFullWidth, MButtonPaddings, MButtonBorders, MBackgroundStyle, MElevation, MLeftIcon, MRightIcon;
				MButtonPaddings(left : double, top : double, right : double, bottom : double); // MButtonPaddings(8., 4., 8., 4.) by default
				// Don't use MButtonBorders, it will be removed soon. Use MButtonPaddings
				MButtonBorders(left : double, top : double, right : double, bottom : double);

		// [Material Guidelines | Floating Action Button](https://material.io/design/components/buttons-floating-action-button.html)
		MFloatingButton(icon : string, style : [MFabStyle], state : [MButtonState]);
			MFabStyle ::= MFabMini, MFabHalfUp, MLeft, MRight, MStart, MEnd, MTop, MBottom, MFabSpeedDial, FillOpacity, MThemeColor, MIconColor, TScrollInspectVisible,
			              MElevation;

				MFabMini(mini : bool);
				MFabHalfUp();

				MLeft();
				MRight();
				MTop();
				MBottom();
				MStart();
				MEnd();

				MFabSpeedDial(label : string, actions: [MFabSpeedDialAction], style: [MFabSpeedDialStyle]);

					MFabSpeedDialAction ::= MFabIconButton, MFabAvatar, MFabLetterIcon;
						MFabIconButton(icon : string, label : string, onClick : () -> void, iconStyle : [MFabIconButtonStyle]);
							MFabIconButtonStyle ::= MThemeColor, MIconColor, FillOpacity;
						MFabAvatar(imageurl : string, label : string, onClick : () -> void);
						MFabLetterIcon(text : string, label : string, onClick : () -> void, textStyle : [MTextStyle], bgColor : MThemeColor);

					MFabSpeedDialStyle ::= MThemeColor, MFabLabelsTextStyle, MIconSize, MOpenIcon, MOpenDialDirection;
						MFabLabelsTextStyle(textStyle : [MTextStyle]);
						MIconColor(color : MThemeColor);
						MOpenIcon(icon : string);
						MOpenDialDirection(down : bool);


		// Exhaustive list here:
		// [Icon Font](https://github.com/google/material-design-icons/blob/master/iconfont/codepoints)
		MIcon(
			name : string /* Name of the icon from [Material Icons](https://material.io/resources/icons/) */,
			style : [MIconStyle]
		);

			MIconStyle ::= MThemeColor, FillOpacity, MIconSize, MIconDisabled, MCircleBackground, MElevation, MIconCounter, FontFamily, MIconicFont;
				MIconCounter(value : Transform<int>, style : [MIconCounterStyle]);
					MIconCounterStyle ::= MThemeColor, MEnabled, MIconCounterLimited, MIconSize /* 1/3 of icon size by default*/;
				// Width and height of the icon
				// 24px by default
				MIconSize(size : double);
				MIconDisabled();
				MCircleBackground(color : MThemeColor, size : double);
				// Used to display not yet fully loaded iconic font in the editor
				MIconicFont(font : IconicFont);
				MIconCounterLimited(); // shows "99+" for value > 99

		// Best with single-letter text
		MLetterIcon(text : string, iconStyle : [MIconStyle], textStyle : [MTextStyle]);

		// MIconButton by default has borders that are half of its size, to override this use MIconButtonBorder.
		MIconButton(
			name : string, /* Name of the icon from [Material Icons](https://material.io/resources/icons/) */
			onClick : () -> void,
			style : [MIconButtonStyle],
			state : [MButtonState]
		);

			MIconButtonStyle ::= MIconStyle, MIconButtonBorder, MIconButtonBorders;
				// Inner borders of the button
				// Half the size of the icon by default
				MIconButtonBorder(border : double);
				MIconButtonBorders(left : double, top : double, right : double, bottom : double);

		// [Material Guidelines | Toggle Button](https://material.io/design/components/buttons.html#toggle-button)
		MIconToggle(icon : string, style : [MToggleStyle], state : [MToggleState]);
			MToggleStyle ::= MIconButtonStyle, MToggleFalseIcon, MAnimatedIcon;
				MToggleFalseIcon(icon : string, style : [MIconStyle]);
				MAnimatedIcon();
			MToggleState ::= MButtonState, MToggleValue, MToggleValueLink;
				MToggleValue(value : DynamicBehaviour<bool>);
				// Helper to update value with Transform
				// and react to value changes with onChange fn
				MToggleValueLink(value : Transform<bool>, onChange : (bool) -> void);


		// Picture centered and resized to fit circle (18 dp radius by default)
		MAvatar(imageurl : string, style : [MAvatarStyle]);

			MAvatarStyle ::= MIconSize, MNoCrop, OnLoaded;
				MNoCrop();

		// Similar to HTML imagemap: Polygons defining areas. Click to change to the current one
		MImageMap(picture: Tropic, areas: [MArea], current : DynamicBehaviour<int>, style: [MImageMapStyle]);
			MArea(points: [Point]);
			MImageMapStyle ::= MIMHoverColor, MIMSelectedColor, MIMDisableHoverBorder, MIMDisableClickFill;
				MIMHoverColor(c: MThemeColor);
				MIMSelectedColor(c: MThemeColor);
				MIMDisableHoverBorder();
				MIMDisableClickFill();

		//
		// Switches, check boxes, sliders, text input
		//

		// Use MText with MBody style for normal text
		// [Material Guidelines | Checkboxes](https://material.io/design/components/selection-controls.html#checkboxes)
		MCheckBox(caption : Material, value : DynamicBehaviour<bool>, style : [MCheckableStyle]);
			MCheckableStyle ::= MButtonState, MIconButtonStyle, MUncheckedIconStyle, MCaptionPosition, MWidth,
			                    MLeftIcon, MLabel, MOnNewValue, MOnNewValue2, MIconBorder4;
				MUncheckedIconStyle(style : [MIconStyle]);
				MCaptionPosition(pos : MPosition);
					MPosition ::= MBeforePosition, MAfterPosition, MRightPosition, MLeftPosition, MTopPosition, MBottomPosition;
						MBeforePosition();	// BiDi-aware, renders caption at left for LTR and at right for RTL.
						MAfterPosition();	 // BiDi-aware, renders caption at right for LTR and at left for RTL.
						MRightPosition();	 // Absolute. Renders caption always at right, so, perceived as «after» by european and «before» by arabic people.
						MLeftPosition();	  // Absolute. Renders caption always at left, so, perceived as «before» by european and «after» by arabic people.
						MTopPosition();
						MBottomPosition();
				// MOnNewValue calls fn on initialization, MOnNewValue2 doesn`t
				MOnNewValue(fn : (bool) -> void);
				MOnNewValue2(fn : (bool) -> void);
				MIconBorder4(left : double, top : double, right : double, bottom : double);

		// [Material Guidelines | Radio Buttons](https://material.io/design/components/selection-controls.html#radio-buttons)
		// use MRadios to create a group of MRadio at once
		MRadio(caption : Material, thisValue : int, activeValue : DynamicBehaviour<int>, style : [MCheckableStyle]);

		// [Material Guidelines | Switches](https://material.io/design/components/selection-controls.html#switches)
		MSwitchControl(value : DynamicBehaviour<bool>, style : [MSwitchControlStyle]);
			MSwitchControlStyle ::= MButtonState, MThemeColor, MOnOffText, MLabel, MLeftIcon, MWidth;
			// If "off" text equals "", only "on" text is displayed
			// Usefull when you don't need to change text on "off" value, so you can pass only "on" text.
			MOnOffText(on : string, off : string);

		// [Material Guidelines | Sliders](https://material.io/design/components/sliders.html)
		// Value is within 0.0 - 1.0 by default
		// MWidth defines width of the slider itself, regardless of borders or icons. To define width of whole MSlider, wrap it into MAvailableWidth.
		MSlider(value : DynamicBehaviour<double>, style : [MSliderStyle]);
			MSliderStyle ::= MButtonState, MComponentGroupState, MThemeColor, MSliderIconLeft, MSliderIconRight, MSliderRange, MSliderShowValue, MSliderShowValueInput,
				MSliderShowValueInputEnabled,
				MSliderStep, MSliderSteps, MSliderDiscrete, MWidth, MSliderUndefined, MCondensed, MMouseDown, MSliderStepDescription,
				MSliderTooltip, MCustomThumb, MCustomBar, MSliderShowDiscreteValues, MItemsColor, MSliderChooseRange, MSliderThumbRadius, MInactiveAreaColor;

				MSliderRange(min : double, max : double);
				MSliderShowValue(show : bool);
				MSliderShowValueInput(show : bool);
				MSliderShowValueInputEnabled(enabled : Transform<bool>);
				MSliderIconLeft(name : string);
				MSliderIconRight(name : string);
				MSliderStep(value : double);
				MSliderSteps(steps : [double]);
				MSliderChooseRange(start : DynamicBehaviour<double>, end : DynamicBehaviour<double>);
				MSliderThumbRadius(radius : Transform<double>);
				MSliderDiscrete(discrete : bool);
				// By default true on mouse down or on hover if is undefined.
				MSliderShowDiscreteValues(show : Transform<bool>);
				MSliderUndefined(undefined : DynamicBehaviour<bool>);
				// Is mouse down inside slider
				MMouseDown(down : DynamicBehaviour<bool>);
				// Slider tooltip constructed from hovered value
				MSliderTooltip(textFn : (v : double) -> string);
				// Intended for accessibility
				MSliderStepDescription(description : (v : double) -> string);
				// Use own material for thumb
				// It's not reasonable to track thumb size to calculate the upper border of slider
				//   since thumb is likely to be animated. So use your own MBorder to set upper border
				//   if you're not satisfied with material spec one
				MCustomThumb(mkThumb : (down : Transform<bool>, focused : Transform<bool>) -> Material);
				MCustomBar(makeBar : (type : MSliderBarType, length : Transform<double>, style : [TGraphicsStyle]) -> Material);
				MInactiveAreaColor(color : MThemeColor);

			MSliderBarType ::= LeftBar, ActiveBar, RightBar;
				LeftBar();
				ActiveBar();
				RightBar();

		// Be sure to make the width a multiple of 8
		// If width < 0, takes all available width
		// [Material Guidelines | Text Fields](https://material.io/design/components/text-fields.html)
		MTextInput(
			content : DynamicBehaviour<string>,
			style : [MTextInputStyle],
			state : [MTextInputState]
		);

		MAutoComplete(
			content : DynamicBehaviour<string>,
			// The words to complete on, separated by newlines.
			// The sentence matcher is called for each line, for each dictionary
			// The best performance comes if you give it just one dictionary,
			// i.e. ["Word1\nWrod2\nWord3"] is better than ["Word1", "Word2", "Word3"]
			dictionaries : [string],
			style : [MAutoCompleteStyle],
			state : [MTextInputState]
		);

		// Link is deprecated. TODO: add appropriate doc link here.
		// [Material Guidelines | Data Table Interactions](https://material.io/archive/guidelines/components/data-tables.html#data-tables-interaction)
		// Text input with edit popup. Intended for usage inside MDataTable.
		MSmallEditDialog(
			content : DynamicBehaviour<string>,
			style : [MTextInputStyle],
			state : [MTextInputState]
		);

			MTextInputStyle ::=
				MWidth /* Width of the input, takes full width if < 0*/, MLabel, MThemeColor,
				TextInputType, AutoCompleteType, Multiline, MMaxLines, ReadOnly, MaxChars, MShowMaxChars, PasswordMode, WordWrap, AutoAlign,
				MFloatingLabel, MDynamicSize, MShowUnderline, MLeftIcon, MShowLeftButton, MLeftCustomButton, MShowClearIcon,
				MShowDropDownArrow,	MShowEditIcon, MCustomTextStyle, MDynamicTextStyle, MLabelTextStyle, MInputFontPadding, MCondensed, MFilterAction,
				MInputBorders, MMaxHeight, MEditDialog, MElevation, MInputBackgroundStyle, MNativeInput, MHaveBeenFocused, MUnderlineUnfocusedStyle,
				MNumericStep, MIconSize, MIconButtonBorder, MTextInputScrollStyle, MFloatingLabelStyle,

				// Text input spec with filled frame.
				// https://material.io/design/components/text-fields.html#filled-text-field
				MFilled,

				// Text input spec with stroke outline.
				// https://material.io/design/components/text-fields.html#outlined-text-field
				MOutlined;

					// Move the label above the input on focus
					MFloatingLabel();
					// Hides max chars info below the input
					MShowMaxChars(show : bool);
					// Sets height of the box if input is multiline
					// Calculates height by the content if lines parameter equals 0 or -1 (affects MTextInput only)
					// If lines parameter < -1, calculates height by the content but limits its height to abs(lines parameter) lines (no limits for MEllipsisText)
					// For example, with MMaxLines(-4) input height can grow from 1 up to 4 lines
					MMaxLines(lines : int);
					// Elevation on focus (8. by default)
					MElevation(elevation : Transform<double>);
					// Show or hide line below input (Works with MTextInput and MAutoComplete)
					MShowUnderline(show : bool);
					// Style of the disabled underline
					MUnderlineUnfocusedStyle(style : [GraphicsStyle]);
					// Show clear icon on focus and/or on hover
					MShowClearIcon(onFocus : bool, onHover : bool);
					// Show left button. Intended for MAutoComplete.
					MShowLeftButton(show : bool);
					// Padding of the font inside input field
					MInputFontPadding(padding : double);
					// Height of input changes corresponding to the floating label and error visibility.
					MDynamicSize();
					// Label in empty input
					MLabel(label : string);
					// Left icon
					// See MShowLeftButton for action button
					MLeftIcon(icon : string, style : [MIconStyle]);
					// Left button
					MLeftCustomButton(closed : Material, open : Material, inputIndent : double);
					// Dropdown arrow on the right
					MShowDropDownArrow(show : bool);
					// Show edit icon
					MShowEditIcon(enabled : bool);
					// Action on enter or selecting of suggested result
					MFilterAction(action : (string) -> void);
					// Make input in dialog, added to MSmallEditDialog by default
					MEditDialog();
					// Text style of MLabel
					MLabelTextStyle(style : [MTextStyle]);
					MFloatingLabelStyle(style : [MTextStyle]);
					// Input background, empty for inputs without popups
					MInputBackgroundStyle(normal : [TGraphicsStyle], focused : [TGraphicsStyle]);
					// Borders of the input box
					// textInput/smallEdit : (0., if (hasFloatingLabel) {if (condensed) 20. else 28.} else {if (condensed) 12. else 16.}, 0.,
					// if (condensed) 12. else 16.)
					// autocomplete : (8., if (hasFloatingLabel) {if (condensed) 20. else 28.} else {if (condensed) 12. else 16.}, 8.,
					// if (condensed) 12. else 16.)
					MInputBorders(start : double, top : double, end : double, bottom : double);
					// Set useNativeInput to false for input field written using forms (true by default)
					// Intended only for cpp, in js can't recognize capslock state
					// Also you can set "nativeInputs" url parameter to 0
					MNativeInput(useNativeInput : bool);
					// Intended for using with MInputError only
					MHaveBeenFocused(focused : DynamicBehaviour<bool>);
					// Sets step to increase/decrease value into numeric type textinput
					MNumericStep(step : Transform<double>);
					MFilled();
					MDynamicTextStyle(style : Transform<[MTextStyle]>);
					// scroll style when text is in preview mode
					MTextInputScrollStyle(style : [MScrollStyle]);

			MAutoCompleteStyle ::=
				MTextInputStyle, MCompletionFn, TCompletionFn, MSentenceMatcher, MPreparedSentenceMatcher, MDictionary,
				MCurrentMatches, TMatchedHandler, MShowAllOnEmpty, MMaxResults, MAutoSelect, MIncludeSpaces, MSuggestionsBackgroundStyle,
				MTextInputOutOfPopup, MInputNoLeftBorder, MSuggestionsPlacement, MSuggestionInLine, MAutoCompleteStartSearch, MCustomPopup,
				MAutoCompleteShowMoreButton, MSetSelectedOnUnfocus;
				// Material copy of TCompletionFn
				// Use fixed sizes for scroll to work properly
				MCompletionFn(
					fn : (
						match : SentenceMatch,
						selected : bool,
						setWord : (SentenceMatch) -> void
					) -> Material);
				// Custom sentence matching function
				MSentenceMatcher(
					matcher : (sentences : [string]) -> SentenceMatcher,
					fn : (matcher : SentenceMatcher, input : string, maxHits : int, prefix : bool, exhaustive : bool,
						position : int) -> [SentenceMatch]
				);
				// pre-built custom sentence matcher. When it is defined, the 'matcher' function of MSentenceMatcher is not used.
				MPreparedSentenceMatcher(matcher : Transform<SentenceMatcher>);
				// Dictionaries for auto completion
				// See dictionaries field comments in MAutoComplete above for more info
				MDictionary(dictionaries : [string]);
				// Dictionary id, sentence id, sentence hit
				MCurrentMatches(fn : ([Triple<int, int, SentenceMatch>]) -> void);
				// Shows suggestions only if content length >= minChars and wait milliseconds after last key event.
				// (0, 0) by default
				MAutoCompleteStartSearch(minChars : int, wait : int);
				// Shows all the sentences when input is empty
				// (MMaxResults win over this, i.e., if it's not set, only first 10 sentences will be shown)
				MShowAllOnEmpty();
				// Amount of suggested results (10 by default). -1 to remove limit
				MMaxResults(results : int);
				// Always select one of the possible results
				MAutoSelect();
				MSetSelectedOnUnfocus();
				// Include spaces in autocompletition
				// False for multiline
				MIncludeSpaces(includeSpaces : bool);
				// Background of the suggestions dropdown
				MSuggestionsBackgroundStyle(style : [TGraphicsStyle]);
				// Defines suggestions area`s location.
				//   MTop/MBottom are strict ones.
				//   MTryTopFirst/MTryBottomFirst will relocate suggestions area in case of limited available space.
				MSuggestionsPlacement(type : MSuggestionsPlacementType); // MTryBottomFirst by default
					MSuggestionsPlacementType ::= MTop, MBottom, MTryTopFirst, MTryBottomFirst;
						MTryTopFirst();
						MTryBottomFirst();
				// Shows the best suggestion into input area. It may be approved by "enter"
				MSuggestionInLine(showPopup : bool);
				// Do not put MTextInput into popup.
				MTextInputOutOfPopup();
				// Set 0. to left border.
				MInputNoLeftBorder();
				MCustomPopup(
					offsetX : Maybe<Transform<double>>,
					offsetY : Maybe<Transform<double>>,
					width : Maybe<Transform<double>>
				);
				MAutoCompleteShowMoreButton();

			MTextInputState ::= MButtonState, MHelperText, TTextInputState, MInputError, MInputShowPassword, MInputFilter, MPositionOnFocus,
				MSelectionOnFocus, MEatKeyDown, MInputProcessKeyDown;
				// Helper for error without content filtering
				// Also check passwordFilter and emailFilter in material_textinput_state.flow
				// MInputError(text : Transform<Maybe<string>>, style : [MInputErrorStyle]) -> MInputErrorFilter {
				//	MInputErrorFilter(\c, __ -> Pair(c, fselect(text, FLift(\t -> eitherMap(t, \t0 -> Some(Pair(t0, false)), None())))), style)
				// };

				// Can be used to filter the text itself, and get rid of stuff that is not right
				MInputFilter(fn : (content : string, foc : bool) -> string);

				MInputError(
					// Pair(new content, Maybe<Pair<error text, is blocking error (affect MInputIsOk)>>)
					text : Transform<Maybe<Pair<string, bool>>>,
					style : [MInputErrorStyle]
				);
					MInputErrorStyle ::= MMaxLines, MInputErrorColor, MRequiredField, MInputIsOk, MInputErrorFont;
						// error color (MErrorColor by default)
						MInputErrorColor(color : Transform<MThemeColor>);
						// Required Field
						MRequiredField();
						// Are there any errors
						MInputIsOk(ok : DynamicBehaviour<bool>);
						MInputErrorFont(style : MFontStyle);

				// Adds showPassword icon, added by default to PasswordType input
				MInputShowPassword(show : DynamicBehaviour<bool>);
				// Helper text displayed below the input
				// If persistent is false, helper text is hidden when there is no focus on the input
				MHelperText(text : Transform<Maybe<string>>, persistent : bool);
				MPositionOnFocus(fn : (content : string, previous : int) -> int);
				MSelectionOnFocus(fn : (content : string, previous : int) -> int);
				// Style to determine should keyEvent be blocked or not for other components
				// See defEatKeyDown in material_textinput_state for example
				MEatKeyDown(fn : (KeyEvent) -> bool);
				// is key to be processed by input or not
				MInputProcessKeyDown(fn : (KeyEvent) -> bool);

		//
		// Menu
		//
		// [Material Guidelines | Menus](https://material.io/design/components/menus.html)


		// When button is MTextButton or MIconButton MOpenMenu is created automatically, in other cases
		// you should handle menu opening yourself.
		//
		// You can handle onClick actions from whole menu with item id as parameter using MOnListClick or
		// separately for each menu item using MOnClick. Same goes for MSubMenu.
		MMenu(button : Material, items : [MMenuLine], style : [MMenuStyle]);

			MMenuLine ::= MDropDownMenuLine, MSubMenu, MSubMenuDynamic;
				MMenuSingleLine(title : string, style : [MListLineState]);
				MMenuCustomLine(content : Material, style : [MListLineState]);
				MMenuGroupLine(title : string, style : [MListLineState]);
				MSubMenu(title : string, items : [MMenuLine], style : [MSubMenuStyle]);
				MSubMenuDynamic(title : Transform<string>, items : Transform<[MMenuLine]>, style : [MSubMenuStyle]);

			MMenuStyle ::= MListStyle, MOnListClick, MButtonState, MMenuIndent, MSingleSelection, MDataTableFooter, MDataTableRow,
				MOpenMenu, MMaxHeight, MWidthByButton, MBelowButton, MWidth, MSelectedAlwaysOnTop, MMenuNonSpecifiedAlwaysOnTop, MShowTooltip /* Doesn`t work for MMenuCustomLine */,
				MCustomLineHeight, MOpenOnClick, MMenuShift/*, MNoFocus*/, MFixPosition, MCustomScale, MMenuCols, MLabel, MMenuNoSnapSize, MMenuExpandingAnimation,
				MLeftIcon, MSameZorder, MForceUpdate, MBlockClicks, MDropDownIconNearTitle, MDropDownMenuIconBorders, MMenuLineBorders, MMenuScrollStyle, MMenuCustomPopup;

					MOpenMenu(opened : DynamicBehaviour<bool>);
					// Adds indent to every menu item, even if it has no primary action.
					MMenuIndent();
					MMaxHeight(height : double);
					MWidthByButton();
					MBelowButton();
					MDataTableRow();
					MDataTableFooter();
					MSelectedAlwaysOnTop(emptySelection : MMenuLine); // Intended for MDropDownMenu.
					MMenuNonSpecifiedAlwaysOnTop(emptySelection : MMenuLine); // Intended for MDropDownMenu
					MOpenOnClick();
					MMenuShift(shift : Transform<Point>);
					// MNoFocus();
					MCustomLineHeight(height : double);
					// Pin popup y coordinate : top or bottom.
					MFixPosition(top : bool);
					MCustomScale(factor : Transform<Factor>);
					MMenuCols(cols : int);
					// Don't change zorder on open menu
					MSameZorder(same : bool);
					// if present we allow to update current by the same value (other words use `next` instead of `nextDistinct` inside)
					MForceUpdate();
					// Block clicks outside menu
					MBlockClicks();
					// Intended for MDropDownMenu. Get rid of filler between title and icon.
					MDropDownIconNearTitle();
					// Left/right borders
					MMenuLineBorders(borders : double);
					MMenuNoSnapSize();
					MMenuScrollStyle(style : [MScrollStyle]); // only MScrollWidthHeight, MScrollPosition, TScrollPersistent are supported now
					MMenuExpandingAnimation();
					MMenuCustomPopup(buttonWH : Maybe<DynamicBehaviour<WidthHeight>>, positionScale : Maybe<Transform<PositionScale>>);

			MSubMenuStyle ::= MMenuStyle, MPrimaryAction, MDisableHover, MSubMenuOpenOnClick, MCloseParentOnClick;
				MSubMenuOpenOnClick();
				// True by default
				MCloseParentOnClick(close : bool);

		MDynamicMenu(button : Material, items : Transform<[MMenuLine]>, style : [MMenuStyle]);

		// Helper for dropdown like MMenu
		// [Material Guidelines | Dropdown Menu](https://material.io/design/components/menus.html#dropdown-menu)
		MDropDownMenu(items : [MDropDownMenuLine], current : DynamicBehaviour<int>, style : [MDropDownMenuStyle]);
			MDropDownMenuLine ::= MMenuSingleLine, MMenuCustomLine, MSeparatorLine, MMenuGroupLine;
			MDropDownMenuStyle ::= MMenuStyle, MCustomButton, MDropDownMenuButtonBorder, MNonSpecified, MCroppedButton, MSeparators, MAddClearButton,
			                       MDropDownMenuDisabledOpacity, MNonSpecifiedAlwaysOnTop, MOutlined, MFilled, MDropDownMenuIconColor;

					MNonSpecified(item : MNonSpecifiedLine);
						MNonSpecifiedLine ::= MMenuSingleLine, MMenuCustomLine;
					MCustomButton(button : Material);
					MCroppedButton();
					MSeparators(separators : bool);
					// Adds an icon button, which sets current selection to non-specified (-1 for MDropDownMenu or [] for MMultiSelectDropDown).
					MAddClearButton();
					MDropDownMenuDisabledOpacity(opacity : Transform<double>);
					MNonSpecifiedAlwaysOnTop();
					MDropDownMenuButtonBorder(border : double);
					MDropDownMenuIconBorders(borders : MIconBorder4);
					MDropDownMenuIconColor(color : MColor);

		// Menu panel that takes full width.
		MMenuPanel(items : [Material], style : [MMenuPanelStyle]);
			// MMenuPanelItems ::= MDropDownMenu, MMenu, MDropDown, MTextButton, MIconButton, MSeparator;

			MMenuPanelStyle ::= MMenuPanelBackground, MElevation, MBackgroundStyle, MHeight, MBorders, TScrollCropByContent,
				TExpandOnHover, MComponentGroupState;

				MMenuPanelBackground(color : MThemeColor);
				MHeight(height : double);
				MBorders(borders : double);

		// The non-specified string is used when the current item is outside the range of items
		// Link is deprecated. TODO: add appropriate doc link here.
		// [Material Guidelines | Dropdown Buttons](https://material.io/archive/guidelines/components/buttons.html#buttons-dropdown-buttons)
		MDropDown(current : DynamicBehaviour<int>, nonSpecified : string, items : [string], style : [MDropDownStyle]);
			MDropDownStyle ::= MDropDownMenuStyle, MGroups, MLeftDecorations, MRightDecorations, MDropDownBorder;

				// Unclickable items: first parameter is id of item it should be displayed before, second is caption
				MGroups(groups : [Pair<int, string>]);
				// Place next to item corresponding Material, length of extraItems should be equal length of items.
				MLeftDecorations(extraItems : [Material]);
				MRightDecorations(extraItems : [Material]);
				MDropDownBorder(left : double, top : double, right : double, bottom : double);

		MMultiSelectDropDown(selected : DynamicBehaviour<[int]>, items : [string], style : [MMultiSelectDropDownStyle]);
<<<<<<< HEAD
			MMultiSelectDropDownStyle ::= MNonSpecifiedString, MMaxHeight, MWidth, MCustomLineHeight, MCustomTextStyle, MSelectedItemStyle, MOnItemClick,
				MAddDoneButton, MAdditionalButtons, MEnabled, MAddClearButton, MShowTooltip, MDropDownIconNearTitle, MCroppedButton, MCustomButton, MBelowButton,
				MLeftDecorations, MRightDecorations, MDropDownMenuDisabledOpacity, MMenuLineBorders, MOutlined, MButtonState, MOpenMenu, MShowSelectedIcon;
=======
			MMultiSelectDropDownStyle ::= MNonSpecifiedString, MMaxHeight, MWidth, MCustomLineHeight, MCustomTextStyle, MSelectedItemStyle, MOnItemClick, MDataTableFooter, MDataTableRow,
				MAddDoneButton, MAdditionalButtons, MEnabled, MAddClearButton, MShowTooltip, MDropDownIconNearTitle, MCroppedButton, MCustomButton, MBelowButton,
				MLeftDecorations, MRightDecorations, MDropDownMenuDisabledOpacity, MMenuLineBorders, MOutlined, MFilled, MButtonState, MOpenMenu, MShowSelectedIcon;
>>>>>>> d2f26956

				MSelectedItemStyle(textColor : MThemeColor, bgColor : MThemeColor);
				MNonSpecifiedString(item : string); // "Pick" by default
				MOnItemClick(fn :(index : int, selected : bool) -> void);
				MAddDoneButton();
				MAdditionalButtons(buttons : [Material]);
				MShowSelectedIcon(show : bool); // true by default

		//
		// Lists, dropdown, tables
		//
		// [Material Guidelines | Lists](https://material.io/design/components/lists.html)
		MList(lines : [MListLine], style : [MListStyle], state : [MListState]);

			MListStyle ::=
				MThemeColor, MSelectedColor, MBackgroundStyle, MSelectedBackgroundStyle,
				MEmptyMessage, MListWidth, MCondensed, MAddSeparators, MAddScroll,
				MCollapseUnactive, MListMinimize, MListMinimizedWidth, MNoEllipsis,	MSideBorders, MPrimaryActionWidth;

				// When the list is empty, display this in the center
				MEmptyMessage(message : Material);
				// MSelectedX styles works only with MListSelection() state
				MSelectedBackgroundStyle(style : [TGraphicsStyle]);
				MSelectedColor(color : MThemeColor);
				// If width < 0 list takes all available width
				// (-1.0, -1.0 by default)
				MListWidth(minWidth : double, maxWidth : double);
				// Add shadow and separators.
				MAddSeparators();
				// If None(), creates TScrollInspectVisible by default.
				MAddScroll(scrollInpect : Maybe<TScrollInspectVisible>);
				MCollapseUnactive();
				MListMinimize(minimize : Transform<bool>);
				MListMinimizedWidth(width : double); // 72. by default
				MNoEllipsis();
				// Add borders to left and right sides of each line (16.0 by default)
				MSideBorders(borders : Transform<double>);
				// Set width of each line`s primary action (72.0 by default)
				MPrimaryActionWidth(width : Transform<double>);

			MListState ::= MListSelection, MListSelectionEnabled, MOnListClick, MListReorder, MListReorderHideIcon, MGrabDelay,
			               MHoverEnabled, MEnabled, IScriptRecordingEnabled, MReorderDropSpot, MReorderCustomDraggingOrder;

				MListSelection(enabled : Transform<bool>, multiple : bool, toggle : bool, selected : DynamicBehaviour<[int]>);
				MListSelectionEnabled(enabled : Transform<[Transform<bool>]>);
				MOnListClick(enabled : Transform<bool>, onClick : (int) -> void);
				MListReorder(order : DynamicBehaviour<[int]>, enabled : Transform<bool>);
				// Hide "drag_handle" icon which added automatically by MListReorder style
				MListReorderHideIcon();
				// Disable hover
				MHoverEnabled(enabled : Transform<bool>);

			MListLine ::= MSingleLine, MDoubleLine, MTripleLine, MSubmenuLine, MCustomLine, MSeparatorLine;

				MSingleLine(title : string, state : [MListLineState]);
				MDoubleLine(title : string, subtitle : string, state : [MListLineState]);
				MTripleLine(title : string, subtitle : string, state : [MListLineState]);
				MCustomLine(content : Material, state : [MListLineState]);
				MSubmenuLine(main : MListLine, lines : Transform<[MListLine]>, style : [MSubListStyle], expanded : DynamicBehaviour<bool>);

					MSubListStyle ::= MListState, MThemeColor, MSelectedColor, Fill, FillOpacity, MCustomExpanding, MNoDispose, MSideBorders;
						// MList will not change 'expanded' by user's click
						MCustomExpanding();
						MNoDispose();
				MSeparatorLine();

				MListLineState ::= MButtonState, MPrimaryAction, MSecondaryAction, MLeaveBehind, MAdditionalText,
				                   MCustomTextStyle, MCustomSecondaryTextStyle, MHeight, MSelectionEnabled;

					MPrimaryAction(content : Material);
					MSecondaryAction(content : Material);
					MLeaveBehind ::= MLeftLeaveBehind, MRightLeaveBehind;
						MLeftLeaveBehind(icon : Material, action : () -> void, style : [MLeaveBehindStyle]);
						MRightLeaveBehind(icon : Material, action : () -> void, style : [MLeaveBehindStyle]);

						MLeaveBehindStyle ::= MGapSize, MLeaveBehindPosition;
							MGapSize(size : double, stopOnGap : bool); // MGapSize(56., true) by default
							MLeaveBehindPosition(position : DynamicBehaviour<double>);
					// Intended for shortcuts info.
					MAdditionalText(text : string);

					// Custom size and color, use MCustomFont for custom fontfamilies and opacities.
					MCustomTextStyle(style : [MTextStyle]);
					MCustomSecondaryTextStyle(style : [MTextStyle]);
					MSelectionEnabled(enabled : Transform<bool>);


		MDynamicList(items : Transform<[MListLine]>, style : [MDynamicListStyle], state : [MDynamicListState]);
			MDynamicListStyle ::= MThemeColor, MEmptyMessage, MListWidth, MSelectedColor, MSelectedBackgroundStyle, MCondensed,
			                      Fill, FillOpacity, MAddSeparators, MSideBorders, MPrimaryActionWidth, MListMinimize, MListMinimizedWidth;
			MDynamicListState ::= IScriptRecordingEnabled, MListSelection, MListSelectionEnabled, MOnListClick,
			                      MHoverEnabled, MItemsHeights, MScrollStyle, MListReorder, MListReorderHideIcon, MGrabDelay, MNoScroll,
			                      MReorderDropSpot, MReorderCustomDraggingOrder;

				MItemsHeights(height : (int) -> Transform<double>);

		//
		// Carousel
		//

		MCarousel(contents : [MCarouselContent], activeIdx : DynamicBehaviour<int>, style : [MCarouselStyle]);

			MCarouselContent(content : Material, style : [MCarouselContentStyle]);
				MCarouselContentStyle ::= MCarouselText, MOnClick;
					MCarouselText(title : string, subtitle : string);

			MCarouselStyle ::= MCarouselItemSpan, MBackgroundStyle, MCarouselTextColor, MCarouselFooterColor, MCarouselFooterOpacity,
				MCarouselButtonsColor, MNoProgress, MProgressAtBottom, MProgressColors, MNoChevrons, MEnabled, MDuration, MCarouselNoContentScaling,
				MCarouselEnableArrows, MCarouselCustomPanning, MLoopScroll, MIconSize, MCarouselContentZoom, MCarouselMaximize, TCurrentInteractive,
				MCarouselHeightByContent, MCarouselDisableSideChevrons, MCarouselSidesOffset, MCarouselChevronTunes;

				MCarouselItemSpan(span : int); // defaults to 1
				MCarouselTextColor(color : MThemeColor); // defaults to MWhite
				MCarouselFooterColor(color : MThemeColor); // defaults to MGray(900)
				MCarouselFooterOpacity(opacity : double); // defaults to 0.8
				MCarouselButtonsColor(color : MThemeColor); // useful in case buttons not visible on white images, defaults to MWhite
				MNoChevrons(); // hide navigation buttons
				MCarouselDisableSideChevrons(); // Disable first and last chevrons. Doesn`t work for loop scroll.
				MNoProgress(); // hide progress circles
				MProgressAtBottom(); // progress circles at the bottom of carousel
				MProgressColors(active : MThemeColor, inactive : MThemeColor);
				MCarouselNoContentScaling();
				MCarouselEnableArrows(ignoreFocus : bool);
				// 'shiftX' is a total horizontal shift, not delta. Change of 'mousedown' from true to false fires animated end of panning -
				// similar to user's mousedown
				MCarouselCustomPanning(shiftX : DynamicBehaviour<double>, mousedown : DynamicBehaviour<bool>);
				MLoopScroll();
				MCarouselContentZoom(min : double, max : double, step : double);
				MCarouselMaximize(maximized : DynamicBehaviour<bool>, style : [MCarouselMaximizeStyle]);
					MCarouselMaximizeStyle ::= MNoProgress, MNoChevrons, MShowTextOverlay, MMaximizeFullscreen, MCarouselContentZoom, MDisableSwipe;
						MShowTextOverlay();
						MMaximizeFullscreen();
						MDisableSwipe();

				// Ignore golden ratio and available height, crop by maximum content height instead.
				MCarouselHeightByContent();
				MCarouselSidesOffset(sideOffset : double);
				MCarouselChevronTunes(shadows : bool, positionY : double);

		// A table of information
		// [Material Guidelines | Data Tables](https://material.io/design/components/data-tables.html)
		MDynamicDataTable(columns : [MColumnDynamic], rows : Transform<[[Material]]>, style : [MDataTableStyle]);

			// The width should be in a multiple of 8
			MColumn(header : string, tooltip : string, width : int, style : [MColumnStyle]) -> MColumnDynamic {
				MColumnDynamic(const(header), const(tooltip), const(width), style);
			};
			MColumnDynamic(header : Transform<string>, tooltip : Transform<string>, width : Transform<int>, style : [MColumnStyle]);
				MColumnStyle ::= MHeaderStyle, RightAlign, CenterAlign, StartAlign, EndAlign, MSort, MAutoSort, MMaxWidth,
				                 MWidthByContent, MWidthByContentLimited, MColumnCustomTitle;
					// Auto sorting algorithm, works fine with most cases, MSort is needed only in special ones
					MAutoSort();
					// Style for custom sorting
					MSort(colCompares : (int, int) -> int);
					// Max width of the column, should be used with MFullWidth or MFullAdvanced. If less than column width, the latter wins.
					MMaxWidth(width : int);
					// Sets column width by content width. Overrides "width" parameter and MMaxWidth.
					MWidthByContent(); // equal to MWidthByContentLimited(const(-1.), const(-1.))
					MWidthByContentLimited(minWidth : Transform<double>, maxWidth : Transform<double>); // -1. for unlimited
					MColumnCustomTitle(fn : (selected : bool) -> Material);

			MDataTableStyle ::= MListSelection, MListSelectionEnabled, MPagination, MPaginationAutoScaling, MCondensed, MSortingDefault, MFullWidth,
			                    MFullWidthAdvanced, MInCard, MOnListClick, MMinTableHeigth, MSingleSelection, MMultiSelection,
			                    MSelectedBackgroundStyle, MCurrentPage, MGoToIndex, MHeaderActions, MCheckBoxSelection, MRowHeight, MHeaderRowHeight, MHoverEnabled, MClickEnabled,
			                    MRowSpacing, MNoSeparators, MNoFooter, MHideAutoPaginationFooter, MExpandRow, MDataTableScrollStyle, TScrollEnabled, TScrollPosition,
			                    MListReorder /*Disables pagination and sorting*/, MListReorderHideIcon, MHeaderStyle, MFixedRow, MListSorted, MRowBackgroundStyle,
			                    MExternalSort, MWidthByContent /*Sets this style to all columns*/, MNoCrop /*Do not crop cell content*/,
			                    MShowRowNumbers, MRowsPerPage, MUpdateSorting, MDataTableInnerScroll, MEnabled;

				// Style adds footer with pagination
				MPagination(current : DynamicBehaviour<int>, rowsPerPage: [int]);
				// Style inspects the available vertical space, and defines the number of rows accordingly -
				// assuming fixed height rows (48 dp default and 32 dp for MCondensed style)
				MPaginationAutoScaling();
				// Style for slimmer rows (height = 32 dp)
				MCondensed(condensed : bool);
				// Style for rows with a specified height
				MRowHeight(height : double);
				MHeaderRowHeight(height : double);
				// Style for default sorting: columnIndex, isAscending
				MSortingDefault(sorting : DynamicBehaviour<MSortingParam>);
					// Sorts by first column by default (without this style). To disable default sorting use -1 for colIndex.
					MSortingParam(colIndex : int, isAsc : bool);
				// Style for expand space between columns to full width
				MFullWidth();
				// Style for increase width of columns (a multiple of 8), keeping the ratio of widths, to full width
				MFullWidthAdvanced();
				// Adds elevation and background to table
				MInCard();
				// Style to define a minimum height
				MMinTableHeigth(height : double);
				// Helpers for easier selection, for advanced stuff use MListSelection
				MSingleSelection(selected : DynamicBehaviour<int>);
				MMultiSelection(selected : DynamicBehaviour<Set<int>>);

				// Allows inspect or change page number
				MCurrentPage(page : DynamicBehaviour<int>);
				// Set number of row to show
				MGoToIndex(index : DynamicBehaviour<int>);
				// Only inspects current rows per page
				MRowsPerPage(rowsPerPage : DynamicBehaviour<int>);

				// Style to define DataTable headers background and text style. textStyleSelected is useless, it is here for compability reasons.
				MHeaderStyle(background : [TGraphicsStyle], textStyle : [MEllipsisTextStyle], textStyleSelected : [MTextStyle]);

				// Adds an additional header to table or replaces current. Avoid using height fillers in actions when MPaginationAutoScaling is present.
				MHeaderActions(actions : Material, style : [MDataTableHeaderActionsStyle]);
					MDataTableHeaderActionsStyle ::= MReplaceHeader;
					MReplaceHeader();

				MCheckBoxSelection(style : [MCheckBoxSelectionStyle]);
					MCheckBoxSelectionStyle ::= MThemeColor;

				MRowSpacing(spacing : double);
				MNoSeparators();
				// Removes footer area. Ignored if pagination is on.
				MNoFooter();
				// Hides footer in case of MPaginationAutoScaling and all rows are on one page.
				MHideAutoPaginationFooter();
				// Enabled or disable row expansion
				MExpandRow(enabled : Transform<bool>);
				// Add this cols as a first fixed row
				MFixedRow(show : Transform<bool>, cols : [Material], style : [MFixedRowStyle]);
					MFixedRowStyle ::= TGraphicsStyle, MOnClick;
				// Returns new sequence of rows indexes if data was sorted
				MListSorted(newOrderCallback : ([int]) -> void);
				// Add background for each row by row number (zero based)
				MRowBackgroundStyle(fn : (rowIndex : int) -> [TGraphicsStyle]);
				// For external sorting (SQL sorting for example). Turns off sorting in MDataTable but keeps column header sorting icon.
				// Sorting params (columnIndex, ascending) use from MSortingDefault
				MExternalSort();
				// Updates sorting every n ms
				MUpdateSorting(delay : int);
				// Adds a column to the left with row numbers
				MShowRowNumbers();
				// Vertical scroll
				MDataTableScrollStyle(style : [MScrollStyle]);
				// Horizontal scroll
				MDataTableInnerScroll(mode : MDataTableScrollMode, style : [MScrollStyle]);
					MDataTableScrollMode ::= MStandardMode, MGluedFirstColumnMode, MLiftedFirstColumnMode;
						MStandardMode();
						MGluedFirstColumnMode(style : [MGluedFirstColumnModeStyle]);
							MGluedFirstColumnModeStyle ::= MSeparatorVisible;
								MSeparatorVisible(visible : Transform<bool>);
						MLiftedFirstColumnMode();

		//
		// Line Chart
		//
		// [Google Charts | Line Chart](https://developers.google.com/chart/interactive/docs/gallery/linechart)

		// Heigth of the chart is calculated without title and subtitle height
		// Width of the chart is calculated with width of the legend which is 1/4 of the chart width
		MChart(data : MChartData, style : [MChartStyle]);

			MChartStyle ::= MChartTitle, MChartSubtitle, MYAxisCaption, MShowVerticalLines, MShowHorizontalLines, MChartCurve,
			                MHideLegend, MXAxisScope, MYAxisScope, MValuesPostfix, MTooltipValuesPostfix, MXAxisIsDate, MChartScale,
			                MXAxisVertical, MYAxisValuesOnLines, MInCard, MEmptyMessage, MValuesLabels, MLineLabels, WidthHeight, MChartType, MBarWidth, MOnChartClick,
			                MXAxisGridStep, MYAxisGridStep, MChartLinesStyle, MLinesColors, MXAxisValuesMove, MYAxisValuesMove,
			                MHideYAxisValues, MHideValueHover, MXAxisStyle, MXAxisValuesTranslate, MHidePoints, EscapeHTML;

				// Color, opacity and width of the chart lines in their order. Opacity by default is 1.0. Width by default is 2.0.
				// Colors by default are taken from standart : MBlue(500), MOrange(500), MGreen(500), MPurple(500),
				// MRed(500), MTeal(500), MLime(500), MBrown(500), MCyan(500)
				MChartLinesStyle : (style : [[MLineStyle]]);
					MLineStyle ::= MThemeColor, FillOpacity, MWidth, MLineType, MHidePoints, MPointLabel, MPointLabelStyle, MPointMarker;
						MLineType(type: MMLineType);
							MMLineType ::= MLineSolid, MLineDashed, MLineDotted;
								MLineSolid();
								MLineDashed();
								MLineDotted();
						MHidePoints();
						// custom values labels
						MPointLabel(getLabel : (value : double) -> string);
						MPointLabelStyle(style : [TParagraphStyle]);
						// custom markers. only for lines
						MPointMarker(getMarker : (index : int, y : double) -> Material);

				// Title displayed at the top of the chart
				MChartTitle(title : string);

				// Subtitle displayed below the title at the top of the chart, can be used without title
				MChartSubtitle(subtitle : string);

				// TODO: Add curve type
				MChartCurve();

				// Caption of the YAxis displayed at the left of the chart
				MYAxisCaption(caption : string);

				// Postfix which is added at the end of every YAxis value
				// For example MValuesPostfix(" s") will produce values like "1 s", "2 s" etc.
				MValuesPostfix(postfix : string);
				// The same as MValuesPostfix but without vertAxis modification
				MTooltipValuesPostfix(postfix : string);

				// Show vertical lines
				MShowVerticalLines();

				// Show horizontal lines
				MShowHorizontalLines();

				// Hides chart legend at the right of the chart
				MHideLegend();

				// Min and max values of the corresponding axis
				MXAxisScope(xAxisMin : double, xAxisMax : double);
				MYAxisScope(yAxisMin : double, yAxisMax : double);

				// XAxis values are timestamps and converted into date
				MXAxisIsDate();

				// Chart items scalling
				MChartScale(scale : double);

				// Display xAxis values vertically
				MXAxisVertical();

				// Move xAxis values
				MXAxisValuesTranslate(point : Transform<Point>);

				// Display yAxis values on lines
				MYAxisValuesOnLines();

				// Adds points value labels
				MValuesLabels(withPostfix : bool);

				// Adds lines labels. Use MPointLabelStyle to customize line label style.
				MLineLabels();

				// Width of the bars, 4. by default
				// gapWidth - distance between bars, 1. by default
				MBarWidth(width : double, gapWidth : double);

				MOnChartClick(click : [(int) -> void]);

				MChartType(chartType : [MMChartType]);
					MMChartType ::= MBarChart, MLineChart;
						MBarChart();
						MLineChart();

				// Custom steps for grid
				MXAxisGridStep(step: double);
				MYAxisGridStep(step: double);

				// Obsolete. Use MThemeColor into MChartLinesStyle instead of it. Needs for backward compatibility into cog9platform.
				MLinesColors(colors : [MThemeColor]);

				// Moving of the crossing point of the axes
				MXAxisValuesMove(value : double);
				MYAxisValuesMove(value : double);

				// Hide the values of YAxis
				MHideYAxisValues();

				// Do not show hover for points
				MHideValueHover();

				// styles for MChartData.rows
				// [[MCaptionColumn()], [MTitle(), MRed(700)], ...]
				MXAxisStyle(style : [[MTextStyle]]);

			// Columns are the names of the chart lines in their order, first column is the name of XAxis
			//
			// Rows are the names of the chart rows in their order, can be empty
			//
			// Data is the values of the chart points, first value in every row is XAxis value
			//
			// Use -doubleMax to indicate no value.

			// Example:
			// MChartData(
			// ["YAxis Name", "First Chart Name", "Second Chart Name"],
			// ["First Column Name", "Second Column Name", "Third Column Name", "Fourth Column Name"],
			// [
			//	[1.0, -doubleMax, 20.0],
			//	[2.0, 30.0, 50.0],
			//	[3.0, 20.0, 10.0],
			//	[4.0, 40.0, 70.0]
			// ])
			MChartData(columns : [string], rows : [string], data : [[double]]);

		MDynamicChart(columns : Transform<[MChartColumn]>, rows : Transform<[MChartRow]>, style : [MDynamicChartStyle]);
			// Use -doubleMax to indicate no value.
			MChartColumn ::= MBarChartColumn, MLineChartColumn;
				MBarChartColumn(name : string, data : [double], style : [MBarChartColumnStyle]);
					MBarChartColumnStyle ::= MChartColumnStyle, MBarWidth;

				MLineChartColumn(name : string, data : [double], style : [MLineChartColumnStyle]);
					MLineChartColumnStyle ::= MChartColumnStyle, MWidth, MHidePoints, MPointMarker,
					                          MLineType, MChartCurve, MColumnRangeData, MLineTypeChanges;

						MColumnRangeData(data : [Pair<double, double>]);
						// Changes line type after point with defined index.
						MLineTypeChanges(changes : [MLineTypeChange]);
							MLineTypeChange(index : int, type : MMLineType);

					MChartColumnStyle ::= MThemeColor, FillOpacity, MColumnVisible, MColumnShowValuesOnHover, MOnListClick, MHideValueHover,
					                      MValuesLabels, MValuesPostfix, MTooltipValuesPostfix, MPointLabel, MPointLabelStyle;

						MColumnVisible(visible : DynamicBehaviour<bool>);
						MColumnShowValuesOnHover(show : Transform<bool>); // Shows all values of the column

			MChartRow(name : string, value : double);

			MDynamicChartStyle ::= MChartTitle, MChartSubtitle, MEmptyMessage, MValuesLabels, MValuesPostfix, MTooltipValuesPostfix, EscapeHTML,
			                       MAxesStyle, MInCard, MHideLegend, MChartCurve, MHidePoints, MHideValueHover, MLineLabels;

				MAxesStyle(x : [MAxisStyle], y : [MAxisStyle]);
					MAxisStyle ::= MAxisLineVisible, MAxisValuesVisible, MAxisValuesStyle, MAxisValuesVertical, MAxisValuesOnAxis,
					               MAxisGridVisible, MAxisGridStep, MAxisGridScope, MAxisGridCenter, MAxisGridZoomEnabled,
					               MAxisCaption, MAxisIsDate;

						MAxisLineVisible(visible : Transform<bool>);

						MAxisGridVisible(visible : Transform<bool>);
						MAxisGridStep(step : Transform<double>);
						MAxisGridScope(min : Transform<double>, max : Transform<double>);
						MAxisGridCenter(center : Transform<double>);
						MAxisGridZoomEnabled(enabled : Transform<bool>);

						MAxisValuesVisible(visible : Transform<bool>);
						MAxisValuesStyle(style : Transform<[[MTextStyle]]>);
						MAxisValuesVertical(vertical : Transform<bool>);
						MAxisValuesOnAxis(onAxis : Transform<bool>);
						MAxisValuesTranslate(translate : Transform<Point>);

						MAxisCaption(caption : Transform<string>);
						MAxisIsDate(isDate : Transform<bool>);

		//
		// Time and date picker
		//

		// [Material Guidelines | Pickers](https://material.io/design/components/pickers.html)
		MDatePicker(date : DynamicBehaviour<Date>, style : [MDatePickerStyle]);
			MDatePickerStyle ::= MDateMin, MDateMax, MThemeColor, MDialogAlbum, MDialogButtons, MDateFormat, MMarkDays, MEnabled, MYearDisabled, MUpdateOnClose, MDatePickerFirstWeekDay;
				MDateMin(d : Date);
				MDateMax(d : Date);
				MDialogAlbum(album : bool);
				MDateFormat(f : string);
				MMarkDays(isMarked : (date : Date) -> bool);
				MYearDisabled();
				// Update picker behaviour only when it's closed
				MUpdateOnClose();
				MDatePickerFirstWeekDay(monday : bool); // false by default, starts from Sunday

			MDialogButtons(buttons : [MDialogButton]);
				MDialogButton ::= MButtonOk, MButtonCancel, MTextButton;
					MButtonOk(shortcut : string, fn : () -> void);
					MButtonCancel(shortcut : string, fn : () -> void);


		// [Material Guidelines | Pickers](https://material.io/design/components/pickers.html)
		// Only handles the time part of the time, on update sets seconds to 0
		MTimePicker(time : DynamicBehaviour<Time>, style : [MTimePickerStyle]);
			MTimePickerStyle ::= MTimeAMPM, MThemeColor, MDialogAlbum, MDialogButtons, MEnabled, MTimeMin, MTimeMax, MTimeSeconds, MUpdateOnClose;
				// true - 12 hour time with AM/PM selection
				// false - 24 hour time
				MTimeAMPM(ampm : bool);
				MTimeMin(t : Time);
				MTimeMax(t : Time);
				// Enables seconds in timepicker
				// False by default
				MTimeSeconds(enabled : bool);

		MColorPicker(color : DynamicBehaviour<MColor>, style : [MColorPickerStyle]);
			MColorPickerStyle ::= MColorPickerMultiSelectStyle, MColorPickerType, MShowPreviousColor, MOpacityPicker;
				MColorPickerType ::= MaterialColorPicker, MRGBPicker;
					// Only material colors
					MaterialColorPicker();
					// Picker with sliders
					MRGBPicker(); // by default
				// Show previous color in header
				MShowPreviousColor(show : bool);
				MOpacityPicker(opacity : DynamicBehaviour<double>);

		MColorPickerMultiSelect(colors : DynamicBehaviour<Set<MColor>>, style : [MColorPickerMultiSelectStyle]);
			MColorPickerMultiSelectStyle ::=  MThemeColor, /*MDialogAlbum, */MDialogButtons, MColorPickerAdditionalColors,
				MCustomColorPickerDialog, MEnabled, MUpdateOnClose, MClearCustomColorsButtons, MColorPickerDisableMainPalette;
				// Show additional color palette
				MColorPickerAdditionalColors(colors : Transform<[MColor]>);
				// If this style is present, there are additional colors only.
				MColorPickerDisableMainPalette();
				// Embed custom color picker dialog within material color picker
				MCustomColorPickerDialog(button : MTextButton, pick : (MColor) -> void);
				MClearCustomColorsButtons(removeColor : (MColor) -> void, removeAllColors : () -> void);

		//
		// Cards
		//
		// [Material Guidelines | Cards](https://material.io/design/components/cards.html)
		MCard(blocks : [MCardBlock], style : [MCardStyle], state : [MButtonState]);
			MCardBlock ::= MRichMediaBlock, MActionBlock, MPrimaryTextBlock, MSupportingTextBlock, MCard, MSeparatorBlock, MExpanderBlock, TEmpty;
				// Block for custom material
				MRichMediaBlock(content : Material, style : [MCardStyle]);
				// Block for actions (icon buttons, buttons etc.). left, right - items aligned to the left or right
				MActionBlock(left : [Material], right : [Material], style : [MCardStyle]);
				// Title with subtitle
				MPrimaryTextBlock(title : string, text : string, style : [MCardStyle]);
				// Subtitle
				MSupportingTextBlock(text : string, style : [MCardStyle]);
				// Horizontal or vertical line
				MSeparatorBlock();
				// Expander
				MExpanderBlock(header: Material, details: () -> Material, expander: DynamicBehaviour<bool>, expanderStyle : [MExpanderStyle]);

			// MThemeColor - background color
			// FillOpacity - background opacity
			MCardStyle ::= MBackgroundImage, MElevation, MThemeColor, FillOpacity, MWidthByContent, MCardWidth, MCardHeight, MCardAlignBottom, MMoreMenu, MCardTextColor,
				MContentBorders, MCardNoOuterBorders;

				// Background image of card or block
				MBackgroundImage(image : string, light : bool);
				// Width of the card or block
				MCardWidth(width : double);
				// Height of the card or block
				MCardHeight(height : double);
				// Force specific text color
				MCardTextColor(color : MThemeColor);
				// Force align to bottom inside block
				MCardAlignBottom();
				// Enable or disable borders (applies to block inside too)
				MContentBorders(borders : bool);
				// Three dot menu at top right corner (see. MMenu for structure)
				MMoreMenu(items : [MMenuLine], state : [MMenuStyle], buttonStyle : [MIconButtonStyle]);
				// Disable outer borders (works only for card itself not blocks)
				MCardNoOuterBorders();

		// Card with title and subtitle only
		MTextCard(title : string, text : string, style : [MCardStyle], state : [MButtonState]) -> MCard {
			MCard([MPrimaryTextBlock(title, text, [])], style, state)
		}

		// Arranges items in grid by theirs sizes and available width
		MFlexibleGrid(items : Transform<[Material]>, style : [MFlexibleGridStyle]);
			MFlexibleGridStyle ::= TFlexibleGridStyle, MEnabled /*Disables reorder*/, MOrdered, MAnimationEnabled;

				MWrapNewRow(wrap : bool) -> TWrapNewRow { TWrapNewRow(wrap); }; // New row should be below all the elements in the previous one (true by default for horizontal grid)
				MWrapNewColumn(wrap : bool) -> TWrapNewColumn { TWrapNewColumn(wrap); }; // New column should be to the right of all the elements in the previous one (true by default for vertical grid)
				MVertical() -> TVertical { TVertical(); }; // Pack elements vertically and bound them with available height
				MAnimationEnabled(enabled : bool); // false for MFlexibleGrid, true for MReorderGrid by default
				MLockWidth(lock : bool) -> TLockWidth { TLockWidth(lock); };	// If true size only grows in height not in width
				                                                            	// (false for MVertical and true for horizontal grid)

				// Don't mix elements order
				// true by default
				MOrdered(ordered : bool);
				MKeepOrder() -> MOrdered { MOrdered(true); }; // OBSOLETE!!
				MMaxRows(rows : int) -> TMaxRows { TMaxRows(rows); }; // Max elements in a first column (Max elements in a first row if MVertical is passed)
				MBaselineAlign() -> TBaselineAlign { TBaselineAlign(); };


		MReorderGrids(items : [[MReorderItem]], order : DynamicBehaviour<[[int]]>, style : [[MReorderGridStyle]], fn : ([Material]) -> Material);
			MReorderItem(content : Material, style : [MReorderItemStyle]);
				MReorderItemStyle ::= MReorderItemVisible, MReorderItemId, MDragging, MEnabled /*Disables dragging*/;
					MReorderItemVisible(visible : DynamicBehaviour<bool>);
					MReorderItemId(id : ref int);

			MReorderGridStyle ::= TFlexibleGridStyle, MDraggingItem, MHoveringItem, MEnabled /*Disables dragging*/,
			                      MGrabDelay, MBorders /*Sets border, which is not draggable*/, MAnimationEnabled,
			                      MReorderDropSpot, MReorderCustomDraggingOrder, MDragLowestPriority;
				MDraggingItem(item : DynamicBehaviour<int>);
				MHoveringItem(item : DynamicBehaviour<int>);
				MReorderDropSpot(spot : Material); // Custom drop spot for items
				MReorderCustomDraggingOrder(); // Drop spot is always above the hovered line. Intended for using into MList to prevent "gluing" of lines

		MReorderGrid(items : [MReorderItem], order : DynamicBehaviour<[int]>, style : [MReorderGridStyle]);

		MDynamicGrid(items : Transform<[Material]>, style : [MDynamicGridStyle]);
			MDynamicGridStyle ::= MBoxSize, MItemSize;
				// Scroll box size
				MBoxSize(wh : DynamicBehaviour<WidthHeight>);
				// Set cell height
				MItemSize(wh : Transform<WidthHeight>);

		// Arranges items as grid inside scroll view while rendering only elements visible inside view box
		// Scroll view takes up whole available space
		MRecyclerGrid(items : Transform<[[Material]]>, style : [MRecyclerGridStyle]);
			MRecyclerGridStyle ::= MScrollStyle, TSameSize, MScrollToItem;
				MSameSize() -> TSameSize { TSameSize(); }; // Use size of the first item as size for all the items, increases performance heavily
				MScrollToItem(fn : ref (row : int, col : int) -> void); // Replaces 'fn' with function that allows to scroll to an item on the specific row and column

		MTree(children : Transform<[MTreeNode<?>]>, style : [MTreeStyle]);
			MTreeStyle ::= MComponentGroupState, MTreeSelection, MTreeOrder, MTreeOnOrderChange, MTreeExpanded, MSingleSelection, MMultiSelection,
			               MThemeColor, MItemsLength, MTreeHideSeparators, MTreeLazyLoad, MTreeLazyScrollMode;

				MTreeSelection(selected : DynamicBehaviour<Set<[int]>>);
				MTreeExpanded(expanded : DynamicBehaviour<Set<[int]>>);
				MTreeOrder(order : DynamicBehaviour<[MTreeOrderNode<?>]>);
					MTreeOrderNode(content : ?, children : DynamicBehaviour<[MTreeOrderNode<?>]>);
				MTreeOnOrderChange(onChange : (newOrder : [MTreeOrderNode<?>]) -> void);
				MItemsLength(length : DynamicBehaviour<int>);
				MTreeHideSeparators();
				MTreeLazyLoad(loadCount : int, buildPanelFn : Maybe<(onClick : () -> void) -> Material>); // Content is loaded by button clicking
				MTreeLazyScrollMode(enabled : Transform<bool>, externalScroll : Maybe<MTreeLazyScrollModeExternalInfo>); // Content is rendered, when it appears into scroll box.
					MTreeLazyScrollModeExternalInfo(
						scrollPosition : DynamicBehaviour<Point>,
						contentWH : DynamicBehaviour<WidthHeight>,
						minHeight : Transform<double>
					);

			MTreeNode(content : ?, content2material : (?) -> Material, children : Transform<[MTreeNode<?>]>, style : [MTreeNodeStyle]);
				MTreeNodeStyle ::= MButtonState, MSelected, MExpanded, MChildSelected, MThemeColor, MShortHighlighter, MTreeNodeCustomIcon,
				                   MTreeNodeCustomLine, MTreeNodeCustomSeparator, MTreeNodeCustomHighlighter, MTreeNodeCustomHighlighterOnHover, MHighlightOnSelect;

					MSelected(selected : DynamicBehaviour<bool>);
					MExpanded(expanded : DynamicBehaviour<bool>);
					MChildSelected(selected : DynamicBehaviour<bool>);

					// Use shorter highlighting rectangle for MTreeNode that is limited to width of separators between tree rows
					MShortHighlighter : ();
					MTreeNodeCustomIcon(fn : (isExpandedB : DynamicBehaviour<bool>, color : MThemeColor) -> Material);
					MTreeNodeCustomLine(fn : (contentBoxB : DynamicBehaviour<WidthHeight>, color : MThemeColor) -> Material);
					MTreeNodeCustomSeparator(separator : Material);
					MTreeNodeCustomHighlighter(fn : (Transform<WidthHeight>) -> Material);
					MTreeNodeCustomHighlighterOnHover(fn : (Transform<WidthHeight>) -> Material);

		//
		// Grid List
		//
		// [Material Guidelines | Image Lists](https://material.io/design/components/image-lists.html)
		// A grid list consists of a repeated pattern of cells arrayed in a vertical and horizontal layout.
		// Grid lists are best used on similar data types. They help improve the visual comprehension of the content they contain.
		MGridList(cells : Transform<[MGridListCell]>, style : [MGridListStyle]);

			MGridListCell(
				content : Material,
				text : [string] /* Single line or two lines of text (rest of array is ignored) */,
				style : [MGridListCellStyle]
			);

				MGridListCellStyle ::= MGridListHeader, MGridListFooter, MGridListTextColor, MGridListHeaderFooterColor,
				                       FillOpacity /*Header/footer background opacity*/, MIconButton, MGridListIconRight, MGridListIconLeft,
				                       MGridListZoomContainer;

					// The caption is placed at the top of the cell
					MGridListHeader();
					// The caption is placed at the bottom of the cell
					MGridListFooter();
					// Header/footer text color
					MGridListTextColor(color : MThemeColor);
					// Header/footer background color
					MGridListHeaderFooterColor(color : MThemeColor);
					// Place the secondary action icon at the top/bottom right corner (default)
					MGridListIconRight();
					// Place the secondary action icon at the top/bottom left corner
					MGridListIconLeft();
					// Container for TZoomToFill when making MGridListCell background
					MGridListZoomContainer(container : Tropic);

			MGridListStyle ::= MGridListCellMinWidth, MGridListCellMaxWidth, MGridListColsNumber, MGridListCellHeight,
			                   MGridListCellAspectRatio, MGridListPadding, MNoScroll /* If present, display the whole grid list. Otherwise create a scroll on a FillXY box (default).*/,
			                   MSingleSelection, MOnListClick, MOrdered;

				MGridListCellMinWidth(w : double);
				MGridListCellMaxWidth(w : double);
				MGridListColsNumber(n : int);
				MGridListCellHeight(h : double);
				// Ignored if MGridListCellHeight is present
				MGridListCellAspectRatio(ratio : double);
				MGridListPadding(padding : double);

		//
		// Tabs
		//
		// [Material Guidelines | Tabs](https://material.io/design/components/tabs.html)
		// Tabs enable content organization at a high level, such as switching between views, data sets, or functional aspects of an app.
		// Present tabs as a single row above their associated content. Tab labels should succinctly describe the content within.
		// Because swipe gestures are used for navigating between tabs, don't pair tabs with content that also supports swiping.
		MDynamicTabs(
			tabs : Transform<[MTab]>,
			selected : DynamicBehaviour<int> /* Id of the currently selected tab*/,
			style : [MTabsStyle]
		);

			MTab(content : Material, text : Transform<string>, style : [MTabStyle]);
				MTabStyle ::= MButtonState, MTabIcon, MCustomWidth, MTabConfirmSwitch;
					// Icon placed in the middle of the tab above the text
					MTabIcon(icon : Material);
					// Allows asynchronously check condition or save changes before the tab will be switched
					MTabConfirmSwitch(confirm : (callback : (/* approve or cancel */bool) -> void) -> void);

			MTabsStyle ::= MFontStyle, MItemsColor, MBackgroundStyle /* Tab bar background style */, MTabsBackgroundStyle /* Background style of the tabs themselves */,
			    MTabsContentBackgroundStyle, MTabsIndicatorColor, MTabIndicatorOnTop, MLargeView, MThemeColor /* equals to MBackgroundStyle([MFill(color)]) */,
				FillOpacity /* equals to MBackgroundStyle([FillOpacity(opacity)]) */, MElevation /* Shadow of the tab (2.0 by default, 0.0 for js) */,
				MNoDispose /* Don't dispose tab content after switching to another one */, MPreRender,
				MCustomWidth, MShowTooltip, MTabsPanelButton, MTabsAddAction, MMaxHeight, MListReorder, MGrabDelay, MNoScroll, MWidth, MScrollStyle /*for content area scroll*/,
				MTabsNoDimming, MTabsVerticalSeparators, MTabsHorizontalSeparator, MTabsIconLeftAlign, MTabsAlign, MTabsNoCapitalization,
				MTabChangeIndicatorColor;

				// The color of the line under the selected tab
				MTabsIndicatorColor(color : MThemeColor);
				// Sets tab indicator line above the tab label. By default it is situated below.
				MTabIndicatorOnTop();

				// Background style of the tabs
				MTabsBackgroundStyle(style : [TGraphicsStyle]);

				// Background style of the tabs content
				MTabsContentBackgroundStyle(style : [TGraphicsStyle]);

				// For 320dp max width (256dp by default)
				MLargeView();
				MCustomWidth(minWidth : double, maxWidth : double);

				// Pre render content of the tabs and don't dispose it while switching tabs
				MPreRender();
				MTabsPanelButton(button : Material, alignOppositeSide : bool, showSeparator : bool);

				MTabsAddAction(action : (int) -> Material);

				// Do not dim tabs without focus
				MTabsNoDimming();

				MTabsVerticalSeparators(width : double, color : MThemeColor);
				MTabsHorizontalSeparator(height : double, selectedColor : MThemeColor, notSelectedColor : MThemeColor);
				MTabsIconLeftAlign();

				MTabsAlign(direction : CommonAlignment); // StartAlign() by default
				MTabsNoCapitalization();
				//changes the color of the tab text when selected
				MTabChangeIndicatorColor();
		//
		// Splitter
		//
		// [Material Guidelines | Android Split-screen](https://material.io/design/platform-guidance/android-split-screen.html)
		MSplitter(m1 : Material, m2 : Material, size : Material, style : [MSplitterStyle]);
			MSplitterStyle ::= MThemeColor, MSplitterHandleColor,MSplitterSeparatorSize, MSplitterSizeWatcher, MSplitterDontHandle,
			                   MSplitterSize, MEnabled, MSplitterValue, MSplitterHorizontal, MFocusId, MSplitterWidthHeight, MSplitterScrollStyle;

				MSplitterHandleColor(color : MThemeColor);
				MSplitterSeparatorSize(size : double);
				MSplitterSizeWatcher(size : DynamicBehaviour<double>);
				// Do not handle the mouse events, so they are also sent to lower level
				MSplitterDontHandle();
				MSplitterSize(min1 : double, max1 : double, min2 : double, max2 : double);
				// Should grow from 0.0 to 1.0
				MSplitterValue(percent : DynamicBehaviour<double>);
				MSplitterHorizontal();
				MSplitterWidthHeight(left : DynamicBehaviour<WidthHeight>, right : DynamicBehaviour<WidthHeight>);
				MSplitterScrollStyle(style : [MScrollStyle]);

		//
		// Tooltip, progress, misc
		//

		// [Material Guidelines | Tooltips](https://material.io/design/components/tooltips.html)
		MTooltip(box : Material, tooltip : Material /*Content of the popup*/, style : [MTooltipStyle]);
			MTooltipStyle ::= MEnabled, MDisableOnDragging, MBackgroundStyle, MBlockHover, MTooltipAlignment, MLightBackground, MTranslatePosition,
				MOpenMenu, MTooltipExternalFocused, MTooltipCustomId;

				MTooltipAlignment(type : MTooltipAlignmentType); // MBottom by default
					MTooltipAlignmentType ::= MLeft, MRight, MTop, MBottom, MTryTopFirst, MTryBottomFirst, MNoAlignment;
						MNoAlignment();
				// Background style of the popup
				MBackgroundStyle(style : [TGraphicsStyle]);
				// Hide tooltip if something is being dragged
				MDisableOnDragging();
				// Translate tooltip position
				MTranslatePosition(point : Transform<Point>);
				// Blocks hover to underlying elements
				MBlockHover();
				MTooltipExternalFocused(focused : Transform<bool>);
				MTooltipCustomId(id : int);

		// [Material Guidelines | Linear Progress Indicators](https://material.io/design/components/progress-indicators.html#linear-progress-indicators)
		// indeterminate
		MProgressBar(style : [MProgressBarStyle]);
			MProgressBarStyle ::= MThemeColor, MProgressBackgroundColor, WidthHeight, MDuration, MBezier, MNoAnimation;
				MProgressBackgroundColor(color : MThemeColor);
				MNoAnimation();

		// [Material Guidelines | Circular Progress Indicators](https://material.io/design/components/progress-indicators.html#circular-progress-indicators)
		MProgressCircle(style : [MProgressCircleStyle]);
			MProgressCircleStyle ::= MThemeColor, MProgressCircleSize, MAddArrow, MNoRotation;
				// Stroke is the thickness of the progress circle
				// By default: stroke - 4., radius - 20.
				MProgressCircleSize(stroke : double, radius : double);
				// Add arrow to the tip of the progress circle
				MAddArrow(arrowScale : Transform<double>);
				MNoRotation();

		// determinate, percent should grow from 0.0 to 1.0
		// If size.width < 0, fill x. If size.height < 0, use default height.
		MProgressBarDeterm(percent : Transform<double>, style : [MProgressBarStyle]);
		MProgressCircleDeterm(percent : Transform<double>, style : [MProgressCircleStyle]);

		// TODO: Describe what this is
		MRipple(m : Material);
		MRippleCircle(m : Material);

		// [Material Guidelines | App Bars: Top](https://material.io/design/components/app-bars-top.html)
		// You can add FAB to toolbar just passing it to style. Size of the toolbar stays same.
		// You can extend size of the toolbar or change its content by passing your Material to MToolbarContent.
		MToolbar(expander : DynamicBehaviour<bool>, title : Material, right : [Material], style : [MToolbarStyle]);
			MToolbarStyle ::= MButtonState, MBackgroundStyle, MItemsColor, MElevation, MWidth, MHeight, MBackgroundImage,
			                  MToolbarContent, MFloatingButton, MCustomExpander, MShowExpander, MToolbarBackButton, MExtendedToolbar;

			MItemsColor(color : MThemeColor);
			// Can be bigger than toolbar size. Displayed below content of the toolbar (menu icon, title etc.).
			MToolbarContent(content : Material, addBorders : bool);
			MToolbarBackButton(button : Material);
			MCustomExpander(expander : Material);
			MShowExpander(show : Transform<bool>);
			// Gives an ability to increase toolbar`s height from current to max (128. by default) and backwards.
			MExtendedToolbar(expand : Transform<bool>, style : [MExtendedToolbarStyle]);
				MExtendedToolbarStyle ::= MMaxHeight, MEnabled, MExpanderProgress;

		// Displays the header. When expanded, displays the details
		// Link is deprecated. TODO: add appropriate doc link here.
		// [Material Guidelines | Expansion Panels](https://material.io/archive/guidelines/components/expansion-panels.html)
		MExpander(header : Material, details : () -> Material, expander : DynamicBehaviour<bool>, style : [MExpanderStyle]);
			MExpanderStyle ::= MExpanderHideSeparator, MExpandByArrowOnly, MThemeColor /*arrow color*/, FillOpacity /*arrow color*/, MExpanderBackgroundStyle,
			                   MEnabled, MNoDispose, MExpanderNarrowHeader, MExpanderFront, MWidth /*all available space by default, use 0.0 to disable this behaviour*/,
			                   MDetailsAnimated, MExpanderIcon, CommonAlignment;

				MExpanderHideSeparator();
				// This style is used for MTextInput and another editable controls on header.
				// By default you can expand element by clicking on header.
				MExpandByArrowOnly();
				MExpanderNarrowHeader();
				MExpanderBackgroundStyle(header : [TGraphicsStyle], details : [TGraphicsStyle]);
				// Has the icon in front of the header
				MExpanderFront();
				MDetailsAnimated();
				MExpanderIcon(openIcon : string, closeIcon : string);

		MAnimatedExpander(content : Material, expanded : Transform<bool>, style : [MAnimatedExpanderStyle]);
			MAnimatedExpanderStyle ::= MExpandFromStart, MExpanderHorizontal, MExpanderProgress, MDuration, MNoCrop;
				MExpandFromStart();
				MExpanderHorizontal();
				MExpanderProgress(progress : DynamicBehaviour<double>); // Inspects animation progress
		//
		// Application structure
		//
		// [Material Guidelines | UI Regions](https://material.io/design/layout/responsive-layout-grid.html#ui-regions)
		MAppStructure(parts: [MLayoutPart], style: [MAppStyle]);
			MLayoutPart ::= MAppBar, MNav, MContent, MBottomSheet, MFloatingContent, MBanner;
				// App bar / primary toolbar at the top
				MAppBar(content: Material);
				// Main area
				MContent(content: Material);
				// Side nav on the left or right hand side
				MNav ::= MLeftNav, MRightNav;
					MLeftNav(content: Material, expander: DynamicBehaviour<bool>, style: [MNavStyle]);
					MRightNav(content: Material, expander: DynamicBehaviour<bool>, style: [MNavStyle]);
						MNavStyle ::= MSideNavWidth, MSideNavPersistent, MSideNavMini, MListMinimizedWidth, MFullHeight, MElevation, MFocusOnPrevious;
							MSideNavWidth(width : double);
							// Sidebar that constricts MContent.
							// If you dont want it to react on expander pass dummy one instead of real.
							MSideNavPersistent(persistent : Transform<bool>);
							// Sidebar minimizes to mini version.

							// Link is deprecated. TODO: add appropriate doc link here.
							// https://material.io/archive/guidelines/patterns/navigation-drawer.html#navigation-drawer-behavior
							MSideNavMini();
							MFullHeight();
				// On top of everything
				MFloatingContent(content : Material);

				// For showing medium-priority messages. Appears on top of the content.
				// [Material Guidelines | Banner](https://material.io/design/components/banners.html)
				MBanner(banner : Transform<MBannerContent>, enabled : Transform<bool>);
					MBannerContent(text : string, style : [MBannerStyle]);
						MBannerStyle ::= MBannerButtons, MLeftIcon, MBannerTitleStyle;
							MBannerButtons(buttons : [MBannerButton]);
							MBannerButton(text : string, onClick : () -> void);
							MBannerTitleStyle(style : [MParagraphStyle]);

				MBottomSheet(
					content : (expanded : Transform<bool>) -> Material,
					style : [MBottomSheetStyle]
				);
					MBottomSheetStyle ::= MExpanded, MCollapsedHeight, MSwipeEnabled, MSwipeDownEnabled, MSwipeGap /*24. by default*/,
					                      MExpandingBottomSheet, MModalBottomSheet, MEnabled, MAboveFloatingContent;
						MCollapsedHeight(height : Transform<double>); // 56. by default, is restricted by half of the screen height
						MSwipeEnabled(enabled : Transform<bool>); // true by default
						MSwipeDownEnabled(enabled : Transform<bool>); // true by default
						// Note : MExpandingBottomSheet and MModalBottomSheet are not compatible
						// Creates a small info area in the right bottom corner of the screen. Opens by click.
						MExpandingBottomSheet(title : Transform<string>, style : [MExpandingBottomSheetStyle]);
							MExpandingBottomSheetStyle ::= MExpandingBottomSheetIcon, MExpandingBottomSheetAdditional, MThemeColor;
								MExpandingBottomSheetIcon(icon : string);
								MExpandingBottomSheetAdditional(items : [Material]);
						MModalBottomSheet(show : DynamicBehaviour<bool>, closeOnClick : bool); // Bottom sheet, which is normally hidden. Works for mobile only.
						MAboveFloatingContent();

			MAppStyle ::= MComponentGroupState, MNoScroll, MSwipeLeft, MSwipeRight, TScrollInspectVisible, MAppStructureFlexible,
			              MFloatingToolbar, MExtendedAppBar, MAppWH, MContentMaxWidth, MAppBarEnabled, MAddSafeArea;
				// Do not add a scroller for the content area
				MNoScroll();

				MSwipeLeftOrRight ::= MSwipeLeft, MSwipeRight;
				// gapLength - distance from the left or right of the screen where swipe is enabled
				// enabled - for swipe disabling in some cases (dialog or loading screens for example)
				MSwipeLeft(gapLength : Transform<double>, enabled : Transform<bool>);
				MSwipeRight(gapLength : Transform<double>, enabled : Transform<bool>);
				// Change sidenav position corresponding to available width
				// MEnabled - turn this on or off (default: const(true))
				// MShowExpander - should the expander toggle be visible when available width is more than required and sidenav is persistant (default: const(false))
				// MShowToolbar - should the toolbar be visible when available width is more than required and sidenav is persistant (default: const(true))
				// MWidth - required width to make sidenav persistent (default: 1296.)
				// MPersistent - monitor current sidenav state based on available width
				// It is advised to use default values
				MAppStructureFlexible(style : [MAppStructureFlexibleStyle]);
					MAppStructureFlexibleStyle ::= MEnabled, MShowExpander, MShowToolbar, MPersistent, MWidth;

					MShowToolbar(show : Transform<bool>);
					MPersistent(persistent : DynamicBehaviour<bool>);
				// Size of the MAppStructure
				MAppWH(wh : DynamicBehaviour<WidthHeight>);
				// Hides toolbar on scrolling down and shows it on scrolling up. Works only for mobile.
				MFloatingToolbar();
				// Extends toolbar by swiping down, when you are on the top of the screen. Default max height is 128.
				MExtendedAppBar(style : [MExtendedAppBarStyle]);
					MExtendedAppBarStyle ::= MExtendedToolbarStyle, MBackgroundImage;
				MAppBarEnabled(enabled : Transform<bool>);

				// Specify max width of the MContent after which it's scaled up
				// See MZoomMaxWidth for more info
				MContentMaxWidth(maxWidth : Transform<double>);

				// Adds safe area around app structure
				// See MSafeArea for more info
				// default: true
				MAddSafeArea(add : bool);

		// Helper for a common kind of left-hand side nav bar
		MSideNav(head: MSNHead, list: Material, expander : Transform<bool>, style: [MSideNavStyle]);
			MSideNavStyle ::= MThemeColor, FillOpacity, MSideNavWidth, MSubList, MSideNavMini, MListMinimizedWidth;
				MSubList(list : Material);

			MSNHead ::= MSNSmallHead, MSNCardHead, MSNCustomHead;
				MSNCardHead(
					background : string,
					photo : MSNHeadPhoto,
					additionalPhotos : [MSNHeadPhoto],
					name : Transform<string>,
					additionalInfo : Transform<string>
				);
				MSNHeadPhoto(url : Transform<string>, onClick : () -> void);
				MSNSmallHead(content: [Material]);
				MSNCustomHead(content: Material);

		MNavigation(list: [MNavigationM], style: [MNavigationStyle]);
			MNavigationM ::= MNavigationMenu, MNavigationMenuCustom;
				MNavigationMenu(title: string, action: [MNavigationMenuAction]);
				MNavigationMenuCustom(m: Material, action: [MNavigationMenuAction]);
					MNavigationMenuAction ::= MNavigationMenu, MNavigationMenuCustom, MNavigationAction, MNavigationSubmenu, MNavigationSubmenuCustom;
						MNavigationAction(onClick: () -> void);
						MNavigationSubmenu(title: string, onClick: () -> void);
						MNavigationSubmenuCustom(m: Material, onClick: () -> void);
			MNavigationStyle ::= MNavigationMenuStyle, MNavigationSubmenuStyle, MNavigationLevelThreeStyle, MNavigationLevelFourStyle,
			                     Fill, FillOpacity, MNavigationOnSelect, MInCard, MNavigationDynamicBackgroundColor, MNavigationCollapseUnactive;
				MNavigationMenuStyle(style: [MTextStyle]);
				MNavigationSubmenuStyle(style: [MTextStyle]);
				MNavigationLevelThreeStyle(style: [MTextStyle]);
				MNavigationLevelFourStyle(style: [MTextStyle]);
				MNavigationOnSelect(c: DynamicBehaviour<bool>);
				MNavigationDynamicBackgroundColor(f: (i: int) -> int);
				MNavigationCollapseUnactive();

		//
		// Bottom Navigation
		//
		// [Material Guidelines | Bottom Navigation](https://material.io/design/components/bottom-navigation.html)
		MBottomNav(actions: [MBottomNavAction], style: [MBottomNavStyle], selected: DynamicBehaviour<int>, expander: DynamicBehaviour<bool>);
			MBottomNavAction(iconName : string, label : string, style : [MBottomNavActionStyle]);
				MBottomNavActionStyle ::= MOnClick, MIconCounter;
			MBottomNavStyle ::= Fill, FillOpacity, Blur, TScrollInspectVisible, MShowAllLabels, MActiveIconColor, MInactiveIconColor, MBottomNavStaticLabelSize;
				// Fill, FillOpacity, Blur - for background
				// Can expand and hide with TScrollInspectVisible
				MShowAllLabels(); // true by default for actions <= 3
				MBottomNavStaticLabelSize();

		//
		// Chips
		//
		// [Material Guidelines | Chips](https://material.io/design/components/chips.html)
		MChip(title : string, style : [MChipStyle]);
			MChipStyle ::= MCloseButton, MCustomCloseButtonIcon, MCustomCloseButtonIconStyle, MChipSelectable, MChipHoverActive, MButtonState, MChipIcon,
			               MThemeColor, FillOpacity, MOnClose, MChipVisible, MWidth, MNewChip, MUnselectedColor, MOutlined;
				MChipSelectable(enabled : Transform<bool>, selected : DynamicBehaviour<bool>);
				// MChipHoverActive - translates behaviours to control MChip's appearance
				MChipHoverActive(hover : Transform<int>, active : Transform<bool>);
				MCloseButton();
				MCustomCloseButtonIcon(icon : string);
				MCustomCloseButtonIconStyle(styleFn : (bool, bool) -> [MIconButtonStyle]);
				// Should MChip be hidden after press on close button
				MOnClose(close : () -> bool);
				// Is MChip visible
				MChipVisible(visible : DynamicBehaviour<bool>);

				MChipIcon ::= MAvatar, MLetterIcon, MIcon;

				MNewChip(); // updated chip style. Use "new" url-parameter also.
				MUnselectedColor(color : MThemeColor); // MGrey(300) by default

		//
		// Low-level, Tropic-like
		//
		// Draws a white or dark background for the content with a margin, with a shadow according to the depth
		MBackground(depth : int, m : Material);

		// 1dp separator
		// [Material Guidelines | Dividers](https://material.io/design/components/dividers.html)
		MSeparator(horizontal : bool);
		MSeparatorSize(horizontal : bool, minSize : double);

		//
		// A wizard-like stepper
		//

		// [Material Guidelines | Steppers](https://material.io/archive/guidelines/components/steppers.html)
		MStepper(steps : [MStep], selectedId : DynamicBehaviour<int>, type : MStepperType, style : [MStepperStyle]);

			MStep(title : Transform<string>, content : () -> Material, type : [MStepType], state : [MStepState]);

			MStepperType ::= HorizontalStepper, VerticalStepper, MobileStepper;
				HorizontalStepper(type : [MStepsType]);
				VerticalStepper(type : [MStepsType]);
					MStepsType ::= LinearStepper, AlternativeLabel, StepEditableOnComplete;
						//if false Non-linear steppers. used by default
						LinearStepper(linear : bool);
						AlternativeLabel();
						StepEditableOnComplete();

				MobileStepper(type : MobileStepperType, mobileStepperStyle : [MSBottomBarStyle]);
					MobileStepperType ::= MobileStepText, MobileStepDots, MobileStepProgressBar;
						MobileStepText();
						//not implemented yet
						MobileStepDots();
						MobileStepProgressBar(progressBarStyle : [MProgressBarDetermStyle]);
							MSBottomBarStyle::= MSimpleBottomBar, MOnlyContinueButton;
								// [back batton [progresbar/dotbar/nothing] next button]
								MSimpleBottomBar();
								// [progresbar/dotbar/nothing]
								//				[next button]
								MOnlyContinueButton();
								MProgressBarDetermStyle(color : MThemeColor, backgroundColor : MThemeColor, size : WidthHeight);

			MStepType ::= MEditableStep, MClickableStep, MOptionalStep;
				MEditableStep(editable : bool);
				MClickableStep(clickable : Transform<bool>);
				MOptionalStep(text : Transform<string>);

			MStepperStyle ::= MIconSize, MWarningIconColor,
			                  MActiveIconColor, MInactiveIconColor, MEditIconColor, MCheckCircleIconColor, MBackButton, MContinueButton, MCompleteButton,
			                  MCancelButton, MStepperAddScroll, MHideCancelButton, MSetIntervalBetweenTitles, MUpdatingStepsNumLabels,
			                  MHideFirstStepOnStart, MHeaderTextStyles, MHStepperContentBorder, MHStepperFooterBorder, MStepperCustomFooter,
			                  MStepperTestSupport, MHStepperNoHeaderSeparators;

				MWarningIconColor(color : MThemeColor);
				MActiveIconColor(color : MThemeColor);
				MInactiveIconColor(color : MThemeColor);
				MEditIconColor(color : MThemeColor);
				MCheckCircleIconColor(color : MThemeColor);
				MContinueButton(text : string, style : [MTextButtonStyle], state : [MButtonState]);
				MCompleteButton(text : string, style : [MTextButtonStyle], state : [MButtonState]);
				MBackButton(text : string, style : [MTextButtonStyle], state : [MButtonState]);
				MCancelButton(text : string, style : [MTextButtonStyle], state : [MButtonState]);
				MStepperAddScroll();
				MHideCancelButton();
				MSetIntervalBetweenTitles(size : double);
				// updating steps num labels on steps visibility changing
				MUpdatingStepsNumLabels();
				// allows to keep the first step collapsed on start and open it by clicking on title
				MHideFirstStepOnStart();
				// Font styles of title and subtitle (now used only font color and font size)
				// truncateText - truncate the long text (in title and subtitle) and add ellipsis at the end
				// also tooltips for truncated text will be added
				MHeaderTextStyles(titleStyle : [MTextStyle], subtitleStyle : [MTextStyle], truncateText : bool);
				MHStepperContentBorder(left : double, top : double, right : double, bottom : double);
				MHStepperFooterBorder(left : double, top : double, right : double, bottom : double);
				// Allows to change the footer layout for hstepper
				MStepperCustomFooter(layout : (previous : Material, cancel : Material, next : Material, borders : (Material) -> Material) -> Material);
				MStepperTestSupport(support : MWTestSupport, isTestPlaybackMode : () -> bool);
				// allows to remove upper and lower horizontal lines from the header
				MHStepperNoHeaderSeparators();

			MStepState ::= MStepperFeedback, MultilineErrorState, MContinueFn, MCancelFn, MCompleteStatus, MEnabled,
			               MBackButton, MContinueButton, MCompleteButton, MCancelButton;
				MultilineErrorState(text : Transform<string>);
				MContinueFn(fn : () -> bool);
				MCancelFn(fn : () -> void);
				MStepperFeedback(content : () -> Material);
				MCompleteStatus(complete : DynamicBehaviour<bool>);

		//
		// Click helpers
		//

		// Sends down events to lower z-order elements.
		MClickable(m : Material, onClick : () -> void);

		MMouseDownAround(
			point : Maybe<DynamicBehaviour<Point>>,
			down : DynamicBehaviour<bool>,
			hover : DynamicBehaviour<bool>,
			onClick : () -> void,
			m : Material
		);

		MComponent(state : [MButtonState], fn : (focus : MFocus) -> Material);
		// Use MComponent instead of MFocusClickable directly
		MFocusClickable(state : [MButtonState], fn : (focus : MFocus) -> Material) -> Material { MComponent(state, fn); };

		MSwipe(content : Material, state : [MSwipeState]);
			MSwipeState ::= MOnSwipeDown, MOnSwipeUp, MOnSwipeLeft, MOnSwipeRight, MOnSwipe,
			                TCurrentInteractive, TPressed, MEnabled, MSwipeGap, MInteractionsOnTop;

				MOnSwipeDown(onSwipe : (point : Point, delta : Point) -> bool);
				MOnSwipeUp(onSwipe : (point : Point, delta : Point) -> bool);
				MOnSwipeLeft(onSwipe : (point : Point, delta : Point) -> bool);
				MOnSwipeRight(onSwipe : (point : Point, delta : Point) -> bool);
				MOnSwipe(fn : (swiping : bool) -> void);
				MSwipeGap(gap : double); // 3px by default

		// Draggable and DropSpot in one
		MDragDrop(id : Transform<int>, content : Material, style : [MDragDropStyle]);
			MDragDropStyle ::= MDraggingEnabled, MHoveringEnabled, MDroppingEnabled, MDragging, MHoveringId, MDroppingId,
			                   MOnDrag, MOnHover, MOnDrop, TPressed, THovering, MMousePosition, MLocalMousePosition, MGrabPosition,
			                   MDraggingContent, MDraggingPlaceholder, MContentVisibleOnDrag, MGrabDelay, MDragLowestPriority, MDisablePassingClicks;

				MDraggingEnabled(enabled : Transform<bool>);
				MHoveringEnabled(enabled : Transform<bool>);
				MDroppingEnabled(enabled : Transform<bool>);

				MDragging(dragging : DynamicBehaviour<bool>);
				MHoveringId(hovering : DynamicBehaviour<int>);
				MDroppingId(dropping : DynamicBehaviour<int>);

				MOnDrag(fn : (isDragging : bool) -> void); // Fired once when this MDragDrop is dragged or dropped
				MOnHover(fn : (id : int) -> void); // Fired when another MDragDrop is held over this one
				MOnDrop(fn : (id : int) -> void); // Fired when another MDragDrop is dropped inside this one

				MLocalMousePosition(point : DynamicBehaviour<Point>);
				MGrabPosition(point : DynamicBehaviour<Point>);

				MDraggingContent(content : Material);
				MDraggingPlaceholder(content : Material);
				MContentVisibleOnDrag(visible : Transform<bool>);
				MGrabDelay(delay : int); // 300 ms by default
				// Handle click events in the content primarily.
				MDragLowestPriority();
				MDisablePassingClicks();


		MRealHTML(url : string, wh : Transform<WidthHeight>, style : [RealHTMLStyle]);

		// Supports YouTube and Vimeo links (creates iframe instead of video)
		MVideoPlayer(filename : string, wh : Transform<WidthHeight>, style : [MVideoPlayerStyle]);
			// Ignores OnVideoLoadingError and FVideoControls
			MVideoPlayerStyle ::= FVideoStyle, MThemeColor, MPlayerBackground, MEnabled, MPlayerShowPanel, MPlayerPanelAutoHide, MPlayerControls,
			                      MPlayerVisibleRange, MAnimatedSubtitles, MPlayerDisableKeyboardShortcuts, MItemsColor, MSelectedColor;

				MPlayerBackground(color : MThemeColor);
				MPlayerShowPanel(show : Transform<bool>);
				MPlayerPanelAutoHide(enabled : bool); // Hides panel 1 sec after playing was started, returns it on pause.
				MPlayerDisableKeyboardShortcuts();
				MPlayerControls : (controls : [MPlayerControl]); // [VolumeControl()] by default
					MPlayerControl ::= BasicPlayerControl, SubtitlesControl;

				// video range displayed in UI
				MPlayerVisibleRange(start : Transform<double>, end : Transform<double>);

				MAnimatedSubtitles(subtitles : Transform<VideoSubtitle>, style : [MAnimatedSubtitleStyle]);
					MAnimatedSubtitleStyle ::= MDuration, MSubtitlesFrame, FVideoSubtitlesScaleMode, MSubtitlesOriginSize;
						MSubtitlesFrame(radius : double, border : double);
						// FVideoSubtitlesScaleMode will be based on this size instead of real video metrics.
						MSubtitlesOriginSize(size : WidthHeight);

		MVideo(filename : string, wh : DynamicBehaviour<WidthHeight>, style : [FVideoStyle]) -> Material {
			TVideo(filename, wh, style);
		};

		// These more or less work exactly like Tropic, except they accept Material

		MEmpty() -> Material { TEmpty(); };

		// If you want Material, which automatically mirrors content in case of RTL layout, see versions with -A suffix below.
		MLines(m : [Material]);
		MCols(m : [Material]);
		MLines2(m1 : Material, m2 : Material);
		MCols2(m1 : Material, m2 : Material);
		MBaselineLines(m : [Material]);
		MBaselineCols(m : [Material]);
		MBaselineLines2(m1 : Material, m2 : Material);
		MBaselineCols2(m1 : Material, m2 : Material);
		MBorder(left : double, top : double, right : double, bottom : double, m : Material); // See also MBorder* helpers into material_gui.flow
		MPad(x : double, y : double, content : Material) -> Material { MBorder(x, y, 0., 0., content) };
		MGroup(m : [Material]);
		MGroup2(m1 : Material, m2 : Material);
		MGrid(m : [[Material]]);
		MMinimumGroup2(m1 : Material, m2 : Material);
		MSubtractGroup2(m1 : Material, m2 : Material);
		MBaselineOffset(offset : Transform<double>, m : Material);
		MAvailable(box : Material, avail : Material); // See also MAvailable* helpers into material_gui.flow
		MAlpha(alpha : Transform<double>, m : Material);
		MCrop(topleft : Transform<Point>, widthHeight : Transform<WidthHeight>, m : Material);
		MCropSize(s : Material, m : Material);
		// Preserves the size when invisible
		MVisible(value : Transform<bool>, m : Material);
		// Destroys and reconstructs, and is 0 size when invisible
		MShow(show : Transform<bool>, m : Material);
		// Inspects if Material is rendered
		MRenderable(renerable : DynamicBehaviour<bool>, m : Material);
		MMutable(m : Transform<Material>);
		MIf(condition : Transform<bool>, then : Material, elset : Material);
		// Workaround for MIf to prerender inner stuff, use only in special cases
		MIfPreRender(condition : Transform<bool>, then : Material, elset : Material, sameSize : bool);
		// Be careful, f is called 2 times as a maximum, results of these calls are cached.
		// Check out tests/test_mif_lazy.flow for illustration.
		MIfLazy(condition : Transform<bool>, f : (bool) -> Material);
		MInteractive(interactivity: [TInteractivity], form : Material);
		MCursor(kind : CursorShape2, m : Material);
		MFilter(filters : [Filters], m : Material);

		MGraphics(shape : Transform<GShape>, style : Transform<[TGraphicsStyle]>);
			GShape ::= GRect, GRoundedRect, GEllipse, GCircle, GPath;
				// GRect : (x : double, y : double, width : double, height : double);
				// GRoundedRect : (x : double, y : double, width : double, height : double, radius : double);
				// GEllipse : (x : double, y : double, width : double, height : double);
				// GCircle : (x : double, y : double, radius : double);
				GPath(path : [StaticGraphicOp]);

		// Keyframe-based animation (asynchronous in js).
		// Keyframes are evenly distributed across timeline with first and last on the ends.
		// Modifying keyframes Transform cancels previous animation and immediately starts new one.
		// For example if you want to animate content fading-in use
		// MAnimation(..., const([FAnimationKeyframe([FAlphaValue(0.0)]), FAnimationKeyframe([FAlphaValue(1.0)])]), [])
		MAnimation(m : Material, keyframes : Transform<[FAnimationKeyframe]>, style : [FAnimationStyle]);

		MConstruct(constructors : [() -> () -> void], m : Material);
		MCreate2(current : ref Material, fn : () -> Material);
		MCreate(fn : () -> Material) -> MCreate2 {
			MCreate2(ref TEmpty(), fn);
		}
		MDispose(disposers : [() -> void], m : Material);
		MTranslate(point : Transform<Point>, form : Material);
		MOffset(dx : double, dy : double, content : Material) -> Material { MTranslate(const(Point(dx, dy)), content) };
		MRotate(degree : Transform<double>, mat : Material);
		// Define tranformation origin as Factor of the material size.
		// MScale and MRotate will use this origin as center point of all the transformations applied.
		// For example if you want to rotate material around its center use MOrigin(const(Factor(0.5, 0.5), ...).
		// By default origin is Factor(0.0, 0.0) which is the top left corner of the material.
		MOrigin(origin : Transform<Factor>, mat : Material);
		MShift(m : Material, distance : Material);
		MCenter(m : Material);
		MCenterIn(m : Material, box : Material);
		MCenterX(m : Material);
		MCenterY(m : Material);
		MCenterXIn(m : Material, box : Material);
		MCenterYIn(m : Material, box : Material);
		// Render content which depends on available area.
		// Not very convenient in this signature, only use if you know what you're doing.
		MCase(sizes : [Material], m: [Material]);
		MScroll(content : Material, box : Material, style : [MScrollStyle]);
			MScrollStyle ::= TScrollStyle, MScrollToFocusEnabled, MComponentGroupState, MEnabled, MScrollSpinner;

				MScrollToFocusEnabled(enabled : Transform<bool>);

				MScrollPosition(position : DynamicBehaviour<Point>) -> TScrollPosition { TScrollPosition(position); };
				MExpandOnHover(expand : bool) -> TExpandOnHover { TExpandOnHover(expand); };
				MReverseMouseWheel() -> TReverseMouseWheel { TReverseMouseWheel(); };
				MScrollCropByContent() -> TScrollCropByContent { TScrollCropByContent(); };
				// Returns distance by which scroll positon is out of bounds
				// Positive for position below scroll and negative for above. 0 if scroll is in bounds.
				MScrollOutOfBounds(x : DynamicBehaviour<double>, y : DynamicBehaviour<double>) -> TScrollOutOfBounds { TScrollOutOfBounds(x, y); };
				MScrollbars(x : TScrollbarStyle, y : TScrollbarStyle) -> TScrollbars { TScrollbars(x, y); };
				// Tells are scrollbars visible on corresponding axes. On mobile its true even if scrollbars are hidden because of scroll
				// position isn't changing.
				// In other words shows if content is bigger that the box. False when scroll is disabled.
				MScrollbarsVisible(x : DynamicBehaviour<bool>, y : DynamicBehaviour<bool>) -> TScrollbarsVisible { TScrollbarsVisible(x, y); };
				MScrollWidthHeight(content : DynamicBehaviour<WidthHeight>, box : DynamicBehaviour<WidthHeight>) -> TScrollWidthHeight { TScrollWidthHeight(content, box); };
				MScrollDisableOutOfBounds(disable : Transform<bool>) -> TScrollDisableOutOfBounds { TScrollDisableOutOfBounds(disable); };
				MScrollMouseEnabled(enabled : Transform<bool>) -> TScrollMouseEnabled { TScrollMouseEnabled(enabled); };
				MCurrentInteractive(current : DynamicBehaviour<Maybe<bool>>) -> TCurrentInteractive { TCurrentInteractive(current); };
				MScrollBound(x : Transform<bool>, y : Transform<bool>) -> TScrollBound { TScrollBound(x, y); };
				// Event which fires when scrolled to bottom.
				// May be useful when loading stuff in chunks.
				MOnScrolledToBottom(event : () -> void) -> TOnScrolledToBottom { TOnScrolledToBottom(event); };
				// Event which fires when scrolled to side
				// (right for LTR, left for RTL)
				MOnScrolledToSide(event : () -> void) -> TOnScrolledToSide { TOnScrolledToSide(event); };
				// Puts vertical scrollbar to the left.
				// May be useful for arabic layout.
				MScrollBarStart() -> TScrollBarStart { TScrollBarStart(); };
				// Puts horizontal scrollbar to the top.
				MScrollBarTop() -> TScrollBarTop { TScrollBarTop(); };
				// Enables keys handling by MScroll. True by default
				MScrollKeysEnabled(enabled : Transform<bool>) -> TScrollKeysEnabled { TScrollKeysEnabled(enabled); };
				MScrollFadeContent(color : int, width : double, start : bool, end : bool) -> TScrollFadeContent { TScrollFadeContent(color, width, start, end); };

				MScrollSpinner(spin : DynamicBehaviour<bool>, style : [MScrollSpinnerStyle]);
					MScrollSpinnerStyle ::=
						Fill, FillOpacity, MCustomSpinner, MScrollSpinnerOffset, MScrollSpinnerSize,
						MScrollSpinnerPushContent, MBezier, MDuration, MIosStyledSpinner;

						MCustomSpinner(spinner : (
								draggingMouseY : DynamicBehaviour<Maybe<double>>,
								iterationPrc : DynamicBehaviour<double>,
								releasePrc : DynamicBehaviour<double>,
								resetPrc : DynamicBehaviour<double>
							) -> Material
						);
						MScrollSpinnerOffset(max : double, normal : double);
						MScrollSpinnerSize(size : double);
						MScrollSpinnerPushContent(offset : double); // Pushes content below when visible
						MIosStyledSpinner();
				// Allows scrollbars to be on the top of the content.
				// True by default.
				// Use "scroll_overlap_debug=1" url-parameter to set MScrollbarOverlapContent(false) by default for all scrolls.
				MScrollbarOverlapContent(overlap : bool) -> TScrollbarOverlapContent { TScrollbarOverlapContent(overlap); };

		MScrollBox(content : Material) -> Material { MScroll(content, TFillXY(), []); };


		MTweak(style : [TTweakStyle], content : Material, size : Material);

		// Draws rectangles : actual size - given color, minimum size - blue, maximum size - green, available space from parent - red, baseline - black line
		// For special cases see MDebug* into material_gui.flow
		MDebug(c : int, box : Material);

		// Inspects metrics of m. See MAttach* helpers into material_gui also.
		MInspect(inspectors : [TInspector], m : Material);

		MAttach(ghost : Material, fn : (TFormMetrics) -> Material);
		// Overrides logical size (doesn't effect display!). Use only in specific cases
		MFixSize(m : Material, size : Material);
		// Deprecated. Use MFixSize instead of MSize.
		MSize(size : Material, m : Material);
		MSizeOf(m : Material);
		MZoom(content : Material, container : Material, keepAspect : bool);
		MZoomToFill(content : Material, container : Material, crop : bool);
		MScale(factor : Transform<Factor>, m : Material);
		MMask(content : Material, mask : Material);
		MFullWindow(fw : DynamicBehaviour<bool>, m : Material);
		MFullScreen(fs : DynamicBehaviour<bool>, m : Material);

		MFrame(margin : double, radius : double, style : [TGraphicsStyle], box : Material);
		// Use MComponent instead of MRawButton
		// MRawButton is left here for backward compatibility
		MRawButton(
			normal : Material, hover : Material, pressed : Material, disabled : Material,
			shortcut : string, style : [TButtonStyle], state : [MRawButtonState]
		);

			MRawButtonState ::= MButtonState, TButtonState;

		// Use MDragDrop instead of MDraggable and MDropSpot
		// MDraggable and MDropSpot are left here for backward compatibility
		MDraggable(id : int, stationary : Material, style : [MDragStyle]);
			MDragStyle ::= MDragShape, TDragStyle;
				MDragShape(shape : Material);
		MDropSpot(onHover : DynamicBehaviour<int>, onDrop : DynamicBehaviour<int>, dropTropic : Material);
		MDropSpot2(onHover : DynamicBehaviour<int>, onDrop : DynamicBehaviour<int>, dropTropic : Material, handle : bool);

		MMovable(target : Material, movableArea : Material, style : [MMovableStyle]);
			MMovableStyle ::= MMovablePosition, MMovableExpandArea, MMovableGrabArea, MEnabled;
				MMovablePosition(position : DynamicBehaviour<Point>);
				//The target can be moved partially out of the area
				MMovableExpandArea();
				// Area with which you can grab target, padding is the distance from top-left corner.
				MMovableGrabArea(padding : Material, area : Material);

		MPicture(picURL : string, style : [MPictureStyle]);
			MPictureStyle ::= TPictureStyle, MPictureShowLoading, MPictureCustomLoading, MPictureSize;
				MPictureShowLoading(show : bool);
				MPictureCustomLoading(loading : Material);
				MPictureSize(size : Transform<WidthHeight>); // Scales to available area for WidthHeight(-1., -1.)

		MResizable(content : Material, style : [MResizableStyle]);
			MResizableStyle ::= MResizableMinMax, MResizableOnCreate;
				MResizableMinMax(min : Material, max : Material);
				MResizableOnCreate(size : Material);

		// Scales available space
		MScaleAvailable(factor : Transform<Factor>, m : Material);

		//Set a specific theme for the target
		MExplicitTheme(target : Material, light : Transform<bool>, state : [MComponentGroupState]);


		// [ Material Guidelines | Backdrop ](https://material.io/design/components/backdrop.html)
		MBackdrop(header : Material, content : Material, style : [MBackdropStyle]);
			MBackdropStyle ::= MBackdropTitle, MBackdropSubtitle, MBackdropOpened, MBackdropItems, MBackdropLeftIcon;
				MBackdropTitle(title : Transform<string>);
				MBackdropSubtitle(subtitle : Transform<string>);
				MBackdropOpened(opened : DynamicBehaviour<bool>);
				MBackdropLeftIcon(opened : string, closed : string);
				MBackdropItems(items : [Material]);

		//
		// Helpers for implementing custom elements
		//

		// Helper to create simple animations. Try MMEasingAnimation for complicated ones.
		MAnimator(m : Material, trigger : Transform<bool>, style : [MAnimatorStyle]);
			MAnimatorStyle ::= MDuration, MAnimatorCropType, MExpanderProgress, MBezier, MAnimatorLazy,
			                   MFadeAnimation, MScaleAnimation, MTranslateAnimation, MRotateAnimation;

				MBezier(bezier : Transform<CubicBezierEasing>);
				MDuration(duration : Transform<double>);
				MFadeAnimation();
				MScaleAnimation(style : [MScaleAnimationStyle]);
					MScaleAnimationStyle ::= MCenterMode, MScaleAnimationCustomFactor;
						MCenterMode();
						MScaleAnimationCustomFactor(factor : Transform<Factor>);

				MRotateAnimation(style : [MRotateAnimationStyle]);
					MRotateAnimationStyle ::= MCenterMode, MRotateAnimationCustomAngle;
						MRotateAnimationCustomAngle(angle : Transform<double>); // in degrees

				MTranslateAnimation(type : MTranslateAnimationType, style : [MTranslateAnimationStyle]);
					MTranslateAnimationType ::= MTop, MBottom, MLeft, MRight, MTranslatePosition;
					MTranslateAnimationStyle ::= MExpandFromStart;

				// Dispose content when progress is 0.
				MAnimatorLazy();

				MAnimatorCropType ::= MNoCrop, MAnimatorCropByContent;
					MAnimatorCrop();
					MAnimatorCropByContent();

		MTransformTAcc(
			fn : (
				tropic2acc : (mat : Material, parentInfo : TParentInfo, sheet : Stylesheet, metricsOnly : bool) -> TAcc,
				parentInfo : TParentInfo,
				sheet : Stylesheet,
				metricsOnly : bool
			) -> TAcc
		);

		MGetManager(fn : (MaterialManager) -> Material);
		MGetFocusGroup(fn : (MFocusGroup) -> Material);
		MGetMaterial2Tropic(fn : ((Material, MFocusGroup) -> Tropic) -> Material);

		MAccess(prop : [FAccessProperty], m : Material);
		MPositionScale(positionScale : DynamicBehaviour<PositionScale>, m : Material);

		MDynamicGroup2(stackChanges : DynamicBehaviour<[MGroupChange]>, currentStack : ref [Material], combiner : TCombiner);
			MGroupChange ::= MGroupAdd, MGroupDelete, MGroupMove, MGroupReplace;

				MGroupAdd(mat : Material, z : int);
				MGroupDelete(z : int);
				MGroupMove(from : int, to : int);
				MGroupReplace(mat : Material, z : int);

		MDynamicGroup(stackChanges : DynamicBehaviour<[MGroupChange]>) -> MDynamicGroup2 {
			MDynamicGroup2(stackChanges, ref [], TGroupCombiner());
		}

		// Enables or disables components inside or focus interactions
		MComponentGroup(content : Material, state : [MComponentGroupState]);
			MComponentGroupState ::= FAccessProperty, MEnabled, MFocusEnabled, MClickEnabled, MKeysEnabled, IScriptBehaviour, MFocusName, MActive, MChildActive, MFocusId,
			                         MFocused, IScriptId, IScriptRecordingEnabled, MFocusVertical, MFocusHorizontal, MZorder, MHintMarkerEnabled,
			                         MaterialTheme, MLightBackground, MGetParent, MSetParent, UpdateMaterialTheme, SetRTL, MScrollInfo, THovering,
			                         MIsReady, MSetReady, MFocusOnPrevious;

			// Switch focus using up and down arrows
			MFocusVertical(vertical : bool);
			// Switch focus using left and right arrows
			MFocusHorizontal(horizontal : bool);

			MFocusName(name : string);

			MActive(active : DynamicBehaviour<bool>);

			// Is there any child being focused, hovered or pressed (i.e. interacted by user)
			MChildActive(active : DynamicBehaviour<bool>);
			// Change material dark/light theme
			MLightBackground(light : bool);
			MZorder(zorder : Transform<int>);

			MGetParent(parent : DynamicBehaviour<Maybe<MFocusGroup>>);
			MSetParent(parent : Transform<Maybe<MFocusGroup>>);

			// Monitor or rederfine element animation (transition) state
			// Component is ready if all entering transitions are finished
			// On false blocks inner MPopups and hides MVideoPlayer content
			MIsReady(ready : DynamicBehaviour<bool>);
			MSetReady(ready : Transform<bool>);

			// Create new MaterialTheme from the parent's one
			UpdateMaterialTheme(fn : (MaterialTheme) -> MaterialTheme);

			// Shows pulsing circle around some clickable elements. The circle will disappear on hover or after click on the element.
			// False by default.
			MHintMarkerEnabled(enabled : Transform<bool>);

		MComponentGroupMutable(content : Transform<Material>, state : [MComponentGroupState]);

		MActivate(content : Material, state : [MComponentGroupState]) -> Material { MComponentGroup(content, state); }
		MActivateMutable(content : Transform<Material>, state : [MComponentGroupState]) -> Material { MComponentGroupMutable(content, state); }
		MActivateSelect(value : Transform<?>, fn : (?) -> Material, state : [MComponentGroupState]) -> Material {
			MComponentGroupMutable(fselect(value, FLift(fn)), state);
		}

	//
	// To avoid making Material polymorphic, these are not a part of the union
	//

	MSelect(value : Transform<?>, fn : (?) -> Material) -> Material {MMutable(fselect(value, FLift(fn)))};
	MComponentGroupSelect(value : Transform<?>, fn : (?) -> Material, state : [MComponentGroupState]) -> Material
		{ MComponentGroupMutable(fselect(value, FLift(fn)), state); };

	// Defines a named value in the given scope. This can be used with MDisplay and MGhost.
	// Notice MGhost only works if the named thing is displayed.
	MLet(name : string, value : Material, scope : Material);
	MLetMany(items : [Pair<string, Material>], scope : Material);
	MLetAvailable(name : string, scope : Material);
	MGhost(name : string) -> Material {TGhost(name)};
	MDisplay(name : string) -> Material {TDisplay(name)};

	// Creates a Material with width or height of m. Be careful : usually MGhost is the only optimal way to use into this.
	// Also consider using MAttachWidth / MAttachHeight instead.
	MWidthOf(m : Material) -> Material {MScale(const(Factor(1.0, 0.0)), m)};
	MHeightOf(m : Material) -> Material {MScale(const(Factor(0.0, 1.0)), m)};

	// Aligns content to the right if RTL language chosen.
	MLinesA(arr : [Material]) -> Material {MGetFocusGroup(\p -> MGetMaterial2Tropic(\m2t -> TLinesDir(map(arr, \m -> m2t(m, p)), p.rtl)))}
	MLines2A(m1 : Material, m2 : Material) -> Material {MLinesA([m1, m2])}
	MBaselineLinesA(arr : [Material]) -> Material {MGetFocusGroup(\p -> MGetMaterial2Tropic(\m2t -> TBaselineLinesDir(map(arr, \m -> m2t(m, p)), p.rtl)))}
	MBaselineLines2A(m1 : Material, m2 : Material) -> Material {MBaselineLinesA([m1, m2])}

	// Reverses order of the content columns if RTL language chosen.
	MColsA(m : [Material]) -> Material {MGetFocusGroup(\p -> MCols(if (p.rtl) reverseA(m) else m))}
	MCols2A(m1 : Material, m2 : Material) -> Material {MColsA([m1, m2])}
	MBaselineColsA(m : [Material]) -> Material {MGetFocusGroup(\p -> MBaselineCols(if (p.rtl) reverseA(m) else m))}
	MBaselineCols2A(m1 : Material, m2 : Material) -> Material {MBaselineColsA([m1, m2])}

	MGridA(arr : [[Material]]) -> Material {MGetFocusGroup(\p -> MGrid(if (p.rtl) map(arr, reverseA) else arr))}

	// BiDi-aware, puts start and end borders to left and right in order regarding to global text direction.
	MBorderA(start : double, top : double, end : double, bottom : double, m : Material) -> Material {
		MGetFocusGroup(\p -> MGetMaterial2Tropic(\m2t -> TBorderDir(start, top, end, bottom, m2t(m, p), p.rtl)))
	}
	MPadA(x : double, y : double, content : Material) -> Material {MBorderA(x, y, 0., 0., content)}

	extractCommonAlignmentFromMParagraphStyles(styles: [MParagraphStyle]) -> CommonAlignment;
}

extractCommonAlignmentFromMParagraphStyles(styles: [MParagraphStyle]) -> CommonAlignment {
	fold(styles, StartAlign(), \acc, style ->
		switch (style) {
			EndAlign(): style;
			LeftAlign(): style;
			RightAlign(): style;
			CenterAlign(): style;
			default: acc;
		}
	)
}<|MERGE_RESOLUTION|>--- conflicted
+++ resolved
@@ -741,15 +741,9 @@
 				MDropDownBorder(left : double, top : double, right : double, bottom : double);
 
 		MMultiSelectDropDown(selected : DynamicBehaviour<[int]>, items : [string], style : [MMultiSelectDropDownStyle]);
-<<<<<<< HEAD
-			MMultiSelectDropDownStyle ::= MNonSpecifiedString, MMaxHeight, MWidth, MCustomLineHeight, MCustomTextStyle, MSelectedItemStyle, MOnItemClick,
-				MAddDoneButton, MAdditionalButtons, MEnabled, MAddClearButton, MShowTooltip, MDropDownIconNearTitle, MCroppedButton, MCustomButton, MBelowButton,
-				MLeftDecorations, MRightDecorations, MDropDownMenuDisabledOpacity, MMenuLineBorders, MOutlined, MButtonState, MOpenMenu, MShowSelectedIcon;
-=======
 			MMultiSelectDropDownStyle ::= MNonSpecifiedString, MMaxHeight, MWidth, MCustomLineHeight, MCustomTextStyle, MSelectedItemStyle, MOnItemClick, MDataTableFooter, MDataTableRow,
 				MAddDoneButton, MAdditionalButtons, MEnabled, MAddClearButton, MShowTooltip, MDropDownIconNearTitle, MCroppedButton, MCustomButton, MBelowButton,
 				MLeftDecorations, MRightDecorations, MDropDownMenuDisabledOpacity, MMenuLineBorders, MOutlined, MFilled, MButtonState, MOpenMenu, MShowSelectedIcon;
->>>>>>> d2f26956
 
 				MSelectedItemStyle(textColor : MThemeColor, bgColor : MThemeColor);
 				MNonSpecifiedString(item : string); // "Pick" by default
