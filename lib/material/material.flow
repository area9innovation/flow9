import date;
import tropic/trawbutton;
import tropic/ttextinput;
import tropic/tscroll;
import tropic/tflexiblegrid;
import tropic/tautocomplete_types;
import tropic/tropic_dragdrop;
import tropic/tparagraph;
import material/internal/types;
import material/tests/wigi/uitests_support;
import pebbles/pebbles;

import material/iconic_font;

forbid tropic/tropic_ui;	// Too much stuff comes with this, bloating the binary, so avoid this

export {
	Material ::=
		MText, MIcon, MLetterIcon, MTextButton, MTextClickable, MIconButton, MFloatingButton,
		MList, MDropDown, MMultiSelectDropDown, MDatePicker, MTimePicker, MColorPicker, MColorPickerMultiSelect, MAvatar,
		MProgressBar, MProgressCircle, MProgressBarDeterm, MProgressCircleDeterm,
		MRipple, MRippleCircle, MSeparator, MSeparatorSize, MBaselineCols, MBaselineLines, MGrid,
		MLines, MCols, MGroup, MLines2, MCols2, MGroup2, MBaselineCols2, MBaselineLines2, MMinimumGroup2, MSubtractGroup2,
		MBaselineOffset, MBorder, MLet, MLetMany, MLetAvailable, MAvailable, MAlpha, MCrop, MCropSize, MVisible, MShow, MRenderable,
		MIf, MIfPreRender, MIfLazy, MInteractive, MCursor, MConstruct, MCreate2, MDispose, MTranslate, MRotate, MOrigin, MAttach, MFixSize,
		MCenter, MCenterIn, MCenterX, MCenterY, MCenterXIn, MCenterYIn, MCase, MScroll, MChart, MDynamicChart,
		MCheckBox, MRadio, MSlider, MSwitchControl, MIconToggle, MMutable,
<<<<<<< HEAD
		MTooltip, MToolbar, MAppStructure, MSideNav,
		MCard, MSurface, MExpander, MAnimatedExpander, MMenu, MDynamicMenu, MDropDownMenu, MMenuPanel, MGridList, MFlexibleGrid, MDynamicGrid, MRecyclerGrid, MTree,
		MEllipsis, MEllipsisText, MSplitter,
=======
		MTooltip, MToolbar, MAppStructure, MSideNav, MCard, MDynamicCard,
		MExpander, MAnimatedExpander, MMenu, MDynamicMenu, MDropDownMenu, MMenuPanel, MGridList, MFlexibleGrid, MDynamicGrid, MRecyclerGrid,
		MTree, MDynamicArrayTree, MEllipsis, MEllipsisText, MSplitter,
>>>>>>> daf1d865
		MShadow, MShadowShape, MZoom, MZoomToFill, MScale, MDebug, MSize, MSizeOf, MMovable,
		MResizable, MDraggable, MDropSpot, MDropSpot2, MNavigation,
		MImageMap, MMask, MPicture, MExplicitTheme, MChip, MScaleAvailable, MShift, MComponentGroup, MComponentGroupMutable,
		MDynamicList, MDynamicTabs, MFullWindow, MFullScreen, MSwipe, MGetManager, MGetFocusGroup, MGetMaterial2Tropic, MSetFocusGroup,
		MAccess, MPositionScale, MRealHTML, MVideoPlayer, MFilter, MGraphics, MAnimation,

		MBottomNav, MDragDrop, MTransformTAcc,

		MStepper, MCarousel,

		MFrame, MRawButton, MDynamicParagraph, MTextInput, MSmallEditDialog, MDynamicDataTable, MAutoComplete, MTweak,

		MMouseDownAround, MClickable, MComponent, MReorderGrids, MReorderGrid, MDynamicGroup2, MInspect, MBackdrop,

		MAnimator,

		Tropic;

		MButtonState ::= FAccessProperty, MouseOnDownAroundState, MFocusEnabled, MForceFocusEnabled, MFocusOnPrevious, MShortcut, MShortcutKeyCodeComparison,
		                 MShortcutPreventDefault, MDefaultShortcutEnabled, MRippleStyle, MFocusOnDown, MKeepFocusOnDown, MHighlightOnFocus, MHighlightOnHover, MHighlightOnSelect, MCursorShape,
		                 MClickEnabled, MShortcutFilter, MTooltipText, MTooltipAlignment, MFocused, MSelected, MActive, MKeepFocusOnClickOut, IScriptBehaviour, IScriptId,
		                 IScriptRecordingEnabled, MFocusId, MAddFocusGroup, MGetFocus, MFocusName, MButtonTitle, MOnFocus;

				MouseOnDownAroundState ::= MOnClick, MOnMiddleClick, MOnRightClick, MMousePosition, MOnDoubleClick, MOnTripleClick, MOnClickAsync, MOnLongClick,
					MOnLongTouch, MLongTouchDelay, MOnTouch, MDisableHover, MInteractionId, MPassClicks, MAdditionalRollOutCheck, MMobileForceHover, TButtonState,
					MEnabled, MOnMouseDown, MOnMouseUp, MInteractionsOnTop, MRightDown, MMiddleDown;

			// Only one type of MOnClick* is called when several conflicting styles are used.
			// For example if button has MOnClick and MOnTripleClick, only MOnTripleClick on triple click.
			// If click starts some async task, then consider to use MOnClickAsync instead
			MOnClick(click : () -> void);
			MOnDoubleClick(click : () -> void);
			MOnTripleClick(click : () -> void);

			// Blocks button till the end of async action started by the click
			MOnClickAsync(click : (() -> void) -> void);

			MOnMiddleClick(click : () -> void);
			MOnRightClick(click : () -> void);

			MOnLongClick(click : () -> void);
			MOnLongTouch(touch : () -> void);
			MLongTouchDelay(delay : int); // ms, 500 by default

			MOnTouch(delay : int, touch : () -> void);

			MDisableHover();

			MOnMouseDown(down : (point : Point, inside : bool) -> void);
			MOnMouseUp(up : (point : Point, inside : bool) -> void);

			MRightDown(down : DynamicBehaviour<bool>);
			MMiddleDown(down : DynamicBehaviour<bool>);

			// Disables inner clickable materials in most of the components
			MEnabled(enabled : Transform<bool>);
			// Keyboard shortcut to active the button
			MShortcut(shortcut : string);
			// Compare shortcuts by keycode instead of utf-8 character.
			MShortcutKeyCodeComparison();
			// Function to decide if shortcut should be handled or not
			MShortcutFilter(filterFn : (focused : bool, keyEvent : KeyEvent) -> bool);
			// Call preventDefault
			MShortcutPreventDefault();
			// Enable default enter/space apply shortcut
			// True by default
			MDefaultShortcutEnabled(enabled : Transform<bool>);
			// Set focus to true on mouse down inside
			MFocusOnDown(enabled : ref bool);
			// Doen't drop focus on mouse down inside
			MKeepFocusOnDown(enabled : ref bool);
			// Add highlight if focused, selected or hovered
			MHighlightOnFocus(enabled : Transform<bool>);
			MHighlightOnHover(enabled : Transform<bool>);
			MHighlightOnSelect(enabled : Transform<bool>);
			// Shape of the cursor inside, disabled if MEnabled is disabled too
			MCursorShape(shape : Transform<CursorShape>);
			// Disable any mouse interaction without making component disabled
			MClickEnabled(enabled : Transform<bool>);
			// Disable any keyboard interaction without making component disabled
			MKeysEnabled(enabled : Transform<bool>);
			// Simple tooltip
			MTooltipText(text : Transform<string>);
			// Shows is this component focused
			// Also allows to set focus
			MFocused(focused : DynamicBehaviour<bool>);
			// Keep focus on clicks outside this component
			MKeepFocusOnClickOut();
			// Mouse coordinates inside component
			MMousePosition(point : DynamicBehaviour<Point>);
			// Force focus enabled
			MForceFocusEnabled(enabled : Transform<bool>);
			// Focus on previously focused item after focus is lost on current
			MFocusOnPrevious(enabled : bool);
			// Move interactions on top of the component
			MInteractionsOnTop();
			// Called when component gets or loses focus
			MOnFocus(onFocus : (focus : bool) -> void);

			MRippleStyle ::=
				MRippleColor, MRippleOutlineColor, MRippleOutlineStyle, MRippleOutlineEnabled, MRippleOpacity, MRippleType, MRipplePosition, MRippleShape, MRippleOverlay, MRippleWidthHeight, MRippleTrigger,
				MRippleFocused, MRippleHovered, MRippleSelected, MEnabled, MRipplePercents;
				// Color of the ripple
				MRippleColor(color : Transform<MThemeColor>);
				MRippleOutlineColor(color : Transform<MThemeColor>);
				MRippleOutlineStyle(style : [GraphicsStyle]);
				MRippleOutlineEnabled(enabled : Transform<bool>);
				// Opacity of the ripple
				MRippleOpacity(opacity : Transform<double>);
				// Position of top left corner of the ripple
				MRipplePosition(position : Transform<Point>);
				MRippleShape(component : string); // Pass component name to get corresponding material shape
				MRippleRoundedCorners(rounded : bool) -> MRippleShape { MRippleShape(if (rounded) "rounded" else ""); };
				MRippleOverlay(overlay : bool); // default: true
				MRippleFocused(focused : Transform<bool>);
				MRippleHovered(hovered : Transform<bool>);
				MRippleSelected(selected : Transform<bool>);
				MRippleWidthHeight(wh : Transform<WidthHeight>);
				MRippleTrigger(trigger : Transform<bool>);

				MRipplePercents(growth : DynamicBehaviour<double>, fade : DynamicBehaviour<double>); // Inspector

				// Type of the ripple animation
				MRippleType(type : Transform<RippleType>);
					RippleType ::= MRippleFill, MRippleCenter, MNoRipple;
						// Ripple that fills the component
						MRippleFill();
						// Round ripple that starts from the center of the component
						MRippleCenter();
						// Remove ripple that this component has
						MNoRipple();

			IScriptBehaviour(name : string, beh : DynamicBehaviour<flow>, type : IScriptRecordType);
			IScriptRecordingEnabled(enabled : Transform<bool>);
			// Set MFocus id which acts also as taborder inside parent MFocusGroup
			// Components with same MFocusId inside same parent can cause problems
			MFocusId(id : Transform<int>);
			// Wrap constructed MFocus and constructed content with MFocusGroup
			MAddFocusGroup(state : [MComponentGroupState]);
			// Get contructed inside the component MFocus
			MGetFocus(getFn : (MFocus) -> void);
			// Id used in manager.manager.currentInteractionItemID
			MInteractionId(id : int);
			// Pass clicks to elements below
			MPassClicks();
			// Additional check for roll out
			// Useful in cases when your component translated to different point while mouse inside
			MAdditionalRollOutCheck();
			// Force hover on mobile
			MMobileForceHover();
			MButtonTitle(title : Transform<string>);

		//
		// Text
		//
		MText(text : string, style : [MTextStyle]);
			MTextStyle ::= MFontStyle, MThemeColor, MDynamicColor, MTextDisabled, Underlined, EscapeHTML, LetterSpacing, TagName, LangAttribute, FillOpacity, SetRTL;
				MTextDisabled();
				MDynamicColor(color : Transform<MThemeColor>); // Overrides MColor/MThemeColor

		// MDynamicParagraph with CenterAlign()/RightAlign() has unlimited width and behaves like filler.
		// Use FullWidth() to fill all available width by default
		MDynamicParagraph(text : Transform<string>, style : [MParagraphStyle]);
			MParagraphStyle ::= TropicParagraphStyle, FullWidth, MTextStyle, MWidth, Resolution;
				MWidth(width : double); // Restricts available width for paragraph.

			MParagraph(text : string, style : [MParagraphStyle]) -> Material { MDynamicParagraph(const(text), style); };

		// If 'full' doesn't fit in 'size', truncate the content and add ellipsis at the end.
		// 'style' is the text style used for the ellipsis characters.
		// If 'showtooltip' is true, also shows the whole 'full' material on a tooltip if it gets truncated.
		MEllipsis(full : Material, size : Material, style : [MEllipsisStyle]);
			MEllipsisStyle ::= MTextStyle, MShowTooltip, MDisableOnDragging, MMinWidth;
				MShowTooltip(show : Transform<bool>);
				MMinWidth(width : double);

		// Displays the given text in the available area
		MEllipsisText(text : string, style : [MEllipsisTextStyle]);
			MEllipsisTextStyle ::= MEllipsisStyle, MMaxLines, MTruncateFromStart, MTooltipMaxWidth, MTextIsTruncated, CenterAlign, RightAlign,
			MFullWidth, MEllipsisTextGetFullWidth, InterlineSpacing, MTextVariants, MEllipsisTextAlignment, MTooltipExternalFocused;
				MTooltipMaxWidth(width : double); // 400. by default
				MTextIsTruncated(isTruncated : DynamicBehaviour<bool>);
				MTruncateFromStart();
				MTextVariants(variants: [string]);  // Please provide these in ascending of width order, and all shorter than MEllipsisText.text.
				MEllipsisTextGetFullWidth(fn : (double) -> void);
				MEllipsisTextAlignment(alignment : CommonAlignment); // Alignment for each text line

		// Adds a shadow to reflect the z-order as specified in
		// [Material Guidelines | Elevation](https://material.io/design/environment/elevation.html)
		// z is between 0.0 (no shade) to 24.0
		MShadow(z : Transform<double>, m : Material);

		MShadowShape(z : Transform<double>, m : Material, shape: ShadowShape);

			ShadowShape ::= RoundShape, TropicShape, ComponentShape, RectangleShape, BottomRectangleShape, RoundedShape;
				RoundShape();
				TropicShape(t : Tropic);
				ComponentShape(component : string);
				Rounded4Shape(radius : double) -> ShadowShape { RoundedShape(radius, radius, radius, radius); };
				RoundedShape(nw : double, ne : double, lw : double, le : double);
				RectangleShape();
				BottomRectangleShape();

		//
		// Buttons (see also under Icons)
		//
		// [Material Guidelines | Buttons](https://material.io/design/components/buttons.html)
		MTextButton(text : string, onClick : () -> void, style : [MTextButtonStyle], state : [MButtonState]);
			MTextButtonStyle ::= MThemeColor, MContained, MOutlined, MButtonTextColor, MFullWidth, MElevation, MLeftIcon, MRightIcon, MCustomTextStyle,
			                     MButtonPaddings /* MButtonPaddings(16.0, 10.0, 16.0, 9.0) by default */, MOutlineColor, MOutlineOpacity, MOutlineWidth,
								 MTextAlignment;
				MButtonRaised() -> MContained { MContained(); };
				MContained();
				MOutlined();
				// Forces button text to be white or black, works only on raised buttons.
				// Should be used only in cases where both colors work, MBlue(500) and MOrange(500) for example.
				MButtonTextColor(white : bool);
				// Works only with MOutlined()
				MOutlineColor(color : MThemeColor);
				MOutlineOpacity(opacity : double);
				MOutlineWidth(width : double);
				// Works only with MFullWidth()
				MTextAlignment(alignment : CommonAlignment);

				MRightIcon(icon : string, style : [MIconStyle]);


		MTextClickable(text : string, onClick : () -> void, style : [MClickableTextStyle], state : [MButtonState]);
			MClickableTextStyle ::= MTextStyle, MFullWidth, MButtonPaddings, MButtonBorders, MBackgroundStyle, MElevation, MLeftIcon, MRightIcon;
				MButtonPaddings(left : double, top : double, right : double, bottom : double); // MButtonPaddings(8., 4., 8., 4.) by default
				// Don't use MButtonBorders, it will be removed soon. Use MButtonPaddings
				MButtonBorders(left : double, top : double, right : double, bottom : double);

		// [Material Guidelines | Floating Action Button](https://material.io/design/components/buttons-floating-action-button.html)
		MFloatingButton(icon : string, style : [MFabStyle], state : [MButtonState]);
			MFabStyle ::= MFabMini, MFabHalfUp, MLeft, MRight, MStart, MEnd, MTop, MBottom, MFabSpeedDial, FillOpacity, MThemeColor, MIconColor, TScrollInspectVisible,
			              MElevation;

				MFabMini(mini : bool);
				MFabHalfUp();

				MLeft();
				MRight();
				MTop();
				MBottom();
				MStart();
				MEnd();

				MFabSpeedDial(label : string, actions: [MFabSpeedDialAction], style: [MFabSpeedDialStyle]);

					MFabSpeedDialAction ::= MFabIconButton, MFabAvatar, MFabLetterIcon;
						MFabIconButton(icon : string, label : string, onClick : () -> void, iconStyle : [MFabIconButtonStyle]);
							MFabIconButtonStyle ::= MThemeColor, MIconColor, FillOpacity;
						MFabAvatar(imageurl : string, label : string, onClick : () -> void);
						MFabLetterIcon(text : string, label : string, onClick : () -> void, textStyle : [MTextStyle], bgColor : MThemeColor);

					MFabSpeedDialStyle ::= MThemeColor, MFabLabelsTextStyle, MIconSize, MOpenIcon, MOpenDialDirection;
						MFabLabelsTextStyle(textStyle : [MTextStyle]);
						MIconColor(color : MThemeColor);
						MOpenIcon(icon : string);
						MOpenDialDirection(down : bool);


		// Exhaustive list here:
		// [Icon Font](https://github.com/google/material-design-icons/blob/master/iconfont/codepoints)
		MIcon(
			name : string /* Name of the icon from [Material Icons](https://material.io/resources/icons/) */,
			style : [MIconStyle]
		);

			MIconStyle ::= MThemeColor, FillOpacity, MIconSize, MIconDisabled, MCircleBackground, MElevation, MIconCounter, FontFamily, MIconicFont;
				MIconCounter(value : Transform<int>, style : [MIconCounterStyle]);
					MIconCounterStyle ::= MThemeColor, MEnabled, MIconCounterLimited, MIconSize /* 1/3 of icon size by default*/;
				// Width and height of the icon
				// 24px by default
				MIconSize(size : double);
				MIconDisabled();
				MCircleBackground(color : MThemeColor, size : double);
				// Used to display not yet fully loaded iconic font in the editor
				MIconicFont(font : IconicFont);
				MIconCounterLimited(); // shows "99+" for value > 99

		// Best with single-letter text
		MLetterIcon(text : string, iconStyle : [MIconStyle], textStyle : [MTextStyle]);

		// MIconButton by default has borders that are half of its size, to override this use MIconButtonBorder.
		MIconButton(
			name : string, /* Name of the icon from [Material Icons](https://material.io/resources/icons/) */
			onClick : () -> void,
			style : [MIconButtonStyle],
			state : [MButtonState]
		);

			MIconButtonStyle ::= MIconStyle, MIconButtonBorder, MIconButtonBorders;
				// Inner borders of the button
				// Half the size of the icon by default
				MIconButtonBorder(border : double);
				MIconButtonBorders(left : double, top : double, right : double, bottom : double);

		// [Material Guidelines | Toggle Button](https://material.io/design/components/buttons.html#toggle-button)
		MIconToggle(icon : string, style : [MToggleStyle], state : [MToggleState]);
			MToggleStyle ::= MIconButtonStyle, MToggleFalseIcon, MAnimatedIcon;
				MToggleFalseIcon(icon : string, style : [MIconStyle]);
				MAnimatedIcon();
			MToggleState ::= MButtonState, MToggleValue, MToggleValueLink;
				MToggleValue(value : DynamicBehaviour<bool>);
				// Helper to update value with Transform
				// and react to value changes with onChange fn
				MToggleValueLink(value : Transform<bool>, onChange : (bool) -> void);


		// Picture centered and resized to fit circle (18 dp radius by default)
		MAvatar(imageurl : string, style : [MAvatarStyle]);

			MAvatarStyle ::= MIconSize, MNoCrop, OnLoaded;
				MNoCrop();

		// Similar to HTML imagemap: Polygons defining areas. Click to change to the current one
		MImageMap(picture: Tropic, areas: [MArea], current : DynamicBehaviour<int>, style: [MImageMapStyle]);
			MArea(points: [Point]);
			MImageMapStyle ::= MIMHoverColor, MIMSelectedColor, MIMDisableHoverBorder, MIMDisableClickFill;
				MIMHoverColor(c: MThemeColor);
				MIMSelectedColor(c: MThemeColor);
				MIMDisableHoverBorder();
				MIMDisableClickFill();

		//
		// Switches, check boxes, sliders, text input
		//

		// Use MText with MBody style for normal text
		// [Material Guidelines | Checkboxes](https://material.io/design/components/selection-controls.html#checkboxes)
		MCheckBox(caption : Material, value : DynamicBehaviour<bool>, style : [MCheckableStyle]);
			MCheckableStyle ::= MButtonState, MIconButtonStyle, MUncheckedIconStyle, MCaptionPosition, MWidth,
			                    MLeftIcon, MLabel, MOnNewValue, MOnNewValue2, MIconBorder4;
				MUncheckedIconStyle(style : [MIconStyle]);
				MCaptionPosition(pos : MPosition);
					MPosition ::= MBeforePosition, MAfterPosition, MRightPosition, MLeftPosition, MTopPosition, MBottomPosition;
						MBeforePosition();	// BiDi-aware, renders caption at left for LTR and at right for RTL.
						MAfterPosition();	 // BiDi-aware, renders caption at right for LTR and at left for RTL.
						MRightPosition();	 // Absolute. Renders caption always at right, so, perceived as «after» by european and «before» by arabic people.
						MLeftPosition();	  // Absolute. Renders caption always at left, so, perceived as «before» by european and «after» by arabic people.
						MTopPosition();
						MBottomPosition();
				// MOnNewValue calls fn on initialization, MOnNewValue2 doesn`t
				MOnNewValue(fn : (bool) -> void);
				MOnNewValue2(fn : (bool) -> void);
				MIconBorder4(left : double, top : double, right : double, bottom : double);

		// [Material Guidelines | Radio Buttons](https://material.io/design/components/selection-controls.html#radio-buttons)
		// use MRadios to create a group of MRadio at once
		MRadio(caption : Material, thisValue : int, activeValue : DynamicBehaviour<int>, style : [MCheckableStyle]);

		// [Material Guidelines | Switches](https://material.io/design/components/selection-controls.html#switches)
		MSwitchControl(value : DynamicBehaviour<bool>, style : [MSwitchControlStyle]);
			MSwitchControlStyle ::= MButtonState, MThemeColor, MOnOffText, MOnOffTextFont, MLabel, MLeftIcon, MWidth;
			// If "off" text equals "", only "on" text is displayed
			// Usefull when you don't need to change text on "off" value, so you can pass only "on" text.
			MOnOffText(on : string, off : string);
			MOnOffTextFont(font : MFontStyle);

		// [Material Guidelines | Sliders](https://material.io/design/components/sliders.html)
		// Value is within 0.0 - 1.0 by default
		// MWidth defines width of the slider itself, regardless of borders or icons. To define width of whole MSlider, wrap it into MAvailableWidth.
		MSlider(value : DynamicBehaviour<double>, style : [MSliderStyle]);
			MSliderStyle ::= MButtonState, MComponentGroupState, MThemeColor, MSliderIconLeft, MSliderIconRight, MSliderRange, MSliderShowValue, MSliderShowValueInput,
				MSliderShowValueInputEnabled, MDynamicColor,
				MSliderStep, MSliderSteps, MSliderDiscrete, MWidth, MSliderUndefined, MCondensed, MMouseDown, MSliderStepDescription, MSliderLabel,
				MSliderTooltip, MCustomThumb, MCustomBar, MSliderShowDiscreteValues, MItemsColor, MSliderChooseRange, MSliderThumbRadius, MInactiveAreaColor;

				MSliderRange(min : double, max : double);
				MSliderShowValue(show : bool);
				MSliderShowValueInput(show : bool);
				MSliderShowValueInputEnabled(enabled : Transform<bool>);
				MSliderIconLeft(name : string);
				MSliderIconRight(name : string);
				MSliderStep(value : double);
				MSliderSteps(steps : [double]);
				MSliderChooseRange(start : DynamicBehaviour<double>, end : DynamicBehaviour<double>);
				MSliderThumbRadius(radius : Transform<double>);
				MSliderDiscrete(discrete : bool);
				// By default true on mouse down or on hover if is undefined.
				MSliderShowDiscreteValues(show : Transform<bool>);
				MSliderUndefined(undefined : DynamicBehaviour<bool>);
				// Is mouse down inside slider
				MMouseDown(down : DynamicBehaviour<bool>);
				// Slider tooltip constructed from hovered value
				MSliderTooltip(textFn : (v : double) -> string);
				MSliderLabel(textFn : (v : double) -> string, style : [MTextStyle]);
				// Intended for accessibility
				MSliderStepDescription(description : (v : double) -> string);
				// Use own material for thumb
				// It's not reasonable to track thumb size to calculate the upper border of slider
				//   since thumb is likely to be animated. So use your own MBorder to set upper border
				//   if you're not satisfied with material spec one
				MCustomThumb(mkThumb : (down : Transform<bool>, focused : Transform<bool>) -> Material);
				MCustomBar(makeBar : (type : MSliderBarType, length : Transform<double>, style : [TGraphicsStyle]) -> Material);
				MInactiveAreaColor(color : MThemeColor);

			MSliderBarType ::= LeftBar, ActiveBar, RightBar;
				LeftBar();
				ActiveBar();
				RightBar();

		// Be sure to make the width a multiple of 8
		// If width < 0, takes all available width
		// [Material Guidelines | Text Fields](https://material.io/design/components/text-fields.html)
		MTextInput(
			content : DynamicBehaviour<string>,
			style : [MTextInputStyle],
			state : [MTextInputState]
		);

		MAutoComplete(
			content : DynamicBehaviour<string>,
			// The words to complete on, separated by newlines.
			// The sentence matcher is called for each line, for each dictionary
			// The best performance comes if you give it just one dictionary,
			// i.e. ["Word1\nWrod2\nWord3"] is better than ["Word1", "Word2", "Word3"]
			dictionaries : [string],
			style : [MAutoCompleteStyle],
			state : [MTextInputState]
		);

		// Link is deprecated. TODO: add appropriate doc link here.
		// [Material Guidelines | Data Table Interactions](https://material.io/archive/guidelines/components/data-tables.html#data-tables-interaction)
		// Text input with edit popup. Intended for usage inside MDataTable.
		MSmallEditDialog(
			content : DynamicBehaviour<string>,
			style : [MTextInputStyle],
			state : [MTextInputState]
		);

			MTextInputStyle ::=
				MWidth /* Width of the input, takes full width if < 0*/, MLabel, MThemeColor,
				TextInputType, AutoCompleteType, Multiline, MMaxLines, ReadOnly, MaxChars, MShowMaxChars, PasswordMode, WordWrap, AutoAlign,
				MFloatingLabel, MDynamicSize, MShowUnderline, MLeftIcon, MShowLeftButton, MLeftCustomButton, MShowClearIcon,
				MShowDropDownArrow,	MShowEditIcon, MCustomTextStyle, MDynamicTextStyle, MLabelTextStyle, MInputFontPadding, MCondensed, MFilterAction,
				MInputBorders, MMaxHeight, MEditDialog, MElevation, MInputBackgroundStyle, MNativeInput, MHaveBeenFocused, MUnderlineUnfocusedStyle,
				MNumericStep, MIconSize, MIconButtonBorder, MTextInputScrollStyle, MFloatingLabelStyle, MCustomDisabledOpacity,

				// Text input spec with filled frame.
				// https://material.io/design/components/text-fields.html#filled-text-field
				MFilled,

				// Text input spec with stroke outline.
				// https://material.io/design/components/text-fields.html#outlined-text-field
				MOutlined;

					// Move the label above the input on focus
					MFloatingLabel();
					// Hides max chars info below the input
					MShowMaxChars(show : bool);
					// Sets height of the box if input is multiline
					// Calculates height by the content if lines parameter equals 0 or -1 (affects MTextInput only)
					// If lines parameter < -1, calculates height by the content but limits its height to abs(lines parameter) lines (no limits for MEllipsisText)
					// For example, with MMaxLines(-4) input height can grow from 1 up to 4 lines
					MMaxLines(lines : int);
					// Elevation on focus (8. by default)
					MElevation(elevation : Transform<double>);
					// Show or hide line below input (Works with MTextInput and MAutoComplete)
					MShowUnderline(show : bool);
					// Style of the disabled underline
					MUnderlineUnfocusedStyle(style : [GraphicsStyle]);
					// Show clear icon on focus and/or on hover
					MShowClearIcon(onFocus : bool, onHover : bool);
					// Show left button. Intended for MAutoComplete.
					MShowLeftButton(show : bool);
					// Padding of the font inside input field
					MInputFontPadding(padding : double);
					// Height of input changes corresponding to the floating label and error visibility.
					MDynamicSize();
					// Label in empty input
					MLabel(label : string);
					// Left icon
					// See MShowLeftButton for action button
					MLeftIcon(icon : string, style : [MIconStyle]);
					// Left button
					MLeftCustomButton(closed : Material, open : Material, inputIndent : double, useOverlay : bool);
					// Dropdown arrow on the right
					MShowDropDownArrow(show : bool);
					// Show edit icon
					MShowEditIcon(enabled : bool);
					// Action on enter or selecting of suggested result
					MFilterAction(action : (string) -> void);
					// Make input in dialog, added to MSmallEditDialog by default
					MEditDialog();
					// Text style of MLabel
					MLabelTextStyle(style : [MTextStyle]);
					MFloatingLabelStyle(style : [MTextStyle]);
					// Input background, empty for inputs without popups
					MInputBackgroundStyle(normal : [TGraphicsStyle], focused : [TGraphicsStyle]);
					// Borders of the input box
					// textInput/smallEdit : (0., if (hasFloatingLabel) {if (condensed) 20. else 28.} else {if (condensed) 12. else 16.}, 0.,
					// if (condensed) 12. else 16.)
					// autocomplete : (8., if (hasFloatingLabel) {if (condensed) 20. else 28.} else {if (condensed) 12. else 16.}, 8.,
					// if (condensed) 12. else 16.)
					MInputBorders(start : double, top : double, end : double, bottom : double);
					// Set useNativeInput to false for input field written using forms (true by default)
					// Intended only for cpp, in js can't recognize capslock state
					// Also you can set "nativeInputs" url parameter to 0
					MNativeInput(useNativeInput : bool);
					// Intended for using with MInputError only
					MHaveBeenFocused(focused : DynamicBehaviour<bool>);
					// Sets step to increase/decrease value into numeric type textinput
					MNumericStep(step : Transform<double>);
					MFilled();
					MDynamicTextStyle(style : Transform<[MTextStyle]>);
					// scroll style when text is in preview mode
					MTextInputScrollStyle(style : [MScrollStyle]);
					MCustomDisabledOpacity(opacity : Transform<double>);

			MAutoCompleteStyle ::=
				MTextInputStyle, MCompletionFn, TCompletionFn, MSentenceMatcher, MPreparedSentenceMatcher, MDictionary,
				MCurrentMatches, TMatchedHandler, MShowAllOnEmpty, MMaxResults, MAutoSelect, MIncludeSpaces, MTextInputOutOfPopup, MInputNoLeftBorder,
				MSuggestionsBackgroundStyle, MSuggestionsPlacement, MSuggestionInLine, MSuggestionsDynamicListMode,
				MAutoCompleteStartSearch, MCustomPopup, MAutoCompleteShowMoreButton, MSetSelectedOnUnfocus;
				// Material copy of TCompletionFn
				// Use fixed sizes for scroll to work properly
				MCompletionFn(
					fn : (
						match : SentenceMatch,
						selected : bool,
						setWord : (SentenceMatch) -> void
					) -> Material);
				// Custom sentence matching function
				// If you have a need to use auxiliary fields of SentenceMatcher (any except 'sentences') into MCompletionFn/MCurrentMatches/MSentenceMatcher.fn,
				// consider using MSentenceMatcher(buildSentenceMatcher, ...)
				// MSentenceMatcher(simpleBuildSentenceMatcher, simpleSentenceMatcher) by default
				MSentenceMatcher(
					matcher : (sentences : [string]) -> SentenceMatcher,
					fn : (matcher : SentenceMatcher, input : string, maxHits : int, prefix : bool, exhaustive : bool,
						position : int) -> [SentenceMatch]
				);
				// pre-built custom sentence matcher. When it is defined, the 'matcher' function of MSentenceMatcher is not used.
				MPreparedSentenceMatcher(matcher : Transform<SentenceMatcher>);
				// Dictionaries for auto completion
				// See dictionaries field comments in MAutoComplete above for more info
				MDictionary(dictionaries : [string]);
				// Dictionary id, sentence id, sentence hit
				MCurrentMatches(fn : ([Triple<int, int, SentenceMatch>]) -> void);
				// Shows suggestions only if content length >= minChars and wait milliseconds after last key event.
				// (0, 0) by default
				MAutoCompleteStartSearch(minChars : int, wait : int);
				// Shows all the sentences when input is empty
				// (MMaxResults win over this, i.e., if it's not set, only first 10 sentences will be shown)
				MShowAllOnEmpty();
				// Amount of suggested results (10 by default). -1 to remove limit
				MMaxResults(results : int);
				// Always select one of the possible results
				MAutoSelect();
				MSetSelectedOnUnfocus();
				// Include spaces in autocompletition
				// False for multiline
				MIncludeSpaces(includeSpaces : bool);
				// Background of the suggestions dropdown
				MSuggestionsBackgroundStyle(style : [TGraphicsStyle]);
				// Defines suggestions area`s location.
				//   MTop/MBottom are strict ones.
				//   MTryTopFirst/MTryBottomFirst will relocate suggestions area in case of limited available space.
				MSuggestionsPlacement(type : MSuggestionsPlacementType); // MTryBottomFirst by default
					MSuggestionsPlacementType ::= MTop, MBottom, MTryTopFirst, MTryBottomFirst;
						MTryTopFirst();
						MTryBottomFirst();
				// Shows the best suggestion into input area. It may be approved by "enter"
				MSuggestionInLine(showPopup : bool);
				// Optimization for long lists
				MSuggestionsDynamicListMode();
				// Do not put MTextInput into popup.
				MTextInputOutOfPopup();
				// Set 0. to left border.
				MInputNoLeftBorder();
				MCustomPopup(
					offsetX : Maybe<Transform<double>>,
					offsetY : Maybe<Transform<double>>,
					width : Maybe<Transform<double>>
				);
				MAutoCompleteShowMoreButton();

			MTextInputState ::= MButtonState, MHelperText, TTextInputState, MInputError, MInputShowPassword, MInputFilter, MPositionOnFocus,
				MSelectionOnFocus, MEatKeyDown, MInputProcessKeyDown;
				// Helper for error without content filtering
				// Also check passwordFilter and emailFilter in material_textinput_state.flow
				// MInputError(text : Transform<Maybe<string>>, style : [MInputErrorStyle]) -> MInputErrorFilter {
				//	MInputErrorFilter(\c, __ -> Pair(c, fselect(text, FLift(\t -> eitherMap(t, \t0 -> Some(Pair(t0, false)), None())))), style)
				// };

				// Can be used to filter the text itself, and get rid of stuff that is not right
				MInputFilter(fn : (content : string, foc : bool) -> string);

				MInputError(
					// Pair(new content, Maybe<Pair<error text, is blocking error (affect MInputIsOk)>>)
					text : Transform<Maybe<Pair<string, bool>>>,
					style : [MInputErrorStyle]
				);
					MInputErrorStyle ::= MMaxLines, MInputErrorColor, MRequiredField, MInputIsOk, MInputErrorFont;
						// error color (MErrorColor by default)
						MInputErrorColor(color : Transform<MThemeColor>);
						// Required Field
						MRequiredField();
						// Are there any errors
						MInputIsOk(ok : DynamicBehaviour<bool>);
						MInputErrorFont(style : MFontStyle);

				// Adds showPassword icon, added by default to PasswordType input
				MInputShowPassword(show : DynamicBehaviour<bool>);
				// Helper text displayed below the input
				// If persistent is false, helper text is hidden when there is no focus on the input
				MHelperText(text : Transform<Maybe<string>>, persistent : bool);
				MPositionOnFocus(fn : (content : string, previous : int) -> int);
				MSelectionOnFocus(fn : (content : string, previous : int) -> int);
				// Style to determine should keyEvent be blocked or not for other components
				// See defEatKeyDown in material_textinput_state for example
				MEatKeyDown(fn : (KeyEvent) -> bool);
				// is key to be processed by input or not
				MInputProcessKeyDown(fn : (KeyEvent) -> bool);

		//
		// Menu
		//
		// [Material Guidelines | Menus](https://material.io/design/components/menus.html)


		// When button is MTextButton or MIconButton MOpenMenu is created automatically, in other cases
		// you should handle menu opening yourself.
		//
		// You can handle onClick actions from whole menu with item id as parameter using MOnListClick or
		// separately for each menu item using MOnClick. Same goes for MSubMenu.
		MMenu(button : Material, items : [MMenuLine], style : [MMenuStyle]);

			MMenuLine ::= MDropDownMenuLine, MSubMenu, MSubMenuDynamic;
				MMenuSingleLine(title : string, style : [MListLineState]);
				MMenuCustomLine(content : Material, style : [MListLineState]);
				MMenuGroupLine(title : string, style : [MListLineState]);
				MSubMenu(title : string, items : [MMenuLine], style : [MSubMenuStyle]);
				MSubMenuDynamic(title : Transform<string>, items : Transform<[MMenuLine]>, style : [MSubMenuStyle]);

			MMenuStyle ::= MListStyle, MOnListClick, MButtonState, MMenuIndent, MSingleSelection, MDataTableFooter, MDataTableRow,
				MOpenMenu, MMaxHeight, MWidthByButton, MBelowButton, MWidth, MSelectedAlwaysOnTop, MMenuNonSpecifiedAlwaysOnTop, MShowTooltip /* Doesn`t work for MMenuCustomLine */,
				MCustomLineHeight, MOpenOnClick, MMenuShift/*, MNoFocus*/, MFixPosition, MCustomScale, MMenuCols, MLabel, MMenuNoSnapSize, MMenuExpandingAnimation,
				MLeftIcon, MSameZorder, MForceUpdate, MBlockClicks, MDropDownIconNearTitle, MDropDownMenuIconBorders, MMenuLineBorders, MMenuPopupBorders,
				MMenuScrollStyle, MMenuCustomPopup;

					MOpenMenu(opened : DynamicBehaviour<bool>);
					// Adds indent to every menu item, even if it has no primary action.
					MMenuIndent();
					MMaxHeight(height : double);
					MWidthByButton();
					MBelowButton();
					MDataTableRow();
					MDataTableFooter();
					MSelectedAlwaysOnTop(emptySelection : MMenuLine); // Intended for MDropDownMenu.
					MMenuNonSpecifiedAlwaysOnTop(emptySelection : MMenuLine); // Intended for MDropDownMenu
					MOpenOnClick();
					MMenuShift(shift : Transform<Point>);
					// MNoFocus();
					MCustomLineHeight(height : double);
					// Pin popup y coordinate : top or bottom.
					MFixPosition(top : bool);
					MCustomScale(factor : Transform<Factor>);
					MMenuCols(cols : int);
					// Don't change zorder on open menu
					MSameZorder(same : bool);
					// if present we allow to update current by the same value (other words use `next` instead of `nextDistinct` inside)
					MForceUpdate();
					// Block clicks outside menu
					MBlockClicks();
					// Intended for MDropDownMenu. Get rid of filler between title and icon.
					MDropDownIconNearTitle();
					// Left/right borders
					MMenuLineBorders(borders : double);
					// Top/bottom borders
					MMenuPopupBorders(borders : double);
					MMenuNoSnapSize();
					MMenuScrollStyle(style : [MScrollStyle]); // only MScrollWidthHeight, MScrollPosition, TScrollPersistent are supported now
					MMenuExpandingAnimation();
					MMenuCustomPopup(buttonWH : Maybe<DynamicBehaviour<WidthHeight>>, positionScale : Maybe<Transform<PositionScale>>);

			MSubMenuStyle ::= MMenuStyle, MPrimaryAction, MDisableHover, MSubMenuOpenOnClick, MCloseParentOnClick;
				MSubMenuOpenOnClick();
				// True by default
				MCloseParentOnClick(close : bool);

		MDynamicMenu(button : Material, items : Transform<[MMenuLine]>, style : [MMenuStyle]);

		// Helper for dropdown like MMenu
		// [Material Guidelines | Dropdown Menu](https://material.io/design/components/menus.html#dropdown-menu)
		MDropDownMenu(items : [MDropDownMenuLine], current : DynamicBehaviour<int>, style : [MDropDownMenuStyle]);
			MDropDownMenuLine ::= MMenuSingleLine, MMenuCustomLine, MSeparatorLine, MMenuGroupLine;
			MDropDownMenuStyle ::= MMenuStyle, MCustomButton, MDropDownMenuButtonBorder, MNonSpecified, MCroppedButton, MSeparators, MAddClearButton,
			                       MDropDownMenuDisabledOpacity, MNonSpecifiedAlwaysOnTop, MOutlined, MFilled, MDropDownMenuIconColor;

					MNonSpecified(item : MNonSpecifiedLine);
						MNonSpecifiedLine ::= MMenuSingleLine, MMenuCustomLine;
					MCustomButton(button : Material);
					MCroppedButton();
					MSeparators(separators : bool);
					// Adds an icon button, which sets current selection to non-specified (-1 for MDropDownMenu or [] for MMultiSelectDropDown).
					MAddClearButton();
					MDropDownMenuDisabledOpacity(opacity : Transform<double>);
					MNonSpecifiedAlwaysOnTop();
					MDropDownMenuButtonBorder(border : double);
					MDropDownMenuIconBorders(borders : MIconBorder4);
					MDropDownMenuIconColor(color : MColor);

		// Menu panel that takes full width.
		MMenuPanel(items : [Material], style : [MMenuPanelStyle]);
			// MMenuPanelItems ::= MDropDownMenu, MMenu, MDropDown, MTextButton, MIconButton, MSeparator;

			MMenuPanelStyle ::= MMenuPanelBackground, MElevation, MBackgroundStyle, MHeight, MBorders, TScrollCropByContent,
				TExpandOnHover, MComponentGroupState;

				MMenuPanelBackground(color : MThemeColor);
				MHeight(height : double);
				MBorders(borders : double);

		// The non-specified string is used when the current item is outside the range of items
		// Link is deprecated. TODO: add appropriate doc link here.
		// [Material Guidelines | Dropdown Buttons](https://material.io/archive/guidelines/components/buttons.html#buttons-dropdown-buttons)
		MDropDown(current : DynamicBehaviour<int>, nonSpecified : string, items : [string], style : [MDropDownStyle]);
			MDropDownStyle ::= MDropDownMenuStyle, MGroups, MLeftDecorations, MRightDecorations, MDropDownBorder;

				// Unclickable items: first parameter is id of item it should be displayed before, second is caption
				MGroups(groups : [Pair<int, string>]);
				// Place next to item corresponding Material, length of extraItems should be equal length of items.
				MLeftDecorations(extraItems : [Material]);
				MRightDecorations(extraItems : [Material]);
				MDropDownBorder(left : double, top : double, right : double, bottom : double);

		MMultiSelectDropDown(selected : DynamicBehaviour<[int]>, items : [string], style : [MMultiSelectDropDownStyle]);
			MMultiSelectDropDownStyle ::= MNonSpecifiedString, MMaxHeight, MWidth, MCustomLineHeight, MCustomTextStyle, MSelectedItemStyle, MOnItemClick, MDataTableFooter, MDataTableRow,
				MAddDoneButton, MAdditionalButtons, MEnabled, MAddClearButton, MShowTooltip, MDropDownIconNearTitle, MCroppedButton, MCustomButton, MBelowButton,
				MLeftDecorations, MRightDecorations, MDropDownMenuDisabledOpacity, MMenuLineBorders, MOutlined, MFilled, MButtonState, MOpenMenu, MShowSelectedIcon;

				MSelectedItemStyle(textColor : MThemeColor, bgColor : MThemeColor);
				MNonSpecifiedString(item : string); // "Pick" by default
				MOnItemClick(fn :(index : int, selected : bool) -> void);
				MAddDoneButton();
				MAdditionalButtons(buttons : [Material]);
				MShowSelectedIcon(show : bool); // true by default

		//
		// Lists, dropdown, tables
		//
		// [Material Guidelines | Lists](https://material.io/design/components/lists.html)
		MList(lines : [MListLine], style : [MListStyle], state : [MListState]);

			MListStyle ::=
				MThemeColor, MSelectedColor, MBackgroundStyle, MSelectedBackgroundStyle,
				MEmptyMessage, MListWidth, MCondensed, MAddSeparators, MAddScroll,
				MCollapseUnactive, MListMinimize, MListMinimizedWidth, MNoEllipsis,	MSideBorders, MPrimaryActionWidth;

				// When the list is empty, display this in the center
				MEmptyMessage(message : Material);
				// MSelectedX styles works only with MListSelection() state
				MSelectedBackgroundStyle(style : [TGraphicsStyle]);
				MSelectedColor(color : MThemeColor);
				// If width < 0 list takes all available width
				// (-1.0, -1.0 by default)
				MListWidth(minWidth : double, maxWidth : double);
				// Add shadow and separators.
				MAddSeparators();
				// If None(), creates TScrollInspectVisible by default.
				MAddScroll(scrollInpect : Maybe<TScrollInspectVisible>);
				MCollapseUnactive();
				MListMinimize(minimize : Transform<bool>);
				MListMinimizedWidth(width : double); // 72. by default
				MNoEllipsis();
				// Add borders to left and right sides of each line (16.0 by default)
				MSideBorders(borders : Transform<double>);
				// Set width of each line`s primary action (72.0 by default)
				MPrimaryActionWidth(width : Transform<double>);

			MListState ::= MListSelection, MListSelectionEnabled, MOnListClick, MListReorder, MListReorderHideIcon, MGrabDelay,
			               MHoverEnabled, MEnabled, IScriptRecordingEnabled, MReorderDropSpot, MReorderCustomDraggingOrder, MReorderOnDragEnd;

				MListSelection(enabled : Transform<bool>, multiple : bool, toggle : bool, selected : DynamicBehaviour<[int]>);
				MListSelectionEnabled(enabled : Transform<[Transform<bool>]>);
				MOnListClick(enabled : Transform<bool>, onClick : (int) -> void);
				MListReorder(order : DynamicBehaviour<[int]>, enabled : Transform<bool>);
				// Hide "drag_handle" icon which added automatically by MListReorder style
				MListReorderHideIcon();
				// Disable hover
				MHoverEnabled(enabled : Transform<bool>);

			MListLine ::= MSingleLine, MDoubleLine, MTripleLine, MSubmenuLine, MCustomLine, MSeparatorLine;

				MSingleLine(title : string, state : [MListLineState]);
				MDoubleLine(title : string, subtitle : string, state : [MListLineState]);
				MTripleLine(title : string, subtitle : string, state : [MListLineState]);
				MCustomLine(content : Material, state : [MListLineState]);
				MSubmenuLine(main : MListLine, lines : Transform<[MListLine]>, style : [MSubListStyle], expanded : DynamicBehaviour<bool>);

					MSubListStyle ::= MListState, MThemeColor, MSelectedColor, Fill, FillOpacity, MCustomExpanding, MNoDispose, MSideBorders;
						// MList will not change 'expanded' by user's click
						MCustomExpanding();
						MNoDispose();
				MSeparatorLine();

				MListLineState ::= MButtonState, MPrimaryAction, MSecondaryAction, MLeaveBehind, MAdditionalText,
				                   MCustomTextStyle, MCustomSecondaryTextStyle, MHeight, MSelectionEnabled, MCustomLineCenterActions;

					MPrimaryAction(content : Material);
					MSecondaryAction(content : Material);
					MLeaveBehind ::= MLeftLeaveBehind, MRightLeaveBehind;
						MLeftLeaveBehind(icon : Material, action : () -> void, style : [MLeaveBehindStyle]);
						MRightLeaveBehind(icon : Material, action : () -> void, style : [MLeaveBehindStyle]);

						MLeaveBehindStyle ::= MGapSize, MLeaveBehindPosition;
							MGapSize(size : double, stopOnGap : bool); // MGapSize(56., true) by default
							MLeaveBehindPosition(position : DynamicBehaviour<double>);
					// Intended for shortcuts info.
					MAdditionalText(text : string);

					// Custom size and color, use MCustomFont for custom fontfamilies and opacities.
					MCustomTextStyle(style : [MTextStyle]);
					MCustomSecondaryTextStyle(style : [MTextStyle]);
					MSelectionEnabled(enabled : Transform<bool>);
					MCustomLineCenterActions();


		MDynamicList(items : Transform<[MListLine]>, style : [MDynamicListStyle], state : [MDynamicListState]);
			MDynamicListStyle ::= MThemeColor, MEmptyMessage, MListWidth, MSelectedColor, MSelectedBackgroundStyle, MCondensed,
			                      Fill, FillOpacity, MAddSeparators, MSideBorders, MPrimaryActionWidth, MListMinimize, MListMinimizedWidth;
			MDynamicListState ::= IScriptRecordingEnabled, MListSelection, MListSelectionEnabled, MOnListClick,
			                      MHoverEnabled, MItemsHeights, MScrollStyle, MListReorder, MListReorderHideIcon, MGrabDelay, MNoScroll,
			                      MReorderDropSpot, MReorderCustomDraggingOrder;

				MItemsHeights(height : (int) -> Transform<double>);

		//
		// Carousel
		//

		MCarousel(contents : [MCarouselContent], activeIdx : DynamicBehaviour<int>, style : [MCarouselStyle]);

			MCarouselContent(content : Material, style : [MCarouselContentStyle]);
				MCarouselContentStyle ::= MCarouselText, MOnClick;
					MCarouselText(title : string, subtitle : string);

			MCarouselStyle ::= MCarouselItemSpan, MBackgroundStyle, MCarouselTextColor, MCarouselFooterColor, MCarouselFooterOpacity,
				MCarouselButtonsColor, MNoProgress, MProgressAtBottom, MProgressColors, MNoChevrons, MEnabled, MDuration, MCarouselNoContentScaling,
				MCarouselEnableArrows, MCarouselCustomPanning, MLoopScroll, MIconSize, MCarouselContentZoom, MCarouselMaximize, TCurrentInteractive,
				MCarouselHeightByContent, MCarouselDisableSideChevrons, MCarouselSidesOffset, MCarouselChevronTunes, MCarouselChevronStyle;

				MCarouselItemSpan(span : int); // defaults to 1
				MCarouselTextColor(color : MThemeColor); // defaults to MWhite
				MCarouselFooterColor(color : MThemeColor); // defaults to MGray(900)
				MCarouselFooterOpacity(opacity : double); // defaults to 0.8
				MCarouselButtonsColor(color : MThemeColor); // useful in case buttons not visible on white images, defaults to MWhite
				MNoChevrons(); // hide navigation buttons
				MCarouselDisableSideChevrons(); // Disable first and last chevrons. Doesn`t work for loop scroll.
				MNoProgress(); // hide progress circles
				MProgressAtBottom(); // progress circles at the bottom of carousel
				MProgressColors(active : MThemeColor, inactive : MThemeColor);
				MCarouselNoContentScaling();
				MCarouselEnableArrows(ignoreFocus : bool);
				// 'shiftX' is a total horizontal shift, not delta. Change of 'mousedown' from true to false fires animated end of panning -
				// similar to user's mousedown
				MCarouselCustomPanning(shiftX : DynamicBehaviour<double>, mousedown : DynamicBehaviour<bool>);
				MLoopScroll();
				MCarouselContentZoom(min : double, max : double, step : double);
				MCarouselMaximize(maximized : DynamicBehaviour<bool>, style : [MCarouselMaximizeStyle]);
					MCarouselMaximizeStyle ::= MNoProgress, MNoChevrons, MShowTextOverlay, MMaximizeFullscreen, MCarouselContentZoom, MDisableSwipe;
						MShowTextOverlay();
						MMaximizeFullscreen();
						MDisableSwipe();

				// Ignore golden ratio and available height, crop by maximum content height instead.
				MCarouselHeightByContent();
				MCarouselSidesOffset(sideOffset : double);
				MCarouselChevronTunes(shadows : bool, positionY : double);
				MCarouselChevronStyle(style : [MIconButtonStyle]);

		// A table of information
		// [Material Guidelines | Data Tables](https://material.io/design/components/data-tables.html)
		MDynamicDataTable(columns : [MColumnDynamic], rows : Transform<[[Material]]>, style : [MDataTableStyle]);

			// The width should be in a multiple of 8
			MColumn(header : string, tooltip : string, width : int, style : [MColumnStyle]) -> MColumnDynamic {
				MColumnDynamic(const(header), const(tooltip), const(width), style);
			};
			MColumnDynamic(header : Transform<string>, tooltip : Transform<string>, width : Transform<int>, style : [MColumnStyle]);
				MColumnStyle ::= MHeaderStyle, CommonAlignment, MSort, MAutoSort, MMaxWidth,
				                 MWidthByContent, MWidthByContentLimited, MColumnCustomTitle;
					// Auto sorting algorithm, works fine with most cases, MSort is needed only in special ones
					MAutoSort();
					// Style for custom sorting
					MSort(colCompares : (int, int) -> int);
					// Max width of the column, should be used with MFullWidth or MFullAdvanced. If less than column width, the latter wins.
					MMaxWidth(width : int);
					// Sets column width by content width. Overrides "width" parameter and MMaxWidth.
					MWidthByContent(); // equal to MWidthByContentLimited(const(-1.), const(-1.))
					MWidthByContentLimited(minWidth : Transform<double>, maxWidth : Transform<double>); // -1. for unlimited
					MColumnCustomTitle(fn : (selected : bool) -> Material);

			MDataTableStyle ::= MListSelection, MListSelectionEnabled, MPagination, MPaginationAutoScaling, MCondensed, MSortingDefault, MFullWidth,
			                    MFullWidthAdvanced, MInCard, MOnListClick, MMinTableHeigth, MSingleSelection, MMultiSelection,
			                    MSelectedBackgroundStyle, MCurrentPage, MGoToIndex, MHeaderActions, MCheckBoxSelection, MRowHeight, MHeaderRowHeight, MHoverEnabled, MClickEnabled,
			                    MRowSpacing, MNoSeparators, MNoFooter, MHideAutoPaginationFooter, MExpandRow, MDataTableScrollStyle, TScrollEnabled, TScrollPosition,
			                    MListReorder /*Disables pagination and sorting*/, MListReorderHideIcon, MReorderOnDragEnd, MHeaderStyle, MFixedRow, MListSorted, MRowBackgroundStyle,
			                    MExternalSort, MWidthByContent /*Sets this style to all columns*/, MNoCrop /*Do not crop cell content*/,
			                    MShowRowNumbers, MRowsPerPage, MUpdateSorting, MDataTableInnerScroll, MEnabled;

				// Style adds footer with pagination
				MPagination(current : DynamicBehaviour<int>, rowsPerPage: [int]);
				// Style inspects the available vertical space, and defines the number of rows accordingly -
				// assuming fixed height rows (48 dp default and 32 dp for MCondensed style)
				MPaginationAutoScaling();
				// Style for slimmer rows (height = 32 dp)
				MCondensed(condensed : bool);
				// Style for rows with a specified height
				MRowHeight(height : double);
				MHeaderRowHeight(height : double);
				// Style for default sorting: columnIndex, isAscending
				MSortingDefault(sorting : DynamicBehaviour<MSortingParam>);
					// Sorts by first column by default (without this style). To disable default sorting use -1 for colIndex.
					MSortingParam(colIndex : int, isAsc : bool);
				// Style for expand space between columns to full width
				MFullWidth();
				// Style for increase width of columns (a multiple of 8), keeping the ratio of widths, to full width
				MFullWidthAdvanced();
				// Adds elevation and background to table
				MInCard();
				// Style to define a minimum height
				MMinTableHeigth(height : double);
				// Helpers for easier selection, for advanced stuff use MListSelection
				MSingleSelection(selected : DynamicBehaviour<int>);
				MMultiSelection(selected : DynamicBehaviour<Set<int>>);

				// Allows inspect or change page number
				MCurrentPage(page : DynamicBehaviour<int>);
				// Set number of row to show
				MGoToIndex(index : DynamicBehaviour<int>);
				// Only inspects current rows per page
				MRowsPerPage(rowsPerPage : DynamicBehaviour<int>);

				// Style to define DataTable headers background and text style. textStyleSelected is useless, it is here for compability reasons.
				MHeaderStyle(background : [TGraphicsStyle], textStyle : [MEllipsisTextStyle], textStyleSelected : [MTextStyle]);

				// Adds an additional header to table or replaces current. Avoid using height fillers in actions when MPaginationAutoScaling is present.
				MHeaderActions(actions : Material, style : [MDataTableHeaderActionsStyle]);
					MDataTableHeaderActionsStyle ::= MReplaceHeader;
					MReplaceHeader();

				MCheckBoxSelection(style : [MCheckBoxSelectionStyle]);
					MCheckBoxSelectionStyle ::= MThemeColor, MIconSize;

				MRowSpacing(spacing : double);
				MNoSeparators();
				// Removes footer area. Ignored if pagination is on.
				MNoFooter();
				// Hides footer in case of MPaginationAutoScaling and all rows are on one page.
				MHideAutoPaginationFooter();
				// Enabled or disable row expansion
				MExpandRow(enabled : Transform<bool>);
				// Add this cols as a first fixed row
				MFixedRow(show : Transform<bool>, cols : [Material], style : [MFixedRowStyle]);
					MFixedRowStyle ::= TGraphicsStyle, MOnClick;
				// Returns new sequence of rows indexes if data was sorted
				MListSorted(newOrderCallback : ([int]) -> void);
				// Add background for each row by row number (zero based)
				MRowBackgroundStyle(fn : (rowIndex : int) -> [TGraphicsStyle]);
				// For external sorting (SQL sorting for example). Turns off sorting in MDataTable but keeps column header sorting icon.
				// Sorting params (columnIndex, ascending) use from MSortingDefault
				MExternalSort();
				// Updates sorting every n ms
				MUpdateSorting(delay : int);
				// Adds a column to the left with row numbers
				MShowRowNumbers();
				// Vertical scroll
				MDataTableScrollStyle(style : [MScrollStyle]);
				// Horizontal scroll
				MDataTableInnerScroll(mode : MDataTableScrollMode, style : [MScrollStyle]);
					MDataTableScrollMode ::= MStandardMode, MGluedFirstColumnMode, MLiftedFirstColumnMode;
						MStandardMode();
						MGluedFirstColumnMode(style : [MGluedFirstColumnModeStyle]);
							MGluedFirstColumnModeStyle ::= MSeparatorVisible;
								MSeparatorVisible(visible : Transform<bool>);
						MLiftedFirstColumnMode();

		//
		// Line Chart
		//
		// [Google Charts | Line Chart](https://developers.google.com/chart/interactive/docs/gallery/linechart)

		// Heigth of the chart is calculated without title and subtitle height
		// Width of the chart is calculated with width of the legend which is 1/4 of the chart width
		MChart(data : MChartData, style : [MChartStyle]);

			MChartStyle ::= MChartTitle, MChartSubtitle, MYAxisCaption, MShowVerticalLines, MShowHorizontalLines, MChartCurve,
			                MHideLegend, MXAxisScope, MYAxisScope, MValuesPostfix, MTooltipValuesPostfix, MXAxisIsDate, MChartScale,
			                MXAxisVertical, MYAxisValuesOnLines, MInCard, MEmptyMessage, MValuesLabels, MLineLabels, WidthHeight, MChartType, MBarWidth, MOnChartClick,
			                MXAxisGridStep, MYAxisGridStep, MChartLinesStyle, MLinesColors, MXAxisValuesMove, MYAxisValuesMove,
			                MHideYAxisValues, MHideValueHover, MXAxisStyle, MXAxisValuesTranslate, MHidePoints, EscapeHTML;

				// Color, opacity and width of the chart lines in their order. Opacity by default is 1.0. Width by default is 2.0.
				// Colors by default are taken from standart : MBlue(500), MOrange(500), MGreen(500), MPurple(500),
				// MRed(500), MTeal(500), MLime(500), MBrown(500), MCyan(500)
				MChartLinesStyle : (style : [[MLineStyle]]);
					MLineStyle ::= MThemeColor, FillOpacity, MWidth, MLineType, MHidePoints, MPointLabel, MPointLabelStyle, MPointMarker;
						MLineType(type: MMLineType);
							MMLineType ::= MLineSolid, MLineDashed, MLineDotted;
								MLineSolid();
								MLineDashed();
								MLineDotted();
						MHidePoints();
						// custom values labels
						MPointLabel(getLabel : (value : double) -> string);
						MPointLabelStyle(style : [TParagraphStyle]);
						// custom markers. only for lines
						MPointMarker(getMarker : (index : int, y : double) -> Material);

				// Title displayed at the top of the chart
				MChartTitle(title : string);

				// Subtitle displayed below the title at the top of the chart, can be used without title
				MChartSubtitle(subtitle : string);

				// TODO: Add curve type
				MChartCurve();

				// Caption of the YAxis displayed at the left of the chart
				MYAxisCaption(caption : string);

				// Postfix which is added at the end of every YAxis value
				// For example MValuesPostfix(" s") will produce values like "1 s", "2 s" etc.
				MValuesPostfix(postfix : string);
				// The same as MValuesPostfix but without vertAxis modification
				MTooltipValuesPostfix(postfix : string);

				// Show vertical lines
				MShowVerticalLines();

				// Show horizontal lines
				MShowHorizontalLines();

				// Hides chart legend at the right of the chart
				MHideLegend();

				// Min and max values of the corresponding axis
				MXAxisScope(xAxisMin : double, xAxisMax : double);
				MYAxisScope(yAxisMin : double, yAxisMax : double);

				// XAxis values are timestamps and converted into date
				MXAxisIsDate();

				// Chart items scalling
				MChartScale(scale : double);

				// Display xAxis values vertically
				MXAxisVertical();

				// Move xAxis values
				MXAxisValuesTranslate(point : Transform<Point>);

				// Display yAxis values on lines
				MYAxisValuesOnLines();

				// Adds points value labels
				MValuesLabels(withPostfix : bool);

				// Adds lines labels. Use MPointLabelStyle to customize line label style.
				MLineLabels();

				// Width of the bars, 4. by default
				// gapWidth - distance between bars, 1. by default
				MBarWidth(width : double, gapWidth : double);

				MOnChartClick(click : [(int) -> void]);

				MChartType(chartType : [MMChartType]);
					MMChartType ::= MBarChart, MLineChart;
						MBarChart();
						MLineChart();

				// Custom steps for grid
				MXAxisGridStep(step: double);
				MYAxisGridStep(step: double);

				// Obsolete. Use MThemeColor into MChartLinesStyle instead of it. Needs for backward compatibility into cog9platform.
				MLinesColors(colors : [MThemeColor]);

				// Moving of the crossing point of the axes
				MXAxisValuesMove(value : double);
				MYAxisValuesMove(value : double);

				// Hide the values of YAxis
				MHideYAxisValues();

				// Do not show hover for points
				MHideValueHover();

				// styles for MChartData.rows
				// [[MCaptionColumn()], [MTitle(), MRed(700)], ...]
				MXAxisStyle(style : [[MTextStyle]]);

			// Columns are the names of the chart lines in their order, first column is the name of XAxis
			//
			// Rows are the names of the chart rows in their order, can be empty
			//
			// Data is the values of the chart points, first value in every row is XAxis value
			//
			// Use -doubleMax to indicate no value.

			// Example:
			// MChartData(
			// ["YAxis Name", "First Chart Name", "Second Chart Name"],
			// ["First Column Name", "Second Column Name", "Third Column Name", "Fourth Column Name"],
			// [
			//	[1.0, -doubleMax, 20.0],
			//	[2.0, 30.0, 50.0],
			//	[3.0, 20.0, 10.0],
			//	[4.0, 40.0, 70.0]
			// ])
			MChartData(columns : [string], rows : [string], data : [[double]]);

		MDynamicChart(columns : Transform<[MChartColumn]>, rows : Transform<[MChartRow]>, style : [MDynamicChartStyle]);
			// Use -doubleMax to indicate no value.
			MChartColumn ::= MBarChartColumn, MLineChartColumn;
				MBarChartColumn(name : string, data : [double], style : [MBarChartColumnStyle]);
					MBarChartColumnStyle ::= MChartColumnStyle, MBarWidth;

				MLineChartColumn(name : string, data : [double], style : [MLineChartColumnStyle]);
					MLineChartColumnStyle ::= MChartColumnStyle, MWidth, MHidePoints, MPointMarker,
					                          MLineType, MChartCurve, MColumnRangeData, MLineTypeChanges;

						MColumnRangeData(data : [Pair<double, double>]);
						// Changes line type after point with defined index.
						MLineTypeChanges(changes : [MLineTypeChange]);
							MLineTypeChange(index : int, type : MMLineType);

					MChartColumnStyle ::= MThemeColor, FillOpacity, MColumnVisible, MColumnShowValuesOnHover, MOnListClick, MHideValueHover,
					                      MValuesLabels, MValuesPostfix, MTooltipValuesPostfix, MPointLabel, MPointLabelStyle;

						MColumnVisible(visible : DynamicBehaviour<bool>);
						MColumnShowValuesOnHover(show : Transform<bool>); // Shows all values of the column

			MChartRow(name : string, value : double);

			MDynamicChartStyle ::= MChartTitle, MChartSubtitle, MEmptyMessage, MValuesLabels, MValuesPostfix, MTooltipValuesPostfix, EscapeHTML,
			                       MAxesStyle, MInCard, MHideLegend, MChartCurve, MHidePoints, MHideValueHover, MLineLabels;

				MAxesStyle(x : [MAxisStyle], y : [MAxisStyle]);
					MAxisStyle ::= MAxisLineVisible, MAxisValuesVisible, MAxisValuesStyle, MAxisValuesVertical, MAxisValuesOnAxis,
					               MAxisGridVisible, MAxisGridStep, MAxisGridScope, MAxisGridCenter, MAxisGridZoomEnabled,
					               MAxisCaption, MAxisIsDate;

						MAxisLineVisible(visible : Transform<bool>);

						MAxisGridVisible(visible : Transform<bool>);
						MAxisGridStep(step : Transform<double>);
						MAxisGridScope(min : Transform<double>, max : Transform<double>);
						MAxisGridCenter(center : Transform<double>);
						MAxisGridZoomEnabled(enabled : Transform<bool>);

						MAxisValuesVisible(visible : Transform<bool>);
						MAxisValuesStyle(style : Transform<[[MTextStyle]]>);
						MAxisValuesVertical(vertical : Transform<bool>);
						MAxisValuesOnAxis(onAxis : Transform<bool>);
						MAxisValuesTranslate(translate : Transform<Point>);

						MAxisCaption(caption : Transform<string>);
						MAxisIsDate(isDate : Transform<bool>);

		//
		// Time and date picker
		//

		// [Material Guidelines | Pickers](https://material.io/design/components/pickers.html)
		MDatePicker(date : DynamicBehaviour<Date>, style : [MDatePickerStyle]);
			MDatePickerStyle ::= MDateMin, MDateMax, MThemeColor, MDialogAlbum, MDialogButtons, MDateFormat, MMarkDays, MEnabled, MYearDisabled, MUpdateOnClose, MNoHeader, MDatePickerFirstWeekDay, MMultipleDate;
				MDateMin(d : Date);
				MDateMax(d : Date);
				MDialogAlbum(album : bool);
				MDateFormat(f : string);
				MMarkDays(isMarked : (date : Date) -> bool);
				MYearDisabled();
				// Update picker behaviour only when it's closed
				MUpdateOnClose();
				MDatePickerFirstWeekDay(monday : bool); // false by default, starts from Sunday
				MNoHeader();
				MMultipleDate(dates : DynamicBehaviour<[Date]>, style : [MMultipleDateStyle]);

			MMultipleDateStyle ::= MThemeColor;

			MDialogButtons(buttons : [MDialogButton]);
				MDialogButton ::= MButtonOk, MButtonCancel, MTextButton;
					MButtonOk(shortcut : string, fn : () -> void);
					MButtonCancel(shortcut : string, fn : () -> void);


		// [Material Guidelines | Pickers](https://material.io/design/components/pickers.html)
		// Only handles the time part of the time, on update sets seconds to 0
		MTimePicker(time : DynamicBehaviour<Time>, style : [MTimePickerStyle]);
			MTimePickerStyle ::= MTimeAMPM, MThemeColor, MDialogAlbum, MDialogButtons, MEnabled, MTimeMin, MTimeMax, MTimeSeconds, MUpdateOnClose;
				// true - 12 hour time with AM/PM selection
				// false - 24 hour time
				MTimeAMPM(ampm : bool);
				MTimeMin(t : Time);
				MTimeMax(t : Time);
				// Enables seconds in timepicker
				// False by default
				MTimeSeconds(enabled : bool);

		MColorPicker(color : DynamicBehaviour<MColor>, style : [MColorPickerStyle]);
			MColorPickerStyle ::= MColorPickerMultiSelectStyle, MColorPickerType, MShowPreviousColor, MOpacityPicker;
				MColorPickerType ::= MaterialColorPicker, MRGBPicker;
					// Only material colors
					MaterialColorPicker();
					// Picker with sliders
					MRGBPicker(); // by default
				// Show previous color in header
				MShowPreviousColor(show : bool);
				MOpacityPicker(opacity : DynamicBehaviour<double>);

		MColorPickerMultiSelect(colors : DynamicBehaviour<Set<MColor>>, style : [MColorPickerMultiSelectStyle]);
			MColorPickerMultiSelectStyle ::=  MThemeColor, /*MDialogAlbum, */MDialogButtons, MColorPickerAdditionalColors,
				MCustomColorPickerDialog, MEnabled, MUpdateOnClose, MClearCustomColorsButtons, MColorPickerDisableMainPalette;
				// Show additional color palette
				MColorPickerAdditionalColors(colors : Transform<[MColor]>);
				// If this style is present, there are additional colors only.
				MColorPickerDisableMainPalette();
				// Embed custom color picker dialog within material color picker
				MCustomColorPickerDialog(button : MTextButton, pick : (MColor) -> void);
				MClearCustomColorsButtons(removeColor : (MColor) -> void, removeAllColors : () -> void);

		//
		// Cards
		//
		// [Material Guidelines | Cards](https://material.io/design/components/cards.html)
		MCard(blocks : [MCardBlock], style : [MCardStyle], state : [MButtonState]);
		MDynamicCard(blocks : Transform<[MCardBlock]>, style : Transform<[MCardStyle]>, state : [MButtonState]);
			MCardBlock ::= MRichMediaBlock, MActionBlock, MPrimaryTextBlock, MSupportingTextBlock, MCard, MDynamicBlock, MSeparatorBlock, MExpanderBlock, TEmpty;
				// Block for custom material
				MRichMediaBlock(content : Material, style : [MCardStyle]);
				// Block for actions (icon buttons, buttons etc.). left, right - items aligned to the left or right
				MActionBlock(left : [Material], right : [Material], style : [MCardStyle]);
				// Title with subtitle
				MPrimaryTextBlock(title : string, text : string, style : [MCardStyle]);
				// Subtitle
				MSupportingTextBlock(text : string, style : [MCardStyle]);
				// Horizontal or vertical line
				MSeparatorBlock();
				// Expander
				MExpanderBlock(header: Material, details: () -> Material, expander: DynamicBehaviour<bool>, expanderStyle : [MExpanderStyle]);
				MDynamicBlock(blocks : Transform<[MCardBlock]>);

			// MThemeColor - background color
			// FillOpacity - background opacity
			MCardStyle ::= MBackgroundImage, MElevation, MThemeColor, FillOpacity, MWidthByContent, MCardWidth, MCardHeight, MCardAlignBottom, MMoreMenu, MCardTextColor,
				MContentBorders, MCardNoOuterBorders, MButtonState;

				// Background image of card or block
				MBackgroundImage(image : string, light : bool);
				// Width of the card or block
				MCardWidth(width : double);
				// Height of the card or block
				MCardHeight(height : double);
				// Force specific text color
				MCardTextColor(color : MThemeColor);
				// Force align to bottom inside block
				MCardAlignBottom();
				// Enable or disable borders (applies to block inside too)
				MContentBorders(borders : bool);
				// Three dot menu at top right corner (see. MMenu for structure)
				MMoreMenu(items : [MMenuLine], state : [MMenuStyle], buttonStyle : [MIconButtonStyle]);
				// Disable outer borders (works only for card itself not blocks)
				MCardNoOuterBorders();

		// Card with title and subtitle only
		MTextCard(title : string, text : string, style : [MCardStyle], state : [MButtonState]) -> MCard {
			MCard([MPrimaryTextBlock(title, text, [])], style, state)
		}

		MSurface(content : Material, style : [MSurfaceStyle]);
			MSurfaceStyle ::= TGraphicsStyle, MComponentName, MElevation, MPadding, MMargin, MThemeColor, MButtonState, MComponentGroupState, MClickElevation, MHoverElevation;
				MComponentName(name : string);
				MPadding(l : double, t : double, r : double, b : double);
				MPadding4(size : double) -> MPadding { MPadding(size, size, size, size); };
				MNoPadding() -> MPadding { MPadding4(0.0); };
				MMargin(l : double, t : double, r : double, b : double);
				MMargin4(size : double) -> MMargin { MMargin(size, size, size, size); };
				MClickElevation(elevation : Transform<double>);
				MHoverElevation(elevation : Transform<double>);

		// Arranges items in grid by theirs sizes and available width
		MFlexibleGrid(items : Transform<[Material]>, style : [MFlexibleGridStyle]);
			MFlexibleGridStyle ::= TFlexibleGridStyle, MEnabled /*Disables reorder*/, MOrdered, MAnimationEnabled;

				MWrapNewRow(wrap : bool) -> TWrapNewRow { TWrapNewRow(wrap); }; // New row should be below all the elements in the previous one (true by default for horizontal grid)
				MWrapNewColumn(wrap : bool) -> TWrapNewColumn { TWrapNewColumn(wrap); }; // New column should be to the right of all the elements in the previous one (true by default for vertical grid)
				MVertical() -> TVertical { TVertical(); }; // Pack elements vertically and bound them with available height
				MAnimationEnabled(enabled : bool); // false for MFlexibleGrid, true for MReorderGrid by default
				MLockWidth(lock : bool) -> TLockWidth { TLockWidth(lock); };	// If true size only grows in height not in width
				                                                            	// (false for MVertical and true for horizontal grid)

				// Don't mix elements order
				// true by default
				MOrdered(ordered : bool);
				MKeepOrder() -> MOrdered { MOrdered(true); }; // OBSOLETE!!
				MMaxRows(rows : int) -> TMaxRows { TMaxRows(rows); }; // Max elements in a first column (Max elements in a first row if MVertical is passed)
				MBaselineAlign() -> TBaselineAlign { TBaselineAlign(); };


		MReorderGrids(items : [[MReorderItem]], order : DynamicBehaviour<[[int]]>, style : [[MReorderGridStyle]], fn : ([Material]) -> Material);
			MReorderItem(content : Material, style : [MReorderItemStyle]);
				MReorderItemStyle ::= MReorderItemVisible, MReorderItemId, MDragging, MEnabled /*Disables dragging*/;
					MReorderItemVisible(visible : DynamicBehaviour<bool>);
					MReorderItemId(id : ref int);

			MReorderGridStyle ::= TFlexibleGridStyle, MDraggingItem, MHoveringItem, MEnabled /*Disables dragging*/,
			                      MGrabDelay, MBorders /*Sets border, which is not draggable*/, MAnimationEnabled,
			                      MReorderDropSpot, MReorderCustomDraggingOrder, MDragLowestPriority, MReorderOnDragEnd;
				MDraggingItem(item : DynamicBehaviour<int>);
				MHoveringItem(item : DynamicBehaviour<int>);
				MReorderDropSpot(spot : Material); // Custom drop spot for items
				MReorderCustomDraggingOrder(); // Drop spot is always above the hovered line. Intended for using into MList to prevent "gluing" of lines
				MReorderOnDragEnd(); // Don`t update order before element is dropped

		MReorderGrid(items : [MReorderItem], order : DynamicBehaviour<[int]>, style : [MReorderGridStyle]);

		MDynamicGrid(items : Transform<[Material]>, style : [MDynamicGridStyle]);
			MDynamicGridStyle ::= MBoxSize, MItemSize;
				// Scroll box size
				MBoxSize(wh : DynamicBehaviour<WidthHeight>);
				// Set cell height
				MItemSize(wh : Transform<WidthHeight>);

		// Arranges items as grid inside scroll view while rendering only elements visible inside view box
		// Scroll view takes up whole available space
		MRecyclerGrid(items : Transform<[[Material]]>, style : [MRecyclerGridStyle]);
			MRecyclerGridStyle ::= MScrollStyle, TSameSize, MScrollToItem;
				MSameSize() -> TSameSize { TSameSize(); }; // Use size of the first item as size for all the items, increases performance heavily
				MScrollToItem(fn : ref (row : int, col : int) -> void); // Replaces 'fn' with function that allows to scroll to an item on the specific row and column

		MTree(children : Transform<[MTreeNode<?>]>, style : [MTreeStyle]);
			MTreeStyle ::= MComponentGroupState, MTreeSelection, MTreeOrder, MTreeOnOrderChange, MTreeExpanded, MSingleSelection, MMultiSelection,
			               MThemeColor, MItemsLength, MTreeHideSeparators, MTreeDisableSelection, MTreeDisableExpanded, MTreeLazyLoad, MTreeLazyScrollMode;

				MTreeSelection(selected : DynamicBehaviour<Set<[int]>>);
				MTreeExpanded(expanded : DynamicBehaviour<Set<[int]>>);
				MTreeOrder(order : DynamicBehaviour<[MTreeOrderNode<?>]>);
					MTreeOrderNode(content : ?, children : DynamicBehaviour<[MTreeOrderNode<?>]>);
				MTreeOnOrderChange(onChange : (newOrder : [MTreeOrderNode<?>]) -> void);
				MItemsLength(length : DynamicBehaviour<int>);
				MTreeHideSeparators();
				MTreeDisableSelection();
				MTreeDisableExpanded();
				MTreeLazyLoad(loadCount : int, buildPanelFn : Maybe<(onClick : () -> void) -> Material>); // Content is loaded by button clicking
				MTreeLazyScrollMode(enabled : Transform<bool>, externalScroll : Maybe<MTreeLazyScrollModeExternalInfo>); // Content is rendered, when it appears into scroll box.
					MTreeLazyScrollModeExternalInfo(
						scrollPosition : DynamicBehaviour<Point>,
						contentWH : DynamicBehaviour<WidthHeight>,
						minHeight : Transform<double>
					);

			MTreeNode(content : ?, content2material : (?) -> Material, children : Transform<[MTreeNode<?>]>, style : [MTreeNodeStyle]);
				MTreeNodeStyle ::= MButtonState, MSelected, MExpanded, MChildSelected, MThemeColor, MShortHighlighter, MTreeNodeCustomIcon,
				                   MTreeNodeCustomLine, MTreeNodeCustomSeparator, MTreeNodeCustomHighlighter, MTreeNodeCustomHighlighterOnHover, MHighlightOnSelect;

					MSelected(selected : DynamicBehaviour<bool>);
					MExpanded(expanded : DynamicBehaviour<bool>);
					MChildSelected(selected : DynamicBehaviour<bool>);

					// Use shorter highlighting rectangle for MTreeNode that is limited to width of separators between tree rows
					MShortHighlighter : ();
					MTreeNodeCustomIcon(fn : (isExpandedB : DynamicBehaviour<bool>, color : MThemeColor) -> Material);
					MTreeNodeCustomLine(fn : (contentBoxB : DynamicBehaviour<WidthHeight>, color : MThemeColor) -> Material);
					MTreeNodeCustomSeparator(separator : Material);
					MTreeNodeCustomHighlighter(fn : (Transform<WidthHeight>) -> Material);
					MTreeNodeCustomHighlighterOnHover(fn : (Transform<WidthHeight>) -> Material);

		MDynamicArrayTree(children : DynamicArray<MDynamicArrayTreeNode<?>>, style : [MDynamicArrayTreeStyle]);
			MDynamicArrayTreeStyle ::= MComponentGroupState, MDynamicArrayTreeSelection, MDynamicArrayTreeOrder, MDynamicArrayTreeOnOrderChange, MDynamicArrayTreeExpanded, MSingleSelection, MDynamicArrayTreeMultiSelection,
			               MThemeColor, MItemsLength, MTreeHideSeparators, MTreeDisableSelection, MTreeDisableExpanded, MTreeLazyLoad, MTreeLazyScrollMode;

				MDynamicArrayTreeSelection(selected : DynamicArray<[int]>);
				MDynamicArrayTreeExpanded(expanded : DynamicArray<[int]>);
				MDynamicArrayTreeMultiSelection(selected : DynamicArray<int>);
				MDynamicArrayTreeOrder(order : DynamicArray<MDynamicArrayTreeOrderNode<?>>);
					MDynamicArrayTreeOrderNode(content : ?, children : DynamicArray<MDynamicArrayTreeOrderNode<?>>);
				MDynamicArrayTreeOnOrderChange(onChange : (newOrder : [MDynamicArrayTreeOrderNode<?>]) -> void);

			MDynamicArrayTreeNode(content : ?, content2material : (?) -> Material, children : DynamicArray<MDynamicArrayTreeNode<?>>, style : [MDynamicArrayTreeNodeStyle]);
				MDynamicArrayTreeNodeStyle ::= MTreeNodeStyle, MDynamicArrayTreeChildren2Material, MDynamicArrayTreeNode2Material;
					MDynamicArrayTreeChildren2Material(fn : (DynamicArray<Material>) -> Material);
					MDynamicArrayTreeNode2Material(fn : (node : Tropic, children : Tropic) -> Material);

		//
		// Grid List
		//
		// [Material Guidelines | Image Lists](https://material.io/design/components/image-lists.html)
		// A grid list consists of a repeated pattern of cells arrayed in a vertical and horizontal layout.
		// Grid lists are best used on similar data types. They help improve the visual comprehension of the content they contain.
		MGridList(cells : Transform<[MGridListCell]>, style : [MGridListStyle]);

			MGridListCell(
				content : Material,
				text : [string] /* Single line or two lines of text (rest of array is ignored) */,
				style : [MGridListCellStyle]
			);

				MGridListCellStyle ::= MGridListHeader, MGridListFooter, MGridListTextColor, MGridListHeaderFooterColor,
				                       FillOpacity /*Header/footer background opacity*/, MIconButton, MGridListIconRight, MGridListIconLeft,
				                       MGridListZoomContainer;

					// The caption is placed at the top of the cell
					MGridListHeader();
					// The caption is placed at the bottom of the cell
					MGridListFooter();
					// Header/footer text color
					MGridListTextColor(color : MThemeColor);
					// Header/footer background color
					MGridListHeaderFooterColor(color : MThemeColor);
					// Place the secondary action icon at the top/bottom right corner (default)
					MGridListIconRight();
					// Place the secondary action icon at the top/bottom left corner
					MGridListIconLeft();
					// Container for TZoomToFill when making MGridListCell background
					MGridListZoomContainer(container : Tropic);

			MGridListStyle ::= MGridListCellMinWidth, MGridListCellMaxWidth, MGridListColsNumber, MGridListCellHeight,
			                   MGridListCellAspectRatio, MGridListPadding, MNoScroll /* If present, display the whole grid list. Otherwise create a scroll on a FillXY box (default).*/,
			                   MSingleSelection, MOnListClick, MOrdered;

				MGridListCellMinWidth(w : double);
				MGridListCellMaxWidth(w : double);
				MGridListColsNumber(n : int);
				MGridListCellHeight(h : double);
				// Ignored if MGridListCellHeight is present
				MGridListCellAspectRatio(ratio : double);
				MGridListPadding(padding : double);

		//
		// Tabs
		//
		// [Material Guidelines | Tabs](https://material.io/design/components/tabs.html)
		// Tabs enable content organization at a high level, such as switching between views, data sets, or functional aspects of an app.
		// Present tabs as a single row above their associated content. Tab labels should succinctly describe the content within.
		// Because swipe gestures are used for navigating between tabs, don't pair tabs with content that also supports swiping.
		MDynamicTabs(
			tabs : Transform<[MTab]>,
			selected : DynamicBehaviour<int> /* Id of the currently selected tab*/,
			style : [MTabsStyle]
		);

			MTab(content : Material, text : Transform<string>, style : [MTabStyle]);
				MTabStyle ::= MButtonState, MTabIcon, MCustomWidth, MTabConfirmSwitch;
					// Icon placed in the middle of the tab above the text
					MTabIcon(icon : Material);
					// Allows asynchronously check condition or save changes before the tab will be switched
					MTabConfirmSwitch(confirm : (callback : (/* approve or cancel */bool) -> void) -> void);

			MTabsStyle ::= MFontStyle, MItemsColor, MBackgroundStyle /* Tab bar background style */, MTabsBackgroundStyle /* Background style of the tabs themselves */,
			    MTabsContentBackgroundStyle, MTabsIndicatorColor, MTabsIndicatorHeight, MTabIndicatorOnTop, MLargeView, MThemeColor /* equals to MBackgroundStyle([MFill(color)]) */,
				FillOpacity /* equals to MBackgroundStyle([FillOpacity(opacity)]) */, MElevation /* Shadow of the tab (2.0 by default, 0.0 for js) */,
				MNoDispose /* Don't dispose tab content after switching to another one */, MPreRender,
				MCustomWidth, MShowTooltip, MTabsPanelButton, MTabsAddAction, MMaxHeight, MListReorder, MGrabDelay, MNoScroll, MWidth, MScrollStyle /*for content area scroll*/,
				MTabsNoDimming, MTabsVerticalSeparators, MTabsHorizontalSeparator, MTabsIconLeftAlign, MTabsAlign, MTabsNoCapitalization,
				MTabChangeIndicatorColor, MTabsIconTitleAlign;

				// The color of the line under the selected tab
				MTabsIndicatorColor(color : MThemeColor);
				// The height of the line under the selected tab
				MTabsIndicatorHeight(height : double);
				// Sets tab indicator line above the tab label. By default it is situated below.
				MTabIndicatorOnTop();

				// Background style of the tabs
				MTabsBackgroundStyle(style : [TGraphicsStyle]);

				// Background style of the tabs content
				MTabsContentBackgroundStyle(style : [TGraphicsStyle]);

				// For 320dp max width (256dp by default)
				MLargeView();
				MCustomWidth(minWidth : double, maxWidth : double);

				// Pre render content of the tabs and don't dispose it while switching tabs
				MPreRender();
				MTabsPanelButton(button : Material, alignOppositeSide : bool, showSeparator : bool);

				MTabsAddAction(action : (int) -> Material);

				// Do not dim tabs without focus
				MTabsNoDimming();

				MTabsVerticalSeparators(width : double, color : MThemeColor);
				MTabsHorizontalSeparator(height : double, selectedColor : MThemeColor, notSelectedColor : MThemeColor);
				MTabsIconLeftAlign();
				// the icon will be located immediately next to the text
				MTabsIconTitleAlign();

				MTabsAlign(direction : CommonAlignment); // StartAlign() by default
				MTabsNoCapitalization();
				//changes the color of the tab text when selected
				MTabChangeIndicatorColor();
		//
		// Splitter
		//
		// [Material Guidelines | Android Split-screen](https://material.io/design/platform-guidance/android-split-screen.html)
		MSplitter(m1 : Material, m2 : Material, size : Material, style : [MSplitterStyle]);
			MSplitterStyle ::= MThemeColor, MSplitterHandleColor,MSplitterSeparatorSize, MSplitterSizeWatcher, MSplitterDontHandle,
			                   MSplitterSize, MEnabled, MSplitterValue, MSplitterHorizontal, MFocusId, MSplitterWidthHeight, MSplitterScrollStyle;

				MSplitterHandleColor(color : MThemeColor);
				MSplitterSeparatorSize(size : double);
				MSplitterSizeWatcher(size : DynamicBehaviour<double>);
				// Do not handle the mouse events, so they are also sent to lower level
				MSplitterDontHandle();
				MSplitterSize(min1 : double, max1 : double, min2 : double, max2 : double);
				// Should grow from 0.0 to 1.0
				MSplitterValue(percent : DynamicBehaviour<double>);
				MSplitterHorizontal();
				MSplitterWidthHeight(left : DynamicBehaviour<WidthHeight>, right : DynamicBehaviour<WidthHeight>);
				MSplitterScrollStyle(style : [MScrollStyle]);

		//
		// Tooltip, progress, misc
		//

		// [Material Guidelines | Tooltips](https://material.io/design/components/tooltips.html)
		MTooltip(box : Material, tooltip : Material /*Content of the popup*/, style : [MTooltipStyle]);
			MTooltipStyle ::= MEnabled, MDisableOnDragging, MBackgroundStyle, MBlockHover, MTooltipAlignment, MLightBackground, MTranslatePosition,
				MOpenMenu, MTooltipExternalFocused, MTooltipCustomId;

				MTooltipAlignment(type : MTooltipAlignmentType); // MBottom by default
					MTooltipAlignmentType ::= MLeft, MRight, MTop, MBottom, MTryTopFirst, MTryBottomFirst, MNoAlignment;
						MNoAlignment();
				// Background style of the popup
				MBackgroundStyle(style : [TGraphicsStyle]);
				// Hide tooltip if something is being dragged
				MDisableOnDragging();
				// Translate tooltip position
				MTranslatePosition(point : Transform<Point>);
				// Blocks hover to underlying elements
				MBlockHover();
				MTooltipExternalFocused(focused : Transform<bool>);
				MTooltipCustomId(id : int);

		// [Material Guidelines | Linear Progress Indicators](https://material.io/design/components/progress-indicators.html#linear-progress-indicators)
		// indeterminate
		MProgressBar(style : [MProgressBarStyle]);
			MProgressBarStyle ::= MThemeColor, MProgressBackgroundColor, WidthHeight, MDuration, MBezier, MNoAnimation;
				MProgressBackgroundColor(color : MThemeColor);
				MNoAnimation();

		// [Material Guidelines | Circular Progress Indicators](https://material.io/design/components/progress-indicators.html#circular-progress-indicators)
		MProgressCircle(style : [MProgressCircleStyle]);
			MProgressCircleStyle ::= MThemeColor, MProgressCircleSize, MAddArrow, MNoRotation;
				// Stroke is the thickness of the progress circle
				// By default: stroke - 4., radius - 20.
				MProgressCircleSize(stroke : double, radius : double);
				// Add arrow to the tip of the progress circle
				MAddArrow(arrowScale : Transform<double>);
				MNoRotation();

		// determinate, percent should grow from 0.0 to 1.0
		// If size.width < 0, fill x. If size.height < 0, use default height.
		MProgressBarDeterm(percent : Transform<double>, style : [MProgressBarStyle]);
		MProgressCircleDeterm(percent : Transform<double>, style : [MProgressCircleStyle]);

		// TODO: Describe what this is
		MRipple(m : Material);
		MRippleCircle(m : Material);

		// [Material Guidelines | App Bars: Top](https://material.io/design/components/app-bars-top.html)
		// You can add FAB to toolbar just passing it to style. Size of the toolbar stays same.
		// You can extend size of the toolbar or change its content by passing your Material to MToolbarContent.
		MToolbar(expander : DynamicBehaviour<bool>, title : Material, right : [Material], style : [MToolbarStyle]);
			MToolbarStyle ::= MButtonState, MBackgroundStyle, MItemsColor, MElevation, MWidth, MHeight, MBackgroundImage,
			                  MToolbarContent, MFloatingButton, MCustomExpander, MShowExpander, MToolbarBackButton, MExtendedToolbar;

			MItemsColor(color : MThemeColor);
			// Can be bigger than toolbar size. Displayed below content of the toolbar (menu icon, title etc.).
			MToolbarContent(content : Material, addBorders : bool);
			MToolbarBackButton(button : Material);
			MCustomExpander(expander : Material);
			MShowExpander(show : Transform<bool>);
			// Gives an ability to increase toolbar`s height from current to max (128. by default) and backwards.
			MExtendedToolbar(expand : Transform<bool>, style : [MExtendedToolbarStyle]);
				MExtendedToolbarStyle ::= MMaxHeight, MEnabled, MExpanderProgress;

		// Displays the header. When expanded, displays the details
		// Link is deprecated. TODO: add appropriate doc link here.
		// [Material Guidelines | Expansion Panels](https://material.io/archive/guidelines/components/expansion-panels.html)
		MExpander(header : Material, details : () -> Material, expander : DynamicBehaviour<bool>, style : [MExpanderStyle]);
			MExpanderStyle ::= MExpanderHideSeparator, MExpandByArrowOnly, MIconStyle /*arrow color/opacity/size*/, MExpanderBackgroundStyle,
			                   MEnabled, MNoDispose, MExpanderNarrowHeader, MExpanderFront, MWidth /*all available space by default, use 0.0 to disable this behaviour*/,
			                   MDetailsAnimated, MExpanderIcon, CommonAlignment, MIconTranslate;

				MExpanderHideSeparator();
				// This style is used for MTextInput and another editable controls on header.
				// By default you can expand element by clicking on header.
				MExpandByArrowOnly();
				MExpanderNarrowHeader();
				MExpanderBackgroundStyle(header : [TGraphicsStyle], details : [TGraphicsStyle]);
				// Has the icon in front of the header
				MExpanderFront();
				MDetailsAnimated();
				MExpanderIcon(openIcon : string, closeIcon : string);
				MIconTranslate(point : Transform<Point>);

		MAnimatedExpander(content : Material, expanded : Transform<bool>, style : [MAnimatedExpanderStyle]);
			MAnimatedExpanderStyle ::= MExpandFromStart, MExpanderHorizontal, MExpanderProgress, MDuration, MNoCrop;
				MExpandFromStart();
				MExpanderHorizontal();
				MExpanderProgress(progress : DynamicBehaviour<double>); // Inspects animation progress
		//
		// Application structure
		//
		// [Material Guidelines | UI Regions](https://material.io/design/layout/responsive-layout-grid.html#ui-regions)
		MAppStructure(parts: [MLayoutPart], style: [MAppStyle]);
			MLayoutPart ::= MAppBar, MNav, MContent, MBottomSheet, MFloatingContent, MBanner;
				// App bar / primary toolbar at the top
				MAppBar(content: Material);
				// Main area
				MContent(content: Material);
				// Side nav on the left or right hand side
				MNav ::= MLeftNav, MRightNav;
					MLeftNav(content: Material, expander: DynamicBehaviour<bool>, style: [MNavStyle]);
					MRightNav(content: Material, expander: DynamicBehaviour<bool>, style: [MNavStyle]);
						MNavStyle ::= MSideNavWidth, MSideNavPersistent, MSideNavMini, MListMinimizedWidth, MFullHeight, MElevation, MFocusOnPrevious;
							MSideNavWidth(width : double);
							// Sidebar that constricts MContent.
							// If you dont want it to react on expander pass dummy one instead of real.
							MSideNavPersistent(persistent : Transform<bool>);
							// Sidebar minimizes to mini version.

							// Link is deprecated. TODO: add appropriate doc link here.
							// https://material.io/archive/guidelines/patterns/navigation-drawer.html#navigation-drawer-behavior
							MSideNavMini();
							MFullHeight();
				// On top of everything
				MFloatingContent(content : Material);

				// For showing medium-priority messages. Appears on top of the content.
				// [Material Guidelines | Banner](https://material.io/design/components/banners.html)
				MBanner(banner : Transform<MBannerContent>, enabled : Transform<bool>);
					MBannerContent(text : string, style : [MBannerStyle]);
						MBannerStyle ::= MBannerButtons, MLeftIcon, MBannerTitleStyle;
							MBannerButtons(buttons : [MBannerButton]);
							MBannerButton(text : string, onClick : () -> void);
							MBannerTitleStyle(style : [MParagraphStyle]);

				MBottomSheet(
					content : (expanded : Transform<bool>) -> Material,
					style : [MBottomSheetStyle]
				);
					MBottomSheetStyle ::= MExpanded, MCollapsedHeight, MSwipeEnabled, MSwipeDownEnabled, MSwipeGap /*24. by default*/,
					                      MExpandingBottomSheet, MModalBottomSheet, MModalBottomProgress, MEnabled, MAboveFloatingContent, MNoBackground;
						MCollapsedHeight(height : Transform<double>); // 56. by default, is restricted by half of the screen height
						MSwipeEnabled(enabled : Transform<bool>); // true by default
						MSwipeDownEnabled(enabled : Transform<bool>); // true by default
						// Note : MExpandingBottomSheet and MModalBottomSheet are not compatible
						// Creates a small info area in the right bottom corner of the screen. Opens by click.
						MExpandingBottomSheet(title : Transform<string>, style : [MExpandingBottomSheetStyle]);
							MExpandingBottomSheetStyle ::= MExpandingBottomSheetIcon, MExpandingBottomSheetAdditional, MThemeColor;
								MExpandingBottomSheetIcon(icon : string);
								MExpandingBottomSheetAdditional(items : [Material]);
						MModalBottomSheet(show : DynamicBehaviour<bool>, closeOnClick : bool); // Bottom sheet, which is normally hidden. Works for mobile only.
						MModalBottomProgress(progress : DynamicBehaviour<double>);
						MAboveFloatingContent();
						MNoBackground();

			MAppStyle ::= MComponentGroupState, MNoScroll, MSwipeLeft, MSwipeRight, TScrollInspectVisible, MAppStructureFlexible,
			              MFloatingToolbar, MExtendedAppBar, MAppWH, MContentMaxWidth, MAppBarEnabled, MAddSafeArea;
				// Do not add a scroller for the content area
				MNoScroll();

				MSwipeLeftOrRight ::= MSwipeLeft, MSwipeRight;
				// gapLength - distance from the left or right of the screen where swipe is enabled
				// enabled - for swipe disabling in some cases (dialog or loading screens for example)
				MSwipeLeft(gapLength : Transform<double>, enabled : Transform<bool>);
				MSwipeRight(gapLength : Transform<double>, enabled : Transform<bool>);
				// Change sidenav position corresponding to available width
				// MEnabled - turn this on or off (default: const(true))
				// MShowExpander - should the expander toggle be visible when available width is more than required and sidenav is persistant (default: const(false))
				// MShowToolbar - should the toolbar be visible when available width is more than required and sidenav is persistant (default: const(true))
				// MWidth - required width to make sidenav persistent (default: 1296.)
				// MPersistent - monitor current sidenav state based on available width
				// It is advised to use default values
				MAppStructureFlexible(style : [MAppStructureFlexibleStyle]);
					MAppStructureFlexibleStyle ::= MEnabled, MShowExpander, MShowToolbar, MPersistent, MWidth;

					MShowToolbar(show : Transform<bool>);
					MPersistent(persistent : DynamicBehaviour<bool>);
				// Size of the MAppStructure
				MAppWH(wh : DynamicBehaviour<WidthHeight>);
				// Hides toolbar on scrolling down and shows it on scrolling up. Works only for mobile.
				MFloatingToolbar();
				// Extends toolbar by swiping down, when you are on the top of the screen. Default max height is 128.
				MExtendedAppBar(style : [MExtendedAppBarStyle]);
					MExtendedAppBarStyle ::= MExtendedToolbarStyle, MBackgroundImage;
				MAppBarEnabled(enabled : Transform<bool>);

				// Specify max width of the MContent after which it's scaled up
				// See MZoomMaxWidth for more info
				MContentMaxWidth(maxWidth : Transform<double>);

				// Adds safe area around app structure
				// See MSafeArea for more info
				// default: true
				MAddSafeArea(add : bool);

		// Helper for a common kind of left-hand side nav bar
		MSideNav(head: MSNHead, list: Material, expander : Transform<bool>, style: [MSideNavStyle]);
			MSideNavStyle ::= MThemeColor, FillOpacity, MSideNavWidth, MSubList, MSideNavMini, MListMinimizedWidth;
				MSubList(list : Material);

			MSNHead ::= MSNSmallHead, MSNCardHead, MSNCustomHead;
				MSNCardHead(
					background : string,
					photo : MSNHeadPhoto,
					additionalPhotos : [MSNHeadPhoto],
					name : Transform<string>,
					additionalInfo : Transform<string>
				);
				MSNHeadPhoto(url : Transform<string>, onClick : () -> void);
				MSNSmallHead(content: [Material]);
				MSNCustomHead(content: Material);

		MNavigation(list: [MNavigationM], style: [MNavigationStyle]);
			MNavigationM ::= MNavigationMenu, MNavigationMenuCustom;
				MNavigationMenu(title: string, action: [MNavigationMenuAction]);
				MNavigationMenuCustom(m: Material, action: [MNavigationMenuAction]);
					MNavigationMenuAction ::= MNavigationMenu, MNavigationMenuCustom, MNavigationAction, MNavigationSubmenu, MNavigationSubmenuCustom;
						MNavigationAction(onClick: () -> void);
						MNavigationSubmenu(title: string, onClick: () -> void);
						MNavigationSubmenuCustom(m: Material, onClick: () -> void);
			MNavigationStyle ::= MNavigationMenuStyle, MNavigationSubmenuStyle, MNavigationLevelThreeStyle, MNavigationLevelFourStyle,
			                     Fill, FillOpacity, MNavigationOnSelect, MInCard, MNavigationDynamicBackgroundColor, MNavigationCollapseUnactive;
				MNavigationMenuStyle(style: [MTextStyle]);
				MNavigationSubmenuStyle(style: [MTextStyle]);
				MNavigationLevelThreeStyle(style: [MTextStyle]);
				MNavigationLevelFourStyle(style: [MTextStyle]);
				MNavigationOnSelect(c: DynamicBehaviour<bool>);
				MNavigationDynamicBackgroundColor(f: (i: int) -> int);
				MNavigationCollapseUnactive();

		//
		// Bottom Navigation
		//
		// [Material Guidelines | Bottom Navigation](https://material.io/design/components/bottom-navigation.html)
		MBottomNav(actions: [MBottomNavAction], style: [MBottomNavStyle], selected: DynamicBehaviour<int>, expander: DynamicBehaviour<bool>);
			MBottomNavAction(iconName : string, label : string, style : [MBottomNavActionStyle]);
				MBottomNavActionStyle ::= MOnClick, MIconCounter;
			MBottomNavStyle ::= Fill, FillOpacity, Blur, TScrollInspectVisible, MShowAllLabels, MActiveIconColor, MInactiveIconColor, MBottomNavStaticLabelSize;
				// Fill, FillOpacity, Blur - for background
				// Can expand and hide with TScrollInspectVisible
				MShowAllLabels(); // true by default for actions <= 3
				MBottomNavStaticLabelSize();

		//
		// Chips
		//
		// [Material Guidelines | Chips](https://material.io/design/components/chips.html)
		MChip(title : string, style : [MChipStyle]);
			MChipStyle ::= MCloseButton, MCustomCloseButtonIcon, MCustomCloseButtonIconStyle, MChipSelectable, MChipHoverActive, MButtonState, MChipIcon,
			               MThemeColor, FillOpacity, MOnClose, MChipVisible, MWidth, MNewChip, MUnselectedColor, MOutlined, MCustomTextStyle;
				MChipSelectable(enabled : Transform<bool>, selected : DynamicBehaviour<bool>);
				// MChipHoverActive - translates behaviours to control MChip's appearance
				MChipHoverActive(hover : Transform<int>, active : Transform<bool>);
				MCloseButton();
				MCustomCloseButtonIcon(icon : string);
				MCustomCloseButtonIconStyle(styleFn : (bool, bool) -> [MIconButtonStyle]);
				// Should MChip be hidden after press on close button
				MOnClose(close : () -> bool);
				// Is MChip visible
				MChipVisible(visible : DynamicBehaviour<bool>);

				MChipIcon ::= MAvatar, MLetterIcon, MIcon;

				MNewChip(); // updated chip style. Use "new" url-parameter also.
				MUnselectedColor(color : MThemeColor); // MGrey(300) by default

		//
		// Low-level, Tropic-like
		//
		// Draws a white or dark background for the content with a margin, with a shadow according to the depth
		MBackground(z : Transform<double>, m : Material) -> Material {
			MSurface(m, [MElevation(z)])
		};

		// 1dp separator
		// [Material Guidelines | Dividers](https://material.io/design/components/dividers.html)
		MSeparator(horizontal : bool);
		MSeparatorSize(horizontal : bool, minSize : double);

		//
		// A wizard-like stepper
		//

		// [Material Guidelines | Steppers](https://material.io/archive/guidelines/components/steppers.html)
		MStepper(steps : [MStep], selectedId : DynamicBehaviour<int>, type : MStepperType, style : [MStepperStyle]);

			MStep(title : Transform<string>, content : () -> Material, type : [MStepType], state : [MStepState]);

			MStepperType ::= HorizontalStepper, VerticalStepper, MobileStepper;
				HorizontalStepper(type : [MStepsType]);
				VerticalStepper(type : [MStepsType]);
					MStepsType ::= LinearStepper, AlternativeLabel, StepEditableOnComplete;
						//if false Non-linear steppers. used by default
						LinearStepper(linear : bool);
						AlternativeLabel();
						StepEditableOnComplete();

				MobileStepper(type : MobileStepperType, mobileStepperStyle : [MSBottomBarStyle]);
					MobileStepperType ::= MobileStepText, MobileStepDots, MobileStepProgressBar;
						MobileStepText();
						//not implemented yet
						MobileStepDots();
						MobileStepProgressBar(progressBarStyle : [MProgressBarDetermStyle]);
							MSBottomBarStyle::= MSimpleBottomBar, MOnlyContinueButton;
								// [back batton [progresbar/dotbar/nothing] next button]
								MSimpleBottomBar();
								// [progresbar/dotbar/nothing]
								//				[next button]
								MOnlyContinueButton();
								MProgressBarDetermStyle(color : MThemeColor, backgroundColor : MThemeColor, size : WidthHeight);

			MStepType ::= MEditableStep, MClickableStep, MOptionalStep;
				MEditableStep(editable : bool);
				MClickableStep(clickable : Transform<bool>);
				MOptionalStep(text : Transform<string>);

			MStepperStyle ::= MIconSize, MWarningIconColor,
			                  MActiveIconColor, MInactiveIconColor, MEditIconColor, MCheckCircleIconColor, MBackButton, MContinueButton, MCompleteButton,
			                  MCancelButton, MStepperAddScroll, MHideCancelButton, MSetIntervalBetweenTitles, MUpdatingStepsNumLabels,
			                  MHideFirstStepOnStart, MHeaderTextStyles, MHStepperContentBorder, MHStepperFooterBorder, MStepperCustomFooter,
			                  MStepperTestSupport, MHStepperNoHeaderSeparators;

				MWarningIconColor(color : MThemeColor);
				MActiveIconColor(color : MThemeColor);
				MInactiveIconColor(color : MThemeColor);
				MEditIconColor(color : MThemeColor);
				MCheckCircleIconColor(color : MThemeColor);
				MContinueButton(text : string, style : [MTextButtonStyle], state : [MButtonState]);
				MCompleteButton(text : string, style : [MTextButtonStyle], state : [MButtonState]);
				MBackButton(text : string, style : [MTextButtonStyle], state : [MButtonState]);
				MCancelButton(text : string, style : [MTextButtonStyle], state : [MButtonState]);
				MStepperAddScroll();
				MHideCancelButton();
				MSetIntervalBetweenTitles(size : double);
				// updating steps num labels on steps visibility changing
				MUpdatingStepsNumLabels();
				// allows to keep the first step collapsed on start and open it by clicking on title
				MHideFirstStepOnStart();
				// Font styles of title and subtitle (now used only font color and font size)
				// truncateText - truncate the long text (in title and subtitle) and add ellipsis at the end
				// also tooltips for truncated text will be added
				MHeaderTextStyles(titleStyle : [MTextStyle], subtitleStyle : [MTextStyle], truncateText : bool);
				MHStepperContentBorder(left : double, top : double, right : double, bottom : double);
				MHStepperFooterBorder(left : double, top : double, right : double, bottom : double);
				// Allows to change the footer layout for hstepper
				MStepperCustomFooter(layout : (previous : Material, cancel : Material, next : Material, borders : (Material) -> Material) -> Material);
				MStepperTestSupport(support : MWTestSupport, isTestPlaybackMode : () -> bool);
				// allows to remove upper and lower horizontal lines from the header
				MHStepperNoHeaderSeparators();

			MStepState ::= MStepperFeedback, MultilineErrorState, MContinueFn, MCancelFn, MCompleteStatus, MEnabled,
			               MBackButton, MContinueButton, MCompleteButton, MCancelButton;
				MultilineErrorState(text : Transform<string>);
				MContinueFn(fn : () -> bool);
				MCancelFn(fn : () -> void);
				MStepperFeedback(content : () -> Material);
				MCompleteStatus(complete : DynamicBehaviour<bool>);

		//
		// Click helpers
		//

		// Sends down events to lower z-order elements.
		MClickable(m : Material, onClick : () -> void);

		MMouseDownAround(
			point : Maybe<DynamicBehaviour<Point>>,
			down : DynamicBehaviour<bool>,
			hover : DynamicBehaviour<bool>,
			onClick : () -> void,
			m : Material
		);

		MComponent(state : [MButtonState], fn : (focus : MFocus) -> Material);
		// Use MComponent instead of MFocusClickable directly
		MFocusClickable(state : [MButtonState], fn : (focus : MFocus) -> Material) -> Material { MComponent(state, fn); };

		MSwipe(content : Material, state : [MSwipeState]);
			MSwipeState ::= MOnSwipeDown, MOnSwipeUp, MOnSwipeLeft, MOnSwipeRight, MOnSwipe,
			                TCurrentInteractive, TPressed, MEnabled, MSwipeGap, MInteractionsOnTop;

				MOnSwipeDown(onSwipe : (point : Point, delta : Point) -> bool);
				MOnSwipeUp(onSwipe : (point : Point, delta : Point) -> bool);
				MOnSwipeLeft(onSwipe : (point : Point, delta : Point) -> bool);
				MOnSwipeRight(onSwipe : (point : Point, delta : Point) -> bool);
				MOnSwipe(fn : (swiping : bool) -> void);
				MSwipeGap(gap : double); // 3px by default

		// Draggable and DropSpot in one
		MDragDrop(id : Transform<int>, content : Material, style : [MDragDropStyle]);
			MDragDropStyle ::= MDraggingEnabled, MHoveringEnabled, MDroppingEnabled, MDragging, MHoveringId, MDroppingId,
			                   MOnDrag, MOnHover, MOnDrop, TPressed, THovering, MMousePosition, MLocalMousePosition, MGrabPosition,
			                   MDraggingContent, MDraggingPlaceholder, MContentVisibleOnDrag, MGrabDelay, MDragLowestPriority, MDisablePassingClicks;

				MDraggingEnabled(enabled : Transform<bool>);
				MHoveringEnabled(enabled : Transform<bool>);
				MDroppingEnabled(enabled : Transform<bool>);

				MDragging(dragging : DynamicBehaviour<bool>);
				MHoveringId(hovering : DynamicBehaviour<int>);
				MDroppingId(dropping : DynamicBehaviour<int>);

				MOnDrag(fn : (isDragging : bool) -> void); // Fired once when this MDragDrop is dragged or dropped
				MOnHover(fn : (id : int) -> void); // Fired when another MDragDrop is held over this one
				MOnDrop(fn : (id : int) -> void); // Fired when another MDragDrop is dropped inside this one

				MLocalMousePosition(point : DynamicBehaviour<Point>);
				MGrabPosition(point : DynamicBehaviour<Point>);

				MDraggingContent(content : Material);
				MDraggingPlaceholder(content : Material);
				MContentVisibleOnDrag(visible : Transform<bool>);
				MGrabDelay(delay : int); // 300 ms by default
				// Handle click events in the content primarily.
				MDragLowestPriority();
				MDisablePassingClicks();


		MRealHTML(url : string, wh : Transform<WidthHeight>, style : [RealHTMLStyle]);

		// Supports YouTube and Vimeo links (creates iframe instead of video)
		MVideoPlayer(filename : string, wh : Transform<WidthHeight>, style : [MVideoPlayerStyle]);
			// Ignores OnVideoLoadingError and FVideoControls
			MVideoPlayerStyle ::= FVideoStyle, MThemeColor, MPlayerBackground, MEnabled, MPlayerShowPanel, MPlayerPanelAutoHide, MPlayerControls,
			                      MPlayerVisibleRange, MAnimatedSubtitles, MPlayerDisableKeyboardShortcuts, MItemsColor, MSelectedColor;

				MPlayerBackground(color : MThemeColor);
				MPlayerShowPanel(show : Transform<bool>);
				MPlayerPanelAutoHide(enabled : bool); // Hides panel 1 sec after playing was started, returns it on pause.
				MPlayerDisableKeyboardShortcuts();
				MPlayerControls : (controls : [MPlayerControl]); // [VolumeControl()] by default
					MPlayerControl ::= BasicPlayerControl, SubtitlesControl;

				// video range displayed in UI
				MPlayerVisibleRange(start : Transform<double>, end : Transform<double>);

				MAnimatedSubtitles(subtitles : Transform<VideoSubtitle>, style : [MAnimatedSubtitleStyle]);
					MAnimatedSubtitleStyle ::= MDuration, MSubtitlesFrame, FVideoSubtitlesScaleMode, MSubtitlesOriginSize;
						MSubtitlesFrame(radius : double, border : double);
						// FVideoSubtitlesScaleMode will be based on this size instead of real video metrics.
						MSubtitlesOriginSize(size : WidthHeight);

		MVideo(filename : string, wh : DynamicBehaviour<WidthHeight>, style : [FVideoStyle]) -> Material {
			TVideo(filename, wh, style);
		};

		// These more or less work exactly like Tropic, except they accept Material

		MEmpty() -> Material { TEmpty(); };

		// If you want Material, which automatically mirrors content in case of RTL layout, see versions with -A suffix below.
		MLines(m : [Material]);
		MCols(m : [Material]);
		MLines2(m1 : Material, m2 : Material);
		MCols2(m1 : Material, m2 : Material);
		MBaselineLines(m : [Material]);
		MBaselineCols(m : [Material]);
		MBaselineLines2(m1 : Material, m2 : Material);
		MBaselineCols2(m1 : Material, m2 : Material);
		MBorder(left : double, top : double, right : double, bottom : double, m : Material); // See also MBorder* helpers into material_gui.flow
		MPad(x : double, y : double, content : Material) -> Material { MBorder(x, y, 0., 0., content) };
		MGroup(m : [Material]);
		MGroup2(m1 : Material, m2 : Material);
		MGrid(m : [[Material]]);
		MMinimumGroup2(m1 : Material, m2 : Material);
		MSubtractGroup2(m1 : Material, m2 : Material);
		MBaselineOffset(offset : Transform<double>, m : Material);
		MAvailable(box : Material, avail : Material); // See also MAvailable* helpers into material_gui.flow
		MAlpha(alpha : Transform<double>, m : Material);
		MCrop(topleft : Transform<Point>, widthHeight : Transform<WidthHeight>, m : Material);
		MCropSize(s : Material, m : Material);
		// Preserves the size when invisible
		MVisible(value : Transform<bool>, m : Material);
		// Destroys and reconstructs, and is 0 size when invisible
		MShow(show : Transform<bool>, m : Material);
		// Inspects if Material is rendered
		MRenderable(renerable : DynamicBehaviour<bool>, m : Material);
		MMutable(m : Transform<Material>);
		MIf(condition : Transform<bool>, then : Material, elset : Material);
		// Workaround for MIf to prerender inner stuff, use only in special cases
		MIfPreRender(condition : Transform<bool>, then : Material, elset : Material, sameSize : bool);
		// Be careful, f is called 2 times as a maximum, results of these calls are cached.
		// Check out tests/test_mif_lazy.flow for illustration.
		MIfLazy(condition : Transform<bool>, f : (bool) -> Material);
		MInteractive(interactivity: [TInteractivity], form : Material);
		MCursor(kind : CursorShape2, m : Material);
		MFilter(filters : Transform<[Filters]>, m : Material);

		MGraphics(shape : Transform<GShape>, style : Transform<[TGraphicsStyle]>);
			GShape ::= GRect, GRoundedRect, GEllipse, GCircle, GPath;
				// GRect : (x : double, y : double, width : double, height : double);
				// GRoundedRect : (x : double, y : double, width : double, height : double, radius : double);
				// GEllipse : (x : double, y : double, width : double, height : double);
				// GCircle : (x : double, y : double, radius : double);
				GPath(path : [StaticGraphicOp]);

		// Keyframe-based animation (asynchronous in js).
		// Keyframes are evenly distributed across timeline with first and last on the ends.
		// Modifying keyframes Transform cancels previous animation and immediately starts new one.
		// For example if you want to animate content fading-in use
		// MAnimation(..., const([FAnimationKeyframe([FAlphaValue(0.0)]), FAnimationKeyframe([FAlphaValue(1.0)])]), [])
		MAnimation(m : Material, keyframes : Transform<[FAnimationKeyframe]>, style : [FAnimationStyle]);

		MConstruct(constructors : [() -> () -> void], m : Material);
		MCreate2(current : ref Material, fn : () -> Material);
		MCreate(fn : () -> Material) -> MCreate2 {
			MCreate2(ref TEmpty(), fn);
		}
		MDispose(disposers : [() -> void], m : Material);
		MTranslate(point : Transform<Point>, form : Material);
		MOffset(dx : double, dy : double, content : Material) -> Material { MTranslate(const(Point(dx, dy)), content) };
		MRotate(degree : Transform<double>, mat : Material);
		// Define tranformation origin as Factor of the material size.
		// MScale and MRotate will use this origin as center point of all the transformations applied.
		// For example if you want to rotate material around its center use MOrigin(const(Factor(0.5, 0.5), ...).
		// By default origin is Factor(0.0, 0.0) which is the top left corner of the material.
		MOrigin(origin : Transform<Factor>, mat : Material);
		MShift(m : Material, distance : Material);
		MCenter(m : Material);
		MCenterIn(m : Material, box : Material);
		MCenterX(m : Material);
		MCenterY(m : Material);
		MCenterXIn(m : Material, box : Material);
		MCenterYIn(m : Material, box : Material);
		// Render content which depends on available area.
		// Not very convenient in this signature, only use if you know what you're doing.
		MCase(sizes : [Material], m: [Material]);
		MScroll(content : Material, box : Material, style : [MScrollStyle]);
			MScrollStyle ::= TScrollStyle, MScrollToFocusEnabled, MComponentGroupState, MEnabled, MScrollSpinner;

				MScrollToFocusEnabled(enabled : Transform<bool>);

				MScrollPosition(position : DynamicBehaviour<Point>) -> TScrollPosition { TScrollPosition(position); };
				MExpandOnHover(expand : bool) -> TExpandOnHover { TExpandOnHover(expand); };
				MReverseMouseWheel() -> TReverseMouseWheel { TReverseMouseWheel(); };
				MScrollCropByContent() -> TScrollCropByContent { TScrollCropByContent(); };
				// Returns distance by which scroll positon is out of bounds
				// Positive for position below scroll and negative for above. 0 if scroll is in bounds.
				MScrollOutOfBounds(x : DynamicBehaviour<double>, y : DynamicBehaviour<double>) -> TScrollOutOfBounds { TScrollOutOfBounds(x, y); };
				MScrollbars(x : TScrollbarStyle, y : TScrollbarStyle) -> TScrollbars { TScrollbars(x, y); };
				// Tells are scrollbars visible on corresponding axes. On mobile its true even if scrollbars are hidden because of scroll
				// position isn't changing.
				// In other words shows if content is bigger that the box. False when scroll is disabled.
				MScrollbarsVisible(x : DynamicBehaviour<bool>, y : DynamicBehaviour<bool>) -> TScrollbarsVisible { TScrollbarsVisible(x, y); };
				MScrollWidthHeight(content : DynamicBehaviour<WidthHeight>, box : DynamicBehaviour<WidthHeight>) -> TScrollWidthHeight { TScrollWidthHeight(content, box); };
				MScrollDisableOutOfBounds(disable : Transform<bool>) -> TScrollDisableOutOfBounds { TScrollDisableOutOfBounds(disable); };
				MScrollMouseEnabled(enabled : Transform<bool>) -> TScrollMouseEnabled { TScrollMouseEnabled(enabled); };
				MCurrentInteractive(current : DynamicBehaviour<Maybe<bool>>) -> TCurrentInteractive { TCurrentInteractive(current); };
				MScrollBound(x : Transform<bool>, y : Transform<bool>) -> TScrollBound { TScrollBound(x, y); };
				MScrollCropEnabled(enabled : Transform<bool>) -> TScrollCropEnabled {TScrollCropEnabled(enabled)};
				// Event which fires when scrolled to bottom.
				// May be useful when loading stuff in chunks.
				MOnScrolledToBottom(event : () -> void) -> TOnScrolledToBottom { TOnScrolledToBottom(event); };
				// Event which fires when scrolled to side
				// (right for LTR, left for RTL)
				MOnScrolledToSide(event : () -> void) -> TOnScrolledToSide { TOnScrolledToSide(event); };
				// Puts vertical scrollbar to the left.
				// May be useful for arabic layout.
				MScrollBarStart() -> TScrollBarStart { TScrollBarStart(); };
				// Puts horizontal scrollbar to the top.
				MScrollBarTop() -> TScrollBarTop { TScrollBarTop(); };
				// Enables keys handling by MScroll. True by default
				MScrollKeysEnabled(enabled : Transform<bool>) -> TScrollKeysEnabled { TScrollKeysEnabled(enabled); };
				MScrollFadeContent(color : int, width : double, start : bool, end : bool) -> TScrollFadeContent { TScrollFadeContent(color, width, start, end); };

				MScrollSpinner(spin : DynamicBehaviour<bool>, style : [MScrollSpinnerStyle]);
					MScrollSpinnerStyle ::=
						Fill, FillOpacity, MCustomSpinner, MScrollSpinnerOffset, MScrollSpinnerSize,
						MScrollSpinnerPushContent, MBezier, MDuration, MIosStyledSpinner;

						MCustomSpinner(spinner : (
								draggingMouseY : DynamicBehaviour<Maybe<double>>,
								iterationPrc : DynamicBehaviour<double>,
								releasePrc : DynamicBehaviour<double>,
								resetPrc : DynamicBehaviour<double>
							) -> Material
						);
						MScrollSpinnerOffset(max : double, normal : double);
						MScrollSpinnerSize(size : double);
						MScrollSpinnerPushContent(offset : double); // Pushes content below when visible
						MIosStyledSpinner();
				// Allows scrollbars to be on the top of the content.
				// True by default.
				// Use "scroll_overlap_debug=1" url-parameter to set MScrollbarOverlapContent(false) by default for all scrolls.
				MScrollbarOverlapContent(overlap : bool) -> TScrollbarOverlapContent { TScrollbarOverlapContent(overlap); };

		MScrollBox(content : Material) -> Material { MScroll(content, TFillXY(), []); };


		MTweak(style : [TTweakStyle], content : Material, size : Material);

		// Draws rectangles : actual size - given color, minimum size - blue, maximum size - green, available space from parent - red, baseline - black line
		// For special cases see MDebug* into material_gui.flow
		MDebug(c : int, box : Material);

		// Inspects metrics of m. See MAttach* helpers into material_gui also.
		MInspect(inspectors : [TInspector], m : Material);

		MAttach(ghost : Material, fn : (TFormMetrics) -> Material);
		// Overrides logical size (doesn't effect display!). Use only in specific cases
		MFixSize(m : Material, size : Material);
		// Deprecated. Use MFixSize instead of MSize.
		MSize(size : Material, m : Material);
		MSizeOf(m : Material);
		MZoom(content : Material, container : Material, keepAspect : bool);
		MZoomToFill(content : Material, container : Material, crop : bool);
		MScale(factor : Transform<Factor>, m : Material);
		MMask(content : Material, mask : Material);
		MFullWindow(fw : DynamicBehaviour<bool>, m : Material);
		MFullScreen(fs : DynamicBehaviour<bool>, m : Material);

		MFrame(margin : double, radius : double, style : [TGraphicsStyle], box : Material);
		// Use MComponent instead of MRawButton
		// MRawButton is left here for backward compatibility
		MRawButton(
			normal : Material, hover : Material, pressed : Material, disabled : Material,
			shortcut : string, style : [TButtonStyle], state : [MRawButtonState]
		);

			MRawButtonState ::= MButtonState, TButtonState;

		// Use MDragDrop instead of MDraggable and MDropSpot
		// MDraggable and MDropSpot are left here for backward compatibility
		MDraggable(id : int, stationary : Material, style : [MDragStyle]);
			MDragStyle ::= MDragShape, TDragStyle;
				MDragShape(shape : Material);
		MDropSpot(onHover : DynamicBehaviour<int>, onDrop : DynamicBehaviour<int>, dropTropic : Material);
		MDropSpot2(onHover : DynamicBehaviour<int>, onDrop : DynamicBehaviour<int>, dropTropic : Material, handle : bool);

		MMovable(target : Material, movableArea : Material, style : [MMovableStyle]);
			MMovableStyle ::= MMovablePosition, MMovableExpandArea, MMovableGrabArea, MEnabled;
				MMovablePosition(position : DynamicBehaviour<Point>);
				//The target can be moved partially out of the area
				MMovableExpandArea();
				// Area with which you can grab target, padding is the distance from top-left corner.
				MMovableGrabArea(padding : Material, area : Material);

		MPicture(picURL : string, style : [MPictureStyle]);
			MPictureStyle ::= TPictureStyle, MPictureShowLoading, MPictureCustomLoading, MPictureSize;
				MPictureShowLoading(show : bool);
				MPictureCustomLoading(loading : Material);
				MPictureSize(size : Transform<WidthHeight>); // Scales to available area for WidthHeight(-1., -1.)

		MResizable(content : Material, style : [MResizableStyle]);
			MResizableStyle ::= MResizableMinMax, MResizableOnCreate;
				MResizableMinMax(min : Material, max : Material);
				MResizableOnCreate(size : Material);

		// Scales available space
		MScaleAvailable(factor : Transform<Factor>, m : Material);

		//Set a specific theme for the target
		MExplicitTheme(target : Material, light : Transform<bool>, state : [MComponentGroupState]);


		// [ Material Guidelines | Backdrop ](https://material.io/design/components/backdrop.html)
		MBackdrop(header : Material, content : Material, style : [MBackdropStyle]);
			MBackdropStyle ::= MBackdropTitle, MBackdropSubtitle, MBackdropOpened, MBackdropItems, MBackdropLeftIcon;
				MBackdropTitle(title : Transform<string>);
				MBackdropSubtitle(subtitle : Transform<string>);
				MBackdropOpened(opened : DynamicBehaviour<bool>);
				MBackdropLeftIcon(opened : string, closed : string);
				MBackdropItems(items : [Material]);

		//
		// Helpers for implementing custom elements
		//

		// Helper to create simple animations. Try MMEasingAnimation for complicated ones.
		MAnimator(m : Material, trigger : Transform<bool>, style : [MAnimatorStyle]);
			MAnimatorStyle ::= MDuration, MAnimatorCropType, MExpanderProgress, MBezier, MAnimatorLazy,
			                   MFadeAnimation, MScaleAnimation, MTranslateAnimation, MRotateAnimation;

				MBezier(bezier : Transform<CubicBezierEasing>);
				MDuration(duration : Transform<double>);
				MFadeAnimation();
				MScaleAnimation(style : [MScaleAnimationStyle]);
					MScaleAnimationStyle ::= MCenterMode, MScaleAnimationCustomFactor;
						MCenterMode();
						MScaleAnimationCustomFactor(factor : Transform<Factor>);

				MRotateAnimation(style : [MRotateAnimationStyle]);
					MRotateAnimationStyle ::= MCenterMode, MRotateAnimationCustomAngle;
						MRotateAnimationCustomAngle(angle : Transform<double>); // in degrees

				MTranslateAnimation(type : MTranslateAnimationType, style : [MTranslateAnimationStyle]);
					MTranslateAnimationType ::= MTop, MBottom, MLeft, MRight, MTranslatePosition;
					MTranslateAnimationStyle ::= MExpandFromStart;

				// Dispose content when progress is 0.
				MAnimatorLazy();

				MAnimatorCropType ::= MNoCrop, MAnimatorCropByContent;
					MAnimatorCrop();
					MAnimatorCropByContent();

		MTransformTAcc(
			fn : (
				tropic2acc : (mat : Material, parentInfo : TParentInfo, sheet : Stylesheet, metricsOnly : bool) -> TAcc,
				parentInfo : TParentInfo,
				sheet : Stylesheet,
				metricsOnly : bool
			) -> TAcc
		);

		MGetManager(fn : (MaterialManager) -> Material);
		MGetFocusGroup(fn : (MFocusGroup) -> Material);
		MGetMaterial2Tropic(fn : ((Material, MFocusGroup) -> Tropic) -> Material);

		MSetFocusGroup(parent : MFocusGroup, m : Material);

		MAccess(prop : [FAccessProperty], m : Material);
		MPositionScale(positionScale : DynamicBehaviour<PositionScale>, m : Material);

		MDynamicGroup2(stackChanges : DynamicBehaviour<[MGroupChange]>, currentStack : ref [Material], combiner : TCombiner);
			MGroupChange ::= MGroupAdd, MGroupDelete, MGroupMove, MGroupReplace;

				MGroupAdd(mat : Material, z : int);
				MGroupDelete(z : int);
				MGroupMove(from : int, to : int);
				MGroupReplace(mat : Material, z : int);

		MDynamicGroup(stackChanges : DynamicBehaviour<[MGroupChange]>) -> MDynamicGroup2 {
			MDynamicGroup2(stackChanges, ref [], TGroupCombiner());
		}

		// Enables or disables components inside or focus interactions
		MComponentGroup(content : Material, state : [MComponentGroupState]);
			MComponentGroupState ::= FAccessProperty, MEnabled, MFocusEnabled, MClickEnabled, MKeysEnabled, IScriptBehaviour, MFocusName, MActive, MChildActive, MFocusId,
			                         MFocused, IScriptId, IScriptRecordingEnabled, MFocusVertical, MFocusHorizontal, MZorder, MHintMarkerEnabled,
			                         MaterialTheme, MLightBackground, MGetParent, MSetParent, UpdateMaterialTheme, SetRTL, MScrollInfo, THovering,
			                         MIsReady, MSetReady, MFocusOnPrevious;

			// Switch focus using up and down arrows
			MFocusVertical(vertical : bool);
			// Switch focus using left and right arrows
			MFocusHorizontal(horizontal : bool);

			MFocusName(name : string);

			MActive(active : DynamicBehaviour<bool>);

			// Is there any child being focused, hovered or pressed (i.e. interacted by user)
			MChildActive(active : DynamicBehaviour<bool>);
			// Change material dark/light theme
			MLightBackground(light : bool);
			MZorder(zorder : Transform<int>);

			MGetParent(parent : DynamicBehaviour<Maybe<MFocusGroup>>);
			MSetParent(parent : Transform<Maybe<MFocusGroup>>);

			// Monitor or rederfine element animation (transition) state
			// Component is ready if all entering transitions are finished
			// On false blocks inner MPopups and hides MVideoPlayer content
			MIsReady(ready : DynamicBehaviour<bool>);
			MSetReady(ready : Transform<bool>);

			// Create new MaterialTheme from the parent's one
			UpdateMaterialTheme(fn : (MaterialTheme) -> MaterialTheme);

			// Shows pulsing circle around some clickable elements. The circle will disappear on hover or after click on the element.
			// False by default.
			MHintMarkerEnabled(enabled : Transform<bool>);

		MComponentGroupMutable(content : Transform<Material>, state : [MComponentGroupState]);

		MActivate(content : Material, state : [MComponentGroupState]) -> Material { MComponentGroup(content, state); }
		MActivateMutable(content : Transform<Material>, state : [MComponentGroupState]) -> Material { MComponentGroupMutable(content, state); }
		MActivateSelect(value : Transform<?>, fn : (?) -> Material, state : [MComponentGroupState]) -> Material {
			MComponentGroupMutable(fselect(value, FLift(fn)), state);
		}

	//
	// To avoid making Material polymorphic, these are not a part of the union
	//

	MSelect(value : Transform<?>, fn : (?) -> Material) -> Material {MMutable(fselect(value, FLift(fn)))};
	MComponentGroupSelect(value : Transform<?>, fn : (?) -> Material, state : [MComponentGroupState]) -> Material
		{ MComponentGroupMutable(fselect(value, FLift(fn)), state); };

	// Defines a named value in the given scope. This can be used with MDisplay and MGhost.
	// Notice MGhost only works if the named thing is displayed.
	MLet(name : string, value : Material, scope : Material);
	MLetMany(items : [Pair<string, Material>], scope : Material);
	MLetAvailable(name : string, scope : Material);
	MGhost(name : string) -> Material {TGhost(name)};
	MDisplay(name : string) -> Material {TDisplay(name)};

	// Creates a Material with width or height of m. Be careful : usually MGhost is the only optimal way to use into this.
	// Also consider using MAttachWidth / MAttachHeight instead.
	MWidthOf(m : Material) -> Material {MScale(const(Factor(1.0, 0.0)), m)};
	MHeightOf(m : Material) -> Material {MScale(const(Factor(0.0, 1.0)), m)};

	// Aligns content to the right if RTL language chosen.
	MLinesA(arr : [Material]) -> Material {MGetFocusGroup(\p -> MGetMaterial2Tropic(\m2t -> TLinesDir(map(arr, \m -> m2t(m, p)), p.rtl)))}
	MLines2A(m1 : Material, m2 : Material) -> Material {MLinesA([m1, m2])}
	MBaselineLinesA(arr : [Material]) -> Material {MGetFocusGroup(\p -> MGetMaterial2Tropic(\m2t -> TBaselineLinesDir(map(arr, \m -> m2t(m, p)), p.rtl)))}
	MBaselineLines2A(m1 : Material, m2 : Material) -> Material {MBaselineLinesA([m1, m2])}

	// Reverses order of the content columns if RTL language chosen.
	MColsA(m : [Material]) -> Material {MGetFocusGroup(\p -> MCols(if (p.rtl) reverseA(m) else m))}
	MCols2A(m1 : Material, m2 : Material) -> Material {MColsA([m1, m2])}
	MBaselineColsA(m : [Material]) -> Material {MGetFocusGroup(\p -> MBaselineCols(if (p.rtl) reverseA(m) else m))}
	MBaselineCols2A(m1 : Material, m2 : Material) -> Material {MBaselineColsA([m1, m2])}

	MGridA(arr : [[Material]]) -> Material {MGetFocusGroup(\p -> MGrid(if (p.rtl) map(arr, reverseA) else arr))}

	// BiDi-aware, puts start and end borders to left and right in order regarding to global text direction.
	MBorderA(start : double, top : double, end : double, bottom : double, m : Material) -> Material {
		MGetFocusGroup(\p -> MGetMaterial2Tropic(\m2t -> TBorderDir(start, top, end, bottom, m2t(m, p), p.rtl)))
	}
	MPadA(x : double, y : double, content : Material) -> Material {MBorderA(x, y, 0., 0., content)}

	extractCommonAlignmentFromMParagraphStyles(styles: [MParagraphStyle]) -> CommonAlignment;
}

extractCommonAlignmentFromMParagraphStyles(styles: [MParagraphStyle]) -> CommonAlignment {
	fold(styles, StartAlign(), \acc, style ->
		switch (style) {
			EndAlign(): style;
			LeftAlign(): style;
			RightAlign(): style;
			CenterAlign(): style;
			default: acc;
		}
	)
}<|MERGE_RESOLUTION|>--- conflicted
+++ resolved
@@ -25,15 +25,9 @@
 		MIf, MIfPreRender, MIfLazy, MInteractive, MCursor, MConstruct, MCreate2, MDispose, MTranslate, MRotate, MOrigin, MAttach, MFixSize,
 		MCenter, MCenterIn, MCenterX, MCenterY, MCenterXIn, MCenterYIn, MCase, MScroll, MChart, MDynamicChart,
 		MCheckBox, MRadio, MSlider, MSwitchControl, MIconToggle, MMutable,
-<<<<<<< HEAD
-		MTooltip, MToolbar, MAppStructure, MSideNav,
-		MCard, MSurface, MExpander, MAnimatedExpander, MMenu, MDynamicMenu, MDropDownMenu, MMenuPanel, MGridList, MFlexibleGrid, MDynamicGrid, MRecyclerGrid, MTree,
-		MEllipsis, MEllipsisText, MSplitter,
-=======
-		MTooltip, MToolbar, MAppStructure, MSideNav, MCard, MDynamicCard,
+		MTooltip, MToolbar, MAppStructure, MSideNav, MCard, MSurface, MDynamicCard,
 		MExpander, MAnimatedExpander, MMenu, MDynamicMenu, MDropDownMenu, MMenuPanel, MGridList, MFlexibleGrid, MDynamicGrid, MRecyclerGrid,
 		MTree, MDynamicArrayTree, MEllipsis, MEllipsisText, MSplitter,
->>>>>>> daf1d865
 		MShadow, MShadowShape, MZoom, MZoomToFill, MScale, MDebug, MSize, MSizeOf, MMovable,
 		MResizable, MDraggable, MDropSpot, MDropSpot2, MNavigation,
 		MImageMap, MMask, MPicture, MExplicitTheme, MChip, MScaleAvailable, MShift, MComponentGroup, MComponentGroupMutable,
