import date;
import tropic/trawbutton;
import tropic/ttextinput;
import tropic/tscroll;
import tropic/tflexiblegrid;
import tropic/tautocomplete_types;
import tropic/tropic_dragdrop;
import tropic/tparagraph;
import material/internal/types;
import material/tests/wigi/uitests_support;
import pebbles/pebbles;

import material/iconic_font;

forbid tropic/tropic_ui;	// Too much stuff comes with this, bloating the binary, so avoid this

export {
	Material ::=
		MText, MIcon, MLetterIcon, MTextButton, MTextClickable, MIconButton, MFloatingButton, MBackground,
		MList, MDropDown, MMultiSelectDropDown, MDatePicker, MTimePicker, MColorPicker, MColorPickerMultiSelect, MAvatar,
		MProgressBar, MProgressCircle, MProgressBarDeterm, MProgressCircleDeterm,
		MRipple, MRippleCircle, MSeparator, MSeparatorSize, MBaselineCols, MBaselineLines, MGrid,
		MLines, MCols, MGroup, MLines2, MCols2, MGroup2, MBaselineCols2, MBaselineLines2, MMinimumGroup2, MSubtractGroup2,
		MBaselineOffset, MBorder, MLet, MLetMany, MLetAvailable, MAvailable, MAlpha, MCrop, MCropSize, MVisible, MShow, MRenderable,
		MIf, MIfPreRender, MIfLazy, MInteractive, MCursor, MConstruct, MCreate2, MDispose, MTranslate, MRotate, MOrigin, MAttach, MFixSize,
		MCenter, MCenterIn, MCenterX, MCenterY, MCenterXIn, MCenterYIn, MCase, MScroll, MChart, MDynamicChart,
		MCheckBox, MRadio, MSlider, MSwitchControl, MIconToggle, MMutable,
		MTooltip, MToolbar, MAppStructure, MSideNav,
		MCard, MExpander, MAnimatedExpander, MMenu, MDynamicMenu, MDropDownMenu, MMenuPanel, MGridList, MFlexibleGrid, MDynamicGrid, MRecyclerGrid, MTree,
		MEllipsis, MEllipsisText, MSplitter,
		MShadow, MShadowShape, MZoom, MZoomToFill, MScale, MDebug, MSize, MSizeOf, MMovable,
		MResizable, MDraggable, MDropSpot, MDropSpot2, MNavigation,
		MImageMap, MMask, MPicture, MExplicitTheme, MChip, MScaleAvailable, MShift, MComponentGroup, MComponentGroupMutable,
		MDynamicList, MDynamicTabs, MFullWindow, MFullScreen, MSwipe, MGetManager, MGetFocusGroup, MGetMaterial2Tropic,
		MAccess, MPositionScale, MRealHTML, MVideoPlayer, MFilter, MGraphics, MAnimation,

		MBottomNav, MDragDrop, MTransformTAcc,

		MStepper, MCarousel,

		MFrame, MRawButton, MDynamicParagraph, MTextInput, MSmallEditDialog, MDynamicDataTable, MAutoComplete, MTweak,

		MMouseDownAround, MClickable, MComponent, MReorderGrids, MReorderGrid, MDynamicGroup2, MInspect, MBackdrop,

		MAnimator,

		Tropic;

		MButtonState ::= FAccessProperty, MouseOnDownAroundState, MFocusEnabled, MForceFocusEnabled, MFocusOnPrevious, MShortcut, MShortcutKeyCodeComparison,
		                 MShortcutPreventDefault, MDefaultShortcutEnabled, MRippleStyle, MFocusOnDown, MKeepFocusOnDown, MHighlightOnFocus, MHighlightOnHover, MHighlightOnSelect, MCursorShape,
		                 MClickEnabled, MShortcutFilter, MTooltipText, MTooltipAlignment, MFocused, MSelected, MActive, MKeepFocusOnClickOut, IScriptBehaviour, IScriptId,
		                 IScriptRecordingEnabled, MFocusId, MAddFocusGroup, MGetFocus, MElevation, MFocusName, MButtonTitle, MOnFocus;

				MouseOnDownAroundState ::= MOnClick, MOnMiddleClick, MOnRightClick, MMousePosition, MOnDoubleClick, MOnTripleClick, MOnClickAsync, MOnLongClick,
					MOnLongTouch, MLongTouchDelay, MOnTouch, MDisableHover, MInteractionId, MPassClicks, MAdditionalRollOutCheck, MMobileForceHover, TButtonState,
					MEnabled, MOnMouseDown, MOnMouseUp, MInteractionsOnTop, MRightDown, MMiddleDown;

			// Only one type of MOnClick* is called when several conflicting styles are used.
			// For example if button has MOnClick and MOnTripleClick, only MOnTripleClick on triple click.
			// If click starts some async task, then consider to use MOnClickAsync instead
			MOnClick(click : () -> void);
			MOnDoubleClick(click : () -> void);
			MOnTripleClick(click : () -> void);

			// Blocks button till the end of async action started by the click
			MOnClickAsync(click : (() -> void) -> void);

			MOnMiddleClick(click : () -> void);
			MOnRightClick(click : () -> void);

			MOnLongClick(click : () -> void);
			MOnLongTouch(touch : () -> void);
			MLongTouchDelay(delay : int); // ms, 500 by default

			MOnTouch(delay : int, touch : () -> void);

			MDisableHover();

			MOnMouseDown(down : (point : Point, inside : bool) -> void);
			MOnMouseUp(up : (point : Point, inside : bool) -> void);

			MRightDown(down : DynamicBehaviour<bool>);
			MMiddleDown(down : DynamicBehaviour<bool>);

			// Disables inner clickable materials in most of the components
			MEnabled(enabled : Transform<bool>);
			// Keyboard shortcut to active the button
			MShortcut(shortcut : string);
			// Compare shortcuts by keycode instead of utf-8 character.
			MShortcutKeyCodeComparison();
			// Function to decide if shortcut should be handled or not
			MShortcutFilter(filterFn : (focused : bool, keyEvent : KeyEvent) -> bool);
			// Call preventDefault
			MShortcutPreventDefault();
			// Enable default enter/space apply shortcut
			// True by default
			MDefaultShortcutEnabled(enabled : Transform<bool>);
			// Set focus to true on mouse down inside
			MFocusOnDown(enabled : ref bool);
			// Doen't drop focus on mouse down inside
			MKeepFocusOnDown(enabled : ref bool);
			// Add highlight if focused, selected or hovered
			MHighlightOnFocus(enabled : Transform<bool>);
			MHighlightOnHover(enabled : Transform<bool>);
			MHighlightOnSelect(enabled : Transform<bool>);
			// Shape of the cursor inside, disabled if MEnabled is disabled too
			MCursorShape(shape : Transform<CursorShape>);
			// Disable any mouse interaction without making component disabled
			MClickEnabled(enabled : Transform<bool>);
			// Disable any keyboard interaction without making component disabled
			MKeysEnabled(enabled : Transform<bool>);
			// Simple tooltip
			MTooltipText(text : Transform<string>);
			// Shows is this component focused
			// Also allows to set focus
			MFocused(focused : DynamicBehaviour<bool>);
			// Keep focus on clicks outside this component
			MKeepFocusOnClickOut();
			// Mouse coordinates inside component
			MMousePosition(point : DynamicBehaviour<Point>);
			// Force focus enabled
			MForceFocusEnabled(enabled : Transform<bool>);
			// Focus on previously focused item after focus is lost on current
			MFocusOnPrevious(enabled : bool);
			// Move interactions on top of the component
			MInteractionsOnTop();
			// Called when component gets or loses focus
			MOnFocus(onFocus : (focus : bool) -> void);

			MRippleStyle ::=
				MRippleColor, MRippleOutlineColor, MRippleOutlineStyle, MRippleOutlineEnabled, MRippleOpacity, MRippleType, MRipplePosition, MRippleShape, MRippleOverlay, MRippleWidthHeight, MRippleTrigger,
				MRippleFocused, MRippleHovered, MRippleSelected, MEnabled, MRipplePercents;
				// Color of the ripple
				MRippleColor(color : Transform<MThemeColor>);
				MRippleOutlineColor(color : Transform<MThemeColor>);
				MRippleOutlineStyle(style : [GraphicsStyle]);
				MRippleOutlineEnabled(enabled : Transform<bool>);
				// Opacity of the ripple
				MRippleOpacity(opacity : Transform<double>);
				// Position of top left corner of the ripple
				MRipplePosition(position : Transform<Point>);
				MRippleShape(component : string); // Pass component name to get corresponding material shape
				MRippleRoundedCorners(rounded : bool) -> MRippleShape { MRippleShape(if (rounded) "rounded" else ""); };
				MRippleOverlay(overlay : bool); // default: true
				MRippleFocused(focused : Transform<bool>);
				MRippleHovered(hovered : Transform<bool>);
				MRippleSelected(selected : Transform<bool>);
				MRippleWidthHeight(wh : Transform<WidthHeight>);
				MRippleTrigger(trigger : Transform<bool>);

				MRipplePercents(growth : DynamicBehaviour<double>, fade : DynamicBehaviour<double>); // Inspector

				// Type of the ripple animation
				MRippleType(type : Transform<RippleType>);
					RippleType ::= MRippleFill, MRippleCenter, MNoRipple;
						// Ripple that fills the component
						MRippleFill();
						// Round ripple that starts from the center of the component
						MRippleCenter();
						// Remove ripple that this component has
						MNoRipple();

			IScriptBehaviour(name : string, beh : DynamicBehaviour<flow>, type : IScriptRecordType);
			IScriptRecordingEnabled(enabled : Transform<bool>);
			// Set MFocus id which acts also as taborder inside parent MFocusGroup
			// Components with same MFocusId inside same parent can cause problems
			MFocusId(id : Transform<int>);
			// Wrap constructed MFocus and constructed content with MFocusGroup
			MAddFocusGroup(add : bool);
			// Get contructed inside the component MFocus
			MGetFocus(getFn : (MFocus) -> void);
			// Id used in manager.manager.currentInteractionItemID
			MInteractionId(id : int);
			// Pass clicks to elements below
			MPassClicks();
			// Additional check for roll out
			// Useful in cases when your component translated to different point while mouse inside
			MAdditionalRollOutCheck();
			// Force hover on mobile
			MMobileForceHover();
			MButtonTitle(title : Transform<string>);

		//
		// Text
		//
		MText(text : string, style : [MTextStyle]);
			MTextStyle ::= MFontStyle, MThemeColor, MDynamicColor, MTextDisabled, Underlined, EscapeHTML, LetterSpacing, TagName, LangAttribute, FillOpacity, SetRTL;
				MTextDisabled();
				MDynamicColor(color : Transform<MThemeColor>); // Overrides MColor/MThemeColor

		// MDynamicParagraph with CenterAlign()/RightAlign() has unlimited width and behaves like filler.
		// Use FullWidth() to fill all available width by default
		MDynamicParagraph(text : Transform<string>, style : [MParagraphStyle]);
			MParagraphStyle ::= TropicParagraphStyle, FullWidth, MTextStyle, MWidth, Resolution;
				MWidth(width : double); // Restricts available width for paragraph.

			MParagraph(text : string, style : [MParagraphStyle]) -> Material { MDynamicParagraph(const(text), style); };

		// If 'full' doesn't fit in 'size', truncate the content and add ellipsis at the end.
		// 'style' is the text style used for the ellipsis characters.
		// If 'showtooltip' is true, also shows the whole 'full' material on a tooltip if it gets truncated.
		MEllipsis(full : Material, size : Material, style : [MEllipsisStyle]);
			MEllipsisStyle ::= MTextStyle, MShowTooltip, MDisableOnDragging, MMinWidth;
				MShowTooltip(show : Transform<bool>);
				MMinWidth(width : double);

		// Displays the given text in the available area
		MEllipsisText(text : string, style : [MEllipsisTextStyle]);
			MEllipsisTextStyle ::= MEllipsisStyle, MMaxLines, MTruncateFromStart, MTooltipMaxWidth, MTextIsTruncated, CenterAlign, RightAlign,
			MFullWidth, MEllipsisTextGetFullWidth, InterlineSpacing, MTextVariants, MEllipsisTextAlignment, MTooltipExternalFocused;
				MTooltipMaxWidth(width : double); // 400. by default
				MTextIsTruncated(isTruncated : DynamicBehaviour<bool>);
				MTruncateFromStart();
				MTextVariants(variants: [string]);  // Please provide these in ascending of width order, and all shorter than MEllipsisText.text.
				MEllipsisTextGetFullWidth(fn : (double) -> void);
				MEllipsisTextAlignment(alignment : CommonAlignment); // Alignment for each text line

		// Adds a shadow to reflect the z-order as specified in
		// [Material Guidelines | Elevation](https://material.io/design/environment/elevation.html)
		// z is between 0.0 (no shade) to 24.0
		MShadow(z : Transform<double>, m : Material);

		MShadowShape(z : Transform<double>, m : Material, shape: ShadowShape);

			ShadowShape ::= RoundShape, TropicShape, RectangleShape, BottomRectangleShape;
			RoundShape();
			TropicShape(t : Tropic);
			RectangleShape(component : string);
			BottomRectangleShape();

		//
		// Buttons (see also under Icons)
		//
		// [Material Guidelines | Buttons](https://material.io/design/components/buttons.html)
		MTextButton(text : string, onClick : () -> void, style : [MTextButtonStyle], state : [MButtonState]);
			MTextButtonStyle ::= MThemeColor, MContained, MOutlined, MButtonTextColor, MFullWidth, MElevation, MLeftIcon, MRightIcon, MCustomTextStyle,
			                     MButtonPaddings /* MButtonPaddings(16.0, 10.0, 16.0, 9.0) by default */, MOutlineColor, MOutlineOpacity, MOutlineWidth,
								 MTextAlignment;
				MButtonRaised() -> MContained { MContained(); };
				MContained();
				MOutlined();
				// Forces button text to be white or black, works only on raised buttons.
				// Should be used only in cases where both colors work, MBlue(500) and MOrange(500) for example.
				MButtonTextColor(white : bool);
				// Works only with MOutlined()
				MOutlineColor(color : MThemeColor);
				MOutlineOpacity(opacity : double);
				MOutlineWidth(width : double);
				// Works only with MFullWidth()
				MTextAlignment(alignment : CommonAlignment); 

				MRightIcon(icon : string, style : [MIconStyle]);


		MTextClickable(text : string, onClick : () -> void, style : [MClickableTextStyle], state : [MButtonState]);
			MClickableTextStyle ::= MTextStyle, MFullWidth, MButtonPaddings, MButtonBorders, MBackgroundStyle, MElevation, MLeftIcon, MRightIcon;
				MButtonPaddings(left : double, top : double, right : double, bottom : double); // MButtonPaddings(8., 4., 8., 4.) by default
				// Don't use MButtonBorders, it will be removed soon. Use MButtonPaddings
				MButtonBorders(left : double, top : double, right : double, bottom : double);

		// [Material Guidelines | Floating Action Button](https://material.io/design/components/buttons-floating-action-button.html)
		MFloatingButton(icon : string, style : [MFabStyle], state : [MButtonState]);
			MFabStyle ::= MFabMini, MFabHalfUp, MLeft, MRight, MStart, MEnd, MTop, MBottom, MFabSpeedDial, FillOpacity, MThemeColor, MIconColor, TScrollInspectVisible,
			              MElevation;

				MFabMini(mini : bool);
				MFabHalfUp();

				MLeft();
				MRight();
				MTop();
				MBottom();
				MStart();
				MEnd();

				MFabSpeedDial(label : string, actions: [MFabSpeedDialAction], style: [MFabSpeedDialStyle]);

					MFabSpeedDialAction ::= MFabIconButton, MFabAvatar, MFabLetterIcon;
						MFabIconButton(icon : string, label : string, onClick : () -> void, iconStyle : [MFabIconButtonStyle]);
							MFabIconButtonStyle ::= MThemeColor, MIconColor, FillOpacity;
						MFabAvatar(imageurl : string, label : string, onClick : () -> void);
						MFabLetterIcon(text : string, label : string, onClick : () -> void, textStyle : [MTextStyle], bgColor : MThemeColor);

					MFabSpeedDialStyle ::= MThemeColor, MFabLabelsTextStyle, MIconSize, MOpenIcon, MOpenDialDirection;
						MFabLabelsTextStyle(textStyle : [MTextStyle]);
						MIconColor(color : MThemeColor);
						MOpenIcon(icon : string);
						MOpenDialDirection(down : bool);


		// Exhaustive list here:
		// [Icon Font](https://github.com/google/material-design-icons/blob/master/iconfont/codepoints)
		MIcon(
			name : string /* Name of the icon from [Material Icons](https://material.io/resources/icons/) */,
			style : [MIconStyle]
		);

			MIconStyle ::= MThemeColor, FillOpacity, MIconSize, MIconDisabled, MCircleBackground, MElevation, MIconCounter, FontFamily, MIconicFont;
				MIconCounter(value : Transform<int>, style : [MIconCounterStyle]);
					MIconCounterStyle ::= MThemeColor, MEnabled, MIconCounterLimited, MIconSize /* 1/3 of icon size by default*/;
				// Width and height of the icon
				// 24px by default
				MIconSize(size : double);
				MIconDisabled();
				MCircleBackground(color : MThemeColor, size : double);
				// Used to display not yet fully loaded iconic font in the editor
				MIconicFont(font : IconicFont);
				MIconCounterLimited(); // shows "99+" for value > 99

		// Best with single-letter text
		MLetterIcon(text : string, iconStyle : [MIconStyle], textStyle : [MTextStyle]);

		// MIconButton by default has borders that are half of its size, to override this use MIconButtonBorder.
		MIconButton(
			name : string, /* Name of the icon from [Material Icons](https://material.io/resources/icons/) */
			onClick : () -> void,
			style : [MIconButtonStyle],
			state : [MButtonState]
		);

			MIconButtonStyle ::= MIconStyle, MIconButtonBorder, MIconButtonBorders;
				// Inner borders of the button
				// Half the size of the icon by default
				MIconButtonBorder(border : double);
				MIconButtonBorders(left : double, top : double, right : double, bottom : double);

		// [Material Guidelines | Toggle Button](https://material.io/design/components/buttons.html#toggle-button)
		MIconToggle(icon : string, style : [MToggleStyle], state : [MToggleState]);
			MToggleStyle ::= MIconButtonStyle, MToggleFalseIcon, MAnimatedIcon;
				MToggleFalseIcon(icon : string, style : [MIconStyle]);
				MAnimatedIcon();
			MToggleState ::= MButtonState, MToggleValue, MToggleValueLink;
				MToggleValue(value : DynamicBehaviour<bool>);
				// Helper to update value with Transform
				// and react to value changes with onChange fn
				MToggleValueLink(value : Transform<bool>, onChange : (bool) -> void);


		// Picture centered and resized to fit circle (18 dp radius by default)
		MAvatar(imageurl : string, style : [MAvatarStyle]);

			MAvatarStyle ::= MIconSize, MNoCrop, OnLoaded;
				MNoCrop();

		// Similar to HTML imagemap: Polygons defining areas. Click to change to the current one
		MImageMap(picture: Tropic, areas: [MArea], current : DynamicBehaviour<int>, style: [MImageMapStyle]);
			MArea(points: [Point]);
			MImageMapStyle ::= MIMHoverColor, MIMSelectedColor, MIMDisableHoverBorder, MIMDisableClickFill;
				MIMHoverColor(c: MThemeColor);
				MIMSelectedColor(c: MThemeColor);
				MIMDisableHoverBorder();
				MIMDisableClickFill();

		//
		// Switches, check boxes, sliders, text input
		//

		// Use MText with MBody style for normal text
		// [Material Guidelines | Checkboxes](https://material.io/design/components/selection-controls.html#checkboxes)
		MCheckBox(caption : Material, value : DynamicBehaviour<bool>, style : [MCheckableStyle]);
			MCheckableStyle ::= MButtonState, MIconButtonStyle, MUncheckedIconStyle, MCaptionPosition, MWidth,
			                    MLeftIcon, MLabel, MOnNewValue, MOnNewValue2, MIconBorder4;
				MUncheckedIconStyle(style : [MIconStyle]);
				MCaptionPosition(pos : MPosition);
					MPosition ::= MBeforePosition, MAfterPosition, MRightPosition, MLeftPosition, MTopPosition, MBottomPosition;
						MBeforePosition();	// BiDi-aware, renders caption at left for LTR and at right for RTL.
						MAfterPosition();	 // BiDi-aware, renders caption at right for LTR and at left for RTL.
						MRightPosition();	 // Absolute. Renders caption always at right, so, perceived as «after» by european and «before» by arabic people.
						MLeftPosition();	  // Absolute. Renders caption always at left, so, perceived as «before» by european and «after» by arabic people.
						MTopPosition();
						MBottomPosition();
				// MOnNewValue calls fn on initialization, MOnNewValue2 doesn`t
				MOnNewValue(fn : (bool) -> void);
				MOnNewValue2(fn : (bool) -> void);
				MIconBorder4(left : double, top : double, right : double, bottom : double);

		// [Material Guidelines | Radio Buttons](https://material.io/design/components/selection-controls.html#radio-buttons)
		// use MRadios to create a group of MRadio at once
		MRadio(caption : Material, thisValue : int, activeValue : DynamicBehaviour<int>, style : [MCheckableStyle]);

		// [Material Guidelines | Switches](https://material.io/design/components/selection-controls.html#switches)
		MSwitchControl(value : DynamicBehaviour<bool>, style : [MSwitchControlStyle]);
			MSwitchControlStyle ::= MButtonState, MThemeColor, MOnOffText, MOnOffTextFont, MLabel, MLeftIcon, MWidth;
			// If "off" text equals "", only "on" text is displayed
			// Usefull when you don't need to change text on "off" value, so you can pass only "on" text.
			MOnOffText(on : string, off : string);
			MOnOffTextFont(font : MFontStyle);

		// [Material Guidelines | Sliders](https://material.io/design/components/sliders.html)
		// Value is within 0.0 - 1.0 by default
		// MWidth defines width of the slider itself, regardless of borders or icons. To define width of whole MSlider, wrap it into MAvailableWidth.
		MSlider(value : DynamicBehaviour<double>, style : [MSliderStyle]);
			MSliderStyle ::= MButtonState, MComponentGroupState, MThemeColor, MSliderIconLeft, MSliderIconRight, MSliderRange, MSliderShowValue, MSliderShowValueInput,
				MSliderShowValueInputEnabled, MDynamicColor,
				MSliderStep, MSliderSteps, MSliderDiscrete, MWidth, MSliderUndefined, MCondensed, MMouseDown, MSliderStepDescription,
				MSliderTooltip, MCustomThumb, MCustomBar, MSliderShowDiscreteValues, MItemsColor, MSliderChooseRange, MSliderThumbRadius, MInactiveAreaColor;

				MSliderRange(min : double, max : double);
				MSliderShowValue(show : bool);
				MSliderShowValueInput(show : bool);
				MSliderShowValueInputEnabled(enabled : Transform<bool>);
				MSliderIconLeft(name : string);
				MSliderIconRight(name : string);
				MSliderStep(value : double);
				MSliderSteps(steps : [double]);
				MSliderChooseRange(start : DynamicBehaviour<double>, end : DynamicBehaviour<double>);
				MSliderThumbRadius(radius : Transform<double>);
				MSliderDiscrete(discrete : bool);
				// By default true on mouse down or on hover if is undefined.
				MSliderShowDiscreteValues(show : Transform<bool>);
				MSliderUndefined(undefined : DynamicBehaviour<bool>);
				// Is mouse down inside slider
				MMouseDown(down : DynamicBehaviour<bool>);
				// Slider tooltip constructed from hovered value
				MSliderTooltip(textFn : (v : double) -> string);
				// Intended for accessibility
				MSliderStepDescription(description : (v : double) -> string);
				// Use own material for thumb
				// It's not reasonable to track thumb size to calculate the upper border of slider
				//   since thumb is likely to be animated. So use your own MBorder to set upper border
				//   if you're not satisfied with material spec one
				MCustomThumb(mkThumb : (down : Transform<bool>, focused : Transform<bool>) -> Material);
				MCustomBar(makeBar : (type : MSliderBarType, length : Transform<double>, style : [TGraphicsStyle]) -> Material);
				MInactiveAreaColor(color : MThemeColor);

			MSliderBarType ::= LeftBar, ActiveBar, RightBar;
				LeftBar();
				ActiveBar();
				RightBar();

		// Be sure to make the width a multiple of 8
		// If width < 0, takes all available width
		// [Material Guidelines | Text Fields](https://material.io/design/components/text-fields.html)
		MTextInput(
			content : DynamicBehaviour<string>,
			style : [MTextInputStyle],
			state : [MTextInputState]
		);

		MAutoComplete(
			content : DynamicBehaviour<string>,
			// The words to complete on, separated by newlines.
			// The sentence matcher is called for each line, for each dictionary
			// The best performance comes if you give it just one dictionary,
			// i.e. ["Word1\nWrod2\nWord3"] is better than ["Word1", "Word2", "Word3"]
			dictionaries : [string],
			style : [MAutoCompleteStyle],
			state : [MTextInputState]
		);

		// Link is deprecated. TODO: add appropriate doc link here.
		// [Material Guidelines | Data Table Interactions](https://material.io/archive/guidelines/components/data-tables.html#data-tables-interaction)
		// Text input with edit popup. Intended for usage inside MDataTable.
		MSmallEditDialog(
			content : DynamicBehaviour<string>,
			style : [MTextInputStyle],
			state : [MTextInputState]
		);

			MTextInputStyle ::=
				MWidth /* Width of the input, takes full width if < 0*/, MLabel, MThemeColor,
				TextInputType, AutoCompleteType, Multiline, MMaxLines, ReadOnly, MaxChars, MShowMaxChars, PasswordMode, WordWrap, AutoAlign,
				MFloatingLabel, MDynamicSize, MShowUnderline, MLeftIcon, MShowLeftButton, MLeftCustomButton, MShowClearIcon,
				MShowDropDownArrow,	MShowEditIcon, MCustomTextStyle, MDynamicTextStyle, MLabelTextStyle, MInputFontPadding, MCondensed, MFilterAction,
				MInputBorders, MMaxHeight, MEditDialog, MElevation, MInputBackgroundStyle, MNativeInput, MHaveBeenFocused, MUnderlineUnfocusedStyle,
				MNumericStep, MIconSize, MIconButtonBorder, MTextInputScrollStyle, MFloatingLabelStyle,

				// Text input spec with filled frame.
				// https://material.io/design/components/text-fields.html#filled-text-field
				MFilled,

				// Text input spec with stroke outline.
				// https://material.io/design/components/text-fields.html#outlined-text-field
				MOutlined;

					// Move the label above the input on focus
					MFloatingLabel();
					// Hides max chars info below the input
					MShowMaxChars(show : bool);
					// Sets height of the box if input is multiline
					// Calculates height by the content if lines parameter equals 0 or -1 (affects MTextInput only)
					// If lines parameter < -1, calculates height by the content but limits its height to abs(lines parameter) lines (no limits for MEllipsisText)
					// For example, with MMaxLines(-4) input height can grow from 1 up to 4 lines
					MMaxLines(lines : int);
					// Elevation on focus (8. by default)
					MElevation(elevation : Transform<double>);
					// Show or hide line below input (Works with MTextInput and MAutoComplete)
					MShowUnderline(show : bool);
					// Style of the disabled underline
					MUnderlineUnfocusedStyle(style : [GraphicsStyle]);
					// Show clear icon on focus and/or on hover
					MShowClearIcon(onFocus : bool, onHover : bool);
					// Show left button. Intended for MAutoComplete.
					MShowLeftButton(show : bool);
					// Padding of the font inside input field
					MInputFontPadding(padding : double);
					// Height of input changes corresponding to the floating label and error visibility.
					MDynamicSize();
					// Label in empty input
					MLabel(label : string);
					// Left icon
					// See MShowLeftButton for action button
					MLeftIcon(icon : string, style : [MIconStyle]);
					// Left button
					MLeftCustomButton(closed : Material, open : Material, inputIndent : double);
					// Dropdown arrow on the right
					MShowDropDownArrow(show : bool);
					// Show edit icon
					MShowEditIcon(enabled : bool);
					// Action on enter or selecting of suggested result
					MFilterAction(action : (string) -> void);
					// Make input in dialog, added to MSmallEditDialog by default
					MEditDialog();
					// Text style of MLabel
					MLabelTextStyle(style : [MTextStyle]);
					MFloatingLabelStyle(style : [MTextStyle]);
					// Input background, empty for inputs without popups
					MInputBackgroundStyle(normal : [TGraphicsStyle], focused : [TGraphicsStyle]);
					// Borders of the input box
					// textInput/smallEdit : (0., if (hasFloatingLabel) {if (condensed) 20. else 28.} else {if (condensed) 12. else 16.}, 0.,
					// if (condensed) 12. else 16.)
					// autocomplete : (8., if (hasFloatingLabel) {if (condensed) 20. else 28.} else {if (condensed) 12. else 16.}, 8.,
					// if (condensed) 12. else 16.)
					MInputBorders(start : double, top : double, end : double, bottom : double);
					// Set useNativeInput to false for input field written using forms (true by default)
					// Intended only for cpp, in js can't recognize capslock state
					// Also you can set "nativeInputs" url parameter to 0
					MNativeInput(useNativeInput : bool);
					// Intended for using with MInputError only
					MHaveBeenFocused(focused : DynamicBehaviour<bool>);
					// Sets step to increase/decrease value into numeric type textinput
					MNumericStep(step : Transform<double>);
					MFilled();
					MDynamicTextStyle(style : Transform<[MTextStyle]>);
					// scroll style when text is in preview mode
					MTextInputScrollStyle(style : [MScrollStyle]);

			MAutoCompleteStyle ::=
				MTextInputStyle, MCompletionFn, TCompletionFn, MSentenceMatcher, MPreparedSentenceMatcher, MDictionary,
				MCurrentMatches, TMatchedHandler, MShowAllOnEmpty, MMaxResults, MAutoSelect, MIncludeSpaces, MSuggestionsBackgroundStyle,
				MTextInputOutOfPopup, MInputNoLeftBorder, MSuggestionsPlacement, MSuggestionInLine, MAutoCompleteStartSearch, MCustomPopup,
				MAutoCompleteShowMoreButton, MSetSelectedOnUnfocus;
				// Material copy of TCompletionFn
				// Use fixed sizes for scroll to work properly
				MCompletionFn(
					fn : (
						match : SentenceMatch,
						selected : bool,
						setWord : (SentenceMatch) -> void
					) -> Material);
				// Custom sentence matching function
				MSentenceMatcher(
					matcher : (sentences : [string]) -> SentenceMatcher,
					fn : (matcher : SentenceMatcher, input : string, maxHits : int, prefix : bool, exhaustive : bool,
						position : int) -> [SentenceMatch]
				);
				// pre-built custom sentence matcher. When it is defined, the 'matcher' function of MSentenceMatcher is not used.
				MPreparedSentenceMatcher(matcher : Transform<SentenceMatcher>);
				// Dictionaries for auto completion
				// See dictionaries field comments in MAutoComplete above for more info
				MDictionary(dictionaries : [string]);
				// Dictionary id, sentence id, sentence hit
				MCurrentMatches(fn : ([Triple<int, int, SentenceMatch>]) -> void);
				// Shows suggestions only if content length >= minChars and wait milliseconds after last key event.
				// (0, 0) by default
				MAutoCompleteStartSearch(minChars : int, wait : int);
				// Shows all the sentences when input is empty
				// (MMaxResults win over this, i.e., if it's not set, only first 10 sentences will be shown)
				MShowAllOnEmpty();
				// Amount of suggested results (10 by default). -1 to remove limit
				MMaxResults(results : int);
				// Always select one of the possible results
				MAutoSelect();
				MSetSelectedOnUnfocus();
				// Include spaces in autocompletition
				// False for multiline
				MIncludeSpaces(includeSpaces : bool);
				// Background of the suggestions dropdown
				MSuggestionsBackgroundStyle(style : [TGraphicsStyle]);
				// Defines suggestions area`s location.
				//   MTop/MBottom are strict ones.
				//   MTryTopFirst/MTryBottomFirst will relocate suggestions area in case of limited available space.
				MSuggestionsPlacement(type : MSuggestionsPlacementType); // MTryBottomFirst by default
					MSuggestionsPlacementType ::= MTop, MBottom, MTryTopFirst, MTryBottomFirst;
						MTryTopFirst();
						MTryBottomFirst();
				// Shows the best suggestion into input area. It may be approved by "enter"
				MSuggestionInLine(showPopup : bool);
				// Do not put MTextInput into popup.
				MTextInputOutOfPopup();
				// Set 0. to left border.
				MInputNoLeftBorder();
				MCustomPopup(
					offsetX : Maybe<Transform<double>>,
					offsetY : Maybe<Transform<double>>,
					width : Maybe<Transform<double>>
				);
				MAutoCompleteShowMoreButton();

			MTextInputState ::= MButtonState, MHelperText, TTextInputState, MInputError, MInputShowPassword, MInputFilter, MPositionOnFocus,
				MSelectionOnFocus, MEatKeyDown, MInputProcessKeyDown;
				// Helper for error without content filtering
				// Also check passwordFilter and emailFilter in material_textinput_state.flow
				// MInputError(text : Transform<Maybe<string>>, style : [MInputErrorStyle]) -> MInputErrorFilter {
				//	MInputErrorFilter(\c, __ -> Pair(c, fselect(text, FLift(\t -> eitherMap(t, \t0 -> Some(Pair(t0, false)), None())))), style)
				// };

				// Can be used to filter the text itself, and get rid of stuff that is not right
				MInputFilter(fn : (content : string, foc : bool) -> string);

				MInputError(
					// Pair(new content, Maybe<Pair<error text, is blocking error (affect MInputIsOk)>>)
					text : Transform<Maybe<Pair<string, bool>>>,
					style : [MInputErrorStyle]
				);
					MInputErrorStyle ::= MMaxLines, MInputErrorColor, MRequiredField, MInputIsOk, MInputErrorFont;
						// error color (MErrorColor by default)
						MInputErrorColor(color : Transform<MThemeColor>);
						// Required Field
						MRequiredField();
						// Are there any errors
						MInputIsOk(ok : DynamicBehaviour<bool>);
						MInputErrorFont(style : MFontStyle);

				// Adds showPassword icon, added by default to PasswordType input
				MInputShowPassword(show : DynamicBehaviour<bool>);
				// Helper text displayed below the input
				// If persistent is false, helper text is hidden when there is no focus on the input
				MHelperText(text : Transform<Maybe<string>>, persistent : bool);
				MPositionOnFocus(fn : (content : string, previous : int) -> int);
				MSelectionOnFocus(fn : (content : string, previous : int) -> int);
				// Style to determine should keyEvent be blocked or not for other components
				// See defEatKeyDown in material_textinput_state for example
				MEatKeyDown(fn : (KeyEvent) -> bool);
				// is key to be processed by input or not
				MInputProcessKeyDown(fn : (KeyEvent) -> bool);

		//
		// Menu
		//
		// [Material Guidelines | Menus](https://material.io/design/components/menus.html)


		// When button is MTextButton or MIconButton MOpenMenu is created automatically, in other cases
		// you should handle menu opening yourself.
		//
		// You can handle onClick actions from whole menu with item id as parameter using MOnListClick or
		// separately for each menu item using MOnClick. Same goes for MSubMenu.
		MMenu(button : Material, items : [MMenuLine], style : [MMenuStyle]);

			MMenuLine ::= MDropDownMenuLine, MSubMenu, MSubMenuDynamic;
				MMenuSingleLine(title : string, style : [MListLineState]);
				MMenuCustomLine(content : Material, style : [MListLineState]);
				MMenuGroupLine(title : string, style : [MListLineState]);
				MSubMenu(title : string, items : [MMenuLine], style : [MSubMenuStyle]);
				MSubMenuDynamic(title : Transform<string>, items : Transform<[MMenuLine]>, style : [MSubMenuStyle]);

			MMenuStyle ::= MListStyle, MOnListClick, MButtonState, MMenuIndent, MSingleSelection, MDataTableFooter, MDataTableRow,
				MOpenMenu, MMaxHeight, MWidthByButton, MBelowButton, MWidth, MSelectedAlwaysOnTop, MMenuNonSpecifiedAlwaysOnTop, MShowTooltip /* Doesn`t work for MMenuCustomLine */,
				MCustomLineHeight, MOpenOnClick, MMenuShift/*, MNoFocus*/, MFixPosition, MCustomScale, MMenuCols, MLabel, MMenuNoSnapSize, MMenuExpandingAnimation,
				MLeftIcon, MSameZorder, MForceUpdate, MBlockClicks, MDropDownIconNearTitle, MDropDownMenuIconBorders, MMenuLineBorders, MMenuScrollStyle, MMenuCustomPopup;

					MOpenMenu(opened : DynamicBehaviour<bool>);
					// Adds indent to every menu item, even if it has no primary action.
					MMenuIndent();
					MMaxHeight(height : double);
					MWidthByButton();
					MBelowButton();
					MDataTableRow();
					MDataTableFooter();
					MSelectedAlwaysOnTop(emptySelection : MMenuLine); // Intended for MDropDownMenu.
					MMenuNonSpecifiedAlwaysOnTop(emptySelection : MMenuLine); // Intended for MDropDownMenu
					MOpenOnClick();
					MMenuShift(shift : Transform<Point>);
					// MNoFocus();
					MCustomLineHeight(height : double);
					// Pin popup y coordinate : top or bottom.
					MFixPosition(top : bool);
					MCustomScale(factor : Transform<Factor>);
					MMenuCols(cols : int);
					// Don't change zorder on open menu
					MSameZorder(same : bool);
					// if present we allow to update current by the same value (other words use `next` instead of `nextDistinct` inside)
					MForceUpdate();
					// Block clicks outside menu
					MBlockClicks();
					// Intended for MDropDownMenu. Get rid of filler between title and icon.
					MDropDownIconNearTitle();
					// Left/right borders
					MMenuLineBorders(borders : double);
					MMenuNoSnapSize();
					MMenuScrollStyle(style : [MScrollStyle]); // only MScrollWidthHeight, MScrollPosition, TScrollPersistent are supported now
					MMenuExpandingAnimation();
					MMenuCustomPopup(buttonWH : Maybe<DynamicBehaviour<WidthHeight>>, positionScale : Maybe<Transform<PositionScale>>);

			MSubMenuStyle ::= MMenuStyle, MPrimaryAction, MDisableHover, MSubMenuOpenOnClick, MCloseParentOnClick;
				MSubMenuOpenOnClick();
				// True by default
				MCloseParentOnClick(close : bool);

		MDynamicMenu(button : Material, items : Transform<[MMenuLine]>, style : [MMenuStyle]);

		// Helper for dropdown like MMenu
		// [Material Guidelines | Dropdown Menu](https://material.io/design/components/menus.html#dropdown-menu)
		MDropDownMenu(items : [MDropDownMenuLine], current : DynamicBehaviour<int>, style : [MDropDownMenuStyle]);
			MDropDownMenuLine ::= MMenuSingleLine, MMenuCustomLine, MSeparatorLine, MMenuGroupLine;
			MDropDownMenuStyle ::= MMenuStyle, MCustomButton, MDropDownMenuButtonBorder, MNonSpecified, MCroppedButton, MSeparators, MAddClearButton,
			                       MDropDownMenuDisabledOpacity, MNonSpecifiedAlwaysOnTop, MOutlined, MFilled, MDropDownMenuIconColor;

					MNonSpecified(item : MNonSpecifiedLine);
						MNonSpecifiedLine ::= MMenuSingleLine, MMenuCustomLine;
					MCustomButton(button : Material);
					MCroppedButton();
					MSeparators(separators : bool);
					// Adds an icon button, which sets current selection to non-specified (-1 for MDropDownMenu or [] for MMultiSelectDropDown).
					MAddClearButton();
					MDropDownMenuDisabledOpacity(opacity : Transform<double>);
					MNonSpecifiedAlwaysOnTop();
					MDropDownMenuButtonBorder(border : double);
					MDropDownMenuIconBorders(borders : MIconBorder4);
					MDropDownMenuIconColor(color : MColor);

		// Menu panel that takes full width.
		MMenuPanel(items : [Material], style : [MMenuPanelStyle]);
			// MMenuPanelItems ::= MDropDownMenu, MMenu, MDropDown, MTextButton, MIconButton, MSeparator;

			MMenuPanelStyle ::= MMenuPanelBackground, MElevation, MBackgroundStyle, MHeight, MBorders, TScrollCropByContent,
				TExpandOnHover, MComponentGroupState;

				MMenuPanelBackground(color : MThemeColor);
				MHeight(height : double);
				MBorders(borders : double);

		// The non-specified string is used when the current item is outside the range of items
		// Link is deprecated. TODO: add appropriate doc link here.
		// [Material Guidelines | Dropdown Buttons](https://material.io/archive/guidelines/components/buttons.html#buttons-dropdown-buttons)
		MDropDown(current : DynamicBehaviour<int>, nonSpecified : string, items : [string], style : [MDropDownStyle]);
			MDropDownStyle ::= MDropDownMenuStyle, MGroups, MLeftDecorations, MRightDecorations, MDropDownBorder;

				// Unclickable items: first parameter is id of item it should be displayed before, second is caption
				MGroups(groups : [Pair<int, string>]);
				// Place next to item corresponding Material, length of extraItems should be equal length of items.
				MLeftDecorations(extraItems : [Material]);
				MRightDecorations(extraItems : [Material]);
				MDropDownBorder(left : double, top : double, right : double, bottom : double);

		MMultiSelectDropDown(selected : DynamicBehaviour<[int]>, items : [string], style : [MMultiSelectDropDownStyle]);
			MMultiSelectDropDownStyle ::= MNonSpecifiedString, MMaxHeight, MWidth, MCustomLineHeight, MCustomTextStyle, MSelectedItemStyle, MOnItemClick, MDataTableFooter, MDataTableRow,
				MAddDoneButton, MAdditionalButtons, MEnabled, MAddClearButton, MShowTooltip, MDropDownIconNearTitle, MCroppedButton, MCustomButton, MBelowButton,
				MLeftDecorations, MRightDecorations, MDropDownMenuDisabledOpacity, MMenuLineBorders, MOutlined, MFilled, MButtonState, MOpenMenu, MShowSelectedIcon;

				MSelectedItemStyle(textColor : MThemeColor, bgColor : MThemeColor);
				MNonSpecifiedString(item : string); // "Pick" by default
				MOnItemClick(fn :(index : int, selected : bool) -> void);
				MAddDoneButton();
				MAdditionalButtons(buttons : [Material]);
				MShowSelectedIcon(show : bool); // true by default

		//
		// Lists, dropdown, tables
		//
		// [Material Guidelines | Lists](https://material.io/design/components/lists.html)
		MList(lines : [MListLine], style : [MListStyle], state : [MListState]);

			MListStyle ::=
				MThemeColor, MSelectedColor, MBackgroundStyle, MSelectedBackgroundStyle,
				MEmptyMessage, MListWidth, MCondensed, MAddSeparators, MAddScroll,
				MCollapseUnactive, MListMinimize, MListMinimizedWidth, MNoEllipsis,	MSideBorders, MPrimaryActionWidth;

				// When the list is empty, display this in the center
				MEmptyMessage(message : Material);
				// MSelectedX styles works only with MListSelection() state
				MSelectedBackgroundStyle(style : [TGraphicsStyle]);
				MSelectedColor(color : MThemeColor);
				// If width < 0 list takes all available width
				// (-1.0, -1.0 by default)
				MListWidth(minWidth : double, maxWidth : double);
				// Add shadow and separators.
				MAddSeparators();
				// If None(), creates TScrollInspectVisible by default.
				MAddScroll(scrollInpect : Maybe<TScrollInspectVisible>);
				MCollapseUnactive();
				MListMinimize(minimize : Transform<bool>);
				MListMinimizedWidth(width : double); // 72. by default
				MNoEllipsis();
				// Add borders to left and right sides of each line (16.0 by default)
				MSideBorders(borders : Transform<double>);
				// Set width of each line`s primary action (72.0 by default)
				MPrimaryActionWidth(width : Transform<double>);

			MListState ::= MListSelection, MListSelectionEnabled, MOnListClick, MListReorder, MListReorderHideIcon, MGrabDelay,
			               MHoverEnabled, MEnabled, IScriptRecordingEnabled, MReorderDropSpot, MReorderCustomDraggingOrder;

				MListSelection(enabled : Transform<bool>, multiple : bool, toggle : bool, selected : DynamicBehaviour<[int]>);
				MListSelectionEnabled(enabled : Transform<[Transform<bool>]>);
				MOnListClick(enabled : Transform<bool>, onClick : (int) -> void);
				MListReorder(order : DynamicBehaviour<[int]>, enabled : Transform<bool>);
				// Hide "drag_handle" icon which added automatically by MListReorder style
				MListReorderHideIcon();
				// Disable hover
				MHoverEnabled(enabled : Transform<bool>);

			MListLine ::= MSingleLine, MDoubleLine, MTripleLine, MSubmenuLine, MCustomLine, MSeparatorLine;

				MSingleLine(title : string, state : [MListLineState]);
				MDoubleLine(title : string, subtitle : string, state : [MListLineState]);
				MTripleLine(title : string, subtitle : string, state : [MListLineState]);
				MCustomLine(content : Material, state : [MListLineState]);
				MSubmenuLine(main : MListLine, lines : Transform<[MListLine]>, style : [MSubListStyle], expanded : DynamicBehaviour<bool>);

					MSubListStyle ::= MListState, MThemeColor, MSelectedColor, Fill, FillOpacity, MCustomExpanding, MNoDispose, MSideBorders;
						// MList will not change 'expanded' by user's click
						MCustomExpanding();
						MNoDispose();
				MSeparatorLine();

				MListLineState ::= MButtonState, MPrimaryAction, MSecondaryAction, MLeaveBehind, MAdditionalText,
				                   MCustomTextStyle, MCustomSecondaryTextStyle, MHeight, MSelectionEnabled, MCustomLineCenterActions;

					MPrimaryAction(content : Material);
					MSecondaryAction(content : Material);
					MLeaveBehind ::= MLeftLeaveBehind, MRightLeaveBehind;
						MLeftLeaveBehind(icon : Material, action : () -> void, style : [MLeaveBehindStyle]);
						MRightLeaveBehind(icon : Material, action : () -> void, style : [MLeaveBehindStyle]);

						MLeaveBehindStyle ::= MGapSize, MLeaveBehindPosition;
							MGapSize(size : double, stopOnGap : bool); // MGapSize(56., true) by default
							MLeaveBehindPosition(position : DynamicBehaviour<double>);
					// Intended for shortcuts info.
					MAdditionalText(text : string);

					// Custom size and color, use MCustomFont for custom fontfamilies and opacities.
					MCustomTextStyle(style : [MTextStyle]);
					MCustomSecondaryTextStyle(style : [MTextStyle]);
					MSelectionEnabled(enabled : Transform<bool>);
					MCustomLineCenterActions();


		MDynamicList(items : Transform<[MListLine]>, style : [MDynamicListStyle], state : [MDynamicListState]);
			MDynamicListStyle ::= MThemeColor, MEmptyMessage, MListWidth, MSelectedColor, MSelectedBackgroundStyle, MCondensed,
			                      Fill, FillOpacity, MAddSeparators, MSideBorders, MPrimaryActionWidth, MListMinimize, MListMinimizedWidth;
			MDynamicListState ::= IScriptRecordingEnabled, MListSelection, MListSelectionEnabled, MOnListClick,
			                      MHoverEnabled, MItemsHeights, MScrollStyle, MListReorder, MListReorderHideIcon, MGrabDelay, MNoScroll,
			                      MReorderDropSpot, MReorderCustomDraggingOrder;

				MItemsHeights(height : (int) -> Transform<double>);

		//
		// Carousel
		//

		MCarousel(contents : [MCarouselContent], activeIdx : DynamicBehaviour<int>, style : [MCarouselStyle]);

			MCarouselContent(content : Material, style : [MCarouselContentStyle]);
				MCarouselContentStyle ::= MCarouselText, MOnClick;
					MCarouselText(title : string, subtitle : string);

			MCarouselStyle ::= MCarouselItemSpan, MBackgroundStyle, MCarouselTextColor, MCarouselFooterColor, MCarouselFooterOpacity,
				MCarouselButtonsColor, MNoProgress, MProgressAtBottom, MProgressColors, MNoChevrons, MEnabled, MDuration, MCarouselNoContentScaling,
				MCarouselEnableArrows, MCarouselCustomPanning, MLoopScroll, MIconSize, MCarouselContentZoom, MCarouselMaximize, TCurrentInteractive,
				MCarouselHeightByContent, MCarouselDisableSideChevrons, MCarouselSidesOffset, MCarouselChevronTunes;

				MCarouselItemSpan(span : int); // defaults to 1
				MCarouselTextColor(color : MThemeColor); // defaults to MWhite
				MCarouselFooterColor(color : MThemeColor); // defaults to MGray(900)
				MCarouselFooterOpacity(opacity : double); // defaults to 0.8
				MCarouselButtonsColor(color : MThemeColor); // useful in case buttons not visible on white images, defaults to MWhite
				MNoChevrons(); // hide navigation buttons
				MCarouselDisableSideChevrons(); // Disable first and last chevrons. Doesn`t work for loop scroll.
				MNoProgress(); // hide progress circles
				MProgressAtBottom(); // progress circles at the bottom of carousel
				MProgressColors(active : MThemeColor, inactive : MThemeColor);
				MCarouselNoContentScaling();
				MCarouselEnableArrows(ignoreFocus : bool);
				// 'shiftX' is a total horizontal shift, not delta. Change of 'mousedown' from true to false fires animated end of panning -
				// similar to user's mousedown
				MCarouselCustomPanning(shiftX : DynamicBehaviour<double>, mousedown : DynamicBehaviour<bool>);
				MLoopScroll();
				MCarouselContentZoom(min : double, max : double, step : double);
				MCarouselMaximize(maximized : DynamicBehaviour<bool>, style : [MCarouselMaximizeStyle]);
					MCarouselMaximizeStyle ::= MNoProgress, MNoChevrons, MShowTextOverlay, MMaximizeFullscreen, MCarouselContentZoom, MDisableSwipe;
						MShowTextOverlay();
						MMaximizeFullscreen();
						MDisableSwipe();

				// Ignore golden ratio and available height, crop by maximum content height instead.
				MCarouselHeightByContent();
				MCarouselSidesOffset(sideOffset : double);
				MCarouselChevronTunes(shadows : bool, positionY : double);

		// A table of information
		// [Material Guidelines | Data Tables](https://material.io/design/components/data-tables.html)
		MDynamicDataTable(columns : [MColumnDynamic], rows : Transform<[[Material]]>, style : [MDataTableStyle]);

			// The width should be in a multiple of 8
			MColumn(header : string, tooltip : string, width : int, style : [MColumnStyle]) -> MColumnDynamic {
				MColumnDynamic(const(header), const(tooltip), const(width), style);
			};
			MColumnDynamic(header : Transform<string>, tooltip : Transform<string>, width : Transform<int>, style : [MColumnStyle]);
				MColumnStyle ::= MHeaderStyle, RightAlign, CenterAlign, StartAlign, EndAlign, MSort, MAutoSort, MMaxWidth,
				                 MWidthByContent, MWidthByContentLimited, MColumnCustomTitle;
					// Auto sorting algorithm, works fine with most cases, MSort is needed only in special ones
					MAutoSort();
					// Style for custom sorting
					MSort(colCompares : (int, int) -> int);
					// Max width of the column, should be used with MFullWidth or MFullAdvanced. If less than column width, the latter wins.
					MMaxWidth(width : int);
					// Sets column width by content width. Overrides "width" parameter and MMaxWidth.
					MWidthByContent(); // equal to MWidthByContentLimited(const(-1.), const(-1.))
					MWidthByContentLimited(minWidth : Transform<double>, maxWidth : Transform<double>); // -1. for unlimited
					MColumnCustomTitle(fn : (selected : bool) -> Material);

			MDataTableStyle ::= MListSelection, MListSelectionEnabled, MPagination, MPaginationAutoScaling, MCondensed, MSortingDefault, MFullWidth,
			                    MFullWidthAdvanced, MInCard, MOnListClick, MMinTableHeigth, MSingleSelection, MMultiSelection,
			                    MSelectedBackgroundStyle, MCurrentPage, MGoToIndex, MHeaderActions, MCheckBoxSelection, MRowHeight, MHeaderRowHeight, MHoverEnabled, MClickEnabled,
			                    MRowSpacing, MNoSeparators, MNoFooter, MHideAutoPaginationFooter, MExpandRow, MDataTableScrollStyle, TScrollEnabled, TScrollPosition,
			                    MListReorder /*Disables pagination and sorting*/, MListReorderHideIcon, MHeaderStyle, MFixedRow, MListSorted, MRowBackgroundStyle,
			                    MExternalSort, MWidthByContent /*Sets this style to all columns*/, MNoCrop /*Do not crop cell content*/,
			                    MShowRowNumbers, MRowsPerPage, MUpdateSorting, MDataTableInnerScroll, MEnabled;

				// Style adds footer with pagination
				MPagination(current : DynamicBehaviour<int>, rowsPerPage: [int]);
				// Style inspects the available vertical space, and defines the number of rows accordingly -
				// assuming fixed height rows (48 dp default and 32 dp for MCondensed style)
				MPaginationAutoScaling();
				// Style for slimmer rows (height = 32 dp)
				MCondensed(condensed : bool);
				// Style for rows with a specified height
				MRowHeight(height : double);
				MHeaderRowHeight(height : double);
				// Style for default sorting: columnIndex, isAscending
				MSortingDefault(sorting : DynamicBehaviour<MSortingParam>);
					// Sorts by first column by default (without this style). To disable default sorting use -1 for colIndex.
					MSortingParam(colIndex : int, isAsc : bool);
				// Style for expand space between columns to full width
				MFullWidth();
				// Style for increase width of columns (a multiple of 8), keeping the ratio of widths, to full width
				MFullWidthAdvanced();
				// Adds elevation and background to table
				MInCard();
				// Style to define a minimum height
				MMinTableHeigth(height : double);
				// Helpers for easier selection, for advanced stuff use MListSelection
				MSingleSelection(selected : DynamicBehaviour<int>);
				MMultiSelection(selected : DynamicBehaviour<Set<int>>);

				// Allows inspect or change page number
				MCurrentPage(page : DynamicBehaviour<int>);
				// Set number of row to show
				MGoToIndex(index : DynamicBehaviour<int>);
				// Only inspects current rows per page
				MRowsPerPage(rowsPerPage : DynamicBehaviour<int>);

				// Style to define DataTable headers background and text style. textStyleSelected is useless, it is here for compability reasons.
				MHeaderStyle(background : [TGraphicsStyle], textStyle : [MEllipsisTextStyle], textStyleSelected : [MTextStyle]);

				// Adds an additional header to table or replaces current. Avoid using height fillers in actions when MPaginationAutoScaling is present.
				MHeaderActions(actions : Material, style : [MDataTableHeaderActionsStyle]);
					MDataTableHeaderActionsStyle ::= MReplaceHeader;
					MReplaceHeader();

				MCheckBoxSelection(style : [MCheckBoxSelectionStyle]);
					MCheckBoxSelectionStyle ::= MThemeColor;

				MRowSpacing(spacing : double);
				MNoSeparators();
				// Removes footer area. Ignored if pagination is on.
				MNoFooter();
				// Hides footer in case of MPaginationAutoScaling and all rows are on one page.
				MHideAutoPaginationFooter();
				// Enabled or disable row expansion
				MExpandRow(enabled : Transform<bool>);
				// Add this cols as a first fixed row
				MFixedRow(show : Transform<bool>, cols : [Material], style : [MFixedRowStyle]);
					MFixedRowStyle ::= TGraphicsStyle, MOnClick;
				// Returns new sequence of rows indexes if data was sorted
				MListSorted(newOrderCallback : ([int]) -> void);
				// Add background for each row by row number (zero based)
				MRowBackgroundStyle(fn : (rowIndex : int) -> [TGraphicsStyle]);
				// For external sorting (SQL sorting for example). Turns off sorting in MDataTable but keeps column header sorting icon.
				// Sorting params (columnIndex, ascending) use from MSortingDefault
				MExternalSort();
				// Updates sorting every n ms
				MUpdateSorting(delay : int);
				// Adds a column to the left with row numbers
				MShowRowNumbers();
				// Vertical scroll
				MDataTableScrollStyle(style : [MScrollStyle]);
				// Horizontal scroll
				MDataTableInnerScroll(mode : MDataTableScrollMode, style : [MScrollStyle]);
					MDataTableScrollMode ::= MStandardMode, MGluedFirstColumnMode, MLiftedFirstColumnMode;
						MStandardMode();
						MGluedFirstColumnMode(style : [MGluedFirstColumnModeStyle]);
							MGluedFirstColumnModeStyle ::= MSeparatorVisible;
								MSeparatorVisible(visible : Transform<bool>);
						MLiftedFirstColumnMode();

		//
		// Line Chart
		//
		// [Google Charts | Line Chart](https://developers.google.com/chart/interactive/docs/gallery/linechart)

		// Heigth of the chart is calculated without title and subtitle height
		// Width of the chart is calculated with width of the legend which is 1/4 of the chart width
		MChart(data : MChartData, style : [MChartStyle]);

			MChartStyle ::= MChartTitle, MChartSubtitle, MYAxisCaption, MShowVerticalLines, MShowHorizontalLines, MChartCurve,
			                MHideLegend, MXAxisScope, MYAxisScope, MValuesPostfix, MTooltipValuesPostfix, MXAxisIsDate, MChartScale,
			                MXAxisVertical, MYAxisValuesOnLines, MInCard, MEmptyMessage, MValuesLabels, MLineLabels, WidthHeight, MChartType, MBarWidth, MOnChartClick,
			                MXAxisGridStep, MYAxisGridStep, MChartLinesStyle, MLinesColors, MXAxisValuesMove, MYAxisValuesMove,
			                MHideYAxisValues, MHideValueHover, MXAxisStyle, MXAxisValuesTranslate, MHidePoints, EscapeHTML;

				// Color, opacity and width of the chart lines in their order. Opacity by default is 1.0. Width by default is 2.0.
				// Colors by default are taken from standart : MBlue(500), MOrange(500), MGreen(500), MPurple(500),
				// MRed(500), MTeal(500), MLime(500), MBrown(500), MCyan(500)
				MChartLinesStyle : (style : [[MLineStyle]]);
					MLineStyle ::= MThemeColor, FillOpacity, MWidth, MLineType, MHidePoints, MPointLabel, MPointLabelStyle, MPointMarker;
						MLineType(type: MMLineType);
							MMLineType ::= MLineSolid, MLineDashed, MLineDotted;
								MLineSolid();
								MLineDashed();
								MLineDotted();
						MHidePoints();
						// custom values labels
						MPointLabel(getLabel : (value : double) -> string);
						MPointLabelStyle(style : [TParagraphStyle]);
						// custom markers. only for lines
						MPointMarker(getMarker : (index : int, y : double) -> Material);

				// Title displayed at the top of the chart
				MChartTitle(title : string);

				// Subtitle displayed below the title at the top of the chart, can be used without title
				MChartSubtitle(subtitle : string);

				// TODO: Add curve type
				MChartCurve();

				// Caption of the YAxis displayed at the left of the chart
				MYAxisCaption(caption : string);

				// Postfix which is added at the end of every YAxis value
				// For example MValuesPostfix(" s") will produce values like "1 s", "2 s" etc.
				MValuesPostfix(postfix : string);
				// The same as MValuesPostfix but without vertAxis modification
				MTooltipValuesPostfix(postfix : string);

				// Show vertical lines
				MShowVerticalLines();

				// Show horizontal lines
				MShowHorizontalLines();

				// Hides chart legend at the right of the chart
				MHideLegend();

				// Min and max values of the corresponding axis
				MXAxisScope(xAxisMin : double, xAxisMax : double);
				MYAxisScope(yAxisMin : double, yAxisMax : double);

				// XAxis values are timestamps and converted into date
				MXAxisIsDate();

				// Chart items scalling
				MChartScale(scale : double);

				// Display xAxis values vertically
				MXAxisVertical();

				// Move xAxis values
				MXAxisValuesTranslate(point : Transform<Point>);

				// Display yAxis values on lines
				MYAxisValuesOnLines();

				// Adds points value labels
				MValuesLabels(withPostfix : bool);

				// Adds lines labels. Use MPointLabelStyle to customize line label style.
				MLineLabels();

				// Width of the bars, 4. by default
				// gapWidth - distance between bars, 1. by default
				MBarWidth(width : double, gapWidth : double);

				MOnChartClick(click : [(int) -> void]);

				MChartType(chartType : [MMChartType]);
					MMChartType ::= MBarChart, MLineChart;
						MBarChart();
						MLineChart();

				// Custom steps for grid
				MXAxisGridStep(step: double);
				MYAxisGridStep(step: double);

				// Obsolete. Use MThemeColor into MChartLinesStyle instead of it. Needs for backward compatibility into cog9platform.
				MLinesColors(colors : [MThemeColor]);

				// Moving of the crossing point of the axes
				MXAxisValuesMove(value : double);
				MYAxisValuesMove(value : double);

				// Hide the values of YAxis
				MHideYAxisValues();

				// Do not show hover for points
				MHideValueHover();

				// styles for MChartData.rows
				// [[MCaptionColumn()], [MTitle(), MRed(700)], ...]
				MXAxisStyle(style : [[MTextStyle]]);

			// Columns are the names of the chart lines in their order, first column is the name of XAxis
			//
			// Rows are the names of the chart rows in their order, can be empty
			//
			// Data is the values of the chart points, first value in every row is XAxis value
			//
			// Use -doubleMax to indicate no value.

			// Example:
			// MChartData(
			// ["YAxis Name", "First Chart Name", "Second Chart Name"],
			// ["First Column Name", "Second Column Name", "Third Column Name", "Fourth Column Name"],
			// [
			//	[1.0, -doubleMax, 20.0],
			//	[2.0, 30.0, 50.0],
			//	[3.0, 20.0, 10.0],
			//	[4.0, 40.0, 70.0]
			// ])
			MChartData(columns : [string], rows : [string], data : [[double]]);

		MDynamicChart(columns : Transform<[MChartColumn]>, rows : Transform<[MChartRow]>, style : [MDynamicChartStyle]);
			// Use -doubleMax to indicate no value.
			MChartColumn ::= MBarChartColumn, MLineChartColumn;
				MBarChartColumn(name : string, data : [double], style : [MBarChartColumnStyle]);
					MBarChartColumnStyle ::= MChartColumnStyle, MBarWidth;

				MLineChartColumn(name : string, data : [double], style : [MLineChartColumnStyle]);
					MLineChartColumnStyle ::= MChartColumnStyle, MWidth, MHidePoints, MPointMarker,
					                          MLineType, MChartCurve, MColumnRangeData, MLineTypeChanges;

						MColumnRangeData(data : [Pair<double, double>]);
						// Changes line type after point with defined index.
						MLineTypeChanges(changes : [MLineTypeChange]);
							MLineTypeChange(index : int, type : MMLineType);

					MChartColumnStyle ::= MThemeColor, FillOpacity, MColumnVisible, MColumnShowValuesOnHover, MOnListClick, MHideValueHover,
					                      MValuesLabels, MValuesPostfix, MTooltipValuesPostfix, MPointLabel, MPointLabelStyle;

						MColumnVisible(visible : DynamicBehaviour<bool>);
						MColumnShowValuesOnHover(show : Transform<bool>); // Shows all values of the column

			MChartRow(name : string, value : double);

			MDynamicChartStyle ::= MChartTitle, MChartSubtitle, MEmptyMessage, MValuesLabels, MValuesPostfix, MTooltipValuesPostfix, EscapeHTML,
			                       MAxesStyle, MInCard, MHideLegend, MChartCurve, MHidePoints, MHideValueHover, MLineLabels;

				MAxesStyle(x : [MAxisStyle], y : [MAxisStyle]);
					MAxisStyle ::= MAxisLineVisible, MAxisValuesVisible, MAxisValuesStyle, MAxisValuesVertical, MAxisValuesOnAxis,
					               MAxisGridVisible, MAxisGridStep, MAxisGridScope, MAxisGridCenter, MAxisGridZoomEnabled,
					               MAxisCaption, MAxisIsDate;

						MAxisLineVisible(visible : Transform<bool>);

						MAxisGridVisible(visible : Transform<bool>);
						MAxisGridStep(step : Transform<double>);
						MAxisGridScope(min : Transform<double>, max : Transform<double>);
						MAxisGridCenter(center : Transform<double>);
						MAxisGridZoomEnabled(enabled : Transform<bool>);

						MAxisValuesVisible(visible : Transform<bool>);
						MAxisValuesStyle(style : Transform<[[MTextStyle]]>);
						MAxisValuesVertical(vertical : Transform<bool>);
						MAxisValuesOnAxis(onAxis : Transform<bool>);
						MAxisValuesTranslate(translate : Transform<Point>);

						MAxisCaption(caption : Transform<string>);
						MAxisIsDate(isDate : Transform<bool>);

		//
		// Time and date picker
		//

		// [Material Guidelines | Pickers](https://material.io/design/components/pickers.html)
		MDatePicker(date : DynamicBehaviour<Date>, style : [MDatePickerStyle]);
			MDatePickerStyle ::= MDateMin, MDateMax, MThemeColor, MDialogAlbum, MDialogButtons, MDateFormat, MMarkDays, MEnabled, MYearDisabled, MUpdateOnClose, MNoHeader, MDatePickerFirstWeekDay, MMultipleDate;
				MDateMin(d : Date);
				MDateMax(d : Date);
				MDialogAlbum(album : bool);
				MDateFormat(f : string);
				MMarkDays(isMarked : (date : Date) -> bool);
				MYearDisabled();
				// Update picker behaviour only when it's closed
				MUpdateOnClose();
				MDatePickerFirstWeekDay(monday : bool); // false by default, starts from Sunday
				MNoHeader();
				MMultipleDate(dates : DynamicBehaviour<[Date]>);

			MDialogButtons(buttons : [MDialogButton]);
				MDialogButton ::= MButtonOk, MButtonCancel, MTextButton;
					MButtonOk(shortcut : string, fn : () -> void);
					MButtonCancel(shortcut : string, fn : () -> void);


		// [Material Guidelines | Pickers](https://material.io/design/components/pickers.html)
		// Only handles the time part of the time, on update sets seconds to 0
		MTimePicker(time : DynamicBehaviour<Time>, style : [MTimePickerStyle]);
			MTimePickerStyle ::= MTimeAMPM, MThemeColor, MDialogAlbum, MDialogButtons, MEnabled, MTimeMin, MTimeMax, MTimeSeconds, MUpdateOnClose;
				// true - 12 hour time with AM/PM selection
				// false - 24 hour time
				MTimeAMPM(ampm : bool);
				MTimeMin(t : Time);
				MTimeMax(t : Time);
				// Enables seconds in timepicker
				// False by default
				MTimeSeconds(enabled : bool);

		MColorPicker(color : DynamicBehaviour<MColor>, style : [MColorPickerStyle]);
			MColorPickerStyle ::= MColorPickerMultiSelectStyle, MColorPickerType, MShowPreviousColor, MOpacityPicker;
				MColorPickerType ::= MaterialColorPicker, MRGBPicker;
					// Only material colors
					MaterialColorPicker();
					// Picker with sliders
					MRGBPicker(); // by default
				// Show previous color in header
				MShowPreviousColor(show : bool);
				MOpacityPicker(opacity : DynamicBehaviour<double>);

		MColorPickerMultiSelect(colors : DynamicBehaviour<Set<MColor>>, style : [MColorPickerMultiSelectStyle]);
			MColorPickerMultiSelectStyle ::=  MThemeColor, /*MDialogAlbum, */MDialogButtons, MColorPickerAdditionalColors,
				MCustomColorPickerDialog, MEnabled, MUpdateOnClose, MClearCustomColorsButtons, MColorPickerDisableMainPalette;
				// Show additional color palette
				MColorPickerAdditionalColors(colors : Transform<[MColor]>);
				// If this style is present, there are additional colors only.
				MColorPickerDisableMainPalette();
				// Embed custom color picker dialog within material color picker
				MCustomColorPickerDialog(button : MTextButton, pick : (MColor) -> void);
				MClearCustomColorsButtons(removeColor : (MColor) -> void, removeAllColors : () -> void);

		//
		// Cards
		//
		// [Material Guidelines | Cards](https://material.io/design/components/cards.html)
		MCard(blocks : [MCardBlock], style : [MCardStyle], state : [MButtonState]);
			MCardBlock ::= MRichMediaBlock, MActionBlock, MPrimaryTextBlock, MSupportingTextBlock, MCard, MSeparatorBlock, MExpanderBlock, TEmpty;
				// Block for custom material
				MRichMediaBlock(content : Material, style : [MCardStyle]);
				// Block for actions (icon buttons, buttons etc.). left, right - items aligned to the left or right
				MActionBlock(left : [Material], right : [Material], style : [MCardStyle]);
				// Title with subtitle
				MPrimaryTextBlock(title : string, text : string, style : [MCardStyle]);
				// Subtitle
				MSupportingTextBlock(text : string, style : [MCardStyle]);
				// Horizontal or vertical line
				MSeparatorBlock();
				// Expander
				MExpanderBlock(header: Material, details: () -> Material, expander: DynamicBehaviour<bool>, expanderStyle : [MExpanderStyle]);

			// MThemeColor - background color
			// FillOpacity - background opacity
			MCardStyle ::= MBackgroundImage, MElevation, MThemeColor, FillOpacity, MWidthByContent, MCardWidth, MCardHeight, MCardAlignBottom, MMoreMenu, MCardTextColor,
				MContentBorders, MCardNoOuterBorders;

				// Background image of card or block
				MBackgroundImage(image : string, light : bool);
				// Width of the card or block
				MCardWidth(width : double);
				// Height of the card or block
				MCardHeight(height : double);
				// Force specific text color
				MCardTextColor(color : MThemeColor);
				// Force align to bottom inside block
				MCardAlignBottom();
				// Enable or disable borders (applies to block inside too)
				MContentBorders(borders : bool);
				// Three dot menu at top right corner (see. MMenu for structure)
				MMoreMenu(items : [MMenuLine], state : [MMenuStyle], buttonStyle : [MIconButtonStyle]);
				// Disable outer borders (works only for card itself not blocks)
				MCardNoOuterBorders();

		// Card with title and subtitle only
		MTextCard(title : string, text : string, style : [MCardStyle], state : [MButtonState]) -> MCard {
			MCard([MPrimaryTextBlock(title, text, [])], style, state)
		}

		// Arranges items in grid by theirs sizes and available width
		MFlexibleGrid(items : Transform<[Material]>, style : [MFlexibleGridStyle]);
			MFlexibleGridStyle ::= TFlexibleGridStyle, MEnabled /*Disables reorder*/, MOrdered, MAnimationEnabled;

				MWrapNewRow(wrap : bool) -> TWrapNewRow { TWrapNewRow(wrap); }; // New row should be below all the elements in the previous one (true by default for horizontal grid)
				MWrapNewColumn(wrap : bool) -> TWrapNewColumn { TWrapNewColumn(wrap); }; // New column should be to the right of all the elements in the previous one (true by default for vertical grid)
				MVertical() -> TVertical { TVertical(); }; // Pack elements vertically and bound them with available height
				MAnimationEnabled(enabled : bool); // false for MFlexibleGrid, true for MReorderGrid by default
				MLockWidth(lock : bool) -> TLockWidth { TLockWidth(lock); };	// If true size only grows in height not in width
				                                                            	// (false for MVertical and true for horizontal grid)

				// Don't mix elements order
				// true by default
				MOrdered(ordered : bool);
				MKeepOrder() -> MOrdered { MOrdered(true); }; // OBSOLETE!!
				MMaxRows(rows : int) -> TMaxRows { TMaxRows(rows); }; // Max elements in a first column (Max elements in a first row if MVertical is passed)
				MBaselineAlign() -> TBaselineAlign { TBaselineAlign(); };


		MReorderGrids(items : [[MReorderItem]], order : DynamicBehaviour<[[int]]>, style : [[MReorderGridStyle]], fn : ([Material]) -> Material);
			MReorderItem(content : Material, style : [MReorderItemStyle]);
				MReorderItemStyle ::= MReorderItemVisible, MReorderItemId, MDragging, MEnabled /*Disables dragging*/;
					MReorderItemVisible(visible : DynamicBehaviour<bool>);
					MReorderItemId(id : ref int);

			MReorderGridStyle ::= TFlexibleGridStyle, MDraggingItem, MHoveringItem, MEnabled /*Disables dragging*/,
			                      MGrabDelay, MBorders /*Sets border, which is not draggable*/, MAnimationEnabled,
			                      MReorderDropSpot, MReorderCustomDraggingOrder, MDragLowestPriority;
				MDraggingItem(item : DynamicBehaviour<int>);
				MHoveringItem(item : DynamicBehaviour<int>);
				MReorderDropSpot(spot : Material); // Custom drop spot for items
				MReorderCustomDraggingOrder(); // Drop spot is always above the hovered line. Intended for using into MList to prevent "gluing" of lines

		MReorderGrid(items : [MReorderItem], order : DynamicBehaviour<[int]>, style : [MReorderGridStyle]);

		MDynamicGrid(items : Transform<[Material]>, style : [MDynamicGridStyle]);
			MDynamicGridStyle ::= MBoxSize, MItemSize;
				// Scroll box size
				MBoxSize(wh : DynamicBehaviour<WidthHeight>);
				// Set cell height
				MItemSize(wh : Transform<WidthHeight>);

		// Arranges items as grid inside scroll view while rendering only elements visible inside view box
		// Scroll view takes up whole available space
		MRecyclerGrid(items : Transform<[[Material]]>, style : [MRecyclerGridStyle]);
			MRecyclerGridStyle ::= MScrollStyle, TSameSize, MScrollToItem;
				MSameSize() -> TSameSize { TSameSize(); }; // Use size of the first item as size for all the items, increases performance heavily
				MScrollToItem(fn : ref (row : int, col : int) -> void); // Replaces 'fn' with function that allows to scroll to an item on the specific row and column

<<<<<<< HEAD
		MTree(children : DynamicArray<MTreeNode<?>>, style : [MTreeStyle]);
			MTreeStyle ::= MComponentGroupState, MTreeSelection, MTreeOrder, MTreeOnOrderChange, MTreeExpanded, MSingleSelection, MTreeMultiSelection,
				MColor, MItemsLength, MTreeHideSeparators, MTreeLazyLoad, MTreeLazyScrollMode;
=======
		MTree(children : Transform<[MTreeNode<?>]>, style : [MTreeStyle]);
			MTreeStyle ::= MComponentGroupState, MTreeSelection, MTreeOrder, MTreeOnOrderChange, MTreeExpanded, MSingleSelection, MMultiSelection,
			               MThemeColor, MItemsLength, MTreeHideSeparators, MTreeLazyLoad, MTreeLazyScrollMode;
>>>>>>> 9e7f56b7

				MTreeSelection(selected : DynamicArray<[int]>);
				MTreeExpanded(expanded : DynamicArray<[int]>);
				MTreeMultiSelection(selected : DynamicArray<int>);
				MTreeOrder(order : DynamicArray<MTreeOrderNode<?>>);
					MTreeOrderNode(content : ?, children : DynamicArray<MTreeOrderNode<?>>);
				MTreeOnOrderChange(onChange : (newOrder : [MTreeOrderNode<?>]) -> void);
				MItemsLength(length : DynamicBehaviour<int>);
				MTreeHideSeparators();
				MTreeLazyLoad(loadCount : int, buildPanelFn : Maybe<(onClick : () -> void) -> Material>); // Content is loaded by button clicking
				MTreeLazyScrollMode(enabled : Transform<bool>, externalScroll : Maybe<MTreeLazyScrollModeExternalInfo>); // Content is rendered, when it appears into scroll box.
					MTreeLazyScrollModeExternalInfo(
						scrollPosition : DynamicBehaviour<Point>,
						contentWH : DynamicBehaviour<WidthHeight>,
						minHeight : Transform<double>
					);

<<<<<<< HEAD
			MTreeNode(content : ?, content2material : (?) -> Material, children : DynamicArray<MTreeNode<?>>, style : [MTreeNodeStyle]);
				MTreeNodeStyle ::= MButtonState, MSelected, MExpanded, MChildSelected, MColor, MShortHighlighter, MTreeNodeCustomIcon,
					MTreeNodeCustomLine, MTreeNodeCustomHighlighter, MTreeNodeCustomHighlighterOnHover, MHighlightOnSelect;
=======
			MTreeNode(content : ?, content2material : (?) -> Material, children : Transform<[MTreeNode<?>]>, style : [MTreeNodeStyle]);
				MTreeNodeStyle ::= MButtonState, MSelected, MExpanded, MChildSelected, MThemeColor, MShortHighlighter, MTreeNodeCustomIcon,
				                   MTreeNodeCustomLine, MTreeNodeCustomSeparator, MTreeNodeCustomHighlighter, MTreeNodeCustomHighlighterOnHover, MHighlightOnSelect;
>>>>>>> 9e7f56b7

					MSelected(selected : DynamicBehaviour<bool>);
					MExpanded(expanded : DynamicBehaviour<bool>);
					MChildSelected(selected : DynamicBehaviour<bool>);

					// Use shorter highlighting rectangle for MTreeNode that is limited to width of separators between tree rows
					MShortHighlighter : ();
					MTreeNodeCustomIcon(fn : (isExpandedB : DynamicBehaviour<bool>, color : MThemeColor) -> Material);
					MTreeNodeCustomLine(fn : (contentBoxB : DynamicBehaviour<WidthHeight>, color : MThemeColor) -> Material);
					MTreeNodeCustomSeparator(separator : Material);
					MTreeNodeCustomHighlighter(fn : (Transform<WidthHeight>) -> Material);
					MTreeNodeCustomHighlighterOnHover(fn : (Transform<WidthHeight>) -> Material);

		//
		// Grid List
		//
		// [Material Guidelines | Image Lists](https://material.io/design/components/image-lists.html)
		// A grid list consists of a repeated pattern of cells arrayed in a vertical and horizontal layout.
		// Grid lists are best used on similar data types. They help improve the visual comprehension of the content they contain.
		MGridList(cells : Transform<[MGridListCell]>, style : [MGridListStyle]);

			MGridListCell(
				content : Material,
				text : [string] /* Single line or two lines of text (rest of array is ignored) */,
				style : [MGridListCellStyle]
			);

				MGridListCellStyle ::= MGridListHeader, MGridListFooter, MGridListTextColor, MGridListHeaderFooterColor,
				                       FillOpacity /*Header/footer background opacity*/, MIconButton, MGridListIconRight, MGridListIconLeft,
				                       MGridListZoomContainer;

					// The caption is placed at the top of the cell
					MGridListHeader();
					// The caption is placed at the bottom of the cell
					MGridListFooter();
					// Header/footer text color
					MGridListTextColor(color : MThemeColor);
					// Header/footer background color
					MGridListHeaderFooterColor(color : MThemeColor);
					// Place the secondary action icon at the top/bottom right corner (default)
					MGridListIconRight();
					// Place the secondary action icon at the top/bottom left corner
					MGridListIconLeft();
					// Container for TZoomToFill when making MGridListCell background
					MGridListZoomContainer(container : Tropic);

			MGridListStyle ::= MGridListCellMinWidth, MGridListCellMaxWidth, MGridListColsNumber, MGridListCellHeight,
			                   MGridListCellAspectRatio, MGridListPadding, MNoScroll /* If present, display the whole grid list. Otherwise create a scroll on a FillXY box (default).*/,
			                   MSingleSelection, MOnListClick, MOrdered;

				MGridListCellMinWidth(w : double);
				MGridListCellMaxWidth(w : double);
				MGridListColsNumber(n : int);
				MGridListCellHeight(h : double);
				// Ignored if MGridListCellHeight is present
				MGridListCellAspectRatio(ratio : double);
				MGridListPadding(padding : double);

		//
		// Tabs
		//
		// [Material Guidelines | Tabs](https://material.io/design/components/tabs.html)
		// Tabs enable content organization at a high level, such as switching between views, data sets, or functional aspects of an app.
		// Present tabs as a single row above their associated content. Tab labels should succinctly describe the content within.
		// Because swipe gestures are used for navigating between tabs, don't pair tabs with content that also supports swiping.
		MDynamicTabs(
			tabs : Transform<[MTab]>,
			selected : DynamicBehaviour<int> /* Id of the currently selected tab*/,
			style : [MTabsStyle]
		);

			MTab(content : Material, text : Transform<string>, style : [MTabStyle]);
				MTabStyle ::= MButtonState, MTabIcon, MCustomWidth, MTabConfirmSwitch;
					// Icon placed in the middle of the tab above the text
					MTabIcon(icon : Material);
					// Allows asynchronously check condition or save changes before the tab will be switched
					MTabConfirmSwitch(confirm : (callback : (/* approve or cancel */bool) -> void) -> void);

			MTabsStyle ::= MFontStyle, MItemsColor, MBackgroundStyle /* Tab bar background style */, MTabsBackgroundStyle /* Background style of the tabs themselves */,
			    MTabsContentBackgroundStyle, MTabsIndicatorColor, MTabsIndicatorHeight, MTabIndicatorOnTop, MLargeView, MThemeColor /* equals to MBackgroundStyle([MFill(color)]) */,
				FillOpacity /* equals to MBackgroundStyle([FillOpacity(opacity)]) */, MElevation /* Shadow of the tab (2.0 by default, 0.0 for js) */,
				MNoDispose /* Don't dispose tab content after switching to another one */, MPreRender,
				MCustomWidth, MShowTooltip, MTabsPanelButton, MTabsAddAction, MMaxHeight, MListReorder, MGrabDelay, MNoScroll, MWidth, MScrollStyle /*for content area scroll*/,
				MTabsNoDimming, MTabsVerticalSeparators, MTabsHorizontalSeparator, MTabsIconLeftAlign, MTabsAlign, MTabsNoCapitalization,
				MTabChangeIndicatorColor, MTabsIconTitleAlign;

				// The color of the line under the selected tab
				MTabsIndicatorColor(color : MThemeColor);
				// The height of the line under the selected tab
				MTabsIndicatorHeight(height : double);
				// Sets tab indicator line above the tab label. By default it is situated below.
				MTabIndicatorOnTop();

				// Background style of the tabs
				MTabsBackgroundStyle(style : [TGraphicsStyle]);

				// Background style of the tabs content
				MTabsContentBackgroundStyle(style : [TGraphicsStyle]);

				// For 320dp max width (256dp by default)
				MLargeView();
				MCustomWidth(minWidth : double, maxWidth : double);

				// Pre render content of the tabs and don't dispose it while switching tabs
				MPreRender();
				MTabsPanelButton(button : Material, alignOppositeSide : bool, showSeparator : bool);

				MTabsAddAction(action : (int) -> Material);

				// Do not dim tabs without focus
				MTabsNoDimming();

				MTabsVerticalSeparators(width : double, color : MThemeColor);
				MTabsHorizontalSeparator(height : double, selectedColor : MThemeColor, notSelectedColor : MThemeColor);
				MTabsIconLeftAlign();
				// the icon will be located immediately next to the text
				MTabsIconTitleAlign();

				MTabsAlign(direction : CommonAlignment); // StartAlign() by default
				MTabsNoCapitalization();
				//changes the color of the tab text when selected
				MTabChangeIndicatorColor();
		//
		// Splitter
		//
		// [Material Guidelines | Android Split-screen](https://material.io/design/platform-guidance/android-split-screen.html)
		MSplitter(m1 : Material, m2 : Material, size : Material, style : [MSplitterStyle]);
			MSplitterStyle ::= MThemeColor, MSplitterHandleColor,MSplitterSeparatorSize, MSplitterSizeWatcher, MSplitterDontHandle,
			                   MSplitterSize, MEnabled, MSplitterValue, MSplitterHorizontal, MFocusId, MSplitterWidthHeight, MSplitterScrollStyle;

				MSplitterHandleColor(color : MThemeColor);
				MSplitterSeparatorSize(size : double);
				MSplitterSizeWatcher(size : DynamicBehaviour<double>);
				// Do not handle the mouse events, so they are also sent to lower level
				MSplitterDontHandle();
				MSplitterSize(min1 : double, max1 : double, min2 : double, max2 : double);
				// Should grow from 0.0 to 1.0
				MSplitterValue(percent : DynamicBehaviour<double>);
				MSplitterHorizontal();
				MSplitterWidthHeight(left : DynamicBehaviour<WidthHeight>, right : DynamicBehaviour<WidthHeight>);
				MSplitterScrollStyle(style : [MScrollStyle]);

		//
		// Tooltip, progress, misc
		//

		// [Material Guidelines | Tooltips](https://material.io/design/components/tooltips.html)
		MTooltip(box : Material, tooltip : Material /*Content of the popup*/, style : [MTooltipStyle]);
			MTooltipStyle ::= MEnabled, MDisableOnDragging, MBackgroundStyle, MBlockHover, MTooltipAlignment, MLightBackground, MTranslatePosition,
				MOpenMenu, MTooltipExternalFocused, MTooltipCustomId;

				MTooltipAlignment(type : MTooltipAlignmentType); // MBottom by default
					MTooltipAlignmentType ::= MLeft, MRight, MTop, MBottom, MTryTopFirst, MTryBottomFirst, MNoAlignment;
						MNoAlignment();
				// Background style of the popup
				MBackgroundStyle(style : [TGraphicsStyle]);
				// Hide tooltip if something is being dragged
				MDisableOnDragging();
				// Translate tooltip position
				MTranslatePosition(point : Transform<Point>);
				// Blocks hover to underlying elements
				MBlockHover();
				MTooltipExternalFocused(focused : Transform<bool>);
				MTooltipCustomId(id : int);

		// [Material Guidelines | Linear Progress Indicators](https://material.io/design/components/progress-indicators.html#linear-progress-indicators)
		// indeterminate
		MProgressBar(style : [MProgressBarStyle]);
			MProgressBarStyle ::= MThemeColor, MProgressBackgroundColor, WidthHeight, MDuration, MBezier, MNoAnimation;
				MProgressBackgroundColor(color : MThemeColor);
				MNoAnimation();

		// [Material Guidelines | Circular Progress Indicators](https://material.io/design/components/progress-indicators.html#circular-progress-indicators)
		MProgressCircle(style : [MProgressCircleStyle]);
			MProgressCircleStyle ::= MThemeColor, MProgressCircleSize, MAddArrow, MNoRotation;
				// Stroke is the thickness of the progress circle
				// By default: stroke - 4., radius - 20.
				MProgressCircleSize(stroke : double, radius : double);
				// Add arrow to the tip of the progress circle
				MAddArrow(arrowScale : Transform<double>);
				MNoRotation();

		// determinate, percent should grow from 0.0 to 1.0
		// If size.width < 0, fill x. If size.height < 0, use default height.
		MProgressBarDeterm(percent : Transform<double>, style : [MProgressBarStyle]);
		MProgressCircleDeterm(percent : Transform<double>, style : [MProgressCircleStyle]);

		// TODO: Describe what this is
		MRipple(m : Material);
		MRippleCircle(m : Material);

		// [Material Guidelines | App Bars: Top](https://material.io/design/components/app-bars-top.html)
		// You can add FAB to toolbar just passing it to style. Size of the toolbar stays same.
		// You can extend size of the toolbar or change its content by passing your Material to MToolbarContent.
		MToolbar(expander : DynamicBehaviour<bool>, title : Material, right : [Material], style : [MToolbarStyle]);
			MToolbarStyle ::= MButtonState, MBackgroundStyle, MItemsColor, MElevation, MWidth, MHeight, MBackgroundImage,
			                  MToolbarContent, MFloatingButton, MCustomExpander, MShowExpander, MToolbarBackButton, MExtendedToolbar;

			MItemsColor(color : MThemeColor);
			// Can be bigger than toolbar size. Displayed below content of the toolbar (menu icon, title etc.).
			MToolbarContent(content : Material, addBorders : bool);
			MToolbarBackButton(button : Material);
			MCustomExpander(expander : Material);
			MShowExpander(show : Transform<bool>);
			// Gives an ability to increase toolbar`s height from current to max (128. by default) and backwards.
			MExtendedToolbar(expand : Transform<bool>, style : [MExtendedToolbarStyle]);
				MExtendedToolbarStyle ::= MMaxHeight, MEnabled, MExpanderProgress;

		// Displays the header. When expanded, displays the details
		// Link is deprecated. TODO: add appropriate doc link here.
		// [Material Guidelines | Expansion Panels](https://material.io/archive/guidelines/components/expansion-panels.html)
		MExpander(header : Material, details : () -> Material, expander : DynamicBehaviour<bool>, style : [MExpanderStyle]);
			MExpanderStyle ::= MExpanderHideSeparator, MExpandByArrowOnly, MThemeColor /*arrow color*/, FillOpacity /*arrow color*/, MExpanderBackgroundStyle,
			                   MEnabled, MNoDispose, MExpanderNarrowHeader, MExpanderFront, MWidth /*all available space by default, use 0.0 to disable this behaviour*/,
			                   MDetailsAnimated, MExpanderIcon, CommonAlignment;

				MExpanderHideSeparator();
				// This style is used for MTextInput and another editable controls on header.
				// By default you can expand element by clicking on header.
				MExpandByArrowOnly();
				MExpanderNarrowHeader();
				MExpanderBackgroundStyle(header : [TGraphicsStyle], details : [TGraphicsStyle]);
				// Has the icon in front of the header
				MExpanderFront();
				MDetailsAnimated();
				MExpanderIcon(openIcon : string, closeIcon : string);

		MAnimatedExpander(content : Material, expanded : Transform<bool>, style : [MAnimatedExpanderStyle]);
			MAnimatedExpanderStyle ::= MExpandFromStart, MExpanderHorizontal, MExpanderProgress, MDuration, MNoCrop;
				MExpandFromStart();
				MExpanderHorizontal();
				MExpanderProgress(progress : DynamicBehaviour<double>); // Inspects animation progress
		//
		// Application structure
		//
		// [Material Guidelines | UI Regions](https://material.io/design/layout/responsive-layout-grid.html#ui-regions)
		MAppStructure(parts: [MLayoutPart], style: [MAppStyle]);
			MLayoutPart ::= MAppBar, MNav, MContent, MBottomSheet, MFloatingContent, MBanner;
				// App bar / primary toolbar at the top
				MAppBar(content: Material);
				// Main area
				MContent(content: Material);
				// Side nav on the left or right hand side
				MNav ::= MLeftNav, MRightNav;
					MLeftNav(content: Material, expander: DynamicBehaviour<bool>, style: [MNavStyle]);
					MRightNav(content: Material, expander: DynamicBehaviour<bool>, style: [MNavStyle]);
						MNavStyle ::= MSideNavWidth, MSideNavPersistent, MSideNavMini, MListMinimizedWidth, MFullHeight, MElevation, MFocusOnPrevious;
							MSideNavWidth(width : double);
							// Sidebar that constricts MContent.
							// If you dont want it to react on expander pass dummy one instead of real.
							MSideNavPersistent(persistent : Transform<bool>);
							// Sidebar minimizes to mini version.

							// Link is deprecated. TODO: add appropriate doc link here.
							// https://material.io/archive/guidelines/patterns/navigation-drawer.html#navigation-drawer-behavior
							MSideNavMini();
							MFullHeight();
				// On top of everything
				MFloatingContent(content : Material);

				// For showing medium-priority messages. Appears on top of the content.
				// [Material Guidelines | Banner](https://material.io/design/components/banners.html)
				MBanner(banner : Transform<MBannerContent>, enabled : Transform<bool>);
					MBannerContent(text : string, style : [MBannerStyle]);
						MBannerStyle ::= MBannerButtons, MLeftIcon, MBannerTitleStyle;
							MBannerButtons(buttons : [MBannerButton]);
							MBannerButton(text : string, onClick : () -> void);
							MBannerTitleStyle(style : [MParagraphStyle]);

				MBottomSheet(
					content : (expanded : Transform<bool>) -> Material,
					style : [MBottomSheetStyle]
				);
					MBottomSheetStyle ::= MExpanded, MCollapsedHeight, MSwipeEnabled, MSwipeDownEnabled, MSwipeGap /*24. by default*/,
					                      MExpandingBottomSheet, MModalBottomSheet, MEnabled, MAboveFloatingContent;
						MCollapsedHeight(height : Transform<double>); // 56. by default, is restricted by half of the screen height
						MSwipeEnabled(enabled : Transform<bool>); // true by default
						MSwipeDownEnabled(enabled : Transform<bool>); // true by default
						// Note : MExpandingBottomSheet and MModalBottomSheet are not compatible
						// Creates a small info area in the right bottom corner of the screen. Opens by click.
						MExpandingBottomSheet(title : Transform<string>, style : [MExpandingBottomSheetStyle]);
							MExpandingBottomSheetStyle ::= MExpandingBottomSheetIcon, MExpandingBottomSheetAdditional, MThemeColor;
								MExpandingBottomSheetIcon(icon : string);
								MExpandingBottomSheetAdditional(items : [Material]);
						MModalBottomSheet(show : DynamicBehaviour<bool>, closeOnClick : bool); // Bottom sheet, which is normally hidden. Works for mobile only.
						MAboveFloatingContent();

			MAppStyle ::= MComponentGroupState, MNoScroll, MSwipeLeft, MSwipeRight, TScrollInspectVisible, MAppStructureFlexible,
			              MFloatingToolbar, MExtendedAppBar, MAppWH, MContentMaxWidth, MAppBarEnabled, MAddSafeArea;
				// Do not add a scroller for the content area
				MNoScroll();

				MSwipeLeftOrRight ::= MSwipeLeft, MSwipeRight;
				// gapLength - distance from the left or right of the screen where swipe is enabled
				// enabled - for swipe disabling in some cases (dialog or loading screens for example)
				MSwipeLeft(gapLength : Transform<double>, enabled : Transform<bool>);
				MSwipeRight(gapLength : Transform<double>, enabled : Transform<bool>);
				// Change sidenav position corresponding to available width
				// MEnabled - turn this on or off (default: const(true))
				// MShowExpander - should the expander toggle be visible when available width is more than required and sidenav is persistant (default: const(false))
				// MShowToolbar - should the toolbar be visible when available width is more than required and sidenav is persistant (default: const(true))
				// MWidth - required width to make sidenav persistent (default: 1296.)
				// MPersistent - monitor current sidenav state based on available width
				// It is advised to use default values
				MAppStructureFlexible(style : [MAppStructureFlexibleStyle]);
					MAppStructureFlexibleStyle ::= MEnabled, MShowExpander, MShowToolbar, MPersistent, MWidth;

					MShowToolbar(show : Transform<bool>);
					MPersistent(persistent : DynamicBehaviour<bool>);
				// Size of the MAppStructure
				MAppWH(wh : DynamicBehaviour<WidthHeight>);
				// Hides toolbar on scrolling down and shows it on scrolling up. Works only for mobile.
				MFloatingToolbar();
				// Extends toolbar by swiping down, when you are on the top of the screen. Default max height is 128.
				MExtendedAppBar(style : [MExtendedAppBarStyle]);
					MExtendedAppBarStyle ::= MExtendedToolbarStyle, MBackgroundImage;
				MAppBarEnabled(enabled : Transform<bool>);

				// Specify max width of the MContent after which it's scaled up
				// See MZoomMaxWidth for more info
				MContentMaxWidth(maxWidth : Transform<double>);

				// Adds safe area around app structure
				// See MSafeArea for more info
				// default: true
				MAddSafeArea(add : bool);

		// Helper for a common kind of left-hand side nav bar
		MSideNav(head: MSNHead, list: Material, expander : Transform<bool>, style: [MSideNavStyle]);
			MSideNavStyle ::= MThemeColor, FillOpacity, MSideNavWidth, MSubList, MSideNavMini, MListMinimizedWidth;
				MSubList(list : Material);

			MSNHead ::= MSNSmallHead, MSNCardHead, MSNCustomHead;
				MSNCardHead(
					background : string,
					photo : MSNHeadPhoto,
					additionalPhotos : [MSNHeadPhoto],
					name : Transform<string>,
					additionalInfo : Transform<string>
				);
				MSNHeadPhoto(url : Transform<string>, onClick : () -> void);
				MSNSmallHead(content: [Material]);
				MSNCustomHead(content: Material);

		MNavigation(list: [MNavigationM], style: [MNavigationStyle]);
			MNavigationM ::= MNavigationMenu, MNavigationMenuCustom;
				MNavigationMenu(title: string, action: [MNavigationMenuAction]);
				MNavigationMenuCustom(m: Material, action: [MNavigationMenuAction]);
					MNavigationMenuAction ::= MNavigationMenu, MNavigationMenuCustom, MNavigationAction, MNavigationSubmenu, MNavigationSubmenuCustom;
						MNavigationAction(onClick: () -> void);
						MNavigationSubmenu(title: string, onClick: () -> void);
						MNavigationSubmenuCustom(m: Material, onClick: () -> void);
			MNavigationStyle ::= MNavigationMenuStyle, MNavigationSubmenuStyle, MNavigationLevelThreeStyle, MNavigationLevelFourStyle,
			                     Fill, FillOpacity, MNavigationOnSelect, MInCard, MNavigationDynamicBackgroundColor, MNavigationCollapseUnactive;
				MNavigationMenuStyle(style: [MTextStyle]);
				MNavigationSubmenuStyle(style: [MTextStyle]);
				MNavigationLevelThreeStyle(style: [MTextStyle]);
				MNavigationLevelFourStyle(style: [MTextStyle]);
				MNavigationOnSelect(c: DynamicBehaviour<bool>);
				MNavigationDynamicBackgroundColor(f: (i: int) -> int);
				MNavigationCollapseUnactive();

		//
		// Bottom Navigation
		//
		// [Material Guidelines | Bottom Navigation](https://material.io/design/components/bottom-navigation.html)
		MBottomNav(actions: [MBottomNavAction], style: [MBottomNavStyle], selected: DynamicBehaviour<int>, expander: DynamicBehaviour<bool>);
			MBottomNavAction(iconName : string, label : string, style : [MBottomNavActionStyle]);
				MBottomNavActionStyle ::= MOnClick, MIconCounter;
			MBottomNavStyle ::= Fill, FillOpacity, Blur, TScrollInspectVisible, MShowAllLabels, MActiveIconColor, MInactiveIconColor, MBottomNavStaticLabelSize;
				// Fill, FillOpacity, Blur - for background
				// Can expand and hide with TScrollInspectVisible
				MShowAllLabels(); // true by default for actions <= 3
				MBottomNavStaticLabelSize();

		//
		// Chips
		//
		// [Material Guidelines | Chips](https://material.io/design/components/chips.html)
		MChip(title : string, style : [MChipStyle]);
			MChipStyle ::= MCloseButton, MCustomCloseButtonIcon, MCustomCloseButtonIconStyle, MChipSelectable, MChipHoverActive, MButtonState, MChipIcon,
			               MThemeColor, FillOpacity, MOnClose, MChipVisible, MWidth, MNewChip, MUnselectedColor, MOutlined;
				MChipSelectable(enabled : Transform<bool>, selected : DynamicBehaviour<bool>);
				// MChipHoverActive - translates behaviours to control MChip's appearance
				MChipHoverActive(hover : Transform<int>, active : Transform<bool>);
				MCloseButton();
				MCustomCloseButtonIcon(icon : string);
				MCustomCloseButtonIconStyle(styleFn : (bool, bool) -> [MIconButtonStyle]);
				// Should MChip be hidden after press on close button
				MOnClose(close : () -> bool);
				// Is MChip visible
				MChipVisible(visible : DynamicBehaviour<bool>);

				MChipIcon ::= MAvatar, MLetterIcon, MIcon;

				MNewChip(); // updated chip style. Use "new" url-parameter also.
				MUnselectedColor(color : MThemeColor); // MGrey(300) by default

		//
		// Low-level, Tropic-like
		//
		// Draws a white or dark background for the content with a margin, with a shadow according to the depth
		MBackground(depth : int, m : Material);

		// 1dp separator
		// [Material Guidelines | Dividers](https://material.io/design/components/dividers.html)
		MSeparator(horizontal : bool);
		MSeparatorSize(horizontal : bool, minSize : double);

		//
		// A wizard-like stepper
		//

		// [Material Guidelines | Steppers](https://material.io/archive/guidelines/components/steppers.html)
		MStepper(steps : [MStep], selectedId : DynamicBehaviour<int>, type : MStepperType, style : [MStepperStyle]);

			MStep(title : Transform<string>, content : () -> Material, type : [MStepType], state : [MStepState]);

			MStepperType ::= HorizontalStepper, VerticalStepper, MobileStepper;
				HorizontalStepper(type : [MStepsType]);
				VerticalStepper(type : [MStepsType]);
					MStepsType ::= LinearStepper, AlternativeLabel, StepEditableOnComplete;
						//if false Non-linear steppers. used by default
						LinearStepper(linear : bool);
						AlternativeLabel();
						StepEditableOnComplete();

				MobileStepper(type : MobileStepperType, mobileStepperStyle : [MSBottomBarStyle]);
					MobileStepperType ::= MobileStepText, MobileStepDots, MobileStepProgressBar;
						MobileStepText();
						//not implemented yet
						MobileStepDots();
						MobileStepProgressBar(progressBarStyle : [MProgressBarDetermStyle]);
							MSBottomBarStyle::= MSimpleBottomBar, MOnlyContinueButton;
								// [back batton [progresbar/dotbar/nothing] next button]
								MSimpleBottomBar();
								// [progresbar/dotbar/nothing]
								//				[next button]
								MOnlyContinueButton();
								MProgressBarDetermStyle(color : MThemeColor, backgroundColor : MThemeColor, size : WidthHeight);

			MStepType ::= MEditableStep, MClickableStep, MOptionalStep;
				MEditableStep(editable : bool);
				MClickableStep(clickable : Transform<bool>);
				MOptionalStep(text : Transform<string>);

			MStepperStyle ::= MIconSize, MWarningIconColor,
			                  MActiveIconColor, MInactiveIconColor, MEditIconColor, MCheckCircleIconColor, MBackButton, MContinueButton, MCompleteButton,
			                  MCancelButton, MStepperAddScroll, MHideCancelButton, MSetIntervalBetweenTitles, MUpdatingStepsNumLabels,
			                  MHideFirstStepOnStart, MHeaderTextStyles, MHStepperContentBorder, MHStepperFooterBorder, MStepperCustomFooter,
			                  MStepperTestSupport, MHStepperNoHeaderSeparators;

				MWarningIconColor(color : MThemeColor);
				MActiveIconColor(color : MThemeColor);
				MInactiveIconColor(color : MThemeColor);
				MEditIconColor(color : MThemeColor);
				MCheckCircleIconColor(color : MThemeColor);
				MContinueButton(text : string, style : [MTextButtonStyle], state : [MButtonState]);
				MCompleteButton(text : string, style : [MTextButtonStyle], state : [MButtonState]);
				MBackButton(text : string, style : [MTextButtonStyle], state : [MButtonState]);
				MCancelButton(text : string, style : [MTextButtonStyle], state : [MButtonState]);
				MStepperAddScroll();
				MHideCancelButton();
				MSetIntervalBetweenTitles(size : double);
				// updating steps num labels on steps visibility changing
				MUpdatingStepsNumLabels();
				// allows to keep the first step collapsed on start and open it by clicking on title
				MHideFirstStepOnStart();
				// Font styles of title and subtitle (now used only font color and font size)
				// truncateText - truncate the long text (in title and subtitle) and add ellipsis at the end
				// also tooltips for truncated text will be added
				MHeaderTextStyles(titleStyle : [MTextStyle], subtitleStyle : [MTextStyle], truncateText : bool);
				MHStepperContentBorder(left : double, top : double, right : double, bottom : double);
				MHStepperFooterBorder(left : double, top : double, right : double, bottom : double);
				// Allows to change the footer layout for hstepper
				MStepperCustomFooter(layout : (previous : Material, cancel : Material, next : Material, borders : (Material) -> Material) -> Material);
				MStepperTestSupport(support : MWTestSupport, isTestPlaybackMode : () -> bool);
				// allows to remove upper and lower horizontal lines from the header
				MHStepperNoHeaderSeparators();

			MStepState ::= MStepperFeedback, MultilineErrorState, MContinueFn, MCancelFn, MCompleteStatus, MEnabled,
			               MBackButton, MContinueButton, MCompleteButton, MCancelButton;
				MultilineErrorState(text : Transform<string>);
				MContinueFn(fn : () -> bool);
				MCancelFn(fn : () -> void);
				MStepperFeedback(content : () -> Material);
				MCompleteStatus(complete : DynamicBehaviour<bool>);

		//
		// Click helpers
		//

		// Sends down events to lower z-order elements.
		MClickable(m : Material, onClick : () -> void);

		MMouseDownAround(
			point : Maybe<DynamicBehaviour<Point>>,
			down : DynamicBehaviour<bool>,
			hover : DynamicBehaviour<bool>,
			onClick : () -> void,
			m : Material
		);

		MComponent(state : [MButtonState], fn : (focus : MFocus) -> Material);
		// Use MComponent instead of MFocusClickable directly
		MFocusClickable(state : [MButtonState], fn : (focus : MFocus) -> Material) -> Material { MComponent(state, fn); };

		MSwipe(content : Material, state : [MSwipeState]);
			MSwipeState ::= MOnSwipeDown, MOnSwipeUp, MOnSwipeLeft, MOnSwipeRight, MOnSwipe,
			                TCurrentInteractive, TPressed, MEnabled, MSwipeGap, MInteractionsOnTop;

				MOnSwipeDown(onSwipe : (point : Point, delta : Point) -> bool);
				MOnSwipeUp(onSwipe : (point : Point, delta : Point) -> bool);
				MOnSwipeLeft(onSwipe : (point : Point, delta : Point) -> bool);
				MOnSwipeRight(onSwipe : (point : Point, delta : Point) -> bool);
				MOnSwipe(fn : (swiping : bool) -> void);
				MSwipeGap(gap : double); // 3px by default

		// Draggable and DropSpot in one
		MDragDrop(id : Transform<int>, content : Material, style : [MDragDropStyle]);
			MDragDropStyle ::= MDraggingEnabled, MHoveringEnabled, MDroppingEnabled, MDragging, MHoveringId, MDroppingId,
			                   MOnDrag, MOnHover, MOnDrop, TPressed, THovering, MMousePosition, MLocalMousePosition, MGrabPosition,
			                   MDraggingContent, MDraggingPlaceholder, MContentVisibleOnDrag, MGrabDelay, MDragLowestPriority, MDisablePassingClicks;

				MDraggingEnabled(enabled : Transform<bool>);
				MHoveringEnabled(enabled : Transform<bool>);
				MDroppingEnabled(enabled : Transform<bool>);

				MDragging(dragging : DynamicBehaviour<bool>);
				MHoveringId(hovering : DynamicBehaviour<int>);
				MDroppingId(dropping : DynamicBehaviour<int>);

				MOnDrag(fn : (isDragging : bool) -> void); // Fired once when this MDragDrop is dragged or dropped
				MOnHover(fn : (id : int) -> void); // Fired when another MDragDrop is held over this one
				MOnDrop(fn : (id : int) -> void); // Fired when another MDragDrop is dropped inside this one

				MLocalMousePosition(point : DynamicBehaviour<Point>);
				MGrabPosition(point : DynamicBehaviour<Point>);

				MDraggingContent(content : Material);
				MDraggingPlaceholder(content : Material);
				MContentVisibleOnDrag(visible : Transform<bool>);
				MGrabDelay(delay : int); // 300 ms by default
				// Handle click events in the content primarily.
				MDragLowestPriority();
				MDisablePassingClicks();


		MRealHTML(url : string, wh : Transform<WidthHeight>, style : [RealHTMLStyle]);

		// Supports YouTube and Vimeo links (creates iframe instead of video)
		MVideoPlayer(filename : string, wh : Transform<WidthHeight>, style : [MVideoPlayerStyle]);
			// Ignores OnVideoLoadingError and FVideoControls
			MVideoPlayerStyle ::= FVideoStyle, MThemeColor, MPlayerBackground, MEnabled, MPlayerShowPanel, MPlayerPanelAutoHide, MPlayerControls,
			                      MPlayerVisibleRange, MAnimatedSubtitles, MPlayerDisableKeyboardShortcuts, MItemsColor, MSelectedColor;

				MPlayerBackground(color : MThemeColor);
				MPlayerShowPanel(show : Transform<bool>);
				MPlayerPanelAutoHide(enabled : bool); // Hides panel 1 sec after playing was started, returns it on pause.
				MPlayerDisableKeyboardShortcuts();
				MPlayerControls : (controls : [MPlayerControl]); // [VolumeControl()] by default
					MPlayerControl ::= BasicPlayerControl, SubtitlesControl;

				// video range displayed in UI
				MPlayerVisibleRange(start : Transform<double>, end : Transform<double>);

				MAnimatedSubtitles(subtitles : Transform<VideoSubtitle>, style : [MAnimatedSubtitleStyle]);
					MAnimatedSubtitleStyle ::= MDuration, MSubtitlesFrame, FVideoSubtitlesScaleMode, MSubtitlesOriginSize;
						MSubtitlesFrame(radius : double, border : double);
						// FVideoSubtitlesScaleMode will be based on this size instead of real video metrics.
						MSubtitlesOriginSize(size : WidthHeight);

		MVideo(filename : string, wh : DynamicBehaviour<WidthHeight>, style : [FVideoStyle]) -> Material {
			TVideo(filename, wh, style);
		};

		// These more or less work exactly like Tropic, except they accept Material

		MEmpty() -> Material { TEmpty(); };

		// If you want Material, which automatically mirrors content in case of RTL layout, see versions with -A suffix below.
		MLines(m : [Material]);
		MCols(m : [Material]);
		MLines2(m1 : Material, m2 : Material);
		MCols2(m1 : Material, m2 : Material);
		MBaselineLines(m : [Material]);
		MBaselineCols(m : [Material]);
		MBaselineLines2(m1 : Material, m2 : Material);
		MBaselineCols2(m1 : Material, m2 : Material);
		MBorder(left : double, top : double, right : double, bottom : double, m : Material); // See also MBorder* helpers into material_gui.flow
		MPad(x : double, y : double, content : Material) -> Material { MBorder(x, y, 0., 0., content) };
		MGroup(m : [Material]);
		MGroup2(m1 : Material, m2 : Material);
		MGrid(m : [[Material]]);
		MMinimumGroup2(m1 : Material, m2 : Material);
		MSubtractGroup2(m1 : Material, m2 : Material);
		MBaselineOffset(offset : Transform<double>, m : Material);
		MAvailable(box : Material, avail : Material); // See also MAvailable* helpers into material_gui.flow
		MAlpha(alpha : Transform<double>, m : Material);
		MCrop(topleft : Transform<Point>, widthHeight : Transform<WidthHeight>, m : Material);
		MCropSize(s : Material, m : Material);
		// Preserves the size when invisible
		MVisible(value : Transform<bool>, m : Material);
		// Destroys and reconstructs, and is 0 size when invisible
		MShow(show : Transform<bool>, m : Material);
		// Inspects if Material is rendered
		MRenderable(renerable : DynamicBehaviour<bool>, m : Material);
		MMutable(m : Transform<Material>);
		MIf(condition : Transform<bool>, then : Material, elset : Material);
		// Workaround for MIf to prerender inner stuff, use only in special cases
		MIfPreRender(condition : Transform<bool>, then : Material, elset : Material, sameSize : bool);
		// Be careful, f is called 2 times as a maximum, results of these calls are cached.
		// Check out tests/test_mif_lazy.flow for illustration.
		MIfLazy(condition : Transform<bool>, f : (bool) -> Material);
		MInteractive(interactivity: [TInteractivity], form : Material);
		MCursor(kind : CursorShape2, m : Material);
		MFilter(filters : [Filters], m : Material);

		MGraphics(shape : Transform<GShape>, style : Transform<[TGraphicsStyle]>);
			GShape ::= GRect, GRoundedRect, GEllipse, GCircle, GPath;
				// GRect : (x : double, y : double, width : double, height : double);
				// GRoundedRect : (x : double, y : double, width : double, height : double, radius : double);
				// GEllipse : (x : double, y : double, width : double, height : double);
				// GCircle : (x : double, y : double, radius : double);
				GPath(path : [StaticGraphicOp]);

		// Keyframe-based animation (asynchronous in js).
		// Keyframes are evenly distributed across timeline with first and last on the ends.
		// Modifying keyframes Transform cancels previous animation and immediately starts new one.
		// For example if you want to animate content fading-in use
		// MAnimation(..., const([FAnimationKeyframe([FAlphaValue(0.0)]), FAnimationKeyframe([FAlphaValue(1.0)])]), [])
		MAnimation(m : Material, keyframes : Transform<[FAnimationKeyframe]>, style : [FAnimationStyle]);

		MConstruct(constructors : [() -> () -> void], m : Material);
		MCreate2(current : ref Material, fn : () -> Material);
		MCreate(fn : () -> Material) -> MCreate2 {
			MCreate2(ref TEmpty(), fn);
		}
		MDispose(disposers : [() -> void], m : Material);
		MTranslate(point : Transform<Point>, form : Material);
		MOffset(dx : double, dy : double, content : Material) -> Material { MTranslate(const(Point(dx, dy)), content) };
		MRotate(degree : Transform<double>, mat : Material);
		// Define tranformation origin as Factor of the material size.
		// MScale and MRotate will use this origin as center point of all the transformations applied.
		// For example if you want to rotate material around its center use MOrigin(const(Factor(0.5, 0.5), ...).
		// By default origin is Factor(0.0, 0.0) which is the top left corner of the material.
		MOrigin(origin : Transform<Factor>, mat : Material);
		MShift(m : Material, distance : Material);
		MCenter(m : Material);
		MCenterIn(m : Material, box : Material);
		MCenterX(m : Material);
		MCenterY(m : Material);
		MCenterXIn(m : Material, box : Material);
		MCenterYIn(m : Material, box : Material);
		// Render content which depends on available area.
		// Not very convenient in this signature, only use if you know what you're doing.
		MCase(sizes : [Material], m: [Material]);
		MScroll(content : Material, box : Material, style : [MScrollStyle]);
			MScrollStyle ::= TScrollStyle, MScrollToFocusEnabled, MComponentGroupState, MEnabled, MScrollSpinner;

				MScrollToFocusEnabled(enabled : Transform<bool>);

				MScrollPosition(position : DynamicBehaviour<Point>) -> TScrollPosition { TScrollPosition(position); };
				MExpandOnHover(expand : bool) -> TExpandOnHover { TExpandOnHover(expand); };
				MReverseMouseWheel() -> TReverseMouseWheel { TReverseMouseWheel(); };
				MScrollCropByContent() -> TScrollCropByContent { TScrollCropByContent(); };
				// Returns distance by which scroll positon is out of bounds
				// Positive for position below scroll and negative for above. 0 if scroll is in bounds.
				MScrollOutOfBounds(x : DynamicBehaviour<double>, y : DynamicBehaviour<double>) -> TScrollOutOfBounds { TScrollOutOfBounds(x, y); };
				MScrollbars(x : TScrollbarStyle, y : TScrollbarStyle) -> TScrollbars { TScrollbars(x, y); };
				// Tells are scrollbars visible on corresponding axes. On mobile its true even if scrollbars are hidden because of scroll
				// position isn't changing.
				// In other words shows if content is bigger that the box. False when scroll is disabled.
				MScrollbarsVisible(x : DynamicBehaviour<bool>, y : DynamicBehaviour<bool>) -> TScrollbarsVisible { TScrollbarsVisible(x, y); };
				MScrollWidthHeight(content : DynamicBehaviour<WidthHeight>, box : DynamicBehaviour<WidthHeight>) -> TScrollWidthHeight { TScrollWidthHeight(content, box); };
				MScrollDisableOutOfBounds(disable : Transform<bool>) -> TScrollDisableOutOfBounds { TScrollDisableOutOfBounds(disable); };
				MScrollMouseEnabled(enabled : Transform<bool>) -> TScrollMouseEnabled { TScrollMouseEnabled(enabled); };
				MCurrentInteractive(current : DynamicBehaviour<Maybe<bool>>) -> TCurrentInteractive { TCurrentInteractive(current); };
				MScrollBound(x : Transform<bool>, y : Transform<bool>) -> TScrollBound { TScrollBound(x, y); };
				// Event which fires when scrolled to bottom.
				// May be useful when loading stuff in chunks.
				MOnScrolledToBottom(event : () -> void) -> TOnScrolledToBottom { TOnScrolledToBottom(event); };
				// Event which fires when scrolled to side
				// (right for LTR, left for RTL)
				MOnScrolledToSide(event : () -> void) -> TOnScrolledToSide { TOnScrolledToSide(event); };
				// Puts vertical scrollbar to the left.
				// May be useful for arabic layout.
				MScrollBarStart() -> TScrollBarStart { TScrollBarStart(); };
				// Puts horizontal scrollbar to the top.
				MScrollBarTop() -> TScrollBarTop { TScrollBarTop(); };
				// Enables keys handling by MScroll. True by default
				MScrollKeysEnabled(enabled : Transform<bool>) -> TScrollKeysEnabled { TScrollKeysEnabled(enabled); };
				MScrollFadeContent(color : int, width : double, start : bool, end : bool) -> TScrollFadeContent { TScrollFadeContent(color, width, start, end); };

				MScrollSpinner(spin : DynamicBehaviour<bool>, style : [MScrollSpinnerStyle]);
					MScrollSpinnerStyle ::=
						Fill, FillOpacity, MCustomSpinner, MScrollSpinnerOffset, MScrollSpinnerSize,
						MScrollSpinnerPushContent, MBezier, MDuration, MIosStyledSpinner;

						MCustomSpinner(spinner : (
								draggingMouseY : DynamicBehaviour<Maybe<double>>,
								iterationPrc : DynamicBehaviour<double>,
								releasePrc : DynamicBehaviour<double>,
								resetPrc : DynamicBehaviour<double>
							) -> Material
						);
						MScrollSpinnerOffset(max : double, normal : double);
						MScrollSpinnerSize(size : double);
						MScrollSpinnerPushContent(offset : double); // Pushes content below when visible
						MIosStyledSpinner();
				// Allows scrollbars to be on the top of the content.
				// True by default.
				// Use "scroll_overlap_debug=1" url-parameter to set MScrollbarOverlapContent(false) by default for all scrolls.
				MScrollbarOverlapContent(overlap : bool) -> TScrollbarOverlapContent { TScrollbarOverlapContent(overlap); };

		MScrollBox(content : Material) -> Material { MScroll(content, TFillXY(), []); };


		MTweak(style : [TTweakStyle], content : Material, size : Material);

		// Draws rectangles : actual size - given color, minimum size - blue, maximum size - green, available space from parent - red, baseline - black line
		// For special cases see MDebug* into material_gui.flow
		MDebug(c : int, box : Material);

		// Inspects metrics of m. See MAttach* helpers into material_gui also.
		MInspect(inspectors : [TInspector], m : Material);

		MAttach(ghost : Material, fn : (TFormMetrics) -> Material);
		// Overrides logical size (doesn't effect display!). Use only in specific cases
		MFixSize(m : Material, size : Material);
		// Deprecated. Use MFixSize instead of MSize.
		MSize(size : Material, m : Material);
		MSizeOf(m : Material);
		MZoom(content : Material, container : Material, keepAspect : bool);
		MZoomToFill(content : Material, container : Material, crop : bool);
		MScale(factor : Transform<Factor>, m : Material);
		MMask(content : Material, mask : Material);
		MFullWindow(fw : DynamicBehaviour<bool>, m : Material);
		MFullScreen(fs : DynamicBehaviour<bool>, m : Material);

		MFrame(margin : double, radius : double, style : [TGraphicsStyle], box : Material);
		// Use MComponent instead of MRawButton
		// MRawButton is left here for backward compatibility
		MRawButton(
			normal : Material, hover : Material, pressed : Material, disabled : Material,
			shortcut : string, style : [TButtonStyle], state : [MRawButtonState]
		);

			MRawButtonState ::= MButtonState, TButtonState;

		// Use MDragDrop instead of MDraggable and MDropSpot
		// MDraggable and MDropSpot are left here for backward compatibility
		MDraggable(id : int, stationary : Material, style : [MDragStyle]);
			MDragStyle ::= MDragShape, TDragStyle;
				MDragShape(shape : Material);
		MDropSpot(onHover : DynamicBehaviour<int>, onDrop : DynamicBehaviour<int>, dropTropic : Material);
		MDropSpot2(onHover : DynamicBehaviour<int>, onDrop : DynamicBehaviour<int>, dropTropic : Material, handle : bool);

		MMovable(target : Material, movableArea : Material, style : [MMovableStyle]);
			MMovableStyle ::= MMovablePosition, MMovableExpandArea, MMovableGrabArea, MEnabled;
				MMovablePosition(position : DynamicBehaviour<Point>);
				//The target can be moved partially out of the area
				MMovableExpandArea();
				// Area with which you can grab target, padding is the distance from top-left corner.
				MMovableGrabArea(padding : Material, area : Material);

		MPicture(picURL : string, style : [MPictureStyle]);
			MPictureStyle ::= TPictureStyle, MPictureShowLoading, MPictureCustomLoading, MPictureSize;
				MPictureShowLoading(show : bool);
				MPictureCustomLoading(loading : Material);
				MPictureSize(size : Transform<WidthHeight>); // Scales to available area for WidthHeight(-1., -1.)

		MResizable(content : Material, style : [MResizableStyle]);
			MResizableStyle ::= MResizableMinMax, MResizableOnCreate;
				MResizableMinMax(min : Material, max : Material);
				MResizableOnCreate(size : Material);

		// Scales available space
		MScaleAvailable(factor : Transform<Factor>, m : Material);

		//Set a specific theme for the target
		MExplicitTheme(target : Material, light : Transform<bool>, state : [MComponentGroupState]);


		// [ Material Guidelines | Backdrop ](https://material.io/design/components/backdrop.html)
		MBackdrop(header : Material, content : Material, style : [MBackdropStyle]);
			MBackdropStyle ::= MBackdropTitle, MBackdropSubtitle, MBackdropOpened, MBackdropItems, MBackdropLeftIcon;
				MBackdropTitle(title : Transform<string>);
				MBackdropSubtitle(subtitle : Transform<string>);
				MBackdropOpened(opened : DynamicBehaviour<bool>);
				MBackdropLeftIcon(opened : string, closed : string);
				MBackdropItems(items : [Material]);

		//
		// Helpers for implementing custom elements
		//

		// Helper to create simple animations. Try MMEasingAnimation for complicated ones.
		MAnimator(m : Material, trigger : Transform<bool>, style : [MAnimatorStyle]);
			MAnimatorStyle ::= MDuration, MAnimatorCropType, MExpanderProgress, MBezier, MAnimatorLazy,
			                   MFadeAnimation, MScaleAnimation, MTranslateAnimation, MRotateAnimation;

				MBezier(bezier : Transform<CubicBezierEasing>);
				MDuration(duration : Transform<double>);
				MFadeAnimation();
				MScaleAnimation(style : [MScaleAnimationStyle]);
					MScaleAnimationStyle ::= MCenterMode, MScaleAnimationCustomFactor;
						MCenterMode();
						MScaleAnimationCustomFactor(factor : Transform<Factor>);

				MRotateAnimation(style : [MRotateAnimationStyle]);
					MRotateAnimationStyle ::= MCenterMode, MRotateAnimationCustomAngle;
						MRotateAnimationCustomAngle(angle : Transform<double>); // in degrees

				MTranslateAnimation(type : MTranslateAnimationType, style : [MTranslateAnimationStyle]);
					MTranslateAnimationType ::= MTop, MBottom, MLeft, MRight, MTranslatePosition;
					MTranslateAnimationStyle ::= MExpandFromStart;

				// Dispose content when progress is 0.
				MAnimatorLazy();

				MAnimatorCropType ::= MNoCrop, MAnimatorCropByContent;
					MAnimatorCrop();
					MAnimatorCropByContent();

		MTransformTAcc(
			fn : (
				tropic2acc : (mat : Material, parentInfo : TParentInfo, sheet : Stylesheet, metricsOnly : bool) -> TAcc,
				parentInfo : TParentInfo,
				sheet : Stylesheet,
				metricsOnly : bool
			) -> TAcc
		);

		MGetManager(fn : (MaterialManager) -> Material);
		MGetFocusGroup(fn : (MFocusGroup) -> Material);
		MGetMaterial2Tropic(fn : ((Material, MFocusGroup) -> Tropic) -> Material);

		MAccess(prop : [FAccessProperty], m : Material);
		MPositionScale(positionScale : DynamicBehaviour<PositionScale>, m : Material);

		MDynamicGroup2(stackChanges : DynamicBehaviour<[MGroupChange]>, currentStack : ref [Material], combiner : TCombiner);
			MGroupChange ::= MGroupAdd, MGroupDelete, MGroupMove, MGroupReplace;

				MGroupAdd(mat : Material, z : int);
				MGroupDelete(z : int);
				MGroupMove(from : int, to : int);
				MGroupReplace(mat : Material, z : int);

		MDynamicGroup(stackChanges : DynamicBehaviour<[MGroupChange]>) -> MDynamicGroup2 {
			MDynamicGroup2(stackChanges, ref [], TGroupCombiner());
		}

		// Enables or disables components inside or focus interactions
		MComponentGroup(content : Material, state : [MComponentGroupState]);
			MComponentGroupState ::= FAccessProperty, MEnabled, MFocusEnabled, MClickEnabled, MKeysEnabled, IScriptBehaviour, MFocusName, MActive, MChildActive, MFocusId,
			                         MFocused, IScriptId, IScriptRecordingEnabled, MFocusVertical, MFocusHorizontal, MZorder, MHintMarkerEnabled,
			                         MaterialTheme, MLightBackground, MGetParent, MSetParent, UpdateMaterialTheme, SetRTL, MScrollInfo, THovering,
			                         MIsReady, MSetReady, MFocusOnPrevious;

			// Switch focus using up and down arrows
			MFocusVertical(vertical : bool);
			// Switch focus using left and right arrows
			MFocusHorizontal(horizontal : bool);

			MFocusName(name : string);

			MActive(active : DynamicBehaviour<bool>);

			// Is there any child being focused, hovered or pressed (i.e. interacted by user)
			MChildActive(active : DynamicBehaviour<bool>);
			// Change material dark/light theme
			MLightBackground(light : bool);
			MZorder(zorder : Transform<int>);

			MGetParent(parent : DynamicBehaviour<Maybe<MFocusGroup>>);
			MSetParent(parent : Transform<Maybe<MFocusGroup>>);

			// Monitor or rederfine element animation (transition) state
			// Component is ready if all entering transitions are finished
			// On false blocks inner MPopups and hides MVideoPlayer content
			MIsReady(ready : DynamicBehaviour<bool>);
			MSetReady(ready : Transform<bool>);

			// Create new MaterialTheme from the parent's one
			UpdateMaterialTheme(fn : (MaterialTheme) -> MaterialTheme);

			// Shows pulsing circle around some clickable elements. The circle will disappear on hover or after click on the element.
			// False by default.
			MHintMarkerEnabled(enabled : Transform<bool>);

		MComponentGroupMutable(content : Transform<Material>, state : [MComponentGroupState]);

		MActivate(content : Material, state : [MComponentGroupState]) -> Material { MComponentGroup(content, state); }
		MActivateMutable(content : Transform<Material>, state : [MComponentGroupState]) -> Material { MComponentGroupMutable(content, state); }
		MActivateSelect(value : Transform<?>, fn : (?) -> Material, state : [MComponentGroupState]) -> Material {
			MComponentGroupMutable(fselect(value, FLift(fn)), state);
		}

	//
	// To avoid making Material polymorphic, these are not a part of the union
	//

	MSelect(value : Transform<?>, fn : (?) -> Material) -> Material {MMutable(fselect(value, FLift(fn)))};
	MComponentGroupSelect(value : Transform<?>, fn : (?) -> Material, state : [MComponentGroupState]) -> Material
		{ MComponentGroupMutable(fselect(value, FLift(fn)), state); };

	// Defines a named value in the given scope. This can be used with MDisplay and MGhost.
	// Notice MGhost only works if the named thing is displayed.
	MLet(name : string, value : Material, scope : Material);
	MLetMany(items : [Pair<string, Material>], scope : Material);
	MLetAvailable(name : string, scope : Material);
	MGhost(name : string) -> Material {TGhost(name)};
	MDisplay(name : string) -> Material {TDisplay(name)};

	// Creates a Material with width or height of m. Be careful : usually MGhost is the only optimal way to use into this.
	// Also consider using MAttachWidth / MAttachHeight instead.
	MWidthOf(m : Material) -> Material {MScale(const(Factor(1.0, 0.0)), m)};
	MHeightOf(m : Material) -> Material {MScale(const(Factor(0.0, 1.0)), m)};

	// Aligns content to the right if RTL language chosen.
	MLinesA(arr : [Material]) -> Material {MGetFocusGroup(\p -> MGetMaterial2Tropic(\m2t -> TLinesDir(map(arr, \m -> m2t(m, p)), p.rtl)))}
	MLines2A(m1 : Material, m2 : Material) -> Material {MLinesA([m1, m2])}
	MBaselineLinesA(arr : [Material]) -> Material {MGetFocusGroup(\p -> MGetMaterial2Tropic(\m2t -> TBaselineLinesDir(map(arr, \m -> m2t(m, p)), p.rtl)))}
	MBaselineLines2A(m1 : Material, m2 : Material) -> Material {MBaselineLinesA([m1, m2])}

	// Reverses order of the content columns if RTL language chosen.
	MColsA(m : [Material]) -> Material {MGetFocusGroup(\p -> MCols(if (p.rtl) reverseA(m) else m))}
	MCols2A(m1 : Material, m2 : Material) -> Material {MColsA([m1, m2])}
	MBaselineColsA(m : [Material]) -> Material {MGetFocusGroup(\p -> MBaselineCols(if (p.rtl) reverseA(m) else m))}
	MBaselineCols2A(m1 : Material, m2 : Material) -> Material {MBaselineColsA([m1, m2])}

	MGridA(arr : [[Material]]) -> Material {MGetFocusGroup(\p -> MGrid(if (p.rtl) map(arr, reverseA) else arr))}

	// BiDi-aware, puts start and end borders to left and right in order regarding to global text direction.
	MBorderA(start : double, top : double, end : double, bottom : double, m : Material) -> Material {
		MGetFocusGroup(\p -> MGetMaterial2Tropic(\m2t -> TBorderDir(start, top, end, bottom, m2t(m, p), p.rtl)))
	}
	MPadA(x : double, y : double, content : Material) -> Material {MBorderA(x, y, 0., 0., content)}

	extractCommonAlignmentFromMParagraphStyles(styles: [MParagraphStyle]) -> CommonAlignment;
}

extractCommonAlignmentFromMParagraphStyles(styles: [MParagraphStyle]) -> CommonAlignment {
	fold(styles, StartAlign(), \acc, style ->
		switch (style) {
			EndAlign(): style;
			LeftAlign(): style;
			RightAlign(): style;
			CenterAlign(): style;
			default: acc;
		}
	)
}<|MERGE_RESOLUTION|>--- conflicted
+++ resolved
@@ -1334,15 +1334,9 @@
 				MSameSize() -> TSameSize { TSameSize(); }; // Use size of the first item as size for all the items, increases performance heavily
 				MScrollToItem(fn : ref (row : int, col : int) -> void); // Replaces 'fn' with function that allows to scroll to an item on the specific row and column
 
-<<<<<<< HEAD
 		MTree(children : DynamicArray<MTreeNode<?>>, style : [MTreeStyle]);
 			MTreeStyle ::= MComponentGroupState, MTreeSelection, MTreeOrder, MTreeOnOrderChange, MTreeExpanded, MSingleSelection, MTreeMultiSelection,
-				MColor, MItemsLength, MTreeHideSeparators, MTreeLazyLoad, MTreeLazyScrollMode;
-=======
-		MTree(children : Transform<[MTreeNode<?>]>, style : [MTreeStyle]);
-			MTreeStyle ::= MComponentGroupState, MTreeSelection, MTreeOrder, MTreeOnOrderChange, MTreeExpanded, MSingleSelection, MMultiSelection,
 			               MThemeColor, MItemsLength, MTreeHideSeparators, MTreeLazyLoad, MTreeLazyScrollMode;
->>>>>>> 9e7f56b7
 
 				MTreeSelection(selected : DynamicArray<[int]>);
 				MTreeExpanded(expanded : DynamicArray<[int]>);
@@ -1360,15 +1354,9 @@
 						minHeight : Transform<double>
 					);
 
-<<<<<<< HEAD
 			MTreeNode(content : ?, content2material : (?) -> Material, children : DynamicArray<MTreeNode<?>>, style : [MTreeNodeStyle]);
-				MTreeNodeStyle ::= MButtonState, MSelected, MExpanded, MChildSelected, MColor, MShortHighlighter, MTreeNodeCustomIcon,
-					MTreeNodeCustomLine, MTreeNodeCustomHighlighter, MTreeNodeCustomHighlighterOnHover, MHighlightOnSelect;
-=======
-			MTreeNode(content : ?, content2material : (?) -> Material, children : Transform<[MTreeNode<?>]>, style : [MTreeNodeStyle]);
 				MTreeNodeStyle ::= MButtonState, MSelected, MExpanded, MChildSelected, MThemeColor, MShortHighlighter, MTreeNodeCustomIcon,
 				                   MTreeNodeCustomLine, MTreeNodeCustomSeparator, MTreeNodeCustomHighlighter, MTreeNodeCustomHighlighterOnHover, MHighlightOnSelect;
->>>>>>> 9e7f56b7
 
 					MSelected(selected : DynamicBehaviour<bool>);
 					MExpanded(expanded : DynamicBehaviour<bool>);
