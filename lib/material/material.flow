import date;
import tropic/trawbutton;
import tropic/ttextinput;
import tropic/tscroll;
import tropic/tflexiblegrid;
import tropic/tautocomplete_types;
import tropic/tropic_dragdrop;
import tropic/tparagraph;
import material/internal/types;
import material/tests/wigi/uitests_support;
import pebbles/pebbles;

import material/iconic_font;

forbid tropic/tropic_ui;	// Too much stuff comes with this, bloating the binary, so avoid this

export {
	Material ::= MText, MIcon, MLetterIcon, MTextButton, MTextClickable, MIconButton, MFloatingButton, MBackground,
			MList, MDropDown, MMultiSelectDropDown, MDatePicker, MTimePicker, MColorPicker, MColorPickerMultiSelect, MAvatar,
			MProgressBar, MProgressCircle, MProgressBarDeterm, MProgressCircleDeterm,
			MRipple, MRippleCircle, MSeparator, MSeparatorSize, MBaselineCols, MBaselineLines, MGrid,
			MLines, MCols, MGroup, MLines2, MCols2, MGroup2, MBaselineCols2, MBaselineLines2, MMinimumGroup2, MSubtractGroup2,
			MBaselineOffset, MBorder, MLet, MLetMany, MLetAvailable, MAvailable, MAlpha, MCrop, MCropSize, MVisible, MShow,
			MIf, MIfPreRender, MIfLazy, MInteractive, MCursor, MConstruct, MCreate2, MDispose, MTranslate, MRotate, MAttach, MFixSize,
			MCenter, MCenterIn, MCenterX, MCenterY, MCenterXIn, MCenterYIn, MCase, MScroll, MChart, MDynamicChart,
			MCheckBox, MRadio, MSlider, MSwitchControl, MIconToggle, MMutable,
			MTooltip, MToolbar, MAppStructure, MSideNav,
			MCard, MExpander, MAnimatedExpander, MMenu, MDynamicMenu, MDropDownMenu, MMenuPanel, MGridList, MFlexibleGrid, MDynamicGrid, MRecyclerGrid, MTree,
			MEllipsis, MEllipsisText, MSplitter,
			MShadow, MShadowShape, MZoom, MZoomToFill, MScale, MDebug, MSize, MSizeOf, MMovable,
			MResizable, MDraggable, MDropSpot, MDropSpot2, MNavigation,
			MImageMap, MMask, MPicture, MExplicitTheme, MChip, MScaleAvailable, MShift, MComponentGroup, MComponentGroupMutable,
			MDynamicList, MDynamicTabs, MFullWindow, MFullScreen, MSwipe, MGetManager, MGetFocusGroup, MGetMaterial2Tropic,
			MAccess, MPositionScale, MRealHTML, MVideoPlayer, MFilter, MGraphics,

			MBottomNav, MDragDrop, MTransformTAcc,

			MStepper, MCarousel,

			MFrame, MRawButton, MDynamicParagraph, MTextInput, MSmallEditDialog, MDynamicDataTable, MAutoComplete, MTweak,

			MMouseDownAround, MClickable, MComponent, MReorderGrids, MReorderGrid, MDynamicGroup2, MInspect, MBackdrop,

			MAnimator,

			Tropic;

		MButtonState ::= FAccessProperty, MouseOnDownAroundState, MFocusEnabled, MForceFocusEnabled, MFocusOnPrevious, MShortcut, MShortcutKeyCodeComparison,
			MShortcutPreventDefault, MDefaultShortcutEnabled, MRippleStyle, MFocusOnDown, MHighlightOnFocus, MHighlightOnHover, MHighlightOnSelect, MCursorShape,
			MClickEnabled, MHoverEnabled, MShortcutFilter, MTooltipText, MFocused, MSelected, MActive, MKeepFocusOnClickOut, IScriptBehaviour, IScriptId,
			IScriptRecordingEnabled, MFocusId, MAddFocusGroup, MGetFocus, MElevation, MFocusName, MButtonTitle, MOnFocus;

				MouseOnDownAroundState ::= MOnClick, MOnMiddleClick, MOnRightClick, MMousePosition, MOnDoubleClick, MOnTripleClick, MOnClickAsync, MOnLongClick,
					MOnLongTouch, MLongTouchDelay, MOnTouch, MDisableHover, MInteractionId, MPassClicks, MAdditionalRollOutCheck, MMobileForceHover, TButtonState,
					MEnabled, MOnMouseDown, MOnMouseUp, MInteractionsOnTop, MRightDown, MMiddleDown;

			// Only one type of MOnClick* is called when several conflicting styles are used.
			// For example if button has MOnClick and MOnTripleClick, only MOnTripleClick on triple click.
			// If click starts some async task, then consider to use MOnClickAsync instead
			MOnClick(click : () -> void);
			MOnDoubleClick(click : () -> void);
			MOnTripleClick(click : () -> void);

 			// Blocks button till the end of async action started by the click
			MOnClickAsync(click : (() -> void) -> void);

			MOnMiddleClick(click : () -> void);
			MOnRightClick(click : () -> void);

			MOnLongClick(click : () -> void);
			MOnLongTouch(touch : () -> void);
			MLongTouchDelay(delay : int); // ms, 500 by default

			MOnTouch(delay : int, touch : () -> void);

			MDisableHover();

			MOnMouseDown(down : (point : Point, inside : bool) -> void);
			MOnMouseUp(up : (point : Point, inside : bool) -> void);

			MRightDown(down : DynamicBehaviour<bool>);
			MMiddleDown(down : DynamicBehaviour<bool>);

			// Disables inner clickable materials in most of the components
			MEnabled(enabled : Transform<bool>);
			// Keyboard shortcut to active the button
			MShortcut(shortcut : string);
			// Compare shortcuts by keycode instead of utf-8 character.
			MShortcutKeyCodeComparison();
			// Function to decide if shortcut should be handled or not
			MShortcutFilter(filterFn : (focused : bool, keyEvent : KeyEvent) -> bool);
			// Call preventDefault
			MShortcutPreventDefault();
			// Enable default enter/space apply shortcut
			// True by default
			MDefaultShortcutEnabled(enabled : Transform<bool>);
			// Set focus to true on mouse down inside
			MFocusOnDown(enabled : ref bool);
			// Add highlight if focused, selected or hovered
			MHighlightOnFocus(enabled : Transform<bool>);
			MHighlightOnHover(enabled : Transform<bool>);
			MHighlightOnSelect(enabled : Transform<bool>);
			// Shape of the cursor inside, disabled if MEnabled is disabled too
			MCursorShape(shape : Transform<CursorShape>);
			// Disable any mouse interaction without making component disabled
			MClickEnabled(enabled : Transform<bool>);
			// Disable any keyboard interaction without making component disabled
			MKeysEnabled(enabled : Transform<bool>);
			// Disable hover
			MHoverEnabled(enabled : Transform<bool>);
			// Simple tooltip
			MTooltipText(text : Transform<string>);
			// Shows is this component focused
			// Also allows to set focus
			MFocused(focused : DynamicBehaviour<bool>);
			// Keep focus on clicks outside this component
			MKeepFocusOnClickOut();
			// Mouse coordinates inside component
			MMousePosition(point : DynamicBehaviour<Point>);
			// Force focus enabled
			MForceFocusEnabled(enabled : Transform<bool>);
			// Focus on previously focused item after focus is lost on current
			MFocusOnPrevious();
			// Move interactions on top of the component
			MInteractionsOnTop();
			// Called when component gets or loses focus
			MOnFocus(onFocus : (focus : bool) -> void);

			MRippleStyle ::= MRippleColor, MRippleOpacity, MRippleType, MRipplePosition, MRippleShape, MRippleOverlay, MRippleWidthHeight,
				MRippleFocused, MRippleHovered, MRippleSelected, MEnabled, MRipplePercents;
				// Color of the ripple
				MRippleColor(color : Transform<MColor>);
				// Opacity of the ripple
				MRippleOpacity(opacity : Transform<double>);
				// Position of top left corner of the ripple
				MRipplePosition(position : Transform<Point>);
				MRippleShape(component : string); // Pass component name to get corresponding material shape
				MRippleRoundedCorners(rounded : bool) -> MRippleShape { MRippleShape(if (rounded) "rounded" else ""); };
				MRippleOverlay(overlay : bool); // default: true
				MRippleFocused(focused : Transform<bool>);
				MRippleHovered(hovered : Transform<bool>);
				MRippleSelected(selected : Transform<bool>);
				MRippleWidthHeight(wh : Transform<WidthHeight>);

				MRipplePercents(growth : DynamicBehaviour<double>, fade : DynamicBehaviour<double>); // Inspector

				// Type of the ripple animation
				MRippleType(type : Transform<RippleType>);
					RippleType ::= MRippleFill, MRippleCenter, MNoRipple;
						// Ripple that fills the component
						MRippleFill();
						// Round ripple that starts from the center of the component
						MRippleCenter();
						// Remove ripple that this component has
						MNoRipple();

			IScriptBehaviour(name : string, beh : DynamicBehaviour<flow>, type : IScriptRecordType);
			IScriptRecordingEnabled(enabled : Transform<bool>);
			// Set MFocus id which acts also as taborder inside parent MFocusGroup
			// Components with same MFocusId inside same parent can cause problems
			MFocusId(id : Transform<int>);
			// Wrap constructed MFocus and constructed content with MFocusGroup
			MAddFocusGroup(add : bool);
			// Get contructed inside the component MFocus
			MGetFocus(getFn : (MFocus) -> void);
			// Id used in manager.currentInteractionItemID
			MInteractionId(id : int);
			// Pass clicks to elements below
			MPassClicks();
			// Additional check for roll out
			// Useful in cases when your component translated to different point while mouse inside
			MAdditionalRollOutCheck();
			// Force hover on mobile
			MMobileForceHover();
			MButtonTitle(title : Transform<string>);

		//
		// Text
		//
		MText(text : string, style : [MTextStyle]);
			MTextStyle ::= MFontStyle, MColor, MDynamicColor, MTextDisabled, Underlined, EscapeHTML, LetterSpacing, TagName, LangAttribute;
				MTextDisabled();
				MDynamicColor(color : Transform<MColor>); // Overrides MColor

		// MDynamicParagraph with CenterAlign()/RightAlign() has unlimited width and behaves like filler.
		// Use FullWidth() to fill all available width by default
		MDynamicParagraph(text : Transform<string>, style : [MParagraphStyle]);
			MParagraphStyle ::= TropicParagraphStyle, FullWidth, MTextStyle, MWidth, Resolution;
				MWidth(width : double); // Restricts available width for paragraph.

			MParagraph(text : string, style : [MParagraphStyle]) -> Material { MDynamicParagraph(const(text), style); };

		// If 'full' doesn't fit in 'size', truncate the content and add ellipsis at the end.
		// 'style' is the text style used for the ellipsis characters.
		// If 'showtooltip' is true, also shows the whole 'full' material on a tooltip if it gets truncated.
		MEllipsis(full : Material, size : Material, style : [MEllipsisStyle]);
			MEllipsisStyle ::= MTextStyle, MShowTooltip, MDisableOnDragging, MMinWidth;
				MShowTooltip(show : Transform<bool>);
				MMinWidth(width : double);

		// Displays the given text in the available area
		MEllipsisText(text : string, style : [MEllipsisTextStyle]);
			MEllipsisTextStyle ::= MEllipsisStyle, MMaxLines, MTruncateFromStart, MTooltipMaxWidth, MTextIsTruncated, CenterAlign, RightAlign, MFullWidth, InterlineSpacing, MTextVariants;
				MTooltipMaxWidth(width : double); // 400. by default
				MTextIsTruncated(isTruncated : DynamicBehaviour<bool>);
				MTruncateFromStart();
				MTextVariants(variants: [string]);  // Please provide these in ascending of width order, and all shorter than MEllipsisText.text.

		// Adds a shadow to reflect the z-order as specified in
		// [Material Guidelines | Elevation](https://material.io/design/environment/elevation.html)
		// z is between 0.0 (no shade) to 24.0
		MShadow(z : Transform<double>, m : Material);

		MShadowShape(z : Transform<double>, m : Material, shape: ShadowShape);

			ShadowShape ::= RoundShape, TropicShape, RectangleShape, BottomRectangleShape;
			RoundShape();
			TropicShape(t : Tropic);
			RectangleShape(component : string);
			BottomRectangleShape();

		//
		// Buttons (see also under Icons)
		//
		// [Material Guidelines | Buttons](https://material.io/design/components/buttons.html)
		MTextButton(text : string, onClick : () -> void, style : [MTextButtonStyle], state : [MButtonState]);
			MTextButtonStyle ::= MColor, MContained, MOutlined, MButtonTextColor, MFullWidth, MElevation, MLeftIcon, MRightIcon, MCustomTextStyle,
								MButtonPaddings /* MButtonPaddings(16.0, 10.0, 16.0, 9.0) by default */ ;
				MButtonRaised() -> MContained { MContained(); };
				MContained();
				MOutlined();
				// Forces button text to be white or black, works only on raised buttons.
				// Should be used only in cases where both colors work, MBlue(500) and MOrange(500) for example.
				MButtonTextColor(white : bool);
				MRightIcon(icon : string, style : [MIconStyle]);


		MTextClickable(text : string, onClick : () -> void, style : [MClickableTextStyle], state : [MButtonState]);
			MClickableTextStyle ::= MTextStyle, MFullWidth, MButtonPaddings, MButtonBorders, MBackgroundStyle, MElevation, MLeftIcon, MRightIcon;
				MButtonPaddings(left : double, top : double, right : double, bottom : double); // MButtonPaddings(8., 4., 8., 4.) by default
				// Don't use MButtonBorders, it will be removed soon. Use MButtonPaddings
				MButtonBorders(left : double, top : double, right : double, bottom : double);

		// [Material Guidelines | Floating Action Button](https://material.io/design/components/buttons-floating-action-button.html)
		MFloatingButton(icon : string, style : [MFabStyle], state : [MButtonState]);
			MFabStyle ::= MFabMini, MFabHalfUp, MLeft, MRight, MStart, MEnd, MTop, MBottom, MFabSpeedDial, FillOpacity, MColor, MIconColor, TScrollInspectVisible,
				MElevation;

				MFabMini(mini : bool);
				MFabHalfUp();

				MLeft();
				MRight();
				MTop();
				MBottom();
				MStart();
				MEnd();

				MFabSpeedDial(label : string, actions: [MFabSpeedDialAction], style: [MFabSpeedDialStyle]);

					MFabSpeedDialAction ::= MFabIconButton, MFabAvatar, MFabLetterIcon;
						MFabIconButton(icon : string, label : string, onClick : () -> void, iconStyle : [MFabIconButtonStyle]);
							MFabIconButtonStyle ::= MColor, MIconColor, FillOpacity;
						MFabAvatar(imageurl : string, label : string, onClick : () -> void);
						MFabLetterIcon(text : string, label : string, onClick : () -> void, textStyle : [MTextStyle], bgColor : MColor);

					MFabSpeedDialStyle ::= MColor, MFabLabelsTextStyle, MIconSize, MOpenIcon, MOpenDialDirection;
						MFabLabelsTextStyle(textStyle : [MTextStyle]);
						MIconColor(color : MColor);
						MOpenIcon(icon : string);
						MOpenDialDirection(down : bool);


		// Exhaustive list here:
		// [Icon Font](https://github.com/google/material-design-icons/blob/master/iconfont/codepoints)
		MIcon(
			name : string /* Name of the icon from [Material Icons](https://material.io/resources/icons/) */,
			style : [MIconStyle]
		);

			MIconStyle ::= MColor, FillOpacity, MIconSize, MIconDisabled, MCircleBackground, MElevation, MIconCounter, FontFamily, MIconicFont;
				MIconCounter(value : Transform<int>, style : [MIconCounterStyle]);
					MIconCounterStyle ::= MColor, MEnabled, MIconCounterLimited, MIconSize /* 1/3 of icon size by default*/;
				// Width and height of the icon
				// 24px by default
				MIconSize(size : double);
				MIconDisabled();
				MCircleBackground(color : MColor, size : double);
				// Used to display not yet fully loaded iconic font in the editor
				MIconicFont(font : IconicFont);
				MIconCounterLimited(); // shows "99+" for value > 99

		// Best with single-letter text
		MLetterIcon(text : string, iconStyle : [MIconStyle], textStyle : [MTextStyle]);

		// MIconButton by default has borders that are half of its size, to override this use MIconButtonBorder.
		MIconButton(
			name : string, /* Name of the icon from [Material Icons](https://material.io/resources/icons/) */
			onClick : () -> void,
			style : [MIconButtonStyle],
			state : [MButtonState]
		);

			MIconButtonStyle ::= MIconStyle, MIconButtonBorder;
				// Inner borders of the button
				// Half the size of the icon by default
				MIconButtonBorder(border : double);

		// [Material Guidelines | Toggle Button](https://material.io/design/components/buttons.html#toggle-button)
		MIconToggle(icon : string, style : [MToggleStyle], state : [MToggleState]);
			MToggleStyle ::= MIconButtonStyle, MToggleFalseIcon, MAnimatedIcon;
				MToggleFalseIcon(icon : string, style : [MIconStyle]);
				MAnimatedIcon();
			MToggleState ::= MButtonState, MToggleValue, MToggleValueLink;
				MToggleValue(value : DynamicBehaviour<bool>);
				// Helper to update value with Transform
				// and react to value changes with onChange fn
				MToggleValueLink(value : Transform<bool>, onChange : (bool) -> void);


		// Picture centered and resized to fit circle (18 dp radius by default)
		MAvatar(imageurl : string, style : [MAvatarStyle]);

			MAvatarStyle ::= MIconSize, MNoCrop, OnLoaded;
				MNoCrop();

		// Similar to HTML imagemap: Polygons defining areas. Click to change to the current one
		MImageMap(picture: Tropic, areas: [MArea], current : DynamicBehaviour<int>, style: [MImageMapStyle]);
			MArea(points: [Point]);
			MImageMapStyle ::= MIMHoverColor, MIMSelectedColor, MIMDisableHoverBorder, MIMDisableClickFill;
				MIMHoverColor(c: MColor);
				MIMSelectedColor(c: MColor);
				MIMDisableHoverBorder();
				MIMDisableClickFill();

		//
		// Switches, check boxes, sliders, text input
		//

		// Use MText with MBody style for normal text
		// [Material Guidelines | Checkboxes](https://material.io/design/components/selection-controls.html#checkboxes)
		MCheckBox(caption : Material, value : DynamicBehaviour<bool>, style : [MCheckableStyle]);
			MCheckableStyle ::= MButtonState, MIconButtonStyle, MUncheckedIconStyle, MCaptionPosition, MWidth,
								MLeftIcon, MLabel, MOnNewValue, MIconBorder4;
				MUncheckedIconStyle(style : [MIconStyle]);
				MCaptionPosition(pos : MPosition);
					MPosition ::= MBeforePosition, MAfterPosition, MRightPosition, MLeftPosition, MTopPosition, MBottomPosition;
						MBeforePosition();	// BiDi-aware, renders caption at left for LTR and at right for RTL.
						MAfterPosition();	 // BiDi-aware, renders caption at right for LTR and at left for RTL.
						MRightPosition();	 // Absolute. Renders caption always at right, so, perceived as «after» by european and «before» by arabic people.
						MLeftPosition();	  // Absolute. Renders caption always at left, so, perceived as «before» by european and «after» by arabic people.
						MTopPosition();
						MBottomPosition();
				MOnNewValue(fn : (bool) -> void);
				MIconBorder4(left : double, top : double, right : double, bottom : double);

		// [Material Guidelines | Radio Buttons](https://material.io/design/components/selection-controls.html#radio-buttons)
		// use MRadios to create a group of MRadio at once
		MRadio(caption : Material, thisValue : int, activeValue : DynamicBehaviour<int>, style : [MCheckableStyle]);

		// [Material Guidelines | Switches](https://material.io/design/components/selection-controls.html#switches)
		MSwitchControl(value : DynamicBehaviour<bool>, style : [MSwitchControlStyle]);
			MSwitchControlStyle ::= MButtonState, MColor, MOnOffText, MLabel, MLeftIcon, MWidth;
			// If "off" text equals "", only "on" text is displayed
			// Usefull when you don't need to change text on "off" value, so you can pass only "on" text.
			MOnOffText(on : string, off : string);

		// [Material Guidelines | Sliders](https://material.io/design/components/sliders.html)
		// Value is within 0.0 - 1.0 by default
		// MWidth defines width of the slider itself, regardless of borders or icons. To define width of whole MSlider, wrap it into MAvailableWidth.
		MSlider(value : DynamicBehaviour<double>, style : [MSliderStyle]);
			MSliderStyle ::= MButtonState, MColor, MSliderIconLeft, MSliderIconRight, MSliderRange, MSliderDisplayValue, MSliderDisplayValueEnabled,
				MSliderStep, MSliderSteps, MSliderDiscrete, MWidth, MSliderUndefined, MCondensed, MOutlineOnMinimum, MMaximizeOnHover, MMouseDown,
				MSliderTooltip, MCustomThumb, MCustomBar, MSliderShowDiscreteValues, MItemsColor, MSliderChooseRange, MSliderRipple, MSliderEnableArrows;

				MSliderRange(min : double, max : double);
				MSliderDisplayValue(display : bool);
				MSliderDisplayValueEnabled(enabled : Transform<bool>);
				MSliderIconLeft(name : string);
				MSliderIconRight(name : string);
				MSliderStep(value : double);
				MSliderSteps(steps : [double]);
				MSliderChooseRange(start : DynamicBehaviour<double>, end : DynamicBehaviour<double>);
				MSliderDiscrete();
				// By default true on mouse down or on hover if is undefined.
				MSliderShowDiscreteValues(show : Transform<bool>);
				MSliderUndefined(undefined : DynamicBehaviour<bool>);
				// Outline slider handle on minimum value, true by default
				MOutlineOnMinimum(outline : bool);
				// Maximize slider handle when hovered, true by default
				MMaximizeOnHover(maximize : bool);
				// Is mouse down inside slider
				MMouseDown(down : DynamicBehaviour<bool>);
				// Slider tooltip constructed from hovered value
				MSliderTooltip(textFn : (v : double) -> string);
				// Use own material for thumb
				// It's not reasonable to track thumb size to calculate the upper border of slider
				//   since thumb is likely to be animated. So use your own MBorder to set upper border
				//   if you're not satisfied with material spec one
				MCustomThumb(mkThumb : (down : Transform<bool>, focused : Transform<bool>) -> Material);
				MCustomBar(makeBar : (type : MSliderBarType, length : Transform<double>, style : [TGraphicsStyle]) -> Material);
				// Show halo for thumb.
				MSliderRipple();
				// Change slider value by left/right arrows.
				MSliderEnableArrows();

			MSliderBarType ::= LeftBar, ActiveBar, RightBar;
				LeftBar();
				ActiveBar();
				RightBar();

		// Be sure to make the width a multiple of 8
		// If width < 0, takes all available width
		// [Material Guidelines | Text Fields](https://material.io/design/components/text-fields.html)
		MTextInput(
			content : DynamicBehaviour<string>,
			style : [MTextInputStyle],
			state : [MTextInputState]
		);

		MAutoComplete(
			content : DynamicBehaviour<string>,
			// The words to complete on, separated by newlines.
			// The sentence matcher is called for each line, for each dictionary
			// The best performance comes if you give it just one dictionary,
			// i.e. ["Word1\nWrod2\nWord3"] is better than ["Word1", "Word2", "Word3"]
			dictionaries : [string],
			style : [MAutoCompleteStyle],
			state : [MTextInputState]
		);

		// Link is deprecated. TODO: add appropriate doc link here.
		// [Material Guidelines | Data Table Interactions](https://material.io/archive/guidelines/components/data-tables.html#data-tables-interaction)
		// Text input with edit popup. Intended for usage inside MDataTable.
		MSmallEditDialog(
			content : DynamicBehaviour<string>,
			style : [MTextInputStyle],
			state : [MTextInputState]
		);

			MTextInputStyle ::=
				MWidth /* Width of the input, takes full width if < 0*/, MLabel, MColor,
				TextInputType, AutoCompleteType, Multiline, MMaxLines, ReadOnly, MaxChars, MShowMaxChars, PasswordMode, WordWrap, AutoAlign,
				MFloatingLabel, MDynamicSize, MShowUnderline, MLeftIcon, MShowLeftButton, MLeftCustomButton, MShowClearIcon,
				MShowDropDownArrow,	MShowEditIcon, MCustomTextStyle, MDynamicTextStyle, MLabelTextStyle, MInputFontPadding, MCondensed, MFilterAction,
				MInputBorders, MMaxHeight, MEditDialog, MElevation, MInputBackgroundStyle, MNativeInput, MHaveBeenFocused, MUnderlineUnfocusedStyle,
				MNumericStep, MIconSize, MIconButtonBorder,

				// Text input spec with filled frame.
				// https://material.io/design/components/text-fields.html#filled-text-field
				MFilled,

				// Text input spec with stroke outline.
				// https://material.io/design/components/text-fields.html#outlined-text-field
				MOutlined;

					// Move the label above the input on focus
					MFloatingLabel();
					// Hides max chars info below the input
					MShowMaxChars(show : bool);
					// Sets height of the box if input is multiline
					// Calculates height by the content if lines parameter equals 0 or -1 (affects MTextInput only)
					// If lines parameter < -1, calculates height by the content but limits its height to abs(lines parameter) lines (no limits for MEllipsisText)
					// For example, with MMaxLines(-4) input height can grow from 1 up to 4 lines
					MMaxLines(lines : int);
					// Elevation on focus (8. by default)
					MElevation(elevation : Transform<double>);
					// Show or hide line below input (Works with MTextInput and MAutoComplete)
					MShowUnderline(show : bool);
					// Style of the disabled underline
					MUnderlineUnfocusedStyle(style : [GraphicsStyle]);
					// Show clear icon on focus and/or on hover
					MShowClearIcon(onFocus : bool, onHover : bool);
					// Show left button. Intended for MAutoComplete.
					MShowLeftButton(show : bool);
					// Padding of the font inside input field
					MInputFontPadding(padding : double);
					// Height of input changes corresponding to the floating label and error visibility.
					MDynamicSize();
					// Label in empty input
					MLabel(label : string);
					// Left icon
					// See MShowLeftButton for action button
					MLeftIcon(icon : string, style : [MIconStyle]);
					// Left button
					MLeftCustomButton(closed : Material, open : Material, inputIndent : double);
					// Dropdown arrow on the right
					MShowDropDownArrow(show : bool);
					// Show edit icon
					MShowEditIcon(enabled : bool);
					// Action on enter or selecting of suggested result
					MFilterAction(action : (string) -> void);
					// Make input in dialog, added to MSmallEditDialog by default
					MEditDialog();
					// Text style of MLabel
					MLabelTextStyle(style : [MTextStyle]);
					// Input background, empty for inputs without popups
					MInputBackgroundStyle(normal : [TGraphicsStyle], focused : [TGraphicsStyle]);
					// Borders of the input box
					// textInput/smallEdit : (0., if (hasFloatingLabel) {if (condensed) 20. else 28.} else {if (condensed) 12. else 16.}, 0.,
					// if (condensed) 12. else 16.)
					// autocomplete : (8., if (hasFloatingLabel) {if (condensed) 20. else 28.} else {if (condensed) 12. else 16.}, 8.,
					// if (condensed) 12. else 16.)
					MInputBorders(start : double, top : double, end : double, bottom : double);
					// Set useNativeInput to false for input field written using forms (true by default)
					// Intended only for cpp, in js can't recognize capslock state
					// Also you can set "nativeInputs" url parameter to 0
					MNativeInput(useNativeInput : bool);
					// Intended for using with MInputError only
					MHaveBeenFocused(focused : DynamicBehaviour<bool>);
					// Sets step to increase/decrease value into numeric type textinput
					MNumericStep(step : Transform<double>);
					MFilled();
					MDynamicTextStyle(style : Transform<[MTextStyle]>);

			MAutoCompleteStyle ::=
				MTextInputStyle, MCompletionFn, TCompletionFn, MSentenceMatcher, MPreparedSentenceMatcher, MDictionary,
				MCurrentMatches, TMatchedHandler, MShowAllOnEmpty, MMaxResults, MAutoSelect, MIncludeSpaces, MSuggestionsBackgroundStyle,
				MTextInputOutOfPopup, MInputNoLeftBorder, MSuggestionsPlacement, MSuggestionInLine, MAutoCompleteStartSearch, MCustomPopup;
				// Material copy of TCompletionFn
				// Use fixed sizes for scroll to work properly
				MCompletionFn(
					fn : (
						match : SentenceMatch,
						selected : bool,
						setWord : (SentenceMatch) -> void
					) -> Material);
				// Custom sentence matching function
				MSentenceMatcher(
					matcher : (sentences : [string]) -> SentenceMatcher,
					fn : (matcher : SentenceMatcher, input : string, maxHits : int, prefix : bool, exhaustive : bool,
						position : int) -> [SentenceMatch]
				);
				// pre-built custom sentence matcher. When it is defined, the 'matcher' function of MSentenceMatcher is not used.
				MPreparedSentenceMatcher(matcher : Transform<SentenceMatcher>);
				// Dictionaries for auto completion
				// See dictionaries field comments in MAutoComplete above for more info
				MDictionary(dictionaries : [string]);
				// Dictionary id, sentence id, sentence hit
				MCurrentMatches(fn : ([Triple<int, int, SentenceMatch>]) -> void);
				// Shows suggestions only if content length >= minChars and wait milliseconds after last key event.
				// (0, 0) by default
				MAutoCompleteStartSearch(minChars : int, wait : int);
				// Shows all the sentences when input is empty
				// (MMaxResults win over this, i.e., if it's not set, only first 10 sentences will be shown)
				MShowAllOnEmpty();
				// Amount of suggested results (10 by default). -1 to remove limit
				MMaxResults(results : int);
				// Always select one of the possible results
				MAutoSelect();
				// Include spaces in autocompletition
				// False for multiline
				MIncludeSpaces(includeSpaces : bool);
				// Background of the suggestions dropdown
				MSuggestionsBackgroundStyle(style : [TGraphicsStyle]);
				// Defines suggestions area`s location.
				//   MTop/MBottom are strict ones.
				//   MTryTopFirst/MTryBottomFirst will relocate suggestions area in case of limited available space.
				MSuggestionsPlacement(type : MSuggestionsPlacementType); // MTryBottomFirst by default
					MSuggestionsPlacementType ::= MTop, MBottom, MTryTopFirst, MTryBottomFirst;
						MTryTopFirst();
						MTryBottomFirst();
				// Shows the best suggestion into input area. It may be approved by "enter"
				MSuggestionInLine(showPopup : bool);
				// Do not put MTextInput into popup.
				MTextInputOutOfPopup();
				// Set 0. to left border.
				MInputNoLeftBorder();
				MCustomPopup(
					offsetX : Maybe<Transform<double>>,
					offsetY : Maybe<Transform<double>>,
					width : Maybe<Transform<double>>
				);

			MTextInputState ::= MButtonState, MHelperText, TTextInputState, MInputError, MInputShowPassword, MInputFilter, MPositionOnFocus,
				MSelectionOnFocus, MEatKeyDown, MInputProcessKeyDown;
				// Helper for error without content filtering
				// Also check passwordFilter and emailFilter in material_textinput_state.flow
				// MInputError(text : Transform<Maybe<string>>, style : [MInputErrorStyle]) -> MInputErrorFilter {
				//	MInputErrorFilter(\c, __ -> Pair(c, fselect(text, FLift(\t -> eitherMap(t, \t0 -> Some(Pair(t0, false)), None())))), style)
				// };

				// Can be used to filter the text itself, and get rid of stuff that is not right
				MInputFilter(fn : (content : string, foc : bool) -> string);

				MInputError(
					// Pair(new content, Maybe<Pair<error text, is blocking error (affect MInputIsOk)>>)
					text : Transform<Maybe<Pair<string, bool>>>,
					style : [MInputErrorStyle]
				);
					MInputErrorStyle ::= MMaxLines, MInputErrorColor, MRequiredField, MInputIsOk, MInputErrorFont;
						// error color (MErrorColor by default)
						MInputErrorColor(color : Transform<MColor>);
						// Required Field
						MRequiredField();
						// Are there any errors
						MInputIsOk(ok : DynamicBehaviour<bool>);
						MInputErrorFont(style : MFontStyle);

				// Adds showPassword icon, added by default to PasswordType input
				MInputShowPassword(show : DynamicBehaviour<bool>);
				// Helper text displayed below the input
				// If persistent is false, helper text is hidden when there is no focus on the input
				MHelperText(text : Transform<Maybe<string>>, persistent : bool);
				MPositionOnFocus(fn : (content : string, previous : int) -> int);
				MSelectionOnFocus(fn : (content : string, previous : int) -> int);
				// Style to determine should keyEvent be blocked or not for other components
				// See defEatKeyDown in material_textinput_state for example
				MEatKeyDown(fn : (KeyEvent) -> bool);
				// is key to be processed by input or not
				MInputProcessKeyDown(fn : (KeyEvent) -> bool);

		//
		// Menu
		//
		// [Material Guidelines | Menus](https://material.io/design/components/menus.html)


		// When button is MTextButton or MIconButton MOpenMenu is created automatically, in other cases
		// you should handle menu opening yourself.
		//
		// You can handle onClick actions from whole menu with item id as parameter using MOnListClick or
		// separately for each menu item using MOnClick. Same goes for MSubMenu.
		MMenu(button : Material, items : [MMenuLine], style : [MMenuStyle]);

			MMenuLine ::= MDropDownMenuLine, MSubMenu, MSubMenuDynamic;
				MMenuSingleLine(title : string, style : [MListLineState]);
				MMenuCustomLine(content : Material, style : [MListLineState]);
				MMenuGroupLine(title : string, style : [MListLineState]);
				MSubMenu(title : string, items : [MMenuLine], style : [MSubMenuStyle]);
				MSubMenuDynamic(title : Transform<string>, items : Transform<[MMenuLine]>, style : [MSubMenuStyle]);

			MMenuStyle ::= MListStyle, MOnListClick, MButtonState, MMenuIndent, MSingleSelection, MDataTableFooter, MDataTableRow,
				MOpenMenu, MMaxHeight, MWidthByButton, MBelowButton, MWidth, MSelectedAlwaysOnTop, MMenuNonSpecifiedAlwaysOnTop, MShowTooltip /* Doesn`t work for MMenuCustomLine */,
				MCustomLineHeight, MOpenOnClick, MMenuShift/*, MNoFocus*/, MFixPosition, MCustomScale, MMenuCols, MLabel,
				MLeftIcon, MSameZorder, MForceUpdate, MBlockClicks, MDropDownIconNearTitle, MDropDownMenuIconBorders, MMenuLineBorders, MMenuScrollStyle;

					MOpenMenu(opened : DynamicBehaviour<bool>);
					// Adds indent to every menu item, even if it has no primary action.
					MMenuIndent();
					MMaxHeight(height : double);
					MWidthByButton();
					MBelowButton();
					MDataTableRow();
					MDataTableFooter();
					MSelectedAlwaysOnTop(emptySelection : MMenuLine); // Intended for MDropDownMenu.
					MMenuNonSpecifiedAlwaysOnTop(emptySelection : MMenuLine); // Intended for MDropDownMenu
					MOpenOnClick();
					MMenuShift(shift : Transform<Point>);
					// MNoFocus();
					MCustomLineHeight(height : double);
					// Pin popup y coordinate : top or bottom.
					MFixPosition(top : bool);
					MCustomScale(factor : Transform<Factor>);
					MMenuCols(cols : int);
					// Don't change zorder on open menu
					MSameZorder(same : bool);
					// if present we allow to update current by the same value (other words use `next` instead of `nextDistinct` inside)
					MForceUpdate();
					// Block clicks outside menu
					MBlockClicks();
					// Intended for MDropDownMenu. Get rid of filler between title and icon.
					MDropDownIconNearTitle();
					// Left/right borders
					MMenuLineBorders(borders : double);
					MMenuScrollStyle(style : [MScrollStyle]); // only MScrollWidthHeight, MScrollPosition, TScrollPersistent are supported now

			MSubMenuStyle ::= MMenuStyle, MPrimaryAction, MDisableHover, MSubMenuOpenOnClick, MCloseParentOnClick;
				MSubMenuOpenOnClick();
				// True by default
				MCloseParentOnClick(close : bool);

		MDynamicMenu(button : Material, items : Transform<[MMenuLine]>, style : [MMenuStyle]);

		// Helper for dropdown like MMenu
		// [Material Guidelines | Dropdown Menu](https://material.io/design/components/menus.html#dropdown-menu)
		MDropDownMenu(items : [MDropDownMenuLine], current : DynamicBehaviour<int>, style : [MDropDownMenuStyle]);
			MDropDownMenuLine ::= MMenuSingleLine, MMenuCustomLine, MSeparatorLine, MMenuGroupLine;
			MDropDownMenuStyle ::= MMenuStyle, MCustomButton, MDropDownMenuButtonBorder, MNonSpecified, MCroppedButton, MSeparators, MAddClearButton,
								MDropDownMenuDisabledOpacity, MNonSpecifiedAlwaysOnTop;

					MNonSpecified(item : MNonSpecifiedLine);
						MNonSpecifiedLine ::= MMenuSingleLine, MMenuCustomLine;
					MCustomButton(button : Material);
					MCroppedButton();
					MSeparators(separators : bool);
					// Adds an icon button, which sets current selection to non-specified (-1 for MDropDownMenu or [] for MMultiSelectDropDown).
					MAddClearButton();
					MDropDownMenuDisabledOpacity(opacity : Transform<double>);
					MNonSpecifiedAlwaysOnTop();
					MDropDownMenuButtonBorder(border : double);
					MDropDownMenuIconBorders(borders : MIconBorder4);

		// Menu panel that takes full width.
		MMenuPanel(items : [Material], style : [MMenuPanelStyle]);
			// MMenuPanelItems ::= MDropDownMenu, MMenu, MDropDown, MTextButton, MIconButton, MSeparator;

			MMenuPanelStyle ::= MMenuPanelBackground, MElevation, MBackgroundStyle, MHeight, MBorders, TScrollCropByContent,
				TExpandOnHover, MComponentGroupState;

				MMenuPanelBackground(color : MColor);
				MHeight(height : double);
				MBorders(borders : double);

		// The non-specified string is used when the current item is outside the range of items
		// Link is deprecated. TODO: add appropriate doc link here.
		// [Material Guidelines | Dropdown Buttons](https://material.io/archive/guidelines/components/buttons.html#buttons-dropdown-buttons)
		MDropDown(current : DynamicBehaviour<int>, nonSpecified : string, items : [string], style : [MDropDownStyle]);
			MDropDownStyle ::= MDropDownMenuStyle, MGroups, MLeftDecorations, MRightDecorations, MDropDownBorder;

				// Unclickable items: first parameter is id of item it should be displayed before, second is caption
				MGroups(groups : [Pair<int, string>]);
				// Place next to item corresponding Material, length of extraItems should be equal length of items.
				MLeftDecorations(extraItems : [Material]);
				MRightDecorations(extraItems : [Material]);
				MDropDownBorder(left : double, top : double, right : double, bottom : double);

		MMultiSelectDropDown(selected : DynamicBehaviour<[int]>, items : [string], style : [MMultiSelectDropDownStyle]);
			MMultiSelectDropDownStyle ::= MNonSpecifiedString, MMaxHeight, MWidth, MCustomLineHeight, MCustomTextStyle, MSelectedItemStyle, MOnItemClick,
				MAddDoneButton, MEnabled, MAddClearButton, MShowTooltip, MDropDownIconNearTitle, MCroppedButton, MCustomButton, MLeftDecorations,
				MRightDecorations, MDropDownMenuDisabledOpacity, MMenuLineBorders;

				MSelectedItemStyle(textColor : MColor, bgColor : MColor);
				MNonSpecifiedString(item : string); // "Pick" by default
				MOnItemClick(fn :(index : int, selected : bool) -> void);
				MAddDoneButton();

		//
		// Lists, dropdown, tables
		//
		// [Material Guidelines | Lists](https://material.io/design/components/lists.html)
		MList(lines : [MListLine], style : [MListStyle], state : [MListState]);

			MListStyle ::=
				MColor, MSelectedColor, MBackgroundStyle, MSelectedBackgroundStyle,
				MEmptyMessage, MListWidth, MCondensed, MAddSeparators, MAddScroll,
				MCollapseUnactive, MListMinimize, MListMinimizedWidth, MNoEllipsis,	MSideBorders, MPrimaryActionWidth;

				// When the list is empty, display this in the center
				MEmptyMessage(message : Material);
				// MSelectedX styles works only with MListSelection() state
				MSelectedBackgroundStyle(style : [TGraphicsStyle]);
				MSelectedColor(color : MColor);
				// If width < 0 list takes all available width
				// (-1.0, -1.0 by default)
				MListWidth(minWidth : double, maxWidth : double);
				// Add shadow and separators.
				MAddSeparators();
				// If None(), creates TScrollInspectVisible by default.
				MAddScroll(scrollInpect : Maybe<TScrollInspectVisible>);
				MCollapseUnactive();
				MListMinimize(minimize : Transform<bool>);
				MListMinimizedWidth(width : double); // 72. by default
				MNoEllipsis();
				// Add borders to left and right sides of each line (16.0 by default)
				MSideBorders(borders : Transform<double>);
				// Set width of each line`s primary action (72.0 by default)
				MPrimaryActionWidth(width : Transform<double>);

			MListState ::= MListSelection, MListSelectionEnabled, MOnListClick, MListReorder, MListReorderHideIcon, MGrabDelay,
				MHoverEnabled, MEnabled, IScriptRecordingEnabled, MReorderDropSpot, MReorderCustomDraggingOrder;

				MListSelection(enabled : Transform<bool>, multiple : bool, toggle : bool, selected : DynamicBehaviour<[int]>);
				MListSelectionEnabled(enabled : Transform<[Transform<bool>]>);
				MOnListClick(enabled : Transform<bool>, onClick : (int) -> void);
				MListReorder(order : DynamicBehaviour<[int]>, enabled : Transform<bool>);
				// Hide "drag_handle" icon which added automatically by MListReorder style
				MListReorderHideIcon();

			MListLine ::= MSingleLine, MDoubleLine, MTripleLine, MSubmenuLine, MCustomLine, MSeparatorLine;

				MSingleLine(title : string, state : [MListLineState]);
				MDoubleLine(title : string, subtitle : string, state : [MListLineState]);
				MTripleLine(title : string, subtitle : string, state : [MListLineState]);
				MCustomLine(content : Material, state : [MListLineState]);
				MSubmenuLine(main : MListLine, lines : Transform<[MListLine]>, style : [MSubListStyle], expanded : DynamicBehaviour<bool>);

					MSubListStyle ::= MListState, MColor, MSelectedColor, Fill, FillOpacity, MCustomExpanding, MNoDispose, MSideBorders;
						// MList will not change 'expanded' by user's click
						MCustomExpanding();
						MNoDispose();
				MSeparatorLine();

				MListLineState ::= MButtonState, MPrimaryAction, MSecondaryAction, MLeaveBehind, MAdditionalText,
					MCustomTextStyle, MCustomSecondaryTextStyle, MHeight, MSelectionEnabled;

					MPrimaryAction(content : Material);
					MSecondaryAction(content : Material);
					MLeaveBehind ::= MLeftLeaveBehind, MRightLeaveBehind;
						MLeftLeaveBehind(icon : Material, action : () -> void, style : [MLeaveBehindStyle]);
						MRightLeaveBehind(icon : Material, action : () -> void, style : [MLeaveBehindStyle]);

						MLeaveBehindStyle ::= MGapSize, MLeaveBehindPosition;
							MGapSize(size : double, stopOnGap : bool); // MGapSize(56., true) by default
							MLeaveBehindPosition(position : DynamicBehaviour<double>);
					// Intended for shortcuts info.
					MAdditionalText(text : string);

					// Custom size and color, use MCustomFont for custom fontfamilies and opacities.
					MCustomTextStyle(style : [MTextStyle]);
					MCustomSecondaryTextStyle(style : [MTextStyle]);
					MSelectionEnabled(enabled : Transform<bool>);


		MDynamicList(items : Transform<[MListLine]>, style : [MDynamicListStyle], state : [MDynamicListState]);
			MDynamicListStyle ::= MColor, MEmptyMessage, MListWidth, MSelectedColor, MSelectedBackgroundStyle, MCondensed,
				Fill, FillOpacity, MAddSeparators, MSideBorders, MPrimaryActionWidth, MListMinimize, MListMinimizedWidth;
			MDynamicListState ::= IScriptRecordingEnabled, MListSelection, MListSelectionEnabled, MOnListClick,
				MHoverEnabled, MItemsHeights, MScrollStyle, MListReorder, MListReorderHideIcon, MGrabDelay, MNoScroll,
				MReorderDropSpot, MReorderCustomDraggingOrder;

				MItemsHeights(height : (int) -> Transform<double>);

		//
		// Carousel
		//

		MCarousel(contents : [MCarouselContent], activeIdx : DynamicBehaviour<int>, style : [MCarouselStyle]);

			MCarouselContent(content : Material, style : [MCarouselContentStyle]);
				MCarouselContentStyle ::= MCarouselText, MOnClick;
					MCarouselText(title : string, subtitle : string);

			MCarouselStyle ::= MCarouselItemSpan, MBackgroundStyle, MCarouselTextColor, MCarouselFooterColor, MCarouselFooterOpacity,
				MCarouselButtonsColor, MNoProgress, MProgressAtBottom, MProgressColors, MNoChevrons, MEnabled, MDuration, MCarouselNoContentScaling,
				MCarouselEnableArrows, MCarouselCustomPanning, MLoopScroll, MIconSize, MCarouselContentZoom, MCarouselMaximize, TCurrentInteractive,
				MCarouselHeightByContent, MCarouselDisableSideChevrons;

				MCarouselItemSpan(span : int); // defaults to 1
				MCarouselTextColor(color : MColor); // defaults to MWhite
				MCarouselFooterColor(color : MColor); // defaults to MGray(900)
				MCarouselFooterOpacity(opacity : double); // defaults to 0.8
				MCarouselButtonsColor(color : MColor); // useful in case buttons not visible on white images, defaults to MWhite
				MNoChevrons(); // hide navigation buttons
				MCarouselDisableSideChevrons(); // Disable first and last chevrons. Doesn`t work for loop scroll.
				MNoProgress(); // hide progress circles
				MProgressAtBottom(); // progress circles at the bottom of carousel
				MProgressColors(active : MColor, inactive : MColor);
				MCarouselNoContentScaling();
				MCarouselEnableArrows(ignoreFocus : bool);
				// 'shiftX' is a total horizontal shift, not delta. Change of 'mousedown' from true to false fires animated end of panning -
				// similar to user's mousedown
				MCarouselCustomPanning(shiftX : DynamicBehaviour<double>, mousedown : DynamicBehaviour<bool>);
				MLoopScroll();
				MCarouselContentZoom(min : double, max : double, step : double);
				MCarouselMaximize(maximized : DynamicBehaviour<bool>, style : [MCarouselMaximizeStyle]);
					MCarouselMaximizeStyle ::= MNoProgress, MNoChevrons, MShowTextOverlay, MMaximizeFullscreen, MCarouselContentZoom, MDisableSwipe;
						MShowTextOverlay();
						MMaximizeFullscreen();
						MDisableSwipe();

				// Ignore golden ratio and available height, crop by maximum content height instead.
				MCarouselHeightByContent();

		// A table of information
		// [Material Guidelines | Data Tables](https://material.io/design/components/data-tables.html)
		MDynamicDataTable(columns : [MColumnDynamic], rows : Transform<[[Material]]>, style : [MDataTableStyle]);

			// The width should be in a multiple of 8
			MColumn(header : string, tooltip : string, width : int, style : [MColumnStyle]) -> MColumnDynamic {
				MColumnDynamic(const(header), const(tooltip), const(width), style);
			};
			MColumnDynamic(header : Transform<string>, tooltip : Transform<string>, width : Transform<int>, style : [MColumnStyle]);
				MColumnStyle ::= MHeaderStyle, RightAlign, CenterAlign, StartAlign, EndAlign, MSort, MAutoSort, MMaxWidth,
								MWidthByContent, MWidthByContentLimited, MColumnCustomTitle;
					// Auto sorting algorithm, works fine with most cases, MSort is needed only in special ones
					MAutoSort();
					// Style for custom sorting
					MSort(colCompares : (int, int) -> int);
					// Max width of the column, should be used with MFullWidth or MFullAdvanced. If less than column width, the latter wins.
					MMaxWidth(width : int);
					// Sets column width by content width. Overrides "width" parameter and MMaxWidth.
					MWidthByContent(); // equal to MWidthByContentLimited(const(-1.), const(-1.))
					MWidthByContentLimited(minWidth : Transform<double>, maxWidth : Transform<double>); // -1. for unlimited
					MColumnCustomTitle(fn : (selected : bool) -> Material);

			MDataTableStyle ::= MListSelection, MListSelectionEnabled, MPagination, MPaginationAutoScaling, MCondensed, MSortingDefault, MFullWidth,
				MFullWidthAdvanced, MInCard, MOnListClick, MMinTableHeigth, MSingleSelection, MMultiSelection,
				MSelectedBackgroundStyle, MCurrentPage, MGoToIndex, MHeaderActions, MCheckBoxSelection, MRowHeight, MHeaderRowHeight, MHoverEnabled, MClickEnabled,
				MRowSpacing, MNoSeparators, MNoFooter, MHideAutoPaginationFooter, MExpandRow, TScrollEnabled, TScrollPosition,
				MListReorder /*Disables pagination and sorting*/, MListReorderHideIcon, MHeaderStyle, MFixedRow, MListSorted, MRowBackgroundStyle,
				MExternalSort, MWidthByContent /*Sets this style to all columns*/, MNoCrop /*Do not crop cell content*/,
				MShowRowNumbers, MRowsPerPage, MUpdateSorting, MDataTableInnerScroll, MEnabled;

				// Style adds footer with pagination
				MPagination(current : DynamicBehaviour<int>, rowsPerPage: [int]);
				// Style inspects the available vertical space, and defines the number of rows accordingly -
				// assuming fixed height rows (48 dp default and 32 dp for MCondensed style)
				MPaginationAutoScaling();
				// Style for slimmer rows (height = 32 dp)
				MCondensed(condensed : bool);
				// Style for rows with a specified height
				MRowHeight(height : double);
				MHeaderRowHeight(height : double);
				// Style for default sorting: columnIndex, isAscending
				MSortingDefault(sorting : DynamicBehaviour<MSortingParam>);
					// Sorts by first column by default (without this style). To disable default sorting use -1 for colIndex.
					MSortingParam(colIndex : int, isAsc : bool);
				// Style for expand space between columns to full width
				MFullWidth();
				// Style for increase width of columns (a multiple of 8), keeping the ratio of widths, to full width
				MFullWidthAdvanced();
				// Adds elevation and background to table
				MInCard();
				// Style to define a minimum height
				MMinTableHeigth(height : double);
				// Helpers for easier selection, for advanced stuff use MListSelection
				MSingleSelection(selected : DynamicBehaviour<int>);
				MMultiSelection(selected : DynamicBehaviour<Set<int>>);

				// Allows inspect or change page number
				MCurrentPage(page : DynamicBehaviour<int>);
				// Set number of row to show
				MGoToIndex(index : DynamicBehaviour<int>);
				// Only inspects current rows per page
				MRowsPerPage(rowsPerPage : DynamicBehaviour<int>);

				// Style to define DataTable headers background and text style. textStyleSelected is useless, it is here for compability reasons.
				MHeaderStyle(background : [TGraphicsStyle], textStyle : [MEllipsisTextStyle], textStyleSelected : [MTextStyle]);

				// Adds an additional header to table or replaces current. Avoid using height fillers in actions when MPaginationAutoScaling is present.
				MHeaderActions(actions : Material, style : [MDataTableHeaderActionsStyle]);
					MDataTableHeaderActionsStyle ::= MReplaceHeader;
					MReplaceHeader();

				MCheckBoxSelection(style : [MCheckBoxSelectionStyle]);
					MCheckBoxSelectionStyle ::= MColor;

				MRowSpacing(spacing : double);
				MNoSeparators();
				// Removes footer area. Ignored if pagination is on.
				MNoFooter();
				// Hides footer in case of MPaginationAutoScaling and all rows are on one page.
				MHideAutoPaginationFooter();
				// Enabled or disable row expansion
				MExpandRow(enabled : Transform<bool>);
				// Add this cols as a first fixed row
				MFixedRow(show : Transform<bool>, cols : [Material], style : [MFixedRowStyle]);
					MFixedRowStyle ::= TGraphicsStyle, MOnClick;
				// Returns new sequence of rows indexes if data was sorted
				MListSorted(newOrderCallback : ([int]) -> void);
				// Add background for each row by row number (zero based)
				MRowBackgroundStyle(fn : (rowIndex : int) -> [TGraphicsStyle]);
				// For external sorting (SQL sorting for example). Turns off sorting in MDataTable but keeps column header sorting icon.
				// Sorting params (columnIndex, ascending) use from MSortingDefault
				MExternalSort();
				// Updates sorting every n ms
				MUpdateSorting(delay : int);
				// Adds a column to the left with row numbers
				MShowRowNumbers();
				MDataTableInnerScroll(mode : MDataTableScrollMode, style : [MScrollStyle]);
					MDataTableScrollMode ::= MStandardMode, MGluedFirstColumnMode, MLiftedFirstColumnMode;
						MStandardMode();
						MGluedFirstColumnMode(style : [MGluedFirstColumnModeStyle]);
							MGluedFirstColumnModeStyle ::= MSeparatorVisible;
								MSeparatorVisible(visible : Transform<bool>);
						MLiftedFirstColumnMode();

		//
		// Line Chart
		//
		// [Google Charts | Line Chart](https://developers.google.com/chart/interactive/docs/gallery/linechart)

		// Heigth of the chart is calculated without title and subtitle height
		// Width of the chart is calculated with width of the legend which is 1/4 of the chart width
		MChart(data : MChartData, style : [MChartStyle]);

			MChartStyle ::= MChartTitle, MChartSubtitle, MYAxisCaption, MShowVerticalLines, MShowHorizontalLines, MChartCurve,
				MHideLegend, MXAxisScope, MYAxisScope, MValuesPostfix, MTooltipValuesPostfix, MXAxisIsDate, MChartScale,
				MXAxisVertical, MYAxisValuesOnLines, MInCard, MEmptyMessage, MValuesLabels, MLineLabels, WidthHeight, MChartType, MBarWidth, MOnChartClick,
				MXAxisGridStep, MYAxisGridStep, MChartLinesStyle, MLinesColors, MXAxisValuesMove, MYAxisValuesMove,
				MHideYAxisValues, MHideValueHover, MXAxisStyle, MXAxisValuesTranslate, MHidePoints, EscapeHTML;

				// Color, opacity and width of the chart lines in their order. Opacity by default is 1.0. Width by default is 2.0.
				// Colors by default are taken from standart : MBlue(500), MOrange(500), MGreen(500), MPurple(500),
				// MRed(500), MTeal(500), MLime(500), MBrown(500), MCyan(500)
				MChartLinesStyle : (style : [[MLineStyle]]);
					MLineStyle ::= MColor, FillOpacity, MWidth, MLineType, MHidePoints, MPointLabel, MPointLabelStyle, MPointMarker;
						MLineType(type: MMLineType);
							MMLineType ::= MLineSolid, MLineDashed, MLineDotted;
								MLineSolid();
								MLineDashed();
								MLineDotted();
						MHidePoints();
						// custom values labels
						MPointLabel(getLabel : (value : double) -> string);
						MPointLabelStyle(style : [TParagraphStyle]);
						// custom markers. only for lines
						MPointMarker(getMarker : (index : int, y : double) -> Material);

				// Title displayed at the top of the chart
				MChartTitle(title : string);

				// Subtitle displayed below the title at the top of the chart, can be used without title
				MChartSubtitle(subtitle : string);

				// TODO: Add curve type
				MChartCurve();

				// Caption of the YAxis displayed at the left of the chart
				MYAxisCaption(caption : string);

				// Postfix which is added at the end of every YAxis value
				// For example MValuesPostfix(" s") will produce values like "1 s", "2 s" etc.
				MValuesPostfix(postfix : string);
				// The same as MValuesPostfix but without vertAxis modification
				MTooltipValuesPostfix(postfix : string);

				// Show vertical lines
				MShowVerticalLines();

				// Show horizontal lines
				MShowHorizontalLines();

				// Hides chart legend at the right of the chart
				MHideLegend();

				// Min and max values of the corresponding axis
				MXAxisScope(xAxisMin : double, xAxisMax : double);
				MYAxisScope(yAxisMin : double, yAxisMax : double);

				// XAxis values are timestamps and converted into date
				MXAxisIsDate();

				// Chart items scalling
				MChartScale(scale : double);

				// Display xAxis values vertically
				MXAxisVertical();

				// Move xAxis values
				MXAxisValuesTranslate(point : Transform<Point>);

				// Display yAxis values on lines
				MYAxisValuesOnLines();

				// Adds points value labels
				MValuesLabels(withPostfix : bool);

				// Adds lines labels. Use MPointLabelStyle to customize line label style.
				MLineLabels();

				// Width of the bars, 4. by default
				// gapWidth - distance between bars, 1. by default
				MBarWidth(width : double, gapWidth : double);

				MOnChartClick(click : [(int) -> void]);

				MChartType(chartType : [MMChartType]);
					MMChartType ::= MBarChart, MLineChart;
						MBarChart();
						MLineChart();

				// Custom steps for grid
				MXAxisGridStep(step: double);
				MYAxisGridStep(step: double);

				// Obsolete. Use MColor into MChartLinesStyle instead of it. Needs for backward compatibility into cog9platform.
				MLinesColors(colors : [MColor]);

				// Moving of the crossing point of the axes
				MXAxisValuesMove(value : double);
				MYAxisValuesMove(value : double);

				// Hide the values of YAxis
				MHideYAxisValues();

				// Do not show hover for points
				MHideValueHover();

				// styles for MChartData.rows
				// [[MCaptionColumn()], [MTitle(), MRed(700)], ...]
				MXAxisStyle(style : [[MTextStyle]]);

			// Columns are the names of the chart lines in their order, first column is the name of XAxis
			//
			// Rows are the names of the chart rows in their order, can be empty
			//
			// Data is the values of the chart points, first value in every row is XAxis value
			//
			// Use -doubleMax to indicate no value.

			// Example:
			// MChartData(
			// ["YAxis Name", "First Chart Name", "Second Chart Name"],
			// ["First Column Name", "Second Column Name", "Third Column Name", "Fourth Column Name"],
			// [
			//	[1.0, -doubleMax, 20.0],
			//	[2.0, 30.0, 50.0],
			//	[3.0, 20.0, 10.0],
			//	[4.0, 40.0, 70.0]
			// ])
			MChartData(columns : [string], rows : [string], data : [[double]]);

		MDynamicChart(columns : Transform<[MChartColumn]>, rows : Transform<[MChartRow]>, style : [MDynamicChartStyle]);
			// Use -doubleMax to indicate no value.
			MChartColumn ::= MBarChartColumn, MLineChartColumn;
				MBarChartColumn(name : string, data : [double], style : [MBarChartColumnStyle]);
					MBarChartColumnStyle ::= MChartColumnStyle, MBarWidth;

				MLineChartColumn(name : string, data : [double], style : [MLineChartColumnStyle]);
					MLineChartColumnStyle ::= MChartColumnStyle, MWidth, MHidePoints, MPointMarker,
						MLineType, MChartCurve, MColumnRangeData, MLineTypeChanges;

						MColumnRangeData(data : [Pair<double, double>]);
						// Changes line type after point with defined index.
						MLineTypeChanges(changes : [MLineTypeChange]);
							MLineTypeChange(index : int, type : MMLineType);

					MChartColumnStyle ::= MColor, FillOpacity, MColumnVisible, MColumnShowValuesOnHover, MOnListClick, MHideValueHover,
						MValuesLabels, MValuesPostfix, MTooltipValuesPostfix, MPointLabel, MPointLabelStyle;

						MColumnVisible(visible : DynamicBehaviour<bool>);
						MColumnShowValuesOnHover(show : Transform<bool>); // Shows all values of the column

			MChartRow(name : string, value : double);

			MDynamicChartStyle ::= MChartTitle, MChartSubtitle, MEmptyMessage, MValuesLabels, MValuesPostfix, MTooltipValuesPostfix, EscapeHTML,
				MAxesStyle, MInCard, MHideLegend, MChartCurve, MHidePoints, MHideValueHover, MLineLabels;

				MAxesStyle(x : [MAxisStyle], y : [MAxisStyle]);
					MAxisStyle ::= MAxisLineVisible, MAxisValuesVisible, MAxisValuesStyle, MAxisValuesVertical, MAxisValuesOnAxis,
						MAxisGridVisible, MAxisGridStep, MAxisGridScope, MAxisGridCenter, MAxisGridZoomEnabled,
						MAxisCaption, MAxisIsDate;

						MAxisLineVisible(visible : Transform<bool>);

						MAxisGridVisible(visible : Transform<bool>);
						MAxisGridStep(step : Transform<double>);
						MAxisGridScope(min : Transform<double>, max : Transform<double>);
						MAxisGridCenter(center : Transform<double>);
						MAxisGridZoomEnabled(enabled : Transform<bool>);

						MAxisValuesVisible(visible : Transform<bool>);
						MAxisValuesStyle(style : Transform<[[MTextStyle]]>);
						MAxisValuesVertical(vertical : Transform<bool>);
						MAxisValuesOnAxis(onAxis : Transform<bool>);
						MAxisValuesTranslate(translate : Transform<Point>);

						MAxisCaption(caption : Transform<string>);
						MAxisIsDate(isDate : Transform<bool>);

		//
		// Time and date picker
		//

		// [Material Guidelines | Pickers](https://material.io/design/components/pickers.html)
		MDatePicker(date : DynamicBehaviour<Date>, style : [MDatePickerStyle]);
			MDatePickerStyle ::= MDateMin, MDateMax, MColor, MDialogAlbum, MDialogButtons, MDateFormat, MMarkDays, MEnabled, MYearDisabled, MUpdateOnClose, MDatePickerFirstWeekDay;
				MDateMin(d : Date);
				MDateMax(d : Date);
				MDialogAlbum(album : bool);
				MDateFormat(f : string);
				MMarkDays(isMarked : (date : Date) -> bool);
				MYearDisabled();
				// Update picker behaviour only when it's closed
				MUpdateOnClose();
				MDatePickerFirstWeekDay(monday : bool); // false by default, starts from Sunday

			MDialogButtons(buttons : [MDialogButton]);
				MDialogButton ::= MButtonOk, MButtonCancel, MTextButton;
					MButtonOk(shortcut : string, fn : () -> void);
					MButtonCancel(shortcut : string, fn : () -> void);


		// [Material Guidelines | Pickers](https://material.io/design/components/pickers.html)
		// Only handles the time part of the time, on update sets seconds to 0
		MTimePicker(time : DynamicBehaviour<Time>, style : [MTimePickerStyle]);
			MTimePickerStyle ::= MTimeAMPM, MColor, MDialogAlbum, MDialogButtons, MEnabled, MTimeMin, MTimeMax, MTimeSeconds, MUpdateOnClose;
				// true - 12 hour time with AM/PM selection
				// false - 24 hour time
				MTimeAMPM(ampm : bool);
				MTimeMin(t : Time);
				MTimeMax(t : Time);
				// Enables seconds in timepicker
				// False by default
				MTimeSeconds(enabled : bool);

		MColorPicker(color : DynamicBehaviour<MColor>, style : [MColorPickerStyle]);
			MColorPickerStyle ::= MColorPickerMultiSelectStyle, MColorPickerType, MShowPreviousColor, MOpacityPicker;
				MColorPickerType ::= MaterialColorPicker, MRGBPicker;
					// Only material colors
					MaterialColorPicker();
					// Picker with sliders
					MRGBPicker(); // by default
				// Show previous color in header
				MShowPreviousColor(show : bool);
				MOpacityPicker(opacity : DynamicBehaviour<double>);

		MColorPickerMultiSelect(colors : DynamicBehaviour<Set<MColor>>, style : [MColorPickerMultiSelectStyle]);
			MColorPickerMultiSelectStyle ::=  MColor, /*MDialogAlbum, */MDialogButtons, MColorPickerAdditionalColors,
				MCustomColorPickerDialog, MEnabled, MUpdateOnClose, MClearCustomColorsButtons, MColorPickerDisableMainPalette;
				// Show additional color palette
				MColorPickerAdditionalColors(colors : Transform<[MColor]>);
				// If this style is present, there are additional colors only.
				MColorPickerDisableMainPalette();
				// Embed custom color picker dialog within material color picker
				MCustomColorPickerDialog(button : MTextButton, pick : (MColor) -> void);
				MClearCustomColorsButtons(removeColor : (MColor) -> void, removeAllColors : () -> void);

		//
		// Cards
		//
		// [Material Guidelines | Cards](https://material.io/design/components/cards.html)
		MCard(blocks : [MCardBlock], style : [MCardStyle], state : [MButtonState]);
			MCardBlock ::= MRichMediaBlock, MActionBlock, MPrimaryTextBlock, MSupportingTextBlock, MCard, MSeparatorBlock, MExpanderBlock, TEmpty;
				// Block for custom material
				MRichMediaBlock(content : Material, style : [MCardStyle]);
				// Block for actions (icon buttons, buttons etc.). left, right - items aligned to the left or right
				MActionBlock(left : [Material], right : [Material], style : [MCardStyle]);
				// Title with subtitle
				MPrimaryTextBlock(title : string, text : string, style : [MCardStyle]);
				// Subtitle
				MSupportingTextBlock(text : string, style : [MCardStyle]);
				// Horizontal or vertical line
				MSeparatorBlock();
				// Expander
				MExpanderBlock(header: Material, details: () -> Material, expander: DynamicBehaviour<bool>, expanderStyle : [MExpanderStyle]);

			// MColor - background color
			// FillOpacity - background opacity
			MCardStyle ::= MBackgroundImage, MElevation, MColor, FillOpacity, MWidthByContent, MCardWidth, MCardHeight, MCardAlignBottom, MMoreMenu, MCardTextColor,
				MContentBorders, MCardNoOuterBorders;

				// Background image of card or block
				MBackgroundImage(image : string, light : bool);
				// Width of the card or block
				MCardWidth(width : double);
				// Height of the card or block
				MCardHeight(height : double);
				// Force specific text color
				MCardTextColor(color : MColor);
				// Force align to bottom inside block
				MCardAlignBottom();
				// Enable or disable borders (applies to block inside too)
				MContentBorders(borders : bool);
				// Three dot menu at top right corner (see. MMenu for structure)
				MMoreMenu(items : [MMenuLine], state : [MMenuStyle]);
				// Disable outer borders (works only for card itself not blocks)
				MCardNoOuterBorders();

		// Card with title and subtitle only
		MTextCard(title : string, text : string, style : [MCardStyle], state : [MButtonState]) -> MCard {
			MCard([MPrimaryTextBlock(title, text, [])], style, state)
		}

		// Arranges items in grid by theirs sizes and available width
		MFlexibleGrid(items : Transform<[Material]>, style : [MFlexibleGridStyle]);
			MFlexibleGridStyle ::= TFlexibleGridStyle, MEnabled /*Disables reorder*/, MOrdered, MAnimationEnabled;

				MWrapNewRow(wrap : bool) -> TWrapNewRow { TWrapNewRow(wrap); }; // New row should be below all the elements in the previous one (true by default for horizontal grid)
				MWrapNewColumn(wrap : bool) -> TWrapNewColumn { TWrapNewColumn(wrap); }; // New column should be to the right of all the elements in the previous one (true by default for vertical grid)
				MVertical() -> TVertical { TVertical(); }; // Pack elements vertically and bound them with available height
				MAnimationEnabled(enabled : bool); // false for MFlexibleGrid, true for MReorderGrid by default
				MLockWidth(lock : bool) -> TLockWidth { TLockWidth(lock); };	// If true size only grows in height not in width
				                                                            	// (false for MVertical and true for horizontal grid)

				// Don't mix elements order
				// true by default
				MOrdered(ordered : bool);
				MKeepOrder() -> MOrdered { MOrdered(true); }; // OBSOLETE!!
				MMaxRows(rows : int) -> TMaxRows { TMaxRows(rows); }; // Max elements in a first column (Max elements in a first row if MVertical is passed)
				MBaselineAlign() -> TBaselineAlign { TBaselineAlign(); };


		MReorderGrids(items : [[MReorderItem]], order : DynamicBehaviour<[[int]]>, style : [[MReorderGridStyle]], fn : ([Material]) -> Material);
			MReorderItem(content : Material, style : [MReorderItemStyle]);
				MReorderItemStyle ::= MReorderItemVisible, MReorderItemId, MDragging, MEnabled /*Disables dragging*/;
					MReorderItemVisible(visible : DynamicBehaviour<bool>);
					MReorderItemId(id : ref int);

			MReorderGridStyle ::= TFlexibleGridStyle, MDraggingItem, MHoveringItem, MEnabled /*Disables dragging*/,
			                      MGrabDelay, MBorders /*Sets border, which is not draggable*/, MAnimationEnabled,
			                      MReorderDropSpot, MReorderCustomDraggingOrder;
				MDraggingItem(item : DynamicBehaviour<int>);
				MHoveringItem(item : DynamicBehaviour<int>);
				MReorderDropSpot(spot : Material); // Custom drop spot for items
				MReorderCustomDraggingOrder(); // Drop spot is always above the hovered line. Intended for using into MList to prevent "gluing" of lines

		MReorderGrid(items : [MReorderItem], order : DynamicBehaviour<[int]>, style : [MReorderGridStyle]);

		MDynamicGrid(items : Transform<[Material]>, style : [MDynamicGridStyle]);
			MDynamicGridStyle ::= MBoxSize, MItemSize;
				// Scroll box size
				MBoxSize(wh : DynamicBehaviour<WidthHeight>);
				// Set cell height
				MItemSize(wh : Transform<WidthHeight>);

		// Arranges items as grid inside scroll view while rendering only elements visible inside view box
		// Scroll view takes up whole available space
		MRecyclerGrid(items : Transform<[[Material]]>, style : [MRecyclerGridStyle]);
			MRecyclerGridStyle ::= MScrollStyle, TSameSize, MScrollToItem;
				MSameSize() -> TSameSize { TSameSize(); }; // Use size of the first item as size for all the items, increases performance heavily
				MScrollToItem(fn : ref (row : int, col : int) -> void); // Replaces 'fn' with function that allows to scroll to an item on the specific row and column

		MTree(children : Transform<[MTreeNode<?>]>, style : [MTreeStyle]);
			MTreeStyle ::= MComponentGroupState, MTreeSelection, MTreeOrder, MTreeOnOrderChange, MTreeExpanded, MSingleSelection, MMultiSelection,
				MColor, MItemsLength, MTreeHideSeparators, MTreeLazyLoad, MTreeLazyScrollMode;

				MTreeSelection(selected : DynamicBehaviour<Set<[int]>>);
				MTreeExpanded(expanded : DynamicBehaviour<Set<[int]>>);
				MTreeOrder(order : DynamicBehaviour<[MTreeOrderNode<?>]>);
					MTreeOrderNode(content : ?, children : DynamicBehaviour<[MTreeOrderNode<?>]>);
				MTreeOnOrderChange(onChange : (newOrder : [MTreeOrderNode<?>]) -> void);
				MItemsLength(length : DynamicBehaviour<int>);
				MTreeHideSeparators();
				MTreeLazyLoad(loadCount : int, buildPanelFn : Maybe<(onClick : () -> void) -> Material>); // Content is loaded by button clicking
				MTreeLazyScrollMode(enabled : Transform<bool>); // Content is rendered, when it appears into scroll box.

			MTreeNode(content : ?, content2material : (?) -> Material, children : Transform<[MTreeNode<?>]>, style : [MTreeNodeStyle]);
				MTreeNodeStyle ::= MButtonState, MSelected, MExpanded, MChildSelected, MColor, MShortHighlighter, MTreeNodeCustomIcon,
					MTreeNodeCustomLine, MTreeNodeCustomSeparator, MTreeNodeCustomHighlighter, MTreeNodeCustomHighlighterOnHover, MHighlightOnSelect;

					MSelected(selected : DynamicBehaviour<bool>);
					MExpanded(expanded : DynamicBehaviour<bool>);
					MChildSelected(selected : DynamicBehaviour<bool>);

					// Use shorter highlighting rectangle for MTreeNode that is limited to width of separators between tree rows
					MShortHighlighter : ();
					MTreeNodeCustomIcon(fn : (isExpandedB : DynamicBehaviour<bool>, color : MColor) -> Material);
					MTreeNodeCustomLine(fn : (contentBoxB : DynamicBehaviour<WidthHeight>, color : MColor) -> Material);
					MTreeNodeCustomSeparator(separator : Material);
					MTreeNodeCustomHighlighter(fn : (Transform<WidthHeight>) -> Material);
					MTreeNodeCustomHighlighterOnHover(fn : (Transform<WidthHeight>) -> Material);

		//
		// Grid List
		//
		// [Material Guidelines | Image Lists](https://material.io/design/components/image-lists.html)
		// A grid list consists of a repeated pattern of cells arrayed in a vertical and horizontal layout.
		// Grid lists are best used on similar data types. They help improve the visual comprehension of the content they contain.
		MGridList(cells : Transform<[MGridListCell]>, style : [MGridListStyle]);

			MGridListCell(
				content : Material,
				text : [string] /* Single line or two lines of text (rest of array is ignored) */,
				style : [MGridListCellStyle]
			);

				MGridListCellStyle ::= MGridListHeader, MGridListFooter, MGridListTextColor, MGridListHeaderFooterColor,
					FillOpacity /*Header/footer background opacity*/, MIconButton, MGridListIconRight, MGridListIconLeft,
					 MGridListZoomContainer;

					// The caption is placed at the top of the cell
					MGridListHeader();
					// The caption is placed at the bottom of the cell
					MGridListFooter();
					// Header/footer text color
					MGridListTextColor(color : MColor);
					// Header/footer background color
					MGridListHeaderFooterColor(color : MColor);
					// Place the secondary action icon at the top/bottom right corner (default)
					MGridListIconRight();
					// Place the secondary action icon at the top/bottom left corner
					MGridListIconLeft();
					// Container for TZoomToFill when making MGridListCell background
					MGridListZoomContainer(container : Tropic);

			MGridListStyle ::= MGridListCellMinWidth, MGridListCellMaxWidth, MGridListColsNumber, MGridListCellHeight,
				MGridListCellAspectRatio, MGridListPadding, MNoScroll /* If present, display the whole grid list. Otherwise create a scroll on a FillXY box (default).*/,
				MSingleSelection, MOnListClick, MOrdered;

				MGridListCellMinWidth(w : double);
				MGridListCellMaxWidth(w : double);
				MGridListColsNumber(n : int);
				MGridListCellHeight(h : double);
				// Ignored if MGridListCellHeight is present
				MGridListCellAspectRatio(ratio : double);
				MGridListPadding(padding : double);

		//
		// Tabs
		//
		// [Material Guidelines | Tabs](https://material.io/design/components/tabs.html)
		// Tabs enable content organization at a high level, such as switching between views, data sets, or functional aspects of an app.
		// Present tabs as a single row above their associated content. Tab labels should succinctly describe the content within.
		// Because swipe gestures are used for navigating between tabs, don't pair tabs with content that also supports swiping.
		MDynamicTabs(
			tabs : Transform<[MTab]>,
			selected : DynamicBehaviour<int> /* Id of the currently selected tab*/,
			style : [MTabsStyle]
		);

			MTab(content : Material, text : Transform<string>, style : [MTabStyle]);
				MTabStyle ::= MButtonState, MTabIcon, MCustomWidth, MTabConfirmSwitch;
					// Icon placed in the middle of the tab above the text
					MTabIcon(icon : Material);
					// Allows asynchronously check condition or save changes before the tab will be switched
					MTabConfirmSwitch(confirm : (callback : (/* approve or cancel */bool) -> void) -> void);

			MTabsStyle ::= MFontStyle, MItemsColor, MBackgroundStyle /* Tab bar background style */, MTabsBackgroundStyle /* Background style of the tabs themselves */,
				MTabsContentBackgroundStyle, MTabsIndicatorColor, MTabIndicatorOnTop, MLargeView, MColor /* equals to MBackgroundStyle([MFill(color)]) */,
				FillOpacity /* equals to MBackgroundStyle([FillOpacity(opacity)]) */, MElevation /* Shadow of the tab (2.0 by default, 0.0 for js) */,
				MNoDispose /* Don't dispose tab content after switching to another one */, MPreRender,
				MCustomWidth, MShowTooltip, MTabsPanelButton, MTabsAddAction, MMaxHeight, MListReorder, MGrabDelay, MNoScroll, TScrollInspectVisible, MWidth,
				MTabsNoDimming, MTabsVerticalSeparators, MTabsHorizontalSeparator, MTabsIconLeftAlign, MTabsAlign;

				// The color of the line under the selected tab
				MTabsIndicatorColor(color : MColor);
				// Sets tab indicator line above the tab label. By default it is situated below.
				MTabIndicatorOnTop();

				// Background style of the tabs
				MTabsBackgroundStyle(style : [TGraphicsStyle]);

				// Background style of the tabs content
				MTabsContentBackgroundStyle(style : [TGraphicsStyle]);

				// For 320dp max width (256dp by default)
				MLargeView();
				MCustomWidth(minWidth : double, maxWidth : double);

				// Pre render content of the tabs and don't dispose it while switching tabs
				MPreRender();
				MTabsPanelButton(button : Material, alignRight : bool);

				MTabsAddAction(action : (int) -> Material);

				// Do not dim tabs without focus
				MTabsNoDimming();

				MTabsVerticalSeparators(width : double, color : MColor);
				MTabsHorizontalSeparator(height : double, selectedColor : MColor, notSelectedColor : MColor);
				MTabsIconLeftAlign();

				MTabsAlign(direction : CommonAlignment); // StartAlign() by default

		//
		// Splitter
		//
		// [Material Guidelines | Android Split-screen](https://material.io/design/platform-guidance/android-split-screen.html)
		MSplitter(m1 : Material, m2 : Material, size : Material, style : [MSplitterStyle]);
			MSplitterStyle ::= MColor, MSplitterHandleColor,MSplitterSeparatorSize, MSplitterSizeWatcher, MSplitterDontHandle,
				MSplitterSize, MEnabled, MSplitterValue, MSplitterHorizontal, MFocusId, MSplitterWidthHeight;

				MSplitterHandleColor(color : MColor);
				MSplitterSeparatorSize(size : double);
				MSplitterSizeWatcher(size : DynamicBehaviour<double>);
				// Do not handle the mouse events, so they are also sent to lower level
				MSplitterDontHandle();
				MSplitterSize(min1 : double, max1 : double, min2 : double, max2 : double);
				// Should grow from 0.0 to 1.0
				MSplitterValue(percent : DynamicBehaviour<double>);
				MSplitterHorizontal();
				MSplitterWidthHeight(left : DynamicBehaviour<WidthHeight>, right : DynamicBehaviour<WidthHeight>);

		//
		// Tooltip, progress, misc
		//

		// [Material Guidelines | Tooltips](https://material.io/design/components/tooltips.html)
		MTooltip(box : Material, tooltip : Material /*Content of the popup*/, style : [MTooltipStyle]);
			MTooltipStyle ::= MEnabled, MDisableOnDragging, MBackgroundStyle, MBlockHover, MTooltipAlignment, MLightBackground, MTranslatePosition, MOpenMenu;

				MTooltipAlignment(type : MTooltipAlignmentType); // MBottom by default
					MTooltipAlignmentType ::= MLeft, MRight, MTop, MBottom, MTryTopFirst, MTryBottomFirst;
				// Background style of the popup
				MBackgroundStyle(style : [TGraphicsStyle]);
				// Hide tooltip if something is being dragged
				MDisableOnDragging();
				// Translate tooltip position
				MTranslatePosition(point : Transform<Point>);
				// Blocks hover to underlying elements
				MBlockHover();

		// [Material Guidelines | Linear Progress Indicators](https://material.io/design/components/progress-indicators.html#linear-progress-indicators)
		// indeterminate
		MProgressBar(style : [MProgressBarStyle]);
			MProgressBarStyle ::= MColor, MProgressBackgroundColor, WidthHeight, MDuration, MBezier, MNoAnimation;
				MProgressBackgroundColor(color : MColor);
				MNoAnimation();

		// [Material Guidelines | Circular Progress Indicators](https://material.io/design/components/progress-indicators.html#circular-progress-indicators)
		MProgressCircle(style : [MProgressCircleStyle]);
			MProgressCircleStyle ::= MColor, MProgressCircleSize, MAddArrow;
				// Stroke is the thickness of the progress circle
				// By default: stroke - 4., radius - 20.
				MProgressCircleSize(stroke : double, radius : double);
				// Add arrow to the tip of the progress circle
				MAddArrow(arrowScale : Transform<double>);

		// determinate, percent should grow from 0.0 to 1.0
		// If size.width < 0, fill x. If size.height < 0, use default height.
		MProgressBarDeterm(percent : Transform<double>, style : [MProgressBarStyle]);
		MProgressCircleDeterm(percent : Transform<double>, style : [MProgressCircleStyle]);

		// TODO: Describe what this is
		MRipple(m : Material);
		MRippleCircle(m : Material);

		// [Material Guidelines | App Bars: Top](https://material.io/design/components/app-bars-top.html)
		// You can add FAB to toolbar just passing it to style. Size of the toolbar stays same.
		// You can extend size of the toolbar or change its content by passing your Material to MToolbarContent.
		MToolbar(expander : DynamicBehaviour<bool>, title : Material, right : [Material], style : [MToolbarStyle]);
			MToolbarStyle ::= MButtonState, MBackgroundStyle, MItemsColor, MElevation, MWidth, MHeight, MBackgroundImage,
				MToolbarContent, MFloatingButton, MCustomExpander, MShowExpander, MToolbarBackButton, MExtendedToolbar;

			MItemsColor(color : MColor);
			// Can be bigger than toolbar size. Displayed below content of the toolbar (menu icon, title etc.).
			MToolbarContent(content : Material, addBorders : bool);
			MToolbarBackButton(button : Material);
			MCustomExpander(expander : Material);
			MShowExpander(show : Transform<bool>);
			// Gives an ability to increase toolbar`s height from current to max (128. by default) and backwards.
			MExtendedToolbar(expand : Transform<bool>, style : [MExtendedToolbarStyle]);
				MExtendedToolbarStyle ::= MMaxHeight, MEnabled, MExpanderProgress;

		// Displays the header. When expanded, displays the details
		// Link is deprecated. TODO: add appropriate doc link here.
		// [Material Guidelines | Expansion Panels](https://material.io/archive/guidelines/components/expansion-panels.html)
		MExpander(header : Material, details : () -> Material, expander : DynamicBehaviour<bool>, style : [MExpanderStyle]);
			MExpanderStyle ::= MExpanderHideSeparator, MExpandByArrowOnly, MColor /*arrow color*/, FillOpacity /*arrow color*/, MExpanderBackgroundStyle,
				MEnabled, MNoDispose, MExpanderNarrowHeader, MExpanderFront, MWidth /*all available space by default, use 0.0 to disable this behaviour*/,
				MDetailsAnimated, MExpanderIcon, CommonAlignment;

				MExpanderHideSeparator();
				// This style is used for MTextInput and another editable controls on header.
				// By default you can expand element by clicking on header.
				MExpandByArrowOnly();
				MExpanderNarrowHeader();
				MExpanderBackgroundStyle(header : [TGraphicsStyle], details : [TGraphicsStyle]);
				// Has the icon in front of the header
				MExpanderFront();
				MDetailsAnimated();
				MExpanderIcon(openIcon : string, closeIcon : string);

		MAnimatedExpander(content : Material, expanded : Transform<bool>, style : [MAnimatedExpanderStyle]);
			MAnimatedExpanderStyle ::= MExpandFromStart, MExpanderHorizontal, MExpanderProgress, MDuration, MNoCrop;
				MExpandFromStart();
				MExpanderHorizontal();
				MExpanderProgress(progress : DynamicBehaviour<double>); // Inspects animation progress
		//
		// Application structure
		//
		// [Material Guidelines | UI Regions](https://material.io/design/layout/responsive-layout-grid.html#ui-regions)
		MAppStructure(parts: [MLayoutPart], style: [MAppStyle]);
			MLayoutPart ::= MAppBar, MNav, MContent, MBottomSheet, MFloatingContent, MBanner;
				// App bar / primary toolbar at the top
				MAppBar(content: Material);
				// Main area
				MContent(content: Material);
				// Side nav on the left or right hand side
				MNav ::= MLeftNav, MRightNav;
					MLeftNav(content: Material, expander: DynamicBehaviour<bool>, style: [MNavStyle]);
					MRightNav(content: Material, expander: DynamicBehaviour<bool>, style: [MNavStyle]);
						MNavStyle ::= MSideNavWidth, MSideNavPersistent, MSideNavMini, MListMinimizedWidth, MFullHeight;
							MSideNavWidth(width : double);
							// Sidebar that constricts MContent.
							// If you dont want it to react on expander pass dummy one instead of real.
							MSideNavPersistent(persistent : Transform<bool>);
							// Sidebar minimizes to mini version.

							// Link is deprecated. TODO: add appropriate doc link here.
							// https://material.io/archive/guidelines/patterns/navigation-drawer.html#navigation-drawer-behavior
							MSideNavMini();
							MFullHeight();
				// On top of everything
				MFloatingContent(content : Material);

				// For showing medium-priority messages. Appears on top of the content.
				// [Material Guidelines | Banner](https://material.io/design/components/banners.html)
				MBanner(banner : Transform<MBannerContent>, enabled : Transform<bool>);
					MBannerContent(text : string, style : [MBannerStyle]);
						MBannerStyle ::= MBannerButtons, MLeftIcon;
							MBannerButtons(buttons : [MBannerButton]);
							MBannerButton(text : string, onClick : () -> void);

				MBottomSheet(
					content : (expanded : Transform<bool>) -> Material,
					style : [MBottomSheetStyle]
				);
					MBottomSheetStyle ::= MExpanded, MCollapsedHeight, MSwipeEnabled, MSwipeDownEnabled, MSwipeGap /*24. by default*/,
										MExpandingBottomSheet, MModalBottomSheet, MEnabled, MAboveFloatingContent;
						MCollapsedHeight(height : Transform<double>); // 56. by default, is restricted by half of the screen height
						MSwipeEnabled(enabled : Transform<bool>); // true by default
						MSwipeDownEnabled(enabled : Transform<bool>); // true by default
						// Note : MExpandingBottomSheet and MModalBottomSheet are not compatible
						// Creates a small info area in the right bottom corner of the screen. Opens by click.
						MExpandingBottomSheet(title : Transform<string>, style : [MExpandingBottomSheetStyle]);
							MExpandingBottomSheetStyle ::= MExpandingBottomSheetIcon, MExpandingBottomSheetAdditional, MColor;
								MExpandingBottomSheetIcon(icon : string);
								MExpandingBottomSheetAdditional(items : [Material]);
						MModalBottomSheet(show : DynamicBehaviour<bool>, closeOnClick : bool); // Bottom sheet, which is normally hidden. Works for mobile only.
						MAboveFloatingContent();

			MAppStyle ::= MComponentGroupState, MNoScroll, MSwipeLeft, MSwipeRight, TScrollInspectVisible, MAppStructureFlexible,
							MFloatingToolbar, MExtendedAppBar, MAppWH, MContentMaxWidth, MAppBarEnabled, MAddSafeArea;
				// Do not add a scroller for the content area
				MNoScroll();

				MSwipeLeftOrRight ::= MSwipeLeft, MSwipeRight;
				// gapLength - distance from the left or right of the screen where swipe is enabled
				// enabled - for swipe disabling in some cases (dialog or loading screens for example)
				MSwipeLeft(gapLength : Transform<double>, enabled : Transform<bool>);
				MSwipeRight(gapLength : Transform<double>, enabled : Transform<bool>);
				// Change sidenav position corresponding to available width
				// MEnabled - turn this on or off (default: const(true))
				// MShowExpander - should the expander toggle be visible when available width is more than required and sidenav is persistant (default: const(false))
				// MShowToolbar - should the toolbar be visible when available width is more than required and sidenav is persistant (default: const(true))
				// MWidth - required width to make sidenav persistent (default: 1296.)
				// MPersistent - monitor current sidenav state based on available width
				// It is advised to use default values
				MAppStructureFlexible(style : [MAppStructureFlexibleStyle]);
					MAppStructureFlexibleStyle ::= MEnabled, MShowExpander, MShowToolbar, MPersistent, MWidth;

					MShowToolbar(show : Transform<bool>);
					MPersistent(persistent : DynamicBehaviour<bool>);
				// Size of the MAppStructure
				MAppWH(wh : DynamicBehaviour<WidthHeight>);
				// Hides toolbar on scrolling down and shows it on scrolling up. Works only for mobile.
				MFloatingToolbar();
				// Extends toolbar by swiping down, when you are on the top of the screen. Default max height is 128.
				MExtendedAppBar(style : [MExtendedAppBarStyle]);
					MExtendedAppBarStyle ::= MExtendedToolbarStyle, MBackgroundImage;
				MAppBarEnabled(enabled : Transform<bool>);

				// Specify max width of the MContent after which it's scaled up
				// See MZoomMaxWidth for more info
				MContentMaxWidth(maxWidth : Transform<double>);

				// Adds safe area around app structure
				// See MSafeArea for more info
				// default: true
				MAddSafeArea(add : bool);

		// Helper for a common kind of left-hand side nav bar
		MSideNav(head: MSNHead, list: Material, expander : Transform<bool>, style: [MSideNavStyle]);
			MSideNavStyle ::= MColor, FillOpacity, MSideNavWidth, MSubList, MSideNavMini, MListMinimizedWidth;
				MSubList(list : Material);

			MSNHead ::= MSNSmallHead, MSNCardHead, MSNCustomHead;
				MSNCardHead(
					background : string,
					photo : MSNHeadPhoto,
					additionalPhotos : [MSNHeadPhoto],
					name : Transform<string>,
					additionalInfo : Transform<string>
				);
				MSNHeadPhoto(url : Transform<string>, onClick : () -> void);
				MSNSmallHead(content: [Material]);
				MSNCustomHead(content: Material);

		MNavigation(list: [MNavigationM], style: [MNavigationStyle]);
			MNavigationM ::= MNavigationMenu, MNavigationMenuCustom;
				MNavigationMenu(title: string, action: [MNavigationMenuAction]);
				MNavigationMenuCustom(m: Material, action: [MNavigationMenuAction]);
					MNavigationMenuAction ::= MNavigationMenu, MNavigationMenuCustom, MNavigationAction, MNavigationSubmenu, MNavigationSubmenuCustom;
						MNavigationAction(onClick: () -> void);
						MNavigationSubmenu(title: string, onClick: () -> void);
						MNavigationSubmenuCustom(m: Material, onClick: () -> void);
			MNavigationStyle ::= MNavigationMenuStyle, MNavigationSubmenuStyle, MNavigationLevelThreeStyle, MNavigationLevelFourStyle,
				Fill, FillOpacity, MNavigationOnSelect, MInCard, MNavigationDynamicBackgroundColor, MNavigationCollapseUnactive;
				MNavigationMenuStyle(style: [MTextStyle]);
				MNavigationSubmenuStyle(style: [MTextStyle]);
				MNavigationLevelThreeStyle(style: [MTextStyle]);
				MNavigationLevelFourStyle(style: [MTextStyle]);
				MNavigationOnSelect(c: DynamicBehaviour<bool>);
				MNavigationDynamicBackgroundColor(f: (i: int) -> int);
				MNavigationCollapseUnactive();

		//
		// Bottom Navigation
		//
		// [Material Guidelines | Bottom Navigation](https://material.io/design/components/bottom-navigation.html)
		MBottomNav(actions: [MBottomNavAction], style: [MBottomNavStyle], selected: DynamicBehaviour<int>, expander: DynamicBehaviour<bool>);
			MBottomNavAction(iconName : string, label : string, style : [MBottomNavActionStyle]);
				MBottomNavActionStyle ::= MOnClick, MIconCounter;
			MBottomNavStyle ::= Fill, FillOpacity, Blur, TScrollInspectVisible, MShowAllLabels, MActiveIconColor, MInactiveIconColor, MBottomNavStaticLabelSize;
				// Fill, FillOpacity, Blur - for background
				// Can expand and hide with TScrollInspectVisible
				MShowAllLabels(); // true by default for actions <= 3
				MBottomNavStaticLabelSize();

		//
		// Chips
		//
		// [Material Guidelines | Chips](https://material.io/design/components/chips.html)
		MChip(title : string, style : [MChipStyle]);
			MChipStyle ::= MCloseButton, MCustomCloseButtonIcon, MChipSelectable, MChipHoverActive, MButtonState, MChipIcon,
							MColor, FillOpacity, MOnClose, MChipVisible, MWidth, MNewChip, MUnselectedColor, MOutlined;
				MChipSelectable(enabled : Transform<bool>, selected : DynamicBehaviour<bool>);
				// MChipHoverActive - translates behaviours to control MChip's appearance
				MChipHoverActive(hover : Transform<int>, active : Transform<bool>);
				MCloseButton();
				MCustomCloseButtonIcon(icon : string);
				// Should MChip be hidden after press on close button
				MOnClose(close : () -> bool);
				// Is MChip visible
				MChipVisible(visible : DynamicBehaviour<bool>);

				MChipIcon ::= MAvatar, MLetterIcon;

				MNewChip(); // updated chip style. Use "new" url-parameter also.
				MUnselectedColor(color : MColor); // MGrey(300) by default

		//
		// Low-level, Tropic-like
		//
		// Draws a white or dark background for the content with a margin, with a shadow according to the depth
		MBackground(depth : int, m : Material);

		// 1dp separator
		// [Material Guidelines | Dividers](https://material.io/design/components/dividers.html)
		MSeparator(horizontal : bool);
		MSeparatorSize(horizontal : bool, minSize : double);

		//
		// A wizard-like stepper
		//

		// [Material Guidelines | Steppers](https://material.io/archive/guidelines/components/steppers.html)
		MStepper(steps : [MStep], selectedId : DynamicBehaviour<int>, type : MStepperType, style : [MStepperStyle]);

			MStep(title : Transform<string>, content : () -> Material, type : [MStepType], state : [MStepState]);

			MStepperType ::= HorizontalStepper, VerticalStepper, MobileStepper;
				HorizontalStepper(type : [MStepsType]);
				VerticalStepper(type : [MStepsType]);
					MStepsType ::= LinearStepper, AlternativeLabel, StepEditableOnComplete;
						//if false Non-linear steppers. used by default
						LinearStepper(linear : bool);
						AlternativeLabel();
						StepEditableOnComplete();

				MobileStepper(type : MobileStepperType, mobileStepperStyle : [MSBottomBarStyle]);
					MobileStepperType ::= MobileStepText, MobileStepDots, MobileStepProgressBar;
						MobileStepText();
						//not implemented yet
						MobileStepDots();
						MobileStepProgressBar(progressBarStyle : [MProgressBarDetermStyle]);
							MSBottomBarStyle::= MSimpleBottomBar, MOnlyContinueButton;
								// [back batton [progresbar/dotbar/nothing] next button]
								MSimpleBottomBar();
								// [progresbar/dotbar/nothing]
								//				[next button]
								MOnlyContinueButton();
								MProgressBarDetermStyle(color : MColor, backgroundColor : MColor, size : WidthHeight);

			MStepType ::= MEditableStep, MClickableStep, MOptionalStep;
				MEditableStep(editable : bool);
				MClickableStep(clickable : Transform<bool>);
				MOptionalStep(text : Transform<string>);

			MStepperStyle ::= MIconSize, MWarningIconColor,
					MActiveIconColor, MInactiveIconColor, MEditIconColor, MCheckCircleIconColor, MBackButton, MContinueButton, MCompleteButton,
					MCancelButton, MStepperAddScroll, MHideCancelButton, MSetIntervalBetweenTitles, MUpdatingStepsNumLabels,
					MHideFirstStepOnStart, MHeaderTextStyles, MHStepperContentBorder, MHStepperFooterBorder, MStepperCustomFooter,
					MStepperTestSupport, MHStepperNoHeaderSeparators;

				MWarningIconColor(color : MColor);
				MActiveIconColor(color : MColor);
				MInactiveIconColor(color : MColor);
				MEditIconColor(color : MColor);
				MCheckCircleIconColor(color : MColor);
				MContinueButton(text : string, style : [MTextButtonStyle], state : [MButtonState]);
				MCompleteButton(text : string, style : [MTextButtonStyle], state : [MButtonState]);
				MBackButton(text : string, style : [MTextButtonStyle], state : [MButtonState]);
				MCancelButton(text : string, style : [MTextButtonStyle], state : [MButtonState]);
				MStepperAddScroll();
				MHideCancelButton();
				MSetIntervalBetweenTitles(size : double);
				// updating steps num labels on steps visibility changing
				MUpdatingStepsNumLabels();
				// allows to keep the first step collapsed on start and open it by clicking on title
				MHideFirstStepOnStart();
				// Font styles of title and subtitle (now used only font color and font size)
				// truncateText - truncate the long text (in title and subtitle) and add ellipsis at the end
				// also tooltips for truncated text will be added
				MHeaderTextStyles(titleStyle : [MTextStyle], subtitleStyle : [MTextStyle], truncateText : bool);
				MHStepperContentBorder(left : double, top : double, right : double, bottom : double);
				MHStepperFooterBorder(left : double, top : double, right : double, bottom : double);
				// Allows to change the footer layout for hstepper
				MStepperCustomFooter(layout : (previous : Material, cancel : Material, next : Material, borders : (Material) -> Material) -> Material);
				MStepperTestSupport(support : MWTestSupport, isTestPlaybackMode : () -> bool);
				// allows to remove upper and lower horizontal lines from the header
				MHStepperNoHeaderSeparators();

			MStepState ::= MStepperFeedback, MultilineErrorState, MContinueFn, MCancelFn, MCompleteStatus, MEnabled,
					MBackButton, MContinueButton, MCompleteButton, MCancelButton;
				MultilineErrorState(text : Transform<string>);
				MContinueFn(fn : () -> bool);
				MCancelFn(fn : () -> void);
				MStepperFeedback(content : () -> Material);
				MCompleteStatus(complete : DynamicBehaviour<bool>);

		//
		// Click helpers
		//

		// Sends down events to lower z-order elements.
		MClickable(m : Material, onClick : () -> void);

		MMouseDownAround(point : Maybe<DynamicBehaviour<Point>>, down : DynamicBehaviour<bool>, hover : DynamicBehaviour<bool>, onClick : () -> void,
			m : Material);

		MComponent(state : [MButtonState], fn : (focus : MFocus) -> Material);
		// Use MComponent instead of MFocusClickable directly
		MFocusClickable(state : [MButtonState], fn : (focus : MFocus) -> Material) -> Material { MComponent(state, fn); };

		MSwipe(content : Material, state : [MSwipeState]);
			MSwipeState ::= MOnSwipeDown, MOnSwipeUp, MOnSwipeLeft, MOnSwipeRight, MOnSwipe,
				TCurrentInteractive, TPressed, MEnabled, MSwipeGap, MInteractionsOnTop;

				MOnSwipeDown(onSwipe : (point : Point, delta : Point) -> bool);
				MOnSwipeUp(onSwipe : (point : Point, delta : Point) -> bool);
				MOnSwipeLeft(onSwipe : (point : Point, delta : Point) -> bool);
				MOnSwipeRight(onSwipe : (point : Point, delta : Point) -> bool);
				MOnSwipe(fn : (swiping : bool) -> void);
				MSwipeGap(gap : double); // 3px by default

		// Draggable and DropSpot in one
		MDragDrop(id : Transform<int>, content : Material, style : [MDragDropStyle]);
			MDragDropStyle ::= MDraggingEnabled, MHoveringEnabled, MDroppingEnabled, MDragging, MHoveringId, MDroppingId,
				MOnDrag, MOnHover, MOnDrop, TPressed, THovering, MMousePosition, MLocalMousePosition, MGrabPosition,
				MDraggingContent, MDraggingPlaceholder, MContentVisibleOnDrag, MGrabDelay, MDragLowestPriority, MDisablePassingClicks;

				MDraggingEnabled(enabled : Transform<bool>);
				MHoveringEnabled(enabled : Transform<bool>);
				MDroppingEnabled(enabled : Transform<bool>);

				MDragging(dragging : DynamicBehaviour<bool>);
				MHoveringId(hovering : DynamicBehaviour<int>);
				MDroppingId(dropping : DynamicBehaviour<int>);

				MOnDrag(fn : (isDragging : bool) -> void); // Fired once when this MDragDrop is dragged or dropped
				MOnHover(fn : (id : int) -> void); // Fired when another MDragDrop is held over this one
				MOnDrop(fn : (id : int) -> void); // Fired when another MDragDrop is dropped inside this one

				MLocalMousePosition(point : DynamicBehaviour<Point>);
				MGrabPosition(point : DynamicBehaviour<Point>);

				MDraggingContent(content : Material);
				MDraggingPlaceholder(content : Material);
				MContentVisibleOnDrag(visible : Transform<bool>);
				MGrabDelay(delay : int); // 300 ms by default
				// Handle click events in the content primarily.
				MDragLowestPriority();
				MDisablePassingClicks();


		MRealHTML(url : string, wh : Transform<WidthHeight>, style : [RealHTMLStyle]);

		// Supports YouTube and Vimeo links (creates iframe instead of video)
		MVideoPlayer(filename : string, wh : Transform<WidthHeight>, style : [MVideoPlayerStyle]);
			// Ignores OnVideoLoadingError and FVideoControls
			MVideoPlayerStyle ::= FVideoStyle, MColor, MPlayerBackground, MEnabled, MPlayerShowPanel, MPlayerPanelAutoHide, MPlayerControls,
				MPlayerVisibleRange, MAnimatedSubtitles, MPlayerDisableKeyboardShortcuts;

				MPlayerBackground(color : MColor);
				MPlayerShowPanel(show : Transform<bool>);
				MPlayerPanelAutoHide(); // Hides panel 1 sec after playing was started, returns it on pause.
				MPlayerDisableKeyboardShortcuts();
				MPlayerControls : (controls : [MPlayerControl]); // [VolumeControl()] by default
					MPlayerControl ::= BasicPlayerControl, SubtitlesControl;

				// video range displayed in UI
				MPlayerVisibleRange(start : Transform<double>, end : Transform<double>);

				MAnimatedSubtitles(subtitles : Transform<VideoSubtitle>, style : [MAnimatedSubtitleStyle]);
					MAnimatedSubtitleStyle ::= MDuration, MSubtitlesFrame, FVideoSubtitlesScaleMode, MSubtitlesOriginSize;
						MSubtitlesFrame(radius : double, border : double);
						// FVideoSubtitlesScaleMode will be based on this size instead of real video metrics.
						MSubtitlesOriginSize(size : WidthHeight);

		MVideo(filename : string, wh : DynamicBehaviour<WidthHeight>, style : [FVideoStyle]) -> Material {
			TVideo(filename, wh, style);
		};

		// These more or less work exactly like Tropic, except they accept Material

		MEmpty() -> Material { TEmpty(); };

		// If you want Material, which automatically mirrors content in case of RTL layout, see versions with -A suffix below.
		MLines(m : [Material]);
		MCols(m : [Material]);
		MLines2(m1 : Material, m2 : Material);
		MCols2(m1 : Material, m2 : Material);
		MBaselineLines(m : [Material]);
		MBaselineCols(m : [Material]);
		MBaselineLines2(m1 : Material, m2 : Material);
		MBaselineCols2(m1 : Material, m2 : Material);
		MBorder(left : double, top : double, right : double, bottom : double, m : Material); // See also MBorder* helpers into material_gui.flow
		MPad(x : double, y : double, content : Material) -> Material { MBorder(x, y, 0., 0., content) };
		MGroup(m : [Material]);
		MGroup2(m1 : Material, m2 : Material);
		MGrid(m : [[Material]]);
		MMinimumGroup2(m1 : Material, m2 : Material);
		MSubtractGroup2(m1 : Material, m2 : Material);
		MBaselineOffset(offset : Transform<double>, m : Material);
		MAvailable(box : Material, avail : Material); // See also MAvailable* helpers into material_gui.flow
		MAlpha(alpha : Transform<double>, m : Material);
		MCrop(topleft : Transform<Point>, widthHeight : Transform<WidthHeight>, m : Material);
		MCropSize(s : Material, m : Material);
		// Preserves the size when invisible
		MVisible(value : Transform<bool>, m : Material);
		// Destroys and reconstructs, and is 0 size when invisible
		MShow(show : Transform<bool>, m : Material);
		MMutable(m : Transform<Material>);
		MIf(condition : Transform<bool>, then : Material, elset : Material);
		// Workaround for MIf to prerender inner stuff, use only in special cases
		MIfPreRender(condition : Transform<bool>, then : Material, elset : Material, sameSize : bool);
		// Be careful, f is called 2 times as a maximum, results of these calls are cached.
		// Check out tests/test_mif_lazy.flow for illustration.
		MIfLazy(condition : Transform<bool>, f : (bool) -> Material);
		MInteractive(interactivity: [TInteractivity], form : Material);
		MCursor(kind : CursorShape2, m : Material);
		MFilter(filters : [Filters], m : Material);

		MGraphics(shape : Transform<GShape>, style : Transform<[TGraphicsStyle]>);
			GShape ::= GRect, GRoundedRect, GEllipse, GCircle, GPath;
				// GRect : (x : double, y : double, width : double, height : double);
				// GRoundedRect : (x : double, y : double, width : double, height : double, radius : double);
				// GEllipse : (x : double, y : double, width : double, height : double);
				// GCircle : (x : double, y : double, radius : double);
				GPath(path : [StaticGraphicOp]);

		MConstruct(constructors : [() -> () -> void], m : Material);
		MCreate2(current : ref Material, fn : () -> Material);
		MCreate(fn : () -> Material) -> MCreate2 {
			MCreate2(ref TEmpty(), fn);
		}
		MDispose(disposers : [() -> void], m : Material);
		MTranslate(point : Transform<Point>, form : Material);
		MOffset(dx : double, dy : double, content : Material) -> Material { MTranslate(const(Point(dx, dy)), content) };
		MRotate(degree : Transform<double>, mat : Material);
		MShift(m : Material, distance : Material);
		MCenter(m : Material);
		MCenterIn(m : Material, box : Material);
		MCenterX(m : Material);
		MCenterY(m : Material);
		MCenterXIn(m : Material, box : Material);
		MCenterYIn(m : Material, box : Material);
		// Render content which depends on available area.
		// Not very convenient in this signature, only use if you know what you're doing.
		MCase(sizes : [Material], m: [Material]);
		MScroll(content : Material, box : Material, style : [MScrollStyle]);
			MScrollStyle ::= TScrollStyle, MScrollToFocusEnabled, MComponentGroupState, MEnabled;

				MScrollToFocusEnabled(enabled : Transform<bool>);

				MScrollPosition(position : DynamicBehaviour<Point>) -> TScrollPosition { TScrollPosition(position); };
				MExpandOnHover(expand : bool) -> TExpandOnHover { TExpandOnHover(expand); };
				MReverseMouseWheel() -> TReverseMouseWheel { TReverseMouseWheel(); };
				MScrollCropByContent() -> TScrollCropByContent { TScrollCropByContent(); };
				// Returns distance by which scroll positon is out of bounds
				// Positive for position below scroll and negative for above. 0 if scroll is in bounds.
				MScrollOutOfBounds(x : DynamicBehaviour<double>, y : DynamicBehaviour<double>) -> TScrollOutOfBounds { TScrollOutOfBounds(x, y); };
				MScrollbars(x : TScrollbarStyle, y : TScrollbarStyle) -> TScrollbars { TScrollbars(x, y); };
				// Tells are scrollbars visible on corresponding axes. On mobile its true even if scrollbars are hidden because of scroll
				// position isn't changing.
				// In other words shows if content is bigger that the box. False when scroll is disabled.
				MScrollbarsVisible(x : DynamicBehaviour<bool>, y : DynamicBehaviour<bool>) -> TScrollbarsVisible { TScrollbarsVisible(x, y); };
				MScrollWidthHeight(content : DynamicBehaviour<WidthHeight>, box : DynamicBehaviour<WidthHeight>) -> TScrollWidthHeight { TScrollWidthHeight(content, box); };
				MScrollDisableOutOfBounds(disable : Transform<bool>) -> TScrollDisableOutOfBounds { TScrollDisableOutOfBounds(disable); };
				MScrollMouseEnabled(enabled : Transform<bool>) -> TScrollMouseEnabled { TScrollMouseEnabled(enabled); };
				MCurrentInteractive(current : DynamicBehaviour<Maybe<bool>>) -> TCurrentInteractive { TCurrentInteractive(current); };
				MScrollBound(x : Transform<bool>, y : Transform<bool>) -> TScrollBound { TScrollBound(x, y); };
				// Event which fires when scrolled to bottom.
				// May be useful when loading stuff in chunks.
				MOnScrolledToBottom(event : () -> void) -> TOnScrolledToBottom { TOnScrolledToBottom(event); };
				// Event which fires when scrolled to side
				// (right for LTR, left for RTL)
				MOnScrolledToSide(event : () -> void) -> TOnScrolledToSide { TOnScrolledToSide(event); };
				// Puts vertical scrollbar to the left.
				// May be useful for arabic layout.
				MScrollBarStart() -> TScrollBarStart { TScrollBarStart(); };
				// Puts horizontal scrollbar to the top.
				MScrollBarTop() -> TScrollBarTop { TScrollBarTop(); };
				// Enables keys handling by MScroll. True by default
				MScrollKeysEnabled(enabled : Transform<bool>) -> TScrollKeysEnabled { TScrollKeysEnabled(enabled); };
				MScrollFadeContent(color : int, width : double) -> TScrollFadeContent { TScrollFadeContent(color, width); };

				// Allows scrollbars to be on the top of the content.
				// True by default.
				// Use "scroll_overlap_debug=1" url-parameter to set MScrollbarOverlapContent(false) by default for all scrolls.
				MScrollbarOverlapContent(overlap : bool) -> TScrollbarOverlapContent { TScrollbarOverlapContent(overlap); };

		MScrollBox(content : Material) -> Material { MScroll(content, TFillXY(), []); };


		MTweak(style : [TTweakStyle], content : Material, size : Material);

		// Draws rectangles : actual size - given color, minimum size - blue, maximum size - green, available space from parent - red, baseline - black line
		// For special cases see MDebug* into material_gui.flow
		MDebug(c : int, box : Material);

		// Inspects metrics of m. See MAttach* helpers into material_gui also.
		MInspect(inspectors : [TInspector], m : Material);

		MAttach(ghost : Material, fn : (TFormMetrics) -> Material);
		// Overrides logical size (doesn't effect display!). Use only in specific cases
		MFixSize(m : Material, size : Material);
		// Deprecated. Use MFixSize instead of MSize.
		MSize(size : Material, m : Material);
		MSizeOf(m : Material);
		MZoom(content : Material, container : Material, keepAspect : bool);
		MZoomToFill(content : Material, container : Material, crop : bool);
		MScale(factor : Transform<Factor>, m : Material);
		MMask(content : Material, mask : Material);
		MFullWindow(fw : DynamicBehaviour<bool>, m : Material);
		MFullScreen(fs : DynamicBehaviour<bool>, m : Material);

		MFrame(margin : double, radius : double, style : [TGraphicsStyle], box : Material);
		// Use MComponent instead of MRawButton
		// MRawButton is left here for backward compatibility
		MRawButton(normal : Material, hover : Material, pressed : Material, disabled : Material, shortcut : string, style : [TButtonStyle],
			state : [MRawButtonState]);

			MRawButtonState ::= MButtonState, TButtonState;

		// Use MDragDrop instead of MDraggable and MDropSpot
		// MDraggable and MDropSpot are left here for backward compatibility
		MDraggable(id : int, stationary : Material, style : [MDragStyle]);
			MDragStyle ::= MDragShape, TDragStyle;
				MDragShape(shape : Material);
		MDropSpot(onHover : DynamicBehaviour<int>, onDrop : DynamicBehaviour<int>, dropTropic : Material);
		MDropSpot2(onHover : DynamicBehaviour<int>, onDrop : DynamicBehaviour<int>, dropTropic : Material, handle : bool);

		MMovable(target : Material, movableArea : Material, style : [MMovableStyle]);
			MMovableStyle ::= MMovablePosition, MMovableExpandArea, MMovableGrabArea, MEnabled;
				MMovablePosition(position : DynamicBehaviour<Point>);
				//The target can be moved partially out of the area
				MMovableExpandArea();
				// Area with which you can grab target, padding is the distance from top-left corner.
				MMovableGrabArea(padding : Material, area : Material);

		MPicture(picURL : string, style : [MPictureStyle]);
			MPictureStyle ::= TPictureStyle, MPictureShowLoading, MPictureCustomLoading, MPictureSize;
				MPictureShowLoading(show : bool);
				MPictureCustomLoading(loading : Material);
				MPictureSize(size : Transform<WidthHeight>); // Scales to available area for WidthHeight(-1., -1.)

		MResizable(content : Material, style : [MResizableStyle]);
			MResizableStyle ::= MResizableMinMax, MResizableOnCreate;
				MResizableMinMax(min : Material, max : Material);
				MResizableOnCreate(size : Material);

		// Scales available space
		MScaleAvailable(factor : Transform<Factor>, m : Material);

		//Set a specific theme for the target
		MExplicitTheme(target : Material, light : Transform<bool>, state : [MComponentGroupState]);


		// [ Material Guidelines | Backdrop ](https://material.io/design/components/backdrop.html)
		MBackdrop(header : Material, content : Material, style : [MBackdropStyle]);
			MBackdropStyle ::= MBackdropTitle, MBackdropSubtitle, MBackdropOpened, MBackdropItems, MBackdropLeftIcon;
				MBackdropTitle(title : Transform<string>);
				MBackdropSubtitle(subtitle : Transform<string>);
				MBackdropOpened(opened : DynamicBehaviour<bool>);
				MBackdropLeftIcon(opened : string, closed : string);
				MBackdropItems(items : [Material]);

		//
		// Helpers for implementing custom elements
		//

		// Helper to create simple animations. Try MMEasingAnimation for complicated ones.
		MAnimator(m : Material, trigger : Transform<bool>, style : [MAnimatorStyle]);
			MAnimatorStyle ::= MDuration, MAnimatorCropType, MExpanderProgress, MBezier, MAnimatorLazy,
			                   MFadeAnimation, MScaleAnimation, MTranslateAnimation, MRotateAnimation;

				MBezier(bezier : Transform<CubicBezierEasing>);
				MDuration(duration : Transform<double>);
				MFadeAnimation();
				MScaleAnimation(style : [MScaleAnimationStyle]);
					MScaleAnimationStyle ::= MCenterMode, MScaleAnimationCustomFactor;
						MCenterMode();
						MScaleAnimationCustomFactor(factor : Transform<Factor>);

				MRotateAnimation(style : [MRotateAnimationStyle]);
					MRotateAnimationStyle ::= MCenterMode, MRotateAnimationCustomAngle;
						MRotateAnimationCustomAngle(angle : Transform<double>); // in degrees

				MTranslateAnimation(type : MTranslateAnimationType, style : [MTranslateAnimationStyle]);
					MTranslateAnimationType ::= MTop, MBottom, MLeft, MRight, MTranslatePosition;
					MTranslateAnimationStyle ::= MExpandFromStart;

				// Dispose content when progress is 0.
				MAnimatorLazy();

				MAnimatorCropType ::= MNoCrop, MAnimatorCropByContent;
					MAnimatorCrop();
					MAnimatorCropByContent();

		MTransformTAcc(
			fn : (
				tropic2acc : (mat : Material, parentInfo : TParentInfo, sheet : Stylesheet, metricsOnly : bool) -> TAcc,
				parentInfo : TParentInfo,
				sheet : Stylesheet,
				metricsOnly : bool
			) -> TAcc
		);

		MGetManager(fn : (MaterialManager) -> Material);
		MGetFocusGroup(fn : (MFocusGroup) -> Material);
		MGetMaterial2Tropic(fn : ((Material, MFocusGroup) -> Tropic) -> Material);

		MAccess(prop : [FAccessProperty], m : Material);
		MPositionScale(positionScale : DynamicBehaviour<PositionScale>, m : Material);

		MDynamicGroup2(stackChanges : DynamicBehaviour<[MGroupChange]>, currentStack : ref [Material], combiner : TCombiner);
			MGroupChange ::= MGroupAdd, MGroupDelete, MGroupMove, MGroupReplace;

				MGroupAdd(mat : Material, z : int);
				MGroupDelete(z : int);
				MGroupMove(from : int, to : int);
				MGroupReplace(mat : Material, z : int);

		MDynamicGroup(stackChanges : DynamicBehaviour<[MGroupChange]>) -> MDynamicGroup2 {
			MDynamicGroup2(stackChanges, ref [], TGroupCombiner());
		}

		// Enables or disables components inside or focus interactions
		MComponentGroup(content : Material, state : [MComponentGroupState]);
<<<<<<< HEAD
			MComponentGroupState ::= FAccessProperty, MEnabled, MFocusEnabled, MClickEnabled, MKeysEnabled, IScriptBehaviour, MFocusName, MActive, MChildActive, MFocusId, 
				MFocused, IScriptId, IScriptRecordingEnabled, MFocusVertical, MFocusHorizontal, MZorder, MHintMarkerEnabled,
=======
			MComponentGroupState ::= FAccessProperty, MEnabled, MFocusEnabled, MClickEnabled, MKeysEnabled, IScriptBehaviour, MFocusName, MActive, MChildActive, MFocusId,
				MFocused, IScriptId, IScriptRecordingEnabled, MFocusVertical, MFocusHorizontal, MZorder,
>>>>>>> 5e1a01c9
				MaterialTheme, MLightBackground, MGetParent, MSetParent, UpdateMaterialTheme, SetRTL, MScrollInfo;

			// Switch focus using up and down arrows
			MFocusVertical(vertical : bool);
			// Switch focus using left and right arrows
			MFocusHorizontal(horizontal : bool);

			MFocusName(name : string);

			MActive(active : DynamicBehaviour<bool>);

			// Is there any child being focused, hovered or pressed (i.e. interacted by user)
			MChildActive(active : DynamicBehaviour<bool>);
			// Change material dark/light theme
			MLightBackground(light : bool);
			MZorder(zorder : Transform<int>);

			MGetParent(parent : DynamicBehaviour<Maybe<MFocusGroup>>);
			MSetParent(parent : Transform<Maybe<MFocusGroup>>);

			// Create new MaterialTheme from the parent's one
			UpdateMaterialTheme(fn : (MaterialTheme) -> MaterialTheme);

			// Shows pulsing circle around some clickable elements. The circle will disappear on hover or after click on the element.
			// False by default.
			MHintMarkerEnabled(enabled : Transform<bool>);

		MComponentGroupMutable(content : Transform<Material>, state : [MComponentGroupState]);

		MActivate(content : Material, state : [MComponentGroupState]) -> Material { MComponentGroup(content, state); }
		MActivateMutable(content : Transform<Material>, state : [MComponentGroupState]) -> Material { MComponentGroupMutable(content, state); }
		MActivateSelect(value : Transform<?>, fn : (?) -> Material, state : [MComponentGroupState]) -> Material {
			MComponentGroupMutable(fselect(value, FLift(fn)), state);
		}

	//
	// To avoid making Material polymorphic, these are not a part of the union
	//

	MSelect(value : Transform<?>, fn : (?) -> Material) -> Material {MMutable(fselect(value, FLift(fn)))};
	MComponentGroupSelect(value : Transform<?>, fn : (?) -> Material, state : [MComponentGroupState]) -> Material
		{ MComponentGroupMutable(fselect(value, FLift(fn)), state); };

	// Defines a named value in the given scope. This can be used with MDisplay and MGhost.
	// Notice MGhost only works if the named thing is displayed.
	MLet(name : string, value : Material, scope : Material);
	MLetMany(items : [Pair<string, Material>], scope : Material);
	MLetAvailable(name : string, scope : Material);
	MGhost(name : string) -> Material {TGhost(name)};
	MDisplay(name : string) -> Material {TDisplay(name)};

	// Creates a Material with width or height of m. Be careful : usually MGhost is the only optimal way to use into this.
	// Also consider using MAttachWidth / MAttachHeight instead.
	MWidthOf(m : Material) -> Material {MScale(const(Factor(1.0, 0.0)), m)};
	MHeightOf(m : Material) -> Material {MScale(const(Factor(0.0, 1.0)), m)};

	// Aligns content to the right if RTL language chosen.
	MLinesA(arr : [Material]) -> Material {MGetFocusGroup(\p -> MGetMaterial2Tropic(\m2t -> TLinesDir(map(arr, \m -> m2t(m, p)), p.rtl)))}
	MLines2A(m1 : Material, m2 : Material) -> Material {MLinesA([m1, m2])}
	MBaselineLinesA(arr : [Material]) -> Material {MGetFocusGroup(\p -> MGetMaterial2Tropic(\m2t -> TBaselineLinesDir(map(arr, \m -> m2t(m, p)), p.rtl)))}
	MBaselineLines2A(m1 : Material, m2 : Material) -> Material {MBaselineLinesA([m1, m2])}

	// Reverses order of the content columns if RTL language chosen.
	MColsA(m : [Material]) -> Material {MGetFocusGroup(\p -> MCols(if (p.rtl) reverseA(m) else m))}
	MCols2A(m1 : Material, m2 : Material) -> Material {MColsA([m1, m2])}
	MBaselineColsA(m : [Material]) -> Material {MGetFocusGroup(\p -> MBaselineCols(if (p.rtl) reverseA(m) else m))}
	MBaselineCols2A(m1 : Material, m2 : Material) -> Material {MBaselineColsA([m1, m2])}

	MGridA(arr : [[Material]]) -> Material {MGetFocusGroup(\p -> MGrid(if (p.rtl) reverseA(arr) else arr))}

	// BiDi-aware, puts start and end borders to left and right in order regarding to global text direction.
	MBorderA(start : double, top : double, end : double, bottom : double, m : Material) -> Material {
		MGetFocusGroup(\p -> MGetMaterial2Tropic(\m2t -> TBorderDir(start, top, end, bottom, m2t(m, p), p.rtl)))
	}
	MPadA(x : double, y : double, content : Material) -> Material {MBorderA(x, y, 0., 0., content)}

	extractCommonAlignmentFromMParagraphStyles(styles: [MParagraphStyle]) -> CommonAlignment;
}

extractCommonAlignmentFromMParagraphStyles(styles: [MParagraphStyle]) -> CommonAlignment {
	fold(styles, StartAlign(), \acc, style ->
		switch (style) {
			EndAlign(): style;
			LeftAlign(): style;
			RightAlign(): style;
			CenterAlign(): style;
			default: acc;
		}
	)
}<|MERGE_RESOLUTION|>--- conflicted
+++ resolved
@@ -2113,13 +2113,8 @@
 
 		// Enables or disables components inside or focus interactions
 		MComponentGroup(content : Material, state : [MComponentGroupState]);
-<<<<<<< HEAD
 			MComponentGroupState ::= FAccessProperty, MEnabled, MFocusEnabled, MClickEnabled, MKeysEnabled, IScriptBehaviour, MFocusName, MActive, MChildActive, MFocusId, 
 				MFocused, IScriptId, IScriptRecordingEnabled, MFocusVertical, MFocusHorizontal, MZorder, MHintMarkerEnabled,
-=======
-			MComponentGroupState ::= FAccessProperty, MEnabled, MFocusEnabled, MClickEnabled, MKeysEnabled, IScriptBehaviour, MFocusName, MActive, MChildActive, MFocusId,
-				MFocused, IScriptId, IScriptRecordingEnabled, MFocusVertical, MFocusHorizontal, MZorder,
->>>>>>> 5e1a01c9
 				MaterialTheme, MLightBackground, MGetParent, MSetParent, UpdateMaterialTheme, SetRTL, MScrollInfo;
 
 			// Switch focus using up and down arrows
