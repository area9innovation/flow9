--- conflicted
+++ resolved
@@ -379,34 +379,6 @@
 	|> (\f -> m2t(f, manager.focus))
 }
 
-<<<<<<< HEAD
-MIScriptCaptureMouse2T(manager : MaterialManager) -> Tropic {
-	TGroup2SameMetrics(TFillXY(), TShowLazy(manager.iscript.showGrid, \ -> TFillXYDrawGrid(64., 8.)))
-	|> (\f ->
-		TInteractive(
-			[
-				MouseDown2(\h, mi -> captureIScriptMouseDownEvent(manager, h, mi, \ -> Point(0., 0.), "canvas")),
-				MouseUp2(\h, mi -> captureIScriptMouseEvent(manager, h, mi, \ -> Point(0., 0.), "canvas", "mouseup")),
-				MouseMove2(\h, mi -> captureIScriptMouseEvent(manager, h, mi, \ -> Point(0., 0.), "canvas", "mousemove")),
-			],
-			f
-		)
-	)
-	|> (\f -> TCropSize(TSized(manager.iscript.available), f))
-	|> (\f -> TLines2(TIf(manager.iscript.showPanel, TFixed(0.0, 48.0), TEmpty()), f))
-	|> (\f ->
-		TGroup2SameMetrics(
-			f,
-			TShow(
-				manager.iscript.replayCursor.visibleB,
-				TTranslate(manager.iscript.replayCursor.positionB, TSelect(manager.iscript.replayCursor.shapeB, idfn))
-			)
-		)
-	)
-}
-
-=======
->>>>>>> e479d34f
 compressScript(script : IScript) -> IScript {
 	newStack = filterIScriptStackTree(script.stack, \delay, record -> {
 		switch (record) {
