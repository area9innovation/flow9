--- conflicted
+++ resolved
@@ -310,53 +310,29 @@
 					MIconToggle(
 						"stop",
 						[MToggleFalseIcon("fiber_manual_record", [MRed(500)])],
-<<<<<<< HEAD
-						concat(
-							[
-								MToggleValueLink(
-									isIScriptRecordingB(manager),
-									\v ->
-										setIScriptState(
-											manager,
-											if (v) {
-												if (!isIScriptEmpty(manager)) {
-													showRecordingModeDialog(manager, m2t);
-													IScriptStopped();
-												} else {
-													IScriptRecording(manager.iscript.getCaptureOptions(), false);
-												}
-											} else {
-												addBufferedMouseDownAndDispose(true);
-
-												// The latest entries in the script should be screenshots.
-												// The order of the function call is important.
-												addIScriptRecordWithDelayStyle(manager, ISRecLast(), getIScriptScreenshot(manager, true));
-												addIScriptRecordWithDelayStyle(manager, ISRecLast(), getIScriptLogicalScreenshot(manager));
-												addIScriptRecordWithDelayStyle(manager, ISRecLast(), getIScriptVisualScreenshot(manager, true));
-=======
 						[
 							MToggleValueLink(
 								isIScriptRecordingB(manager),
-								\v ->
-									setIScriptState(
-										manager,
-										if (v) {
-											if (!isIScriptEmpty(manager)) {
-												showRecordingModeDialog(manager, m2t);
->>>>>>> eea14044
-												IScriptStopped();
-											} else {
-												IScriptRecording(manager.iscript.getCaptureOptions(), false);
-											}
+								\v -> setIScriptState(
+									manager,
+									if (v) {
+										if (!isIScriptEmpty(manager)) {
+											showRecordingModeDialog(manager, m2t);
+											IScriptStopped();
 										} else {
-											// The latest entries in the script should be screenshots.
-											// The order of the function call is important.
-											addIScriptRecordWithDelayStyle(manager, ISRecLast(), getIScriptScreenshot(manager, true));
-											addIScriptRecordWithDelayStyle(manager, ISRecLast(), getIScriptLogicalScreenshot(manager));
-											addIScriptRecordWithDelayStyle(manager, ISRecLast(), getIScriptVisualScreenshot(manager, true));
-											IScriptStopped();
+											IScriptRecording(manager.iscript.getCaptureOptions(), false);
 										}
-									)
+									} else {
+										addBufferedMouseDownAndDispose(true);
+
+										// The latest entries in the script should be screenshots.
+										// The order of the function call is important.
+										addIScriptRecordWithDelayStyle(manager, ISRecLast(), getIScriptScreenshot(manager, true));
+										addIScriptRecordWithDelayStyle(manager, ISRecLast(), getIScriptLogicalScreenshot(manager));
+										addIScriptRecordWithDelayStyle(manager, ISRecLast(), getIScriptVisualScreenshot(manager, true));
+										IScriptStopped();
+									}
+								)
 							),
 							MEnabled(fnot(fmax(isIScriptReplayingB(manager), isIScriptScenarioReplayingB(manager)))),
 							MTooltipText(fselect(isIScriptRecordingB(manager), FLift(\rec -> if (rec) _("Stop recording") else _("Start recording")))),
