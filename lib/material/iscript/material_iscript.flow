import material/iscript/material_iscript_dialog;
import material/iscript/material_iscript_test_combinations;
import material/iscript/material_iscript_filter;
import material/iscript/material_iscript_cursors;
import material/iscript/material_focus_tree;
import material/internal/material_splitter;
import material/internal/material_textinput;
import material/internal/material_tabs;
import material/internal/material_datatable;
import material/internal/material_dialog_internal;
import fusion_utils;

export {
	MIScriptPanels2T(manager : MaterialManager, m2t : (Material, MFocusGroup) -> Tropic) -> Tropic;

	MIScriptStack(manager : MaterialManager, m2t : (Material, MFocusGroup) -> Tropic) -> Material;
	MInputOutputValues(manager : MaterialManager, m2t : (Material, MFocusGroup) -> Tropic) -> Material;
	MAliases(manager : MaterialManager, m2t : (Material, MFocusGroup) -> Tropic) -> Material;
	MIScriptErrors(manager : MaterialManager, m2t : (Material, MFocusGroup) -> Tropic) -> Material;

	playIScriptIfNeeded(manager : MaterialManager, m2t : (Material, MFocusGroup) -> Tropic) -> void;
	playIScriptIfNeededWithStyles(manager : MaterialManager, styles : [IScriptReplayStyles], m2t : (Material, MFocusGroup) -> Tropic) -> void;
}

MIScriptPanels2T(manager : MaterialManager, m2t : (Material, MFocusGroup) -> Tropic) -> Tropic {
	subsInfo = make(false);
	nextsInfo = make(false);
	zorderInfo = make(true);
	focusInfo = make(true);

	MSplitter(
		TFillXY(),
		(\p ->
			MTabs(
				[
					MTab(MIScriptStack(manager, m2t), const(_("Script")), []),
					MTab(MInputOutputValues(manager, m2t), const(_("Input/Output")), []),
					MTab(MAliases(manager, m2t), const(_("Aliases")), []),
					MTab(MFocusTree(manager, m2t), const(_("UI Tree")), []),
					MTab(MIScriptErrors(manager, m2t), const(_("Errors")), [])
				],
				make(0),
				[]
			)
			|> (\f2 -> MFrame(0., 0., [MFill(MBackgroundColor(getLightBackground(p)))], f2))
		)
		|> MGetFocusGroup
		|> disableMInteractivesBelow, // Prevent capturing mouse events by IScript on Script Panel
		TFillXY(),
		[
			MEnabled(fmin(manager.iscript.showSidebar, fnot(isIScriptReplayingOrRecordingB(manager)))),
			MSplitterWidthHeight(manager.iscript.available, make(zeroWH)),
		]
	)
	|> (\f ->
		MLines2(
			MCreate(\ ->
				MBaselineCols([
					MBaselineCols([
						MSelect(
							isIScriptFilesystemDBPresentB(manager),
							\v ->
								MMenu(
									MIconButton("folder", nop, [], [MTooltipText(const(_("Save or load scripts")))]),
									concatA([
										[
											MMenuSingleLine("New script",
												[MOnClick(\ -> {
													clearCurrentIScript(manager);
													setIScriptState(manager, IScriptStopped());
												}), MTooltipText(const(_("Clear current script")))]),
											MMenuSingleLine("New scenario",
												[MOnClick(\ -> {
													// clearCurrentIScript(manager);
													// setIScriptState(manager, IScriptStopped());
												}), MTooltipText(const(_("Clear current scenario")))]),
											MSeparatorLine(),
										],
										if (cpp)
											[
												MMenuSingleLine("Open script",
													[MOnClick(\ -> loadLocalIScriptDialog(manager, false, m2t)), MTooltipText(const(_("Replace current script with script from file")))]),
												MMenuSingleLine("Save script",
													[MOnClick(\ -> saveLocalIScript(manager, getValue(manager.iscript.currentFileNameB), m2t, false)),
														MEnabled(fselect(manager.iscript.scriptChangedB, FLift(\scriptChanged -> scriptChanged && getValue(manager.iscript.currentFileNameB) != "")))]),
												MMenuSingleLine("Save script as ...",
													[MOnClick(\ -> saveIScriptDialog(manager, m2t, false)), MEnabled(fnot(isIScriptEmptyB(manager)))]),
												MMenuSingleLine("Save script as (UrlEncode)...",
													[MOnClick(\ -> saveIScriptDialog(manager, m2t, true)), MEnabled(fnot(isIScriptEmptyB(manager)))]),
												MSeparatorLine(),
												MMenuSingleLine("Open scenario",
													[MOnClick(\ -> loadLocalIScriptScenarioDialog(manager, m2t)), MTooltipText(const(_("Replace current scenario with scenario from file")))]),
												MMenuSingleLine("Save scenario",
													[MOnClick(\ -> saveLocalIScriptScenario(manager, getValue(manager.iscript.scenario.pathB), m2t)),
														MEnabled(fselect(manager.iscript.scenario.scenarioChangedB, FLift(\scenarioChanged -> scenarioChanged && getValue(manager.iscript.scenario.pathB) != "")))]),
												MMenuSingleLine("Save scenario as ...",
													[MOnClick(\ -> saveLocalIScriptScenarioDialog(manager, m2t)), MEnabled(fnot(isIScriptScenarioEmptyB(manager)))]),
											]
										else
											[],
										if (cpp && v)
											[MSeparatorLine()]
										else
											[],
										if (v)
											[
												MMenuSingleLine("Open script from DB",
													[MOnClick(\ -> loadDBIScriptDialog(manager, false, m2t)), MTooltipText(const(_("Replace current script with script from file")))]),
												MMenuSingleLine("Save script to DB",
													[MOnClick(\ -> saveDBIScript(manager, getValue(manager.iscript.currentFileNameB), m2t)),
														MEnabled(fselect(manager.iscript.scriptChangedB, FLift(\scriptChanged -> scriptChanged && getValue(manager.iscript.currentFileNameB) != "")))]),
												MMenuSingleLine("Save script to DB as ...",
													[MOnClick(\ -> saveDBIScriptDialog(manager, m2t)), MEnabled(fnot(isIScriptEmptyB(manager)))]),
												MSeparatorLine(),
												MMenuSingleLine("Open scenario from DB",
													[MOnClick(\ -> loadDBIScriptScenarioDialog(manager, m2t)), MTooltipText(const(_("Replace current scenario with scenario from file")))]),
												MMenuSingleLine("Save scenario to DB",
													[MOnClick(\ -> saveDBIScriptScenario(manager, getValue(manager.iscript.scenario.pathB), m2t)),
														MEnabled(fselect(manager.iscript.scenario.scenarioChangedB, FLift(\scenarioChanged -> scenarioChanged && getValue(manager.iscript.scenario.pathB) != "")))]),
												MMenuSingleLine("Save scenario to DB as ...",
													[MOnClick(\ -> saveDBIScriptScenarioDialog(manager, m2t)), MEnabled(fnot(isIScriptScenarioEmptyB(manager)))]),
											]
										else
											[],
										if (v && js)
											[MSeparatorLine()]
										else
											[],
										if (js)
											[
												MMenuSingleLine(
													"Open local script",
													[
														MOnClick(\ ->
															openFileDialog(1, ["*.iscript"], \s -> if (length(s) > 0) {
																readFileClient(
																	s[0],
																	"text",
																	\data : string -> {
																		storedIScript : StoredIScript = unpackStoredIScript(data);

																		loadAdditionalIScriptInfo(manager, storedIScript.additionalInfo);

																		next(manager.iscript.currentFileNameB, fileNameClient(s[0]));
																		next(manager.iscript.script, storedIScript.script);
																	},
																	nop1
																);
															} else {})
														),
														MTooltipText(const(_("Replace current script with script from file")))
													]
												),
												MMenuSingleLine(
													"Save local script",
													[
														MOnClick(\ -> {
															setFileContentBinary(
																if (strlen(getValue(manager.iscript.currentFileNameB)) > 0)
																	changeFileExt(getValue(manager.iscript.currentFileNameB), ".iscript")
																else
																	"script.iscript",
																flow(packStoredIScript(prepareCurrentIScriptForSave(manager)))
															)
															|> ignore;
														}),
														MEnabled(fnot(isIScriptEmptyB(manager)))
													]
												),
												MMenuSingleLine("Save local script (UrlEncode)...",
													[
														MOnClick(\ -> {
															iScriptToLocalFileUrlEncodeJS(
																manager,
<<<<<<< HEAD
																changeFileExt(getValue(manager.iscript.currentFileNameB), ".iscriptue")
=======
																if (strlen(getValue(manager.iscript.currentFileNameB)) > 0)
																	changeFileExt(getValue(manager.iscript.currentFileNameB), ".iscriptue")
																else
																	"script.iscriptue"
>>>>>>> 634c93fb
															)
														}),
														MEnabled(fnot(isIScriptEmptyB(manager)))
													]
												),

											]
										else
											[]
									]),
									[MOpenOnClick(), MEnabled(isIScriptStoppedB(manager))]
								)
						),
						MFixedX(16.0),
						MShow(
							subsInfo,
							MConstruct(
								[
									\ -> {
										setLeakingSubscribersHandler(100, 50, \subscribersCount, value -> {
											if (subscribersCount != subscribersCountBelowThreshold) {
												dumpValue = value |> getValue |> behaviourValueToString;
												println("ERROR: Too many subscribers (" + toString(subscribersCount) + ") to " + dumpValue);
												materialLogFn(
													printCallstack,
													MaterialWarning(),
													nop
												)
											}
										});

										clearLeakingSubscribersHandler;
									}
								],
								MCols2(
									MText("Subscribers: ", []),
									MSelect(getCurrentSubscribersCountBehaviour(), \t -> MText(i2s(t), []))
								)
							)
						),
						MShow(
							nextsInfo,
							MConstruct(
								[
									\ -> {
										setCountNexts(true);

										\ -> setCountNexts(false);
									}
								],
								MCols2(
									MText("  Nexts: ", []),
									MSelect(getCurrentNextCountBehaviour(), \t -> MText(i2s(t), [])),
								)
							)
						),
						MShow(
							zorderInfo,
							MCols2(
								MText("  Z-order: ", []),
								MSelect(manager.manager.zorder, \i -> MText(i2s(i), [])),
							)
						),
						MShow(
							focusInfo,
							MCols2(
								MText("  Focus: ", []),
								MSelect(
									getCurrentFocusedItemBehaviour(manager),
									\focM ->
										MEllipsisText(
											eitherMap(
												focM,
												\foc -> {
													pos : Point = fgetValue(foc.position).pos;
													IScriptId2s(getFullMFocusId(foc)) + " " + toString(pos)
												},
												"-"
											),
											[MShowTooltip(const(true))]
										)
								)
							)
						),
						MMenu(
							MIconButton("more_vert", nop, [MIconSize(16.0)], []),
							[
								MMenuSingleLine(
									"Subscribers",
									[
										MPrimaryAction(MMutable(fif(subsInfo, MIcon("check", []) |> const, TEmpty() |> const))),
										MOnClick(\ -> next(subsInfo, !getValue(subsInfo)))
									]
								),
								MMenuSingleLine(
									"Nexts",
									[
										MPrimaryAction(MMutable(fif(nextsInfo, MIcon("check", []) |> const, TEmpty() |> const))),
										MOnClick(\ -> next(nextsInfo, !getValue(nextsInfo)))
									]
								),
								MMenuSingleLine(
									"Z-order",
									[
										MPrimaryAction(MMutable(fif(zorderInfo, MIcon("check", []) |> const, TEmpty() |> const))),
										MOnClick(\ -> next(zorderInfo, !getValue(zorderInfo)))
									]
								),
								MMenuSingleLine(
									"Focus",
									[
										MPrimaryAction(MMutable(fif(focusInfo, MIcon("check", []) |> const, TEmpty() |> const))),
										MOnClick(\ -> next(focusInfo, !getValue(focusInfo)))
									]
								)
							],
							[MFocusEnabled(const(false))]
						),
						MSelect2(manager.iscript.currentFileNameB, isIScriptEmptyB(manager),
							\name, isEmpty ->
								if (name == "") {
									if (isEmpty)
										MText("", [])
									else
										MText("New script", []);
								} else {
									MText(name, []);
								}
						)
					])
					|> (\f2 -> MGroup2(TFillX(), f2)),
					MIconToggle(
						"stop",
						[MToggleFalseIcon("fiber_manual_record", [MRed(500)])],
						concat(
							[
								MToggleValueLink(
									isIScriptRecordingB(manager),
									\v ->
										setIScriptState(
											manager,
											if (v) {
												if (!isIScriptEmpty(manager)) {
													showRecordingModeDialog(manager, m2t);
													IScriptStopped();
												} else {
													IScriptRecording(manager.iscript.getCaptureOptions(), false);
												}
											} else {
												// The latest entries in the script should be screenshots.
												// The order of the function call is important.
												addIScriptRecordWithDelayStyle(manager, ISRecLast(), getIScriptScreenshot(manager, true));
												addIScriptRecordWithDelayStyle(manager, ISRecLast(), getIScriptLogicalScreenshot(manager));
												addIScriptRecordWithDelayStyle(manager, ISRecLast(), getIScriptVisualScreenshot(manager, true));
												IScriptStopped();
											}
										)
								),
								MEnabled(fnot(fmax(isIScriptReplayingB(manager), isIScriptScenarioReplayingB(manager)))),
							],
							[
								MTooltipText(fselect(isIScriptRecordingB(manager), FLift(\rec -> if (rec) _("Stop recording") else _("Start recording"))))
							]
						)
					),
					MIconToggle(
						"stop",
						[
							MToggleFalseIcon("play_arrow", [MGreen(500)])
						],
						[
							MToggleValueLink(
								isIScriptReplayingB(manager),
								\v ->
									setIScriptState(
										manager,
										if (v)
											IScriptReplaying(
												onIScriptReplayFinish(
													manager,
													\b ->
														showLogicalScreenshotCompareDialog(
															manager,
															b,
															m2t
														)
												)
											)
										else
											IScriptStopped()
									)
							),
							MEnabled(fmin(fnot(fmax(isIScriptScenarioReplayingB(manager), isIScriptRecordingB(manager))), isIScriptReplayReadyB(manager))),
							MTooltipText(fselect(isIScriptReplayingB(manager), FLift(\v -> if(v) _("Stop replaying") else _("Replay recording"))))
						]
					),
					MIconToggle(
						"stop",
						[
							MToggleFalseIcon("playlist_play", [MGreen(500)])
						],
						[
							MToggleValueLink(
								isIScriptScenarioReplayingB(manager),
								\v ->
									setIScriptState(
										manager,
										if (v)
											IScriptScenarioReplaying(
												onIScriptReplayFinish(
													manager,
													\b ->
														showLogicalScreenshotCompareDialog(
															manager,
															b,
															m2t
														)
												)
											)
										else
											IScriptStopped()
									)
							),
							MEnabled(fmin(fnot(fmax(isIScriptReplayingB(manager), isIScriptRecordingB(manager))), isIScriptScenarioReplayReadyB(manager))),
							MTooltipText(fselect(isIScriptScenarioReplayingB(manager), FLift(\v -> if(v) _("Stop scenario") else _("Replay scenario"))))
						]
					),
					MIconButton(
						"comment",
						\ -> scenarioViewDialog(manager, m2t),
						[],
						[
							// MEnabled(fnot(isIScriptEmptyB(manager))),
							MTooltipText(const(_("Open scenario edit dialog")))
						]
					),

					// MIconToggle(
					// 	"grid_off",
					// 	[MToggleFalseIcon("grid_on", [])],
					// 	[
					// 		MToggleValue(manager.iscript.showGrid),
					// 		MTooltipText(const(_("Show Grid")))
					// 	]
					// ),
					MIconButton(
						"note",
						\ -> showCombinationsDialog(manager, m2t),
						[],
						[
							MEnabled(fnot(isIScriptEmptyB(manager))),
							MTooltipText(const(_("Open test combinations dialog")))
						]
					),
					MIf(
						isIScriptAddingB(manager),
						MIconButton("close", \ -> nextDistinct(manager.iscript.state, IScriptStopped()), [], []),
						MMenu(
							MIconButton("add", nop, [], [MTooltipText(const(_("Add behaviour record")))]),
							[
								MMenuSingleLine(
									"Capture single interaction",
									[
										MOnClick(\ ->
											nextDistinct(
												manager.iscript.state,
												IScriptAddMFocusRecord(\focus : MFocus ->
													addIScriptEventDialog(
														manager,
														focus,
														\rec -> addIScriptRecordWithDelay(manager, rec.first, rec.second),
														nop,
														m2t
													)
												)
											)
										),
										MEnabled(isIScriptStoppedB(manager))
									]
								),
								MMenuSingleLine(
									"Capture group of interaction elements",
									[
										MOnClick(\ ->
											nextDistinct(
												manager.iscript.state,
												IScriptAddMFocusGroupRecord(\focus ->
													addIScriptEventDialog(
														manager,
														focus,
														\rec -> addIScriptRecordWithDelay(manager, rec.first, rec.second),
														nop,
														m2t
													)
												)
											)
										),
										MEnabled(isIScriptStoppedB(manager))
									]
								),
								MMenuSingleLine(
									"Capture screenshot",
									[
										MOnClick(\ -> addIScriptScreenshot(manager, false))
									]
								),
								MMenuSingleLine(
									"Capture snapshot of logical UI state",
									[
										MOnClick(\ -> addIScriptLogicalScreenshot(manager))
									]
								),
								MMenuSingleLine(
									"Define alias for the element",
									[
										MOnClick(\ ->
											nextDistinct(
												manager.iscript.state,
												IScriptAddMFocusAlias(\foc ->
													defineGlobalAliasOnFocusDialog(
														manager,
														foc,
														\alias -> addGlobalAliasInIScript(manager, foc, alias),
														m2t
													)
												)
											)
										),
										MEnabled(isIScriptStoppedB(manager))
									]
								),
								MMenuSingleLine(
									"Define alias for the group of elements",
									[
										MOnClick(\ ->
											nextDistinct(
												manager.iscript.state,
												IScriptAddMFocusAlias(\foc ->
													defineGlobalAliasOnFocusDialog(
														manager,
														foc,
														\alias -> addGlobalAliasInIScript(manager, foc, alias),
														m2t
													)
												)
											)
										),
										MEnabled(isIScriptStoppedB(manager))
									]
								),
								MMenuSingleLine(
									"Import script",
									[
										MOnClick(\ -> loadLocalIScriptDialog(manager, true, m2t)),
										MTooltipText(const(_("Add script from file to the current script")))
									]
								)
							],
							[MOpenOnClick()]
						)
					),
					MIconButton(
						"settings",
						\ -> showRecordSettingsDialog(manager, m2t), [],
						[
							MTooltipText(const(_("Open record settings"))),
							MEnabled(fnot(fmax(isIScriptReplayingB(manager), isIScriptScenarioReplayingB(manager))))
						]
					),
					MIconButton(
						"settings_backup_restore",
						\ -> showReplaySettingsDialog(manager, m2t),
						[],
						[
							MTooltipText(const(_("Open replay settings")))
						]
					),
					MIconToggle(
						"arrow_forward",
						[
							MToggleFalseIcon("menu", [])
						],
						[
							MToggleValue(manager.iscript.showSidebar),
							MEnabled(fnot(isIScriptReplayingOrRecordingB(manager))),
							MTooltipText(fselect(manager.iscript.showSidebar, FLift(\v -> if(v) _("Hide recording sidebar") else _("Show recording sidebar"))))
						]
					),
				])
				|> (\f2 -> MBorder(16., 0., 8., 0., f2))
				|> (\f2 -> MFrame(0., 0., [MFill(MBackgroundColor(getLightBackground(manager.focus)))], f2))
				|> (\f2 -> MScroll(f2, TFillXH(48.), []))
				|> disableMInteractivesBelow // Prevent capturing mouse events by IScript on Script Panel
			),
			f
		)
	)
	|> (\f ->
		MComponentGroup(
			f,
			[IScriptRecordingEnabled(const(false)), MZorder(manager.manager.zorder), MFocusName("MIScriptPanel")]
		)
	)
	|> (\f ->
		MSelect(manager.iscript.showPanel,
			\sp -> {
				if (sp) {
					if (isIScriptFilesystemDBInitFnSet() && !isIScriptFilesystemDBInitialized(manager)) {
						initIScriptFilesystemDB()
					}
					//fixIScriptUniqueId(manager.focus);
					f;
				} else {
					MAttachBox(TFillXY(), manager.iscript.available);
				}
			}
		)
	)
	|> (\f -> {
		MConstruct(
			[
				\ -> addMessageEventListener(\message, origin -> {
					maybeApply(
						iScriptFromUrlEncode(manager, message),
						\parameters -> {
							nextDistinct(manager.iscript.showPanel, true);
							setIScriptState(manager, IScriptReplaying(onIScriptReplayFinish(
								manager,
								\b -> {
									result = json2string(JsonObject([
										Pair("callid", JsonString(parameters.first)),
										Pair("status", JsonString(if (fold(b, true, \acc, replay -> acc && replay.isReplaySuccessful)) "OK" else "ERROR")),
										Pair("errors", JsonArray(map(list2array(getValue(manager.iscript.errors)), \error -> JsonString(error.error))))
									]));
									hostCall("window.postMessage", [result, origin]);
									if (parameters.second) {
										showLogicalScreenshotCompareDialog(
											manager,
											b,
											m2t
										)
									}
								}
							)))
						}
					)
				})
			],
			f
		)
	})
	|> (\f -> m2t(f, manager.focus))
}

compressScript(script : IScript) -> IScript {
	newStack = filterIScriptStackTree(script.stack, \delay, record -> {
		switch (record) {
			IScriptBehaviourRecord(__, __, type, __) : {
				switch (type) {
					ISMouseEvent() : false;
					ISMiscEvent() : false;
					default : true;
				}
			}
			default : true;
		}
	});

	// TODO: Reimplement
	// filteredInputs = foldIScriptStackTree(newStack, [], \acc : [IScriptRecord], delay, record -> {
	// 	if (length(acc) > 0) {
	// 		last = acc[length(acc) - 1];

	// 		switch (last) {
	// 			IScriptBehaviourRecord(lastDescriptor, __, lastType, __) : {
	// 				switch (record) {
	// 					IScriptBehaviourRecord(descriptor, __, type, __) : {
	// 						if (isSameStructType(type, lastType) && isSameStructType(type, ISInputValue([], "", false)) && IScriptId2s(descriptor.component.id) == IScriptId2s(lastDescriptor.component.id))
	// 							replace(acc, length(acc) - 1, record)
	// 						else
	// 							arrayPush(acc, record);
	// 					}
	// 					default : arrayPush(acc, record);
	// 				}
	// 			}
	// 			default : arrayPush(acc, record);
	// 		}
	// 	} else {
	// 		[record]
	// 	}
	// });

	IScript(script.recordingStarted, newStack);
}

MIScriptStack(manager : MaterialManager, m2t : (Material, MFocusGroup) -> Tropic) -> Material {
	searchB = make("");
	filterTypesB = make([FTNoIScript()]);
	filterPopupOpenedB = make(true);
	caseSensitiveB = make(false);
	posScaleB = make(zeroPositionScale);

	inputEnabled = make(false);

	visibleRecordsB = fselect4(
		manager.iscript.script,
		searchB,
		filterTypesB,
		caseSensitiveB,
		\rs : IScript, sb, ft, cs -> {
			iScriptStack = mapIScriptStack(rs.stack, \delay, record -> Pair(delay, record));

			strFiltered = if (strlen(sb) > 0) {
				aliases = getValue(manager.iscript.aliases);
				filter(iScriptStack, \r0: Pair<double, IScriptRecord> -> {
					caption = getIScriptRecordCaption(aliases, r0);
					if (cs)
						strContains(caption, sb)
					else
						strContains(toLowerCase(caption), toLowerCase(sb))
				});
			} else {
				iScriptStack;
			}

			recordFiltered = if (containsStruct(ft, FTIScriptRecords([]))) {
				recordFilter = extractStruct(ft, FTIScriptRecords([]));
				filter(strFiltered, \r0: Pair<double, IScriptRecord> -> exists(recordFilter.records, \v -> isSameStructType(v, r0.second)))
			} else strFiltered;

			recordTypeFiltered = if (containsStruct(ft, FTIScriptRecordTypes([]))) {
				recordTypeFilter = extractStruct(ft, FTIScriptRecordTypes([]));
				filter(recordFiltered, \r0: Pair<double, IScriptRecord> -> {
					var = r0.second;
					switch(var) {
						IScriptCheck(__, __, __) : exists(recordTypeFilter.types, \v -> isSameStructType(v, var.type));
						IScriptBehaviourRecord(__, __, __, __) : exists(recordTypeFilter.types, \v -> isSameStructType(v, var.type));
						default: false;
					}
				})
			} else recordFiltered;

			behaviourFiltered = if (containsStruct(ft, FTIScriptBehaviourDescriptors("", "", ""))) {
				behaviourFilter = extractStruct(ft, FTIScriptBehaviourDescriptors("", "", ""));
				filter(recordTypeFiltered, \r0: Pair<double, IScriptRecord> -> {
					var = r0.second;
					switch(var) {
						IScriptCheck(__, __, __) : checkBehaviour(var.behaviourDescriptor, behaviourFilter, cs);
						IScriptBehaviourRecord(__, __, __, __) : checkBehaviour(var.descriptor, behaviourFilter, cs);
						IScriptInputRecord(__, __, __, __) : checkBehaviour(var.behaviourDescriptor, behaviourFilter, cs);
						IScriptOutputRecord(__, __) : checkBehaviour(var.behaviourDescriptor, behaviourFilter, cs);
						default: false;
					}
				})
			} else recordTypeFiltered;

			behaviourFiltered;
		}
	);

	// fselect2(manager.iscript.aliases, visibleRecordsB, FLift2(\aliases, visibleRecords -> {
		fmap(visibleRecordsB, \r0 : Pair<double, IScriptRecord> -> {
			time = r0.first;
			r = r0.second;

			caption = getIScriptRecordCaption(getValue(manager.iscript.aliases), r0);

			if (caption != "") {
				hover = make(false);
				buttons =
					getIScriptRecordButtons(
						manager,
						m2t,
						r0,
						true,
						\nr -> addIScriptRecordWithDelay(manager, nr.first, nr.second),
						\mr -> replaceRecordInIScript(manager, Pair(time, r), mr),
						\ -> removeRecordFromIScript(manager, Pair(time, r))
					);

				MSingleLine(caption, [MSecondaryAction(MBaselineCols(buttons) |> addIScriptRecordHover(manager, r0, hover)), THovering(hover)])
			} else {
				MSeparatorLine()
			}
		})
	// }))
	|> (\f -> MDynamicList(f, [], []))
	|> (\f ->
		MLines([
			MBorder(16., 0., 16., 16.,
				MBaselineCols([
					MPositionScale(posScaleB,
						MGetFocusGroup(\parent ->
							MIconButton(
								"filter_list",
								\ -> {
									renderFilterPopup(manager, parent, m2t, filterTypesB, searchB, filterPopupOpenedB, posScaleB, caseSensitiveB)
								},
								[],
								[MShortcut("ctrl+f")]
							)
						)
					),
					TFillX(),
					MTextButton(
						"COMPRESS SCRIPT",
						\ -> {
							next(manager.iscript.script, compressScript(getValue(manager.iscript.script)));
							next(manager.iscript.scriptChangedB, true);
						},
						[],
						[MEnabled(fnot(isIScriptEmptyB(manager)))]
					)
				])
			),
			renderSearchChip(manager, searchB, caseSensitiveB),
			renderFilterChips(manager, filterTypesB),
			f
		])
	)
}

MInputOutputValues(manager : MaterialManager, m2t : (Material, MFocusGroup) -> Tropic) -> Material {
	MProportionCols(
		[
			MComponentGroupSelect(
				fmap(
					fselect(manager.iscript.script, getMInputValueRecords |> FLift),
					\r -> \p -> {
						typeHelper = r.second.valueTypeHelper;
						inputName = r.second.name;
						inputValues = getValue(manager.iscript.input);
						inputIndex = findiDef(inputValues, \input -> input.name == inputName, -1);
						askB = if (inputIndex == -1) make(false) else make(isNone(inputValues[inputIndex].value));

						pair = makeValueInputByTypeHint(r.second.possibleValues, r.second.valueTypeHelper, None(), fnot(askB));
						valueB = pair.first;
						item = pair.second;
						askSwitch = MEGSwitchControl("Ask for value during the replay", askB, []);

						TConstruct([
								makeSubscribe2(fpair(valueB, askB), \vaPair -> {
									value = vaPair.first;
									ask = vaPair.second;
									iScript = getValue(manager.iscript.script);
									inputValue = IScriptInputValue(
										inputName,
										typeHelper,
										if (ask) None() else Some(value)
									);

									next(manager.iscript.input, replace(inputValues, inputIndex, inputValue));
								})
							],
							TBorder(0.0, 8.0, 0.0, 8.0, TFrame(1.0, 0.0, [Stroke(black)], TPad(8.0, 8.0, TLines([
								MEGItem2T(p, MText("\"" + inputName + "\"", [MSubheading()]), [], m2t),
								TFixed(0.0, 8.0),
								MEGItem2T(p, askSwitch, [], m2t),
								MEGItem2T(p, item, [], m2t)
							]))))
						)
					}
				),
				\rs ->
					map(rs, \r -> MGetFocusGroup(r))
					|> (\f2 ->
						concat(
							[MEllipsisText("Input Values:", [MShowTooltip(const(true))])],
							f2
						)
					)
					|> MLines,
				[MFocusName("MInputValueRecords")]
			)
			|> (\f2 -> MBorder(16., 16., 0., 0., f2))
			|> (\f2 -> MGroup2(f2, TFillX()))
			|> (\f2 -> Pair(const(0.5), f2)),
			MComponentGroupSelect(
				fmap(
					manager.iscript.output,
					\r -> \p -> {
						if (r.visible) {
							material = MLines2(
								MText(r.name, []),
								MText(eitherMap(r.value, toString, "No such behaviour"), [])
							);

							MEGItem2T(p, material, [], m2t)
						} else
							TEmpty();
					}
				),
				\rs ->
					map(rs, \r -> MGetFocusGroup(r))
					|> (\f2 ->
						concat(
							[MEllipsisText("Output Values:", [MShowTooltip(const(true))])],
							f2
						)
					)
					|> MLines,
				[MFocusName("MOutputValueRecords")]
			)
			|> (\f2 -> MBorder(16., 16., 0., 0., f2))
			|> (\f2 -> MGroup2(f2, TFillX()))
			|> (\f2 -> Pair(const(0.5), f2))
		]
	)
}

getMInputValueRecords(iScript : IScript) -> [Pair<double, IScriptInputRecord>] {
	filtermapIScriptStack(iScript.stack, \delay, record -> {
		switch (record : IScriptRecord) {
			IScriptInputRecord(__, __, __, __) : Some(Pair(delay, record));
			default: None();
		}
	});
}

getMOutputValueRecords(iScript : IScript) -> [Pair<double, IScriptOutputRecord>] {
	filtermapIScriptStack(iScript.stack, \delay, record -> {
		switch (record : IScriptRecord) {
			IScriptOutputRecord(__, __) : Some(Pair(delay, record));
			default: None();
		}
	});
}

MAliases(manager : MaterialManager, m2t : (Material, MFocusGroup) -> Tropic) -> Material {
	elementNameWidth = 400;
	aliasWidth = 360;
	columns = [
		MColumn("Element name", "", elementNameWidth, []),
		MColumn("Alias", "", aliasWidth, []),
		MColumn("", "", 48, []),
		MColumn("", "", 48, [])
	];

	fselect(manager.iscript.aliases, FLift(\aliases -> {
		foldTree(aliases, [], \descriptor, alias, acc -> {
			elementTitle = descriptor.name + " [" + IScriptId2s(descriptor.id) + "]";

			arrayPush(acc, [
				MParagraph(elementTitle, [MWidth(i2d(elementNameWidth))]),
				MParagraph(alias, [MWidth(i2d(aliasWidth))]),
				MIconButton("edit", \ -> {
						defineGlobalAliasDialog(
							manager,
							descriptor.name,
							descriptor.id,
							\newAlias -> next(manager.iscript.aliases, setTree(aliases, descriptor, newAlias)),
							m2t
						)
					}, [], []
				),
				MIconButton("delete", \ -> next(manager.iscript.aliases, removeFromTree(aliases, descriptor)), [], [])
			])
		})
	}))
	|> (\m -> MDynamicDataTable(columns, m, []))

	// fselect(manager.iscript.aliases, FLift(\aliases -> {
	// 	foldTree(aliases, [], \descriptor, alias, acc -> {
	// 		elementTitle = descriptor.componentName + " [" + IScriptId2s(descriptor.id) + "]";
	// 		lineTitle = elementTitle + " = \"" + alias + "\"";

	// 		arrayPush(acc, MSingleLine(lineTitle, []));
	// 	})
	// }))
	// |> (\f -> MDynamicList(f, [], []))
	// |> (\f -> MDynamicList2T(manager, parent, f, m2t))


	// |> (\f ->
	// 	TLines2(
	// 		TBorder(16., 0., 16., 16.,
	// 			TBaselineCols([
	// 				MTextInput2T(
	// 					manager,
	// 					parent,
	// 					MTextInput(manager.iscript.panelsSearchInputContent, [MLabel("Search"), MFilterAction(\c -> nextDistinct(searchB, c))],
	// 						[
	// 							MEnabled(fselect(manager.iscript.state, FLift(\iss -> {
	// 								en = !isSameStructType(iss, IScriptRecording(makeCaptureOptions(), false));

	// 								c = getValue(manager.iscript.panelsSearchInputContent);

	// 								deferred(\ -> next(manager.iscript.panelsSearchInputContent, c));
	// 								if (!en) nextDistinct(searchB, "");

	// 								en
	// 							})))
	// 						]
	// 					),
	// 					m2t
	// 				),
	// 				TFixed(16.0, 0.0),
	// 				MTextButton2T(
	// 					manager,
	// 					parent,
	// 					MTextButton("COMPRESS SCRIPT", \ -> {
	// 							next(manager.iscript.script, compressScript(getValue(manager.iscript.script)));
	// 							next(manager.iscript.scriptChangedB, true);
	// 						},
	// 						[], [MEnabled(fselect(manager.iscript.script, FLift(\__ -> !isIScriptEmpty(manager))))]
	// 					)
	// 				)
	// 			])
	// 		),
	// 		f
	// 	)
	// )

	// |> (\f ->
	// 	TConstruct(
	// 		[
	// 			makeSubscribe(manager.iscript.state, \iss -> {
	// 				nextDistinct(inputEnabled, !isSameStructType(iss, IScriptRecording(makeCaptureOptions(), false)));
	// 				c = getValue(manager.iscript.panelsSearchInputContent);
	// 				deferred(\ -> next(manager.iscript.panelsSearchInputContent, c));
	// 				if (!getValue(inputEnabled)) nextDistinct(searchB, "");
	// 			})
	// 		],
	// 		f
	// 	)
	// )
}

MIScriptErrors(manager : MaterialManager, m2t : (Material, MFocusGroup) -> Tropic) -> Material {
	MGetFocusGroup(\parent ->
		SelectTLines(
			fselect(manager.iscript.errors, list2array |> FLift),
			\index, id, e -> {
				MText(e.error, [MCaption()])
				|> (\f ->
					eitherMap(
						e.id,
						\identifier -> {
							hover = make(false);

							MConstruct(
								[
									makeSubscribe2focusHovered(manager, \ -> getMaterialFocusByIScriptId(manager.focus, identifier), hover)
								],
								MInteractive(
									[TMouseInside(hover, false)],
									MFrame(0., 0., [Fill(black), FillOpacity(0.)], f)
								)
							)
						},
						f
					)
				)
				|> (\f -> m2t(f, parent))
			}
		)
	)
}

playIScriptIfNeeded(manager : MaterialManager, m2t : (Material, MFocusGroup) -> Tropic) -> void {
	playIScriptIfNeededWithStyles(
		manager,
		[ISRSourceLocal(), ISRSourceDB()],
		m2t
	)
}

playIScriptIfNeededWithStyles(manager : MaterialManager, styles : [IScriptReplayStyles], m2t : (Material, MFocusGroup) -> Tropic) -> void {
	playIScriptIfNeededWithStylesOnFinish(
		manager,
		styles,
		onIScriptReplayFinish(
			manager,
			\b ->
				showLogicalScreenshotCompareDialog(
					manager,
					b,
					m2t
				)
		)
	)
}<|MERGE_RESOLUTION|>--- conflicted
+++ resolved
@@ -172,14 +172,10 @@
 														MOnClick(\ -> {
 															iScriptToLocalFileUrlEncodeJS(
 																manager,
-<<<<<<< HEAD
-																changeFileExt(getValue(manager.iscript.currentFileNameB), ".iscriptue")
-=======
 																if (strlen(getValue(manager.iscript.currentFileNameB)) > 0)
 																	changeFileExt(getValue(manager.iscript.currentFileNameB), ".iscriptue")
 																else
 																	"script.iscriptue"
->>>>>>> 634c93fb
 															)
 														}),
 														MEnabled(fnot(isIScriptEmptyB(manager)))
