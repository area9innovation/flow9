--- conflicted
+++ resolved
@@ -314,17 +314,8 @@
 
 		next(manager.iscript.replayCursor.positionB,
 			Point(
-<<<<<<< HEAD
-				point.x - getValue(manager.iscript.replayCursor.clickPointB).x,
-				point.y - getValue(manager.iscript.replayCursor.clickPointB).y +
-					if (getValue(manager.iscript.showPanel))
-						getValue(manager.iscript.topPanelWidthHeightB).height
-					else
-						0.0
-=======
 				point.x - getValue(manager.iscript.replayCursorClickPointB).x,
 				point.y - getValue(manager.iscript.replayCursorClickPointB).y
->>>>>>> e479d34f
 			)
 		);
 
