--- conflicted
+++ resolved
@@ -18,16 +18,12 @@
 
 	loadStoredIScript(manager : MaterialManager, storedIScript : StoredIScript) -> void;
 
-<<<<<<< HEAD
 	onIScriptReplayFinish(manager : MaterialManager) -> ([IScriptReplayResult]) -> void;
 	onIScriptBatchReplayFinish(manager : MaterialManager, compareDialog : ([IScriptReplayResult]) -> void) -> ([IScriptReplayResult]) -> void;
 
 	handleIScriptState(manager : MaterialManager, m2t : (Material, MFocusGroup) -> Tropic) -> () -> void;
-=======
-	prepareCurrentIScriptForSave(manager : MaterialManager) -> StoredIScript;
 
 	isIScriptUrlParamsSet() -> bool;
->>>>>>> af0c68e1
 }
 
 stopIScriptReplay(manager : MaterialManager) -> void {
@@ -1098,7 +1094,7 @@
 		nextDistinct(manager.iscript.state, IScriptPaused());
 
 		// If there was a run with the parameter "playiscript", then we exit with the result return.
-		if (getUrlParameter(PLAYISCRIPT_URLPAR) != "") quit(b2i(countA(b, \v -> v.isReplaySuccessful) < length(b)));
+		if (getUrlParameter(UP_ISCRIPTPLAY) != "") quit(b2i(countA(b, \v -> v.isReplaySuccessful) < length(b)));
 	}
 }
 
@@ -1110,7 +1106,6 @@
 		if (countA(b, \v -> v.isReplaySuccessful) < length(b)) {
 			iScriptError(manager, "IScript batch replay finished with errors", None());
 		}
-<<<<<<< HEAD
 
 		outputValues = map(getValue(manager.iscript.output), \ov : IScriptOutputValue -> Pair(ov.name, ov.value));
 
@@ -1122,45 +1117,13 @@
 		iScriptInfo(manager, "=== End Batch Tests ===", None());
 
 		// If there was a run with the parameter "playiscript", then we exit with the result return.
-		if (getUrlParameter(PLAYBATCHISCRIPT_URLPAR) != "") quit(countA(b, \v -> !v.isReplaySuccessful));
+		if (getUrlParameter(UP_ISCRIPTPLAYBATCH) != "") quit(countA(b, \v -> !v.isReplaySuccessful));
 
 		compareDialog(b);
 	}
-=======
-	});
-	usedInputs = map(inputValues, \inputValue -> Pair(inputValue.name, inputValue.typeHelper));
-	usedOutputs = map(outputValues, \outputValue -> outputValue.name);
-
-	StoredIScript(
-		storedIScriptCurrentVersion,
-		IScriptAdditionalInfo(
-			usedInputs,
-			usedOutputs,
-			usedAliases
-		),
-		IScript(
-			iScript.recordingStarted,
-			filtermapIScriptStackTree(
-				iScript.stack,
-				\delay, record ->
-					switch (record : IScriptRecord) {
-						IScriptScreenshot(__, __): {
-							Some(filterIScriptScreenshot(record))
-						}
-						default: {
-							if (!checkIsFn(serialize(record)))
-								Some(record)
-							else
-								None()
-						}
-					}
-			)
-		)
-	)
 }
 
 isIScriptUrlParamsSet() -> bool {
 	isUrlParameterTrue(UP_ISCRIPTRECORD) ||
 	getUrlParameter(UP_ISCRIPTPLAY) != "" || getUrlParameter(UP_ISCRIPTPLAYBATCH) != ""
->>>>>>> af0c68e1
-}+}
