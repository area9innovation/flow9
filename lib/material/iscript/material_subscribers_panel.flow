import material/internal/material_dialog_internal;
import material/internal/material_edit_grid;

export {
	MSubscribersPanel2T(manager : MaterialManager, content : Tropic, m2t : (Material, MFocusGroup) -> Tropic) -> Tropic;

	takeSubscribersSnapshot(manager : MaterialManager, categoryTag : ?, m2t : (Material, MFocusGroup) -> Tropic, subsInfo : DynamicBehaviour<bool>) -> void;
}

MSubscribersPanel2T(manager : MaterialManager, content : Tropic, m2t : (Material, MFocusGroup) -> Tropic) -> Tropic {
	categoryTag = ref "material";
	instanceTag = ref "material2tropic";
	debuggingBehavioursNowB = make(false);
	parent = manager.focus;

	subsInfo = make(isMaterialLogLevelEnabled(MaterialWarning()));
	nextsInfo = make(false);
	zorderInfo = make(true);
	focusInfo = make(true);

	content
	|> (\f ->
		TLines2(
			MBaselineCols([
				MGroup2(
					MBaselineCols([
						MShow(
							subsInfo,
							MConstruct(
								[
									\ -> {
										setLeakingSubscribersHandler(100, 50, \subscribersCount, value -> {
											if (subscribersCount != subscribersCountBelowThreshold) {
												dumpValue = value |> getValue |> behaviourValueToString;
												println("ERROR: Too many subscribers (" + toString(subscribersCount) + ") to " + dumpValue);
												materialLogFn(
													printCallstack,
													MaterialWarning(),
													nop
												)
											}
										});

										clearLeakingSubscribersHandler;
									}
								],
								MCols2(
									MText("Subscribers: ", []),
									MSelect(
										{
											pscb = ref 0;
											cts = ref 0.0;
											fselect(getCurrentSubscribersCountBehaviour(), FLift(\scb -> {
												ts = timestamp();
												if (ts - ^cts > 33.0) {
													cts := ts;
													pscb := scb;
												}

												^pscb;
											}));
										},
										\t -> MText(i2s(t), [])
									)
								)
							)
						),
						MShow(
							nextsInfo,
							MConstruct(
								[
									\ -> {
										setCountNexts(true);

										\ -> setCountNexts(false);
									}
								],
								MCols2(
									MText("  Nexts: ", []),
									MSelect(getCurrentNextCountBehaviour(), \t -> MText(i2s(t), [])),
								)
							)
						),
						MShow(
							zorderInfo,
							MCols2(
								MText("  Z-order: ", []),
								MSelect(manager.manager.zorder, \i -> MText(i2s(i), [])),
							)
						),
						MShow(
							focusInfo,
							MCols2(
								MText("  Focus: ", []),
								MSelect(
									getCurrentFocusedItemBehaviour(manager),
									\focM ->
										MEllipsisText(
											eitherMap(
												focM,
												\foc -> {
													pos : Point = applyTransformMatrix(fgetValue(foc.transformMatrix), zeroPoint);
													IScriptId2s(getFullMFocusId(foc)) + " " + toString(pos)
												},
												"-"
											),
											[MShowTooltip(const(true))]
										)
								)
							)
						),
						MMenu(
							MIconButton("more_vert", nop, [MIconSize(16.0)], []),
							[
								MMenuSingleLine(
									"Subscribers",
									[
										MPrimaryAction(MMutable(fif(subsInfo, MIcon("check", []) |> const, TEmpty() |> const))),
										MOnClick(\ -> next(subsInfo, !getValue(subsInfo)))
									]
								),
								MMenuSingleLine(
									"Nexts",
									[
										MPrimaryAction(MMutable(fif(nextsInfo, MIcon("check", []) |> const, TEmpty() |> const))),
										MOnClick(\ -> next(nextsInfo, !getValue(nextsInfo)))
									]
								),
								MMenuSingleLine(
									"Z-order",
									[
										MPrimaryAction(MMutable(fif(zorderInfo, MIcon("check", []) |> const, TEmpty() |> const))),
										MOnClick(\ -> next(zorderInfo, !getValue(zorderInfo)))
									]
								),
								MMenuSingleLine(
									"Focus",
									[
										MPrimaryAction(MMutable(fif(focusInfo, MIcon("check", []) |> const, TEmpty() |> const))),
										MOnClick(\ -> next(focusInfo, !getValue(focusInfo)))
									]
								)
							],
							[]
						)
					]),
					TFillX()
				),
				MIconToggle(
					"stop",
					[MIconSize(16.), MToggleFalseIcon("play_arrow", [MGreen(500)])],
					[
						MToggleValue(debuggingBehavioursNowB),
						// MTooltipText("Start debugging behaviours (500 ms delay)"),
						MRippleType(const(MNoRipple()))
					]
				),
				MIconButton("camera_alt",
					\ -> {
						takeSubscribersSnapshot(manager, ^categoryTag, m2t, subsInfo);
						next(debuggingBehavioursNowB, false);
					},
					[MIconSize(16.)],
					[
						// MTooltipText("Take a subscribers snapshot (500 ms delay)"),
						MEnabled(debuggingBehavioursNowB),
						MRippleType(const(MNoRipple()))
					]
				)
			])
			|> (\f2 -> MBorder(16., 0., 8., 0., f2))
			|> MCenterY
<<<<<<< HEAD
			|> (\f2 -> MFrame(0., 0., [MFill(MBackgroundColor(getLightBackground(manager.focus)))], f2))
			|> (\f2 -> MScroll2T(manager, parent, MScroll(f2, TFillXH(36.), [IScriptRecordingEnabled(const(false))]), m2t)),
=======
			|> (\f2 -> MFrame(0., 0., [MThemeFill(manager.focus, MBackgroundColor())], f2))
			|> (\f2 -> MScroll2T(manager, parent, MScroll(f2, TFillXH(36.), [IScriptRecordingEnabled(const(false))]), m2t))
			|> makeTropicConstantHeight(None()),
>>>>>>> 53b7f0d5
			f
		)
	)
	|> (\f ->
		TConstruct(
			[
				makeSubscribe(debuggingBehavioursNowB, \v -> {
					if (v)
						startDebuggingBehavioursNow(^categoryTag, ^instanceTag)
					else {
						stopDebuggingBehavioursNow();
						clearSuspects(^categoryTag);
					}
				})
			],
			f
		)
	)
}

takeSubscribersSnapshot(manager : MaterialManager, categoryTag : ?, m2t : (Material, MFocusGroup) -> Tropic, subsInfo : DynamicBehaviour<bool>) -> void {
	closeWhenB = make(false);
	closeWhen2B = make(false);
	showAddedAndRemovedFunctionsIds = make(false);
	material = MText("You already have recorded script. Do you want to continue recording or start a new record?", []);

	subsSnapshot = ref getDebuggedSubscribers(categoryTag);
	removedSubsSnapshot = ref getRemovedDebuggedSubscribers(categoryTag);

	functionsIds =
		map(^subsSnapshot, \snapshot -> Pair(snapshot, getFunctionIdsFromCallstack(callstack2string(getDebuggedSubscriberCallstack(snapshot)))));
	removedFunctionsIds = ref
		map(^removedSubsSnapshot, \snapshot -> Pair(snapshot, getFunctionIdsFromCallstack(callstack2string(getDebuggedSubscriberCallstack(snapshot)))));

	addedAndRemovedFunctionsIds =
		foldi(functionsIds, [], \i, acc, id -> {
			if (length(^removedFunctionsIds) > 0) {
				j =
					foldi(^removedFunctionsIds, Pair(0, 0), \j, acc2 : Pair<int, int>, rid -> {
						intersects = arraysIntersect(secondOfPair(id), secondOfPair(rid));

						if (intersects > firstOfPair(acc2)) {
							Pair(intersects, j)
						} else {
							acc2;
						}
					}).second;

				fn = firstOfPair(functionsIds[i]);
				rfn = firstOfPair(^removedFunctionsIds[j]);

				subsSnapshot := removeIndex(^subsSnapshot, i);
				removedSubsSnapshot := removeFirst(^removedSubsSnapshot, rfn);
				removedFunctionsIds := removeIndex(^removedFunctionsIds, j);

				arrayPush(acc, Pair(fn, rfn));
			} else {
				acc;
			}
		});

	dialogStyle = [
		MDialogTitle("Subscribers Snapshot"),
		MDialogUseFrame(),
		// MDialogResizable(),
		MDialogActions([
			MTextButton("CLOSE", \ -> {
					next(closeWhenB, true);
				},
				[], [MShortcut("esc")]
			)
		]),
		IScriptRecordingEnabled(const(false))
	];

	dialogStyle2 = \title -> [
		MDialogTitle(title),
		MDialogUseFrame(),
		MDialogScroll(),
		MDialogActions([
			MTextButton("CLOSE", \ -> {
					next(closeWhen2B, true);
				},
				[], [MShortcut("esc")]
			)
		]),
		IScriptRecordingEnabled(const(false))
	];

	content =
		MDynamicDataTable(
			[
				MColumn("Disposed", "Disposed subscriber", 196, []),
				MColumn("Subscribed", "Subscriber that was created", 196, []),
				MColumn("Related", "Related material components", 196, []),
				MColumn("Callstack", "Show subscriber callstack", 48, [])
			],
			fconcat(
				fconcat(
					const(map(
						^subsSnapshot,
						\sbs ->
							[
								TEmpty(),
								MText(behaviourValueToString(getDebuggedSubscriberBehValue(sbs)), []),
								TEmpty(),
								MIconButton(
									"format_list_numbered",
									\ ->
										renderMDialog(
											manager,
											closeWhen2B,
											dialogStyle2(behaviourValueToString(getDebuggedSubscriberBehValue(sbs))),
											MGetFocusGroup(\p2 -> {
												MParagraph(
													callstack2string(getDebuggedSubscriberCallstack(sbs))
													|> (\f ->
														if (f == "")
															"Callstack only with flowcpp in debug or profiling mode"
														else
															f
													),
													[]
												)
												|> (\f -> MEGItem2T(p2, f, [MWidth(400.)], m2t))
											}),
											m2t
										),
									[],
									[]
								)
							]
					)),
					const(map(
						^removedSubsSnapshot,
						\sbs ->
							[
								MText(behaviourValueToString(getDebuggedSubscriberBehValue(sbs)), []),
								TEmpty(),
								TEmpty(),
								MIconButton(
									"format_list_numbered",
									\ ->
										renderMDialog(
											manager,
											closeWhen2B,
											dialogStyle2(behaviourValueToString(getDebuggedSubscriberBehValue(sbs))),
											MGetFocusGroup(\p2 -> {
												MParagraph(
													callstack2string(getDebuggedSubscriberCallstack(sbs))
													|> (\f ->
														if (f == "")
															"Callstack only with flowcpp in debug or profiling mode"
														else
															f
													),
													[]
												)
												|> (\f -> MEGItem2T(p2, f, [MWidth(400.)], m2t))
											}),
											m2t
										),
									[],
									[]
								)
							]
					))
				),
				fif(
					showAddedAndRemovedFunctionsIds,
					const(map(
						addedAndRemovedFunctionsIds,
						\sbs ->
							[
								MText(behaviourValueToString(getDebuggedSubscriberBehValue(secondOfPair(sbs))), []),
								MText(behaviourValueToString(getDebuggedSubscriberBehValue(firstOfPair(sbs))), []),
								TEmpty(),
								MIconButton(
									"format_list_numbered",
									\ ->
										renderMDialog(
											manager,
											closeWhen2B,
											dialogStyle2(behaviourValueToString(getDebuggedSubscriberBehValue(firstOfPair(sbs)))),
											MGetFocusGroup(\p2 -> {
												MParagraph(
													callstack2string(getDebuggedSubscriberCallstack(firstOfPair(sbs)))
													|> (\f ->
														if (f == "")
															"Callstack only with flowcpp in debug or profiling mode"
														else
															f
													),
													[]
												)
												|> (\f -> MEGItem2T(p2, f, [MWidth(400.)], m2t))
											}),
											m2t
										),
									[],
									[]
								)
							]
					)),
					const([])
				)
			),
			[TScrollEnabled(const(true)), MFullWidth(), MCondensed(true)]
		)
		|> (\f -> MGroup2(TFillXY(), f))
		|> (\f -> MLines2(MSwitchControl(showAddedAndRemovedFunctionsIds, [MOnOffText("Show added and removed", "Show added and removed")]), f));

	renderMDialog(
		manager,
		closeWhenB,
		dialogStyle,
		MConstruct(
			[
				\ -> {
					tempSubsInfo = getValue(subsInfo);
					nextDistinct(subsInfo, false);
					\ -> {
						nextDistinct(subsInfo, tempSubsInfo);
					}
				}
			],
			content
		),
		m2t
	);
}

getFunctionIdsFromCallstack(callstack : string) -> [string] {
	strSplit(callstack, "#")
	|> (\f -> subrange(f, 2, length(f) - 2))
	|> (\f ->
		fold(f, Pair([], []), \acc, st ->
			strSplit(st, " ")
			|> (\s -> filter(s, \v -> v != ""))
			|> (\s ->
				if (length(s) > 1 && s[1] != "" && startsWith(s[1], "0x")) {
					if (length(s) > 3) {
						if (strContains(toLowerCase(s[3]), "fuse") || strContains(toLowerCase(s[3]), "subscribe"))
							Pair(concat(firstOfPair(acc), arrayPush(secondOfPair(acc), s[1])), [])
						else
							Pair(firstOfPair(acc), arrayPush(secondOfPair(acc), s[1]))
					} else {
						Pair(firstOfPair(acc), arrayPush(secondOfPair(acc), s[1]))
					}
				} else {
					acc
				}
			)
		)
	)
	|> firstOfPair
}

maxChain(a : [?], ai : int, bi : int, tree : Tree<?, [int]>, counter : int) -> int {
	if (ai < length(a))
		eitherMap(
			lookupTree(tree, a[ai]),
			\v ->
				either(
					maxA(map(v, \v0 ->
						if (bi < 0)
							maxChain(a, ai + 1, v0, tree, counter + 1)
						else if (v0 == bi + 1)
							maxChain(a, ai + 1, v0, tree, counter + 1)
						else
							counter
					)),
					counter
				),
			counter
		)
	else
		counter
}

arraysIntersect(a : [?], b : [?]) -> int {
	atree = foldi(a, makeTree(), \i, acc, v -> {
		treePushToArrayValue(acc, v, i);
	});

	either(
		maxA(mapi(b, \i, v -> maxChain(b, i, -1, atree, -1))),
		-1
	);
}<|MERGE_RESOLUTION|>--- conflicted
+++ resolved
@@ -170,14 +170,8 @@
 			])
 			|> (\f2 -> MBorder(16., 0., 8., 0., f2))
 			|> MCenterY
-<<<<<<< HEAD
-			|> (\f2 -> MFrame(0., 0., [MFill(MBackgroundColor(getLightBackground(manager.focus)))], f2))
+			|> (\f2 -> MFrame(0., 0., [MThemeFill(manager.focus, MBackgroundColor())], f2))
 			|> (\f2 -> MScroll2T(manager, parent, MScroll(f2, TFillXH(36.), [IScriptRecordingEnabled(const(false))]), m2t)),
-=======
-			|> (\f2 -> MFrame(0., 0., [MThemeFill(manager.focus, MBackgroundColor())], f2))
-			|> (\f2 -> MScroll2T(manager, parent, MScroll(f2, TFillXH(36.), [IScriptRecordingEnabled(const(false))]), m2t))
-			|> makeTropicConstantHeight(None()),
->>>>>>> 53b7f0d5
 			f
 		)
 	)
