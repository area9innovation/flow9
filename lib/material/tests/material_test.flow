import material/internal/material_icons;
import material/material_timeperiodpicker;
import tropic/trender;
import ds/set;
import ui/videoplayer;
import material/extra/icon_picker/material_icon_picker;
import material/extra/filebrowser/material_filebrowser;
import material/extra/filesystem/localfilesystem_extended_api;
import material/material_snackbar;
import net/appurl;
import sys/platformevent;

Person(name: string, subtitle: string, imageurl : string);
Painting(name : string, artist : string, imageurl : string);

main() {
	if (getUrlParameter("renderer") == "") {
		setRendererType("html");
	}
	setWindowTitle("Material Test");
	setLocalFilesystemExtAPI();

	imageMapIndex = make(-1);
	starttime = timestamp();
	selectedItems = make([0]);
	showFab = make(true);
	manager = makeMaterialManager([makeAccessibleMaterialTheme(true, MCustomColor(0x6200EE), MCustomColor(0x03DAC6))]);
	setAppUrl("/material");
	time = make(stamp2time(timestamp()));
	progress = make(false);
	inspectScroll = makeTScrollInspectVisible();

	playing = make(false);
	looping = make(false);
	vfullscreen = make(false);
	keepAspectRatio = make(true);
	cover = make(true);
	position = make(0.);
	vlength = make(1.);
	volume = make(0.);
	posSlider = make(0.);
	timeRange = make(false);
	videoSize = make(WidthHeight(640., 360.));
	subtitles = make(VideoSubtitle("", []));

	addPlatformEventListener(ApplicationSuspended(), \ -> println("Application suspended"));
	addPlatformEventListener(ApplicationUserIdle(), \ -> println("User idle"));
	addPlatformEventListener(ApplicationUserActive(), \ -> println("User active"));
	addPlatformEventListener(ApplicationResumed(), \ -> println("Application resumed"));

	grapes = "#include material/tests/material_test_grapes.txt";

	carContent = [
		MCarouselContent(TPicture("http://thefoxisblack.com/desktop-wallpaper/denise-nouvion-wallpapers-4-1280x800.jpg", []), [MCarouselText("Denise Nouvion", "Cloudy Mountain"), MOnClick(\ -> println("mountains click"))]),
		MCarouselContent(TPicture("http://thefoxisblack.com/desktop-wallpaper/adrian-zorzano-wallpaper-1280x800.jpg", []), [MCarouselText("Adrian Zorzano", "")]),
		MCarouselContent(TPicture("http://thefoxisblack.com/desktop-wallpaper/michael-olivo-wallpaper-1280x800.jpg", []), [MCarouselText("Michael Olivo", "The Transition Period")]),
		MCarouselContent(TPicture("http://thefoxisblack.com/desktop-wallpaper/Mike-Dornseif-wallpaper-1280x800.jpg", []), [MCarouselText("Mike Dornseif", "Abstract Nod To The Past")]),
		MCarouselContent(TPicture("http://thefoxisblack.com/desktop-wallpaper/adrian-zorzano-wallpaper-1280x800.jpg", []), [MCarouselText("Adrian Zorzano", "")]),
	];
	datatableMenu = \i : int ->
		MMenu(
		MIconButton("more_vert", nop, [], []),
		[
			MMenuSingleLine("First", [MPrimaryAction(MIcon("settings", []))],),
			MMenuSingleLine("Second", [MPrimaryAction(MIcon("settings", []))],),
			MMenuSingleLine("Third", [MPrimaryAction(MIcon("settings", []))],),
		], [MOnListClick(const(true), \__ -> println(i)), MSingleSelection(make(min(i - 1, 2))), MCondensed(false)]);
	// MMenu(
	// 	MIconButton("more_vert", [], []),
	// 	[
	// 		MMenuSingleLine("Settings", [MPrimaryAction(MIcon("settings", []))],),
	// 		MMenuSingleLine("Never show this message",
	// 			{
	// 				dynIcon = make(TEmptyIcon());
	// 				[
	// 					MPrimaryAction(MDynamicIcon(dynIcon)),
	// 					MOnClick(\ ->  next(dynIcon, if (getValue(dynIcon) == TEmptyIcon()) MIcon("check", []) else TEmptyIcon()))
	// 				]
	// 			}),
	// 		MSeparatorLine(),
	// 		MSubMenu("Sub Menu", [
	// 			MMenuSingleLine("Undo", [MEnabled(const(false)), MPrimaryAction(MIcon("undo", [])), MAdditionalText("Ctrl+Z")]),
	// 			MMenuSingleLine("Redo", [MPrimaryAction(MIcon("redo", [])), MAdditionalText("Ctrl+Y")],),
	// 			MSeparatorLine(),
	// 			MSubMenu("Another Sub Menu", [
	// 				MMenuSingleLine("Undo", [],),
	// 				MMenuSingleLine("Redo", [],)
	// 			], [MOnListClick(const(false), println), MEnabled(const(true))])
	// 		], [MOnListClick(const(true), \__ -> println(i))]),
	// 		MMenuSingleLine("Exit", [MAdditionalText("Alt+F4")])
	// 	], [MOnListClick(const(true), \__ -> println(i))]);

	lightBackground = make(fgetValue(manager.white));
	isArabicState = make(false);
	sliderValue = make(50.);
	sliderEnabled = make(true);
	search = make("");
	iconName = make("home");
	leftexpander1 = make(true);
	leftexpander2 = make(false);
	rightExpander = make(false);
	menuselected = make(false);
	subscribe2(menuselected, \m -> next(rightExpander, false));
	subSideNav = make(TEmpty());
	sidenavWidth = 320.0;
	primaryColor = make(MThemeColor2MColor(manager, MPrimaryColor()));
	accentColor = make(MThemeColor2MColor(manager, MAccentColor()));
	openText = make("");

	us = mrender(manager, true,
		MAppStructure([
				MAppBar(MToolbar(
					leftexpander2,
					MCenterY(MText("Try to stretch", [MTitle()])),
					[
						MTextInput(search, [TextInputType(NumericType()), MaxChars(3), AutoAlign(AutoAlignCenter()), MFilterAction(println), MWidth(200.), MLabel("Search?")], []),
						MIconButton("search", \ -> println("Searching " + getValue(search)), [], [])
						|> (\f -> MCenterY(f)),
						MIconButton("more_horiz", \ -> next(rightExpander, !getValue(rightExpander)), [], [])
						|> (\f -> MCenterY(f)),
					],
					[]
				)),

				MLeftNav(MSideNav(
					// You can use MSNSmallHead xor MSNCardHead xor MSNCustomHead , as you wish. For examples look at material_sidebar
					MSNCardHead(
						"http://build.area9innovation.com/material/head_background.jpg",
						MSNHeadPhoto(const("http://api.adorable.io/avatars/72/eott@adorable.io.png"), nop),
					 	[
					 		MSNHeadPhoto(const("http://api.adorable.io/avatars/72/rott@adorable.io.png"), nop),
					 		MSNHeadPhoto(const("http://api.adorable.io/avatars/72/tott@adorable.io.png"), nop),
					 	],
						const("Jonathan Lee"),
						const("heyfromjonathan@gmail.com")
					),
/*					MNavigation([ //To check it you have to comment MList and MSubList sections
						MNavigationMenu("1Hello", [
							MNavigationSubmenu("1hello", \ -> println("submenu selected")),
							MNavigationSubmenu("world", nop),
							MNavigationSubmenu("hello", nop),
							MNavigationSubmenu("world", nop),
							MNavigationSubmenu("hello", nop),
							MNavigationSubmenu("world", nop),
						]),
						MNavigationMenu("2World", [
							MNavigationAction(\ -> println("menu selected"))
						]),
						MNavigationMenu("3Hello", [
							MNavigationSubmenu("3hello", nop),
							MNavigationSubmenu("world", nop),
							MNavigationSubmenu("hello", nop),
							MNavigationSubmenu("world", nop),
							MNavigationSubmenu("hello", nop),
							MNavigationSubmenu("world", nop),
						]),
						MNavigationMenu("4World", [
							MNavigationSubmenu("4hellO", nop),
							MNavigationSubmenu("worlD", nop),
							MNavigationSubmenu("hellO", nop),
							MNavigationSubmenu("worlD", nop),
						])
					], [MNavigationOnSelect(menuselected)]),
*/					MList( // MList section
						[
							MSingleLine("Abbey Christensen", [MPrimaryAction(MIcon("check_box", []))]),
							MSingleLine("Alex Nelson", [MPrimaryAction(MIcon("today", []))]),
							MSingleLine("Mary Johnson", [MPrimaryAction(MIcon("sms_failed", []))]),
							MSingleLine("Peter Carlsson", [MPrimaryAction(MIcon("favorite", []))]),
						],
						[],
						[
							MListSelection(const(true), false, false, selectedItems),
						]
					),
					leftexpander2,
					[
						MSubList( // MSubList section
							MSelect(selectedItems, \s -> MList(
								if (s == [0])
									[
										MSingleLine("SubMenu1", [MPrimaryAction(MIcon("check_box", []))]),
										MSingleLine("Alex Nelson", [MPrimaryAction(MIcon("today", []))]),
									]
								else if (s == [1]) []
								else if (s == [2])
									[
										MSingleLine("SubMenu3", [MPrimaryAction(MIcon("check_box", []))]),
										MSingleLine("Alex Nelson", [MPrimaryAction(MIcon("today", []))]),
									]
								else [], [], []))),
					]
				), leftexpander2, [MSideNavMini()]),
				MRightNav(
					MAvailable(
						MGroup([
							MInteractive([TMouseDown(make(false))], TRectangle([Fill(green), FillOpacity(0.5)], TFillWY(150.0))),
							MNavigation([
								MNavigationMenu("Hello", [
									MNavigationSubmenu("hello", \ -> println("submenu selected")),
									MNavigationSubmenu("world", nop),
									MNavigationSubmenu("hello", nop),
									MNavigationSubmenu("world", nop),
									MNavigationSubmenu("hello", nop),
									MNavigationSubmenu("world", nop),
								]),
								MNavigationMenu("World", [
									MNavigationAction(\ -> println("menu selected"))
								]),
								MNavigationMenu("Hello", [
									MNavigationSubmenu("hello", nop),
									MNavigationMenu("Hello", [
										MNavigationSubmenu("hello", nop),
										MNavigationSubmenu("world", nop),
										MNavigationSubmenu("hello", nop),
										MNavigationSubmenu("world", nop),
										MNavigationSubmenu("hello", nop),
										MNavigationSubmenu("world", nop),
									]),
									MNavigationSubmenu("world", nop),
									MNavigationSubmenu("hello", nop),
									MNavigationSubmenu("world", nop),
									MNavigationSubmenu("hello", nop),
									MNavigationSubmenu("world", nop),
								]),
								MNavigationMenu("World", [
									MNavigationSubmenu("hellO", nop),
									MNavigationSubmenu("worlD", nop),
									MNavigationSubmenu("hellO", nop),
									MNavigationSubmenu("worlD", nop),
								])
							], [MNavigationOnSelect(menuselected), MInCard()]),
						]),
						TFillWY(150.0)
					),
					rightExpander,
					[MSideNavWidth(150.0), MSideNavPersistent(const(true))]
				),

				MContent(
					MLinesA([
						MToolbar(
							leftexpander1,
							MCenterY(MText("Secondary toolbar", [])),
							[
								MIconButton("settings", \ -> println("click!"), [], [])
								|> (\f -> MCenterY(f)),
								MIconButton("refresh", \ -> println("click!"), [], [MEnabled(const(false))])
								|> (\f -> MCenterY(f)),
							],
							[
								MBackgroundStyle([MFill(MBlue(700))]),
								MItemsColor(MWhite()),
								MCustomExpander(MIconToggle("face", [MToggleFalseIcon("extension", [])], []))
							]
						),
						MMenuPanel([
							MMenu(
								MTextButton("File", nop, [], []),
								[
									MSubMenu("New",
										[
											MMenuSingleLine("Document", [MPrimaryAction(MIcon("assignment", [MBlue(500)]))]),
											MMenuSingleLine("Spreadsheet", [MPrimaryAction(MIcon("speaker_notes", [MGreen(500)]))]),
											MMenuSingleLine("Presentation", [MPrimaryAction(MIcon("settings_system_daydream", [MAmber(500)]))]),
										],
										[
											MOnListClick(const(true), \i -> println("File New " + i2s(i)))
										]),
									MMenuSingleLine("Open...", [
										MPrimaryAction(MIcon("folder_open", [])), MAdditionalText("Ctrl+O"), MOnClick(\ -> openFileDialog(1, ["*.*"], \ff -> next(openText, toString(ff))))]),
									MMenuSingleLine("Save", [MPrimaryAction(MIcon("save", [])), MAdditionalText("Ctrl+S")]),
									MMenuSingleLine("Save As...", [MAdditionalText("Ctrl+Shift+S")]),
									MSeparatorLine(),
									MMenuSingleLine("Page Setttings...", []),
									MMenuSingleLine("Print", [MPrimaryAction(MIcon("print", [])), MAdditionalText("Ctrl+P")]),
									MSeparatorLine(),
									MMenuSingleLine("Exit", [MPrimaryAction(MIcon("exit_to_app", [])), MAdditionalText("Ctrl+F4")]),
								], [MOnListClick(const(true), \i -> println("File " + i2s(i))), MMenuIndent(), MCondensed(true), MFixPosition(true)]),
							MMenu(
								MTextButton("Edit", nop, [], []),
								[
									MMenuSingleLine("Undo", [MPrimaryAction(MIcon("undo", [])), MAdditionalText("Ctrl+Z")]),
									MMenuSingleLine("Redo", [MEnabled(const(false)), MPrimaryAction(MIcon("redo", [])), MAdditionalText("Ctrl+Y")],),
									MSeparatorLine(),
									MMenuSingleLine("Cut", [MPrimaryAction(MIcon("content_cut", [])), MAdditionalText("Ctrl+X")]),
									MMenuSingleLine("Copy", [MPrimaryAction(MIcon("content_copy", [])), MAdditionalText("Ctrl+C")]),
									MMenuSingleLine("Paste", [MPrimaryAction(MIcon("content_paste", [])), MAdditionalText("Ctrl+V")]),
									MSeparatorLine(),
									MMenuSingleLine("Select All", [MAdditionalText("Ctrl+A")]),
								], [MOnListClick(const(true), \i -> println("Edit " + i2s(i))), MMenuIndent(), MCondensed(true), MEnabled(const(false))]),
							MMenu(
								MTextButton("Help", nop, [], []),
								[
									MMenuSingleLine("Documentation", [MPrimaryAction(MIcon("help", [])), MAdditionalText("F1")]),
									MSeparatorLine(),
									MMenuSingleLine("About", []),
								], [MOnListClick(const(true), \i -> println("Help " + i2s(i))), MMenuIndent(), MCondensed(true)]),
						], []),
						MBorder(8.0, 8.0, if (mobile) 8. else 24., 8.0, MLinesA([
							MDynamicParagraph(openText, []),
							MBaselineCols([
								MTextButton("PRIMARY COLOR", \ -> {
									close = make(false);
									ShowMDialog(manager, close, [MDialogClickOutToCancel(primaryColor)],
										MColorPicker(primaryColor, [
											MaterialColorPicker(),
											MDialogButtons([
												MButtonOk("", \ -> updateMaterialTheme(
													manager,
													makeMaterialTheme(getValue(manager.white), getValue(primaryColor), getValue(accentColor))
												)),
												MButtonCancel("esc", \ -> next(close, true))
											])
										])
									)
								}, [MButtonRaised(), MPrimaryColor()], [MShortcut("p")]),
								MTextButton("ACCENT COLOR", \ -> {
									close = make(false);
									ShowMDialog(manager, close, [MDialogClickOutToCancel(accentColor)],
										MColorPicker(accentColor, [
											MaterialColorPicker(),
											MDialogButtons([
												MButtonOk("", \ -> updateMaterialTheme(
													manager,
													makeMaterialTheme(getValue(manager.white), getValue(primaryColor), getValue(accentColor))
												)),
												MButtonCancel("esc", \ -> next(close, true))
											])
										])
									)
								}, [MButtonRaised(), MAccentColor()], [MShortcut("A")])
							]),
							MCursor(FingerCursor(), MParagraph("<b>Others</b> have failed, I will not.", [MDisplay2(), MWidth(400.), EscapeHTML(false)])),
							MParagraph("لوريم ايبسوم هو نموذج افتراضي يوضع في التصاميم لتعرض على العميل ليتصور طريقه وضع النصوص<b> بالتصاميم </b>سواء كانت تصاميم مطبوعه ... بروشور او فلاير على سبيل المثال ... او نماذج مواقع انترنت ... وعند موافقه العميل المبدئيه على التصميم يتم ازالة هذا النص من التصميم ويتم وضع النصوص النهائية المطلوبة للتصميم ويقول البعض ان وضع النصوص التجريبية بالتصميم قد تشغل المشاهد عن وضع الكثير من الملاحظات او الانتقادات للتصميم الاساسي. وخلافاَ للاعتقاد السائد فإن لوريم إيبسوم ليس نصاَ عشوائياً، بل إن له جذور في الأدب اللاتيني الكلاسيكي منذ العام 45 قبل الميلاد. من كتاب حول أقاصي الخير والشر", [EscapeHTML(false)]),
							MParagraph("Science, my boy, is made up of mistakes, but they are mistakes which it is useful to make, because they lead little by little to the truth.", [MSubheading(), MWidth(400.), EscapeHTML(false)]),
							MCursor(FingerCursor(), MParagraph("<b>Others</b> have failed, I will not.", [MDisplay2(), MWidth(400.)])),
							MParagraph("لوريم ايبسوم هو نموذج افتراضي يوضع في التصاميم لتعرض على العميل ليتصور طريقه وضع النصوص<b> بالتصاميم </b>سواء كانت تصاميم مطبوعه ... بروشور او فلاير على سبيل المثال ... او نماذج مواقع انترنت ... وعند موافقه العميل المبدئيه على التصميم يتم ازالة هذا النص من التصميم ويتم وضع النصوص النهائية المطلوبة للتصميم ويقول البعض ان وضع النصوص التجريبية بالتصميم قد تشغل المشاهد عن وضع الكثير من الملاحظات او الانتقادات للتصميم الاساسي. وخلافاَ للاعتقاد السائد فإن لوريم إيبسوم ليس نصاَ عشوائياً، بل إن له جذور في الأدب اللاتيني الكلاسيكي منذ العام 45 قبل الميلاد. من كتاب حول أقاصي الخير والشر", []),
							MParagraph("Science, my boy, is made up of mistakes, but they are mistakes which it is useful to make, because they lead little by little to the truth.", [MSubheading(), MWidth(400.)]),
							// |> (\f -> MAvailable(f, TFixed(640., 400.))),
							MSplitter(TRectangle([Fill(green)], TFillXY()), TRectangle([Fill(red)], TFillXY()), TFillXH(400.),
								[MSplitterSize(150., 170., 200., -1.)]),
							MColsA([TRectangle([Fill(yellow)], TFixed(150., 20.)), TRectangle([Fill(blue)], TFixed(8., 20.)),
								TRectangle([Fill(yellow)], TFixed(400., 20.)), ]),
							MColsA([
								MSwitchControl(make(false), [MOnOffText("ON", "OFF"), MFocusId(const(20))]),
								MSwitchControl(lightBackground, [MOnOffText("LIGHT", "DARK")]),
								MSwitchControl(isArabicState, [MOnOffText("Arabic", "English")])
							])
							|> (\f -> MComponentGroup(f, [MEnabled(sliderEnabled)]))
							|> (\f -> MConstruct([
									makeSubscribe2(lightBackground, \w -> {
										showSnackbar = make(true);
										nextDistinct(manager.white, w);

										if (w)
											showMSnackbar(manager, "Light Theme", [
												MTextButton("CLOSE", \ -> next(showSnackbar, false), [], []),
												MSnackbarVisible(showSnackbar)
											])
										else
											showMSnackbar(manager, "Dark Theme", [])
									}),
									makeSubscribe2(isArabicState, \isArabic ->
										if (isArabic) setLang("ar") else setLang("en")
									)
								], f)),

							MFloatingButton("send", [], [MOnClick(\ -> next(showFab, false)), MEnabled(showFab)]),

							TFixed(0.0, 20.0),

							MCheckBox(MText("Enable slider", [MBody()]), sliderEnabled, []),

							TFixed(0.0, 20.0),

							MColsA([
								MChip("Fanta", [MCloseButton(), MEnabled(const(false)), MOrange(500)]),
								MChip("Sprite", [MCloseButton(), MAvatar("http://popsop.com/wp-content/uploads/sprite_new_logo_small.jpg", []), MEnabled(const(false)),]),
								MChip("7-Up", [MCloseButton(), MLetterIcon("7", [MGreen(500)], [MWhite()])]),
								MChip("Coca-Cola", [MCloseButton(), MRed(500), MChipSelectable(const(true), make(false))]),
								MChip("Pepsi", [MCloseButton(), MChipSelectable(const(true), make(false)), MIndigo(500)]),
								MChip("Dr Pepper", [MChipSelectable(const(true), make(true)), MPurple(500)]),
							]),

							TFixed(0.0, 20.0),

							MSelect(sliderEnabled, \en -> {
								if (!en) TEmpty()
								else MProgressBar([WidthHeight(520.0, 5.0)])
							}),

							TFixed(0.0, 20.0),

							MProgressBarDeterm(fselect(sliderValue, FLift(\slv -> slv / 100.)), []),

							TFixed(0.0, 20.0),

							{
								btn = TFrame(0.0, 20.0, [MThemeFill(manager, MPrimaryColor())], TFixed(40.0, 40.0));
								MColsA([
									MProgressCircle([MAccentColor()],
										// clickable(manager, btn, \ -> next(progress, !getValue(progress)))
									),
									TFixed(8.0, 0.0),
									MProgressCircleDeterm(fselect(sliderValue, FLift(\slv -> slv / 100.)), [MAccentColor()],
										// clickable(manager, btn, nop)
									)
								])
							},

							TFixed(0.0, 24.0),
							MCarousel(carContent, make(0), [MCarouselEnableArrows(true), MLoopScroll(), MCarouselItemSpan(2),
								MCarouselMaximize(make(false), [MCarouselContentZoom(1., 5., 0.25)])])
							|> (\f -> MAvailable(f, TFillMin(640., 0.)))
							|> MCenterX,
							TFixed(0.0, 24.0),

							MColsA(
								MRadios(
									make(-1), [],
									map(enumFromTo(0, 4), \i -> MText(i2s(i), []))
								)
							)
							|> (\f -> MComponentGroup(f, [MEnabled(sliderEnabled)])),

							MExpander(
								MBaselineCols2(
									MSlider(sliderValue, [MSliderIconLeft("volume_up"), MSliderShowValueInput(true), MSliderRange(5., 95.), MSliderDiscrete(true), MSliderStep(10.), MSliderUndefined(make(true)), MKeysEnabled(const(false))]),
									MText("\tMSlider", [])
								),
								\ ->
									MPrintPages([
										MSlider(make(0.0), [MSliderIconLeft("volume_up"), MSliderShowValueInput(true), MSliderUndefined(make(true))]),
										MSlider(make(0.0), [MSliderIconLeft("volume_up"), MSliderShowValueInput(true), MSliderRange(5., 95.), MSliderDiscrete(true), MSliderStep(10.)]),
										MSlider(make(0.0), [MSliderIconLeft("volume_up"), MSliderShowValueInput(true)]),
										MSlider(make(95.0), [MSliderIconLeft("volume_up"), MSliderShowValueInput(true), MSliderUndefined(make(true)), MSliderChooseRange(make(0.0), make(95.0)), MSliderRange(5., 95.), MSliderDiscrete(true), MSliderStep(10.)]),
										MSlider(make(0.0), [MSliderIconLeft("volume_up"), MSliderShowValueInput(true), MSliderUndefined(make(true)), MSliderChooseRange(make(0.0), make(1.0))]),
										MSlider(make(95.0), [MSliderIconLeft("volume_up"), MSliderShowValueInput(true), MSliderChooseRange(make(0.0), make(95.0)), MSliderRange(5., 95.), MSliderDiscrete(true), MSliderStep(10.)]),
										MSlider(make(0.0), [MSliderIconLeft("volume_up"), MSliderShowValueInput(true), MSliderChooseRange(make(0.0), make(1.0)), MCondensed(true)]),
										MSlider(make(0.0), [MSliderIconLeft("volume_up"), MSliderShowValueInput(true), MSliderUndefined(make(true)), MCondensed(true)]),
										MSlider(make(0.0), [MSliderIconLeft("volume_up"), MSliderShowValueInput(true), MSliderRange(5., 95.), MSliderDiscrete(true), MSliderStep(10.), MCondensed(true)]),
										MSlider(make(0.0), [MSliderIconLeft("volume_up"), MSliderShowValueInput(true), MCondensed(true)]),
										MSlider(make(95.0), [MSliderIconLeft("volume_up"), MSliderShowValueInput(true), MSliderUndefined(make(true)), MSliderChooseRange(make(0.0), make(95.0)), MSliderRange(5., 95.), MSliderDiscrete(true), MSliderStep(10.), MCondensed(true)]),
										MSlider(make(0.0), [MSliderIconLeft("volume_up"), MSliderShowValueInput(true), MSliderUndefined(make(true)), MSliderChooseRange(make(0.0), make(1.0)), MCondensed(true)]),
										MSlider(make(95.0), [MSliderIconLeft("volume_up"), MSliderShowValueInput(true), MSliderChooseRange(make(0.0), make(95.0)), MSliderRange(5., 95.), MSliderDiscrete(true), MSliderStep(10.), MCondensed(true)]),
										MSlider(make(0.0), [MSliderIconLeft("volume_up"), MSliderShowValueInput(true), MSliderChooseRange(make(0.0), make(1.0)), MCondensed(true)])
									]),
								make(false),
								[]
							)
							|> (\f -> MComponentGroup(f, [MEnabled(sliderEnabled)]))
							|> (\f -> MAvailableWidth(f, const(500.0))),

							MExpander(
								MBaselineCols2(
									MIconButton("https", \ -> next(showFab, true), [MGreen(400), FillOpacity(1.0), MIconSize(32.0)], [])
									|> (\f -> MTooltip(f, MText("Show FAB", []), [MEnabled(const(true))])),
									MText("MIconButton + MTooltip", [])
								),
								\ ->
									MCols([
										MIconButton("https", \ -> next(showFab, true), [MGreen(400), FillOpacity(1.0), MIconSize(32.0)], [])
										|> (\f -> MTooltip(f, MText("Show FAB", []), [MEnabled(const(true)), MTooltipAlignment(MTop())])),
										MIconButton("https", \ -> next(showFab, true), [MGreen(400), FillOpacity(1.0), MIconSize(32.0)], [])
										|> (\f -> MTooltip(f, MText("Show FAB", []), [MEnabled(const(true)), MTooltipAlignment(MTryTopFirst())])),
										MIconButton("https", \ -> next(showFab, true), [MGreen(400), FillOpacity(1.0), MIconSize(32.0)], [])
										|> (\f -> MTooltip(f, MText("Show FAB", []), [MEnabled(const(true)), MTooltipAlignment(MTryBottomFirst())])),
										MIconButton("https", \ -> next(showFab, true), [MGreen(400), FillOpacity(1.0), MIconSize(32.0)], [])
										|> (\f -> MTooltip(f, MText("Show FAB", []), [MEnabled(const(true)), MTooltipAlignment(MNoAlignment())])),
										MIconButton("https", \ -> next(showFab, true), [MGreen(400), FillOpacity(1.0), MIconSize(32.0)], [])
										|> (\f -> MTooltip(f, MText("Show FAB", []), [MEnabled(const(true)), MTooltipAlignment(MLeft())])),
										MIconButton("https", \ -> next(showFab, true), [MGreen(400), FillOpacity(1.0), MIconSize(32.0)], [])
										|> (\f -> MTooltip(f, MText("Show FAB", []), [MEnabled(const(true)), MTooltipAlignment(MRight())])),
									]),
								make(false),
								[]
							)
							|> (\f -> MAvailableWidth(f, const(500.0))),
							MTextInput(make(""), [MFloatingLabel(), /*MRed(500),*/ MLabel("Label"), MShowEditIcon(true), /*MInputTemplate("__/__/____", \s -> {println(s); isDigits(s);})*/ MDynamicSize()], [MHelperText(const(Some("Hint text")), false)]),
							MTextInput(make(""), [MFloatingLabel(), /*MRed(500),*/ MLabel("Label"), MShowEditIcon(true), /*MInputTemplate("__/__/____", \s -> {println(s); isDigits(s);})*/ MDynamicSize(), MLeftIcon("help", [])], [MHelperText(const(Some("Hint text")), false)]),
							MTextInput(make(""), [Multiline(true), MaxChars(20000), MWidth(480.), MMaxLines(1), MFloatingLabel(), /*MRed(500),*/ MLabel("Hint text"), MShowEditIcon(true), /*MInputTemplate("__/__/____", \s -> {println(s); isDigits(s);})*/], []),
							MTextInput(make(""), [Multiline(true), MaxChars(20000), MWidth(480.), MMaxLines(-1), MFloatingLabel(), /*MRed(500),*/ MLabel("Hint text"), MShowEditIcon(true), /*MInputTemplate("__/__/____", \s -> {println(s); isDigits(s);})*/], []),
							MTextInput(make("disabled"), [MWidth(480.), MLabel("some text")], [MEnabled(const(false))]),
							MTextInput(make("Outlined"), [MWidth(480.), MLabel("some text"), MOutlined()], []),
							MTextInput(make("Outlined"), [MWidth(480.), MLabel("some text"), MOutlined(), MFloatingLabel()], []),
							MTextInput(make("Outlined"), [MWidth(480.), MLabel("some text"), MOutlined(), MFloatingLabel(), MLeftIcon("help", [])], []),
							MTextInput(make("Disabled Outlined"), [MWidth(480.), MLabel("some text"), MOutlined()], [MEnabled(const(false))]),
							MTextInput(make("Filled"), [MWidth(480.), MLabel("some text"), MFilled()], []),
							MTextInput(make("Filled"), [MWidth(480.), MLabel("some text"), MFilled(), MFloatingLabel()], []),
							MTextInput(make("Filled"), [MWidth(480.), MLabel("some text"), MFilled(), MFloatingLabel(), MLeftIcon("help", [])], []),
							MTextInput(make("Disabled Filled"), [MWidth(480.), MLabel("some text"), MFilled()], [MEnabled(const(false))]),

							MAutoComplete(make(""), [grapes], [MShowDropDownArrow(true), MLabel("Search"), MShowLeftButton(true), MShowAllOnEmpty()/*MWidth(400.), MMaxHeight(200.)*/], []),
							MAutoComplete(make(""), [grapes], [MShowDropDownArrow(true), MLabel("Search"), MShowLeftButton(true), MShowAllOnEmpty(), MNativeInput(false), MSuggestionsPlacement(MTryTopFirst())/*MWidth(400.), MMaxHeight(200.)*/], []),
							// example of using MAutoComplete as Dialog
							{
								content = make("");
								label = "Search";
								MSelect(content, \con -> MTextButton(if (con == "") label else con, \ -> {
									close = make(false);
									foc = make(true);

									ShowMDialog(manager, close, [],
										MConstruct(
											[\ -> subscribe2(foc, \f ->  timer(15, \ -> if (!getValue(foc)) next(close, true)))],
											MAutoComplete(content, [grapes], [MLabel("Search"), MWidth(400.), MMaxHeight(200.), MShowLeftButton(true)], [TTextInputFocus(foc)])
										)
									);
								}, [], [MOnLongClick(\ -> println("long click")), MOnLongTouch(\ -> println("long touch")), MOnClick(\ -> println("click"))]))
							},

							MAutoComplete(make(""), [grapes], [
								MLabel("Search with custom style"), MWidth(400.), MMaxHeight(200.),
								MCompletionFn(\com, isSelected, setWordFn -> {
									face =
										MColsA([
											MLinesA([
												TFillX(),
												MEllipsisText(com.sentence, [MSubheading()]),
												MEllipsisText("comment", [MListBody()]),
											])
											|> (\f -> MBorder(64., 0., 0., 0., f))
											|> MCenterY,
											MAvatar("http://blackdesert-info.ru/wp-content/uploads/vinograd.png", [])
											|> (\f -> MBorder(16., 0., 16., 0., f))
											|> MCenterY
										])
										|> (\f -> MAvailable(f, TFillXH(80.)))
										|> (\f -> MFixSize(f, TFillXH(80.)));
									MComponent([MOnClick(\ -> setWordFn(com)), MRippleType(const(MRippleFill()))], \focus ->
										makeMListLine(face, focus, const(isSelected), const(true), [],
											[MThemeFill(manager, MAccentColor()), FillOpacity(0.4)]
										)
									)
								}), MShowLeftButton(true)
							], []),
							TFixed(0.0, 8.0),
							MParagraph("Test with various elements:", [MWidth(400.)]),
							TFixed(0.0, 8.0),
							MColsA([
								MIconButton("chevron_start", \ -> println("click!"), [MPrimaryColor()], []),
								MIconButton("chevron_start", \ -> println("click!"), [], [MEnabled(const(false))]),

								MDropDown(make(-1), "Pick", ["One", "Two", "Three"], [MWidth(-1.0), MGroups([Pair(0, "First Group"), Pair(2, "Second Group")]), MEnabled(const(false))])
							]),

							MDropDown(make(-1), "Pick", ["One", "Two", "Three"], [
								MWidth(200.0),
								MGroups([Pair(0, "First Group"), Pair(2, "Second Group")]),
								MOutlined(),
								MRippleColor(const(MRed(500))), MRippleOutlineColor(const(MRed(500)))
							])
							|> MBorderTopBottom(4.0),
							MDropDown(make(-1), "", ["One", "Two", "Three"], [
								MWidth(200.0),
								MGroups([Pair(0, "First Group"), Pair(2, "Second Group")]),
								MOutlined()
							])
							|> MBorderTopBottom(4.0),
							MDropDown(make(-1), "", ["One", "Two", "Three"], [
								MWidth(200.0),
								MGroups([Pair(0, "First Group"), Pair(2, "Second Group")]),
								MFilled()
							])
							|> MBorderTopBottom(4.0),
							MMultiSelectDropDown(make([]), ["One", "Two", "Three"], [
								MWidth(200.0),
								MOutlined(),
								MButtonTitle(const("multi-select"))
							])
							|> MBorderTopBottom(4.0),
							TFixed(0.0, 8.0),
							MBaselineColsA([
								MText("MDropDownMenu: ", [MSubheading()]),
								MDropDownMenu(map([Pair("One", "today"), Pair("Two", "chat_bubble"), Pair("Three", "favorite")], \t ->
									MMenuSingleLine(t.first, [MPrimaryAction(MIcon(t.second, []))])), make(-1),
									[MNonSpecified(MMenuSingleLine("Pick", [MPrimaryAction(MIcon("grade", []))])), MMaxHeight(88.), MRippleColor(const(MRed(500))), MRippleOutlineColor(const(MRed(500)))]),

								MDropDownMenu(map([Pair("One", "today"), Pair("Two", "chat_bubble"), Pair("Three", "favorite")], \t ->
									MMenuSingleLine(t.first, [MPrimaryAction(MIcon(t.second, []))])), make(-1),
									[
										MNonSpecified(MMenuSingleLine("Pick", [MPrimaryAction(MIcon("grade", []))])),
										MMaxHeight(88.),
										MOutlined()
									]
								) |> MBorderLeft(8.),
								MDropDownMenu(map([Pair("One", "today"), Pair("Two", "chat_bubble"), Pair("Three", "favorite")], \t ->
									MMenuSingleLine(t.first, [MPrimaryAction(MIcon(t.second, []))])), make(-1),
									[
										MNonSpecified(MMenuSingleLine("Pick", [MPrimaryAction(MIcon("grade", []))])),
										MMaxHeight(88.),
										MFilled()
									]
								) |> MBorderLeft(8.)
							]),
							TFixed(0.0, 8.0),

							MIconToggle("today", [MTeal(100), FillOpacity(1.0)], [MTooltipText(const("tooltip text")), MToggleValue(make(false)), MEnabled(const(false))]),
							TFixed(0.0, 8.0),
							MIconToggle("android", [MBlack(), FillOpacity(1.0)], [MTooltipText(const("tooltip text"))]),
							TFixed(0.0, 8.0),
							MIcon("message", [MIconCounter(const(24), [])]),

							MDataTable([
									MColumn("input fields", "type some text", 400, []),
								],
								[
									[MSmallEditDialog(make(""), [MLabel("InlineText"), MWidth(400.), /*MShowEditIcon(true),*/ MaxChars(20)], [])],
									[MSmallEditDialog(make(""), [MLabel("InlineText with floating label"), MWidth(400.), MFloatingLabel()], [])],
								],
								[]),
							{
								lSelection = make([2]);
								MDataTable([
									MColumn("Student", "Name & surname of student", 96, [
										MSort(\i1,i2 -> {
											sortOrder = ["Trevor Carter", "Lena Bareket", "Rachel Kelley", "Joseph Dang"];
											genericCompare(sortOrder[i1], sortOrder[i2]);
										})
									]),
									MColumn("Average score", "Student's average score", 56, [
										MSort(\i1,i2 -> {
											sortOrder = [3.8, 4.1, 33.6, 4.8];
											genericCompare(sortOrder[i1], sortOrder[i2]);
										})
									]),
									MColumn("Year of birth", "Student's birth year", 96, [
										MSort(\i1,i2 -> {
											sortOrder = [1960, 1990, 1982, 1978];
											genericCompare(sortOrder[i1], sortOrder[i2]);
										})
									]),
									MColumn("Comment", "Some comment about the student", 128, [
										MSort(\i1,i2 -> {genericCompare(i1, i2)})
									]),
									MColumn("Course", "Course in which the student learns", 72, []),
									MColumn("More", "Additional options", 48, []),
								], [
									[MText("Trevor Carter", [MDataRow()]), MText("3.8", [MDataRow()]),  MText("1960", [MDataRow()]),  MSmallEditDialog(make("Very good person"), [MLabel("Add a comment"), MWidth(128.), MShowEditIcon(true), /*MCondensed(), */MaxChars(16)], []),
										MDropDownMenu(map(["First", "Second", "Three"], \t ->
											MMenuSingleLine(t, [])), make(-1), [MNonSpecified(MMenuSingleLine("Pick", [])), MDataTableRow()]),
										datatableMenu(1)],
									[MText("Lena Bareket", [MDataRow()]), MText("4.1", [MDataRow()]),  MText("1990", [MDataRow()]), MSmallEditDialog(make(""), [MLabel("Add a comment"), MWidth(128.), MShowEditIcon(true), /*MCondensed()*/], []),
										MDropDownMenu(map(["First", "Second", "Three"], \t ->
											MMenuSingleLine(t, [])), make(0), [MNonSpecified(MMenuSingleLine("Pick", [])), MDataTableRow()]),
										datatableMenu(2)],
									[MText("Rachel Kelley", [MDataRow()]), MText("33.6", [MDataRow()]), MText("1982", [MDataRow()]), MSmallEditDialog(make(""), [MLabel("Add a comment"), MWidth(128.), MShowEditIcon(true), /*MCondensed()*/], []),
										MDropDownMenu(map(["First", "Second", "Three"], \t ->
											MMenuSingleLine(t, [])), make(1), [MNonSpecified(MMenuSingleLine("Pick", [])), MDataTableRow()]),
										datatableMenu(3)],
									[MText("Joseph Dang", [MDataRow()]), MText("4.8", [MDataRow()]),  MText("1978", [MDataRow()]), MSmallEditDialog(make("Disabled comment"), [MLabel("Add a comment"), MWidth(128.)/*MCondensed()*/], [MEnabled(const(false))]),
										MDropDownMenu(map(["First", "Second", "Three"], \t ->
											MMenuSingleLine(t, [])), make(2), [MNonSpecified(MMenuSingleLine("Pick", [])), MDataTableRow()]),
										datatableMenu(4)],
								//], [MMultiSelection(make(buildSet([0, 2]))), MPagination(make(3), ["2", "3", "4", "20"]), MFullWidth(),
								], [
									MCheckBoxSelection([]),
									MHoverEnabled(const(false)),
									/*MFullWidth,*/
									MHeaderActions(
									 	MSelect(lSelection, \ls ->
									 		if (length(ls) > 0)
										 		MColsA([
											 		MText(i2s(length(ls)) + if (length(ls) == 1) " item selected" else " items selected", [MSubheading(), MPrimaryColor()]) |> MCenterY,
											 		TFillX(),
											 		MIconButton("delete", nop, [], []) |> MCenterY
											 	])
											 else
											 	MText("MCheckBoxSelection", [MTitle()]) |> MCenterY
										)
									 	|> (\f -> MBorder(16., 0., 16., 0., f))
									 	|> (\f -> MAvailable(f, TFillXH(56.)))
									 	, []),
									MListSelection(const(true), true, true, lSelection),
									MPagination(make(2), [2, 3, 4, 20]),
									MSortingDefault(make(MSortingParam(-1, true))),
									/*MPaginationAutoScaling(), */
									MMinTableHeigth(262.0),
									// MInCard(),
									MWidthByContent()
								])
							|> (\f -> MBorder(16.0, 32.0, 16.0, 32.0, f))
							},

							MDataTable([
									MColumn("Student", "Name & surname of student", 96, [
										MSort(\i1,i2 -> {
											sortOrder = ["Trevor Carter", "Lena Bareket", "Rachel Kelley", "Joseph Dang"];
											genericCompare(sortOrder[i1], sortOrder[i2]);
										})
									]),
									MColumn("Average score", "Student's average score", 56, [
										MSort(\i1,i2 -> {
											sortOrder = [3.8, 4.1, 33.6, 4.8];
											genericCompare(sortOrder[i1], sortOrder[i2]);
										})
									]),
									MColumn("Year of birth", "Student's birth year", 96, [
										MSort(\i1,i2 -> {
											sortOrder = [1960, 1990, 1982, 1978];
											genericCompare(sortOrder[i1], sortOrder[i2]);
										})
									]),
									MColumn("Comment", "Some comment about the student", 128, [
										MSort(\i1,i2 -> {genericCompare(i1, i2)})
									]),
									MColumn("Course", "Course in which the student learns", 72, []),
									MColumn("More", "Additional options", 48, []),
								], [
									[MText("Trevor Carter", [MDataRow()]), MText("3.8", [MDataRow()]),  MText("1960", [MDataRow()]),  MSmallEditDialog(make("Very good person"), [MLabel("Add a comment"), MWidth(128.), MShowEditIcon(true), /*MCondensed(), */MaxChars(16)], []), MDropDown(make(0), "", ["First ", "Second", "Third"], [MDataTableRow()]), datatableMenu(1)],
									[MText("Lena Bareket", [MDataRow()]), MText("4.1", [MDataRow()]),  MText("1990", [MDataRow()]), MSmallEditDialog(make(""), [MLabel("Add a comment"), MWidth(128.), MShowEditIcon(true), /*MCondensed()*/], []), MDropDown(make(1), "", ["First ", "Second", "Third"], [MDataTableRow()]), datatableMenu(2)],
									[MText("Rachel Kelley", [MDataRow()]), MText("33.6", [MDataRow()]), MText("1982", [MDataRow()]), MSmallEditDialog(make(""), [MLabel("Add a comment"), MWidth(128.), MShowEditIcon(true), /*MCondensed()*/], []), MDropDown(make(2), "", ["First ", "Second", "Third"], [MDataTableRow()]), datatableMenu(3)],
									[MText("Joseph Dang", [MDataRow()]), MText("4.8", [MDataRow()]),  MText("1978", [MDataRow()]), MSmallEditDialog(make("Disabled comment"), [MLabel("Add a comment"), MWidth(128.)/*MCondensed()*/], [MEnabled(const(false))]), MDropDown(make(0), "", ["First ", "Second", "Third"], [MDataTableRow()]), datatableMenu(4)],
								//], [MMultiSelection(make(buildSet([0, 2]))), MPagination(make(3), ["2", "3", "4", "20"]), MFullWidth(),
								], [
									MListSelection(const(true), false, false, make([2])),
									MPagination(make(2), [2, 3, 4, 20]),
									MSortingDefault(make(MSortingParam(-1, true))),
									MPaginationAutoScaling(),
									MMinTableHeigth(262.0),
									MInCard(),
									MWidthByContent()
								])
							|> (\f -> MBorder(16.0, 32.0, 16.0, 32.0, f))
							|> (\f -> MExplicitTheme(f, fnot(manager.white), [])),

							MList(
								[
									MTripleLine("Abbey Christensen", generate(0, 20, \i -> "text" + i2s(i) + if (i == 5 || i == 10 || i == 15) "\n" else " ") |> concatStrings, [MPrimaryAction(MAvatar("http://api.adorable.io/avatars/40/rott@adorable.io.png", [])),
										MSecondaryAction(MIcon("chat_bubble", [])),
										MSelectionEnabled(const(false)),
										MRightLeaveBehind(MBorder(16., 0., 16., 0., MIcon("send", [])), \ -> println("send"), [MGapSize(120., true),
											{pos = make(0.); subscribe2(pos, println); MLeaveBehindPosition(pos);}]),
										MLeftLeaveBehind(MBorder(16., 0., 16., 0., MIcon("delete", [])), \ -> println("delete"), [MGapSize(120., false)])]),
									MSingleLine("Alex Nelson", [MPrimaryAction(MIcon("today", [])), MSecondaryAction(MIcon("today", [])), MEnabled(const(false)),
										MRightLeaveBehind(MBorder(16., 0., 16., 0., MIcon("send", [])), \ -> println("send"), []),
										MLeftLeaveBehind(MBorder(16., 0., 16., 0., MIcon("delete", [])), \ -> println("delete"), [])]),
									MSingleLine("Mary Johnson", [MPrimaryAction(MIcon("sms_failed", [])), MSecondaryAction(MIcon("chat_bubble", [])),
										MRightLeaveBehind(MBorder(16., 0., 16., 0., MIcon("send", [])), \ -> println("send"), [MGapSize(20., false)])]),
									MSingleLine("Peter Carlsson", [MPrimaryAction(MIcon("favorite", [])), MSecondaryAction(MIcon("chat_bubble", [])),
										MLeftLeaveBehind(MBorder(16., 0., 16., 0., MIcon("delete", [])), \ -> println("delete"), [MGapSize(20., true)])]),
								], [MAddSeparators()], [MListSelection(const(true), false, true, make([])), MOnListClick(const(true), println)])
							|> (\f -> MBorder(-8., 0., -8., 8., f)),
							MSelect(time, \t -> MText("hour: " + toString(t.hour) + ", minute: " + toString(t.min), [])),
							MFlexibleGrid(const([
								MTextButton("DISABLED", nop, [MButtonRaised()], [MEnabled(const(false))])
								|> (\f -> MBorder4(4., f)),
								MTextButton(
									"PRINT",
									\ -> ShowMPrintPagesDialog(manager, map(enumFromTo(0, 100), \i ->
										TRectangle([Fill(if (i % 2 == 0) blue else green), Stroke(red), StrokeWidth(2.0)], TFillXY())
<<<<<<< HEAD
									))
=======
									), [])
>>>>>>> d2f26956
									|> ignore,
									[],
									[MShortcut("p")]
								),
								MTextButton("TIME", \ -> {
									close = make(false);
									ShowMDialog(manager, close, [MDialogClickOutToCancel(time), MDialogDraggable(TFixed(0., 0.), TFillXH(100.))],
										MTimePicker(time, [
											MTimeAMPM(true),
											MTimeMin(Time(0, 0, 0, 9, 30, 20)),
											MTimeMax(Time(0, 0, 0, 20, 40, 40)),
											MTimeSeconds(true),
											//MEnabled(const(false)),
											MDialogButtons([
												MButtonOk("", nop),
												MButtonCancel("esc", \ -> next(close, true))
											])
										])
									)
								}, [], [MRippleOutlineStyle([StrokeWidth(4.0)]), MShortcut("t"), MOnRightClick(\ -> println("right")), MOnMiddleClick(\ -> println("middle"))])
								|> (\f -> MBorder4(4., f)),
								MTextButton("VIDEO", \ -> {
									picM = make(TEmpty());
									getFrameFn = ref \ -> "";

									close = make(false);
									ShowMDialog(manager, close, [MDialogClickOutToClose(), MDialogUseFrame(), MDialogScroll()],
										MLinesA([
											MConstruct(
												[
													\ -> fconnect(fdivide(position, vlength), posSlider),
													\ -> fconnect(fmultiply(posSlider, vlength), position),
													makeSubscribe(position, \p -> {
														subt =
															if (p < 20. && p > 0.)
																d2s(p) + " Subtitle"
															else
																"";

														nextDistinct(
															subtitles,
															VideoSubtitle(
																subt,
																concat(
																	MTextStyle2CharacterStyle(manager.focus, [MSubheading(), MWhite()]),
																	[BackgroundFill(MColor2int(MBackgroundMColor(false))), BackgroundFillOpacity(1.)]
																)
															)
														);
													})
												],
												MLinesA([
													{
														multiPlaying = make(true);

														MCols2(
															MMultiAudioPlayer(
																["images/material_test/big_buck_bunny.mp4"],
																[
																	StreamStatus(\s -> println("First Audio Player Stream Status: " + s)),
																	FVideoLoop(looping),
																	FVideoControls([PauseResume(), VolumeControl(), FullScreenPlayer(), Scrubber(), PlayerControlsAlwaysVisible(), PlaybackRateControl()]),
																	FVideoTimeRange(fif(timeRange, const(2.), const(0.)), fif(timeRange, const(4.), const(0.))),
																	// MWidth(280.),
																	// MEnabled(const(false)),
																	FVideoPlay(multiPlaying)
																]
															),
															MIconToggle("pause", [MToggleFalseIcon("play_arrow", [])], [MToggleValue(multiPlaying)])
														)
														|> (\f -> MAvailable(f, TFixed(200.0, 100.0)))
														|> (\f -> MConstruct([makeSubscribe(multiPlaying, println)], f))
													},
													MAudioPlayer(
														"images/material_test/big_buck_bunny.mp4",
														[
															StreamStatus(\s -> println("First Audio Player Stream Status: " + s)),
															FVideoLoop(looping),
															FVideoControls([PauseResume(), VolumeControl(), FullScreenPlayer(), Scrubber(), PlayerControlsAlwaysVisible(), PlaybackRateControl()]),
															FVideoTimeRange(fif(timeRange, const(2.), const(0.)), fif(timeRange, const(4.), const(0.))),
															MWidth(280.),
															MEnabled(const(false))
														]
													),
													MFixedY(8.),
													MAudioPlayer(
														"images/material_test/big_buck_bunny.mp4",
														[
															StreamStatus(\s -> println("Second Audio Player Stream Status: " + s)),
															FVideoLoop(looping),
															FVideoControls([PauseResume(), VolumeControl(), FullScreenPlayer(), Scrubber(), PlayerControlsAlwaysVisible(), PlaybackRateControl()]),
															FVideoTimeRange(fif(timeRange, const(2.), const(0.)), fif(timeRange, const(4.), const(0.))),
															MOrange(200)
														]
													)
													|> (\f -> MAvailable(f, TFillWY(640.))),
													MFixedY(8.),
													MVideoPlayer(
														"images/material_test/big_buck_bunny.mp4",
														videoSize,
														[
															StreamStatus(\s -> println("Video Player Stream Status: " + s)),
															FVideoLoop(looping),
															FVideoPosition(position),
															FVideoControls([PauseResume(), VolumeControl(), FullScreenPlayer(), Scrubber(), PlayerControlsAlwaysVisible(), PlaybackRateControl()]),
															FVideoTimeRange(fif(timeRange, const(2.), const(0.)), fif(timeRange, const(4.), const(0.))),
															FVideoKeepAspectRatio(keepAspectRatio),
															FVideoSubtitles(subtitles),
															FVideoGetCurrentFrame(getFrameFn),
															MRed(500),
															FVideoAdditionalSources([
																FVideoSource("http://clips.vorwaerts-gmbh.de/big_buck_bunny.webm", "video/webm"),
																FVideoSource("http://clips.vorwaerts-gmbh.de/big_buck_bunny.ogv", "video/ogv")
															]),
															FVideoCoverBox(cover, [])
														]
													),
													MLines2(
														MTextButton("GET FRAME", \ -> next(picM, MPicture(^getFrameFn(), [])), [MButtonRaised()], []),
														MMutable(picM)
													),
													MVideoPlayer(
														"https://www.youtube.com/watch?v=Q8TXgCzxEnw",
														videoSize,
														[]
													),
													MVideoPlayer(
														"https://vimeo.com/222990241",
														videoSize,
														[]
													)
												])
											),
											MColsA([
												MSwitchControl(timeRange, [MOnOffText("Time Range", "")]),
												MSwitchControl(keepAspectRatio, [MOnOffText("Keep Aspect Ratio", "")]),
												MSwitchControl(cover, [MOnOffText("Cover Box", "")])
											])
										])
									)
								}, [MButtonRaised(), MPurple(500)], [MShortcut("v")])
								|> (\f -> MBorder4(4., f)),
								MTextButton("DATE", \ -> {
									date = make(stamp2date(timestamp()));
									close = make(false);
									ShowMDialog(manager, close, [MDialogClickOutToCancel(date), MDialogDraggable(TFixed(0., 0.), TFillXH(96.))],
										MDatePicker(date, [
											MDialogButtons([
												MButtonOk("", nop),
												MButtonCancel("esc", \ -> next(close, true))
											]),
											//MEnabled(const(false)),
											MDateMin(addYearsToDate(stamp2date(timestamp()), -10)),
											MDateMax(addYearsToDate(stamp2date(timestamp()), 5))
										])
									)
								}, [MButtonRaised()], [MShortcut("d")])
								|> (\f -> MBorder4(4., f)),
								MTextButton("FILEBROWSER", \ -> showCustomMFileBrowser(manager, "Material Filebrowser", [], [CancelExtFBB(nop)], []), [MButtonRaised(), MOrange(500)], [MShortcut("f")])
								|> (\f -> MBorder4(4., f)),
								MTextButton("SNAPSHOT & SERIALIZATION", \ -> {
									date = make(stamp2date(timestamp()));
									close = make(false);
									ShowMDialog(manager, close, [MDialogClickOutToClose(), MDialogScroll(), MDialogFullScreen()], {
										timer(5000, \ -> next(close, true));
										deserializeSnapshot(serializeSnapshot(manager.grabSnapshot()));
									})
								}, [MButtonRaised()], [MShortcut("s")])
								|> (\f -> MBorder4(4., f)),
								{
									pickerColor = make(MAmber(500));
									MSelect(pickerColor, \c -> MTextButton("COLOR", \ -> {
										close = make(false);
										ShowMDialog(manager, close, [MDialogClickOutToCancel(pickerColor), /*MDialogDraggable(TFixed(0., 0.), TFillXH(96.))*/],
											MColorPicker(pickerColor, [
												MaterialColorPicker(),
												//MEnabled(const(false)),
												MDialogButtons([
													MButtonOk("", nop),
													MButtonCancel("esc", \ -> next(close, true))
												]),
												MOpacityPicker(make(1.0))
											])
										)
									}, [MButtonRaised(), c], [MShortcut("c")]))
									|> (\f -> MBorder4(4., f))
								},
								MTextButton("ERASE", \ -> {
									close = make(false);
									ShowMDialog(manager, close,
										[
											MDialogClickOutToClose(),
											MDialogTitle("Are you sure? <b>Are you sure?</b> Are you sure? Are you sure? Are you sure? Are you sure? Are you sure? Are you sure? Are you sure? Are you sure? Are you sure? Are you sure?"),
											MDialogUseFrame(),
											MDialogActions([
												// MDropDown(make(-1), "Pick", ["One", "Two", "Three"], []),
												MTextButton("CANCEL", \ -> {
													println("CANCEL");
													next(close, true);
												}, [], [MShortcut("esc")]),
												MTextButton("ERASE", \ -> {
													println("ERASE");
													next(close, true);
												}, [MRed(500)], [MShortcut("enter")]),
												MTextButton("CANCEL", \ -> {
													println("CANCEL");
													next(close, true);
												}, [], [MShortcut("esc")]),
												MTextButton("ERASE", \ -> {
													println("ERASE");
													next(close, true);
												}, [MRed(500)], [MShortcut("enter")]),
												MTextButton("CANCEL", \ -> {
													println("CANCEL");
													next(close, true);
												}, [], [MShortcut("esc")]),
												MTextButton("ERASE", \ -> {
													println("ERASE");
													next(close, true);
												}, [MRed(500)], [MShortcut("enter")]),
												MTextButton("CANCEL", \ -> {
													println("CANCEL");
													next(close, true);
												}, [], [MShortcut("esc")]),
												MTextButton("ERASE", \ -> {
													println("ERASE");
													next(close, true);
												}, [MRed(500)], [MShortcut("enter")]),
												MTextButton("CANCEL", \ -> {
													println("CANCEL");
													next(close, true);
												}, [], [MShortcut("esc")]),
												MTextButton("ERASE", \ -> {
													println("ERASE");
													next(close, true);
												}, [MRed(500)], [MShortcut("enter")])
											])
											// MDialogDraggable(TFixed(0., 0.), TFillXH(52.))
										],
										MLines([
											MText("You'll lose all photos and media!", [MListBody()]),
											MTextInput(make(""), [MWidth(400.0)], [])
											|> (\f ->
												MConstruct(
													[
														\ ->
															ShowMFloatingAction(
																manager,
																MText("You'll lose all photos and media!", [MListBody()])
																|> (\f2 -> MFrame(0.0, 0.0, [MFill(MRed(500))], f2))
															)
													],
													f
												)
											)
										])
									)
								}, [MRed(500), MButtonRaised()], [IScriptId("MEraseButton"), MShortcut("e")])
								|> (\f -> MBorder4(4., f)),
								MTextClickable("MTextClickable", nop, [MBackgroundStyle([Fill(black)])], [])
								|> (\f -> MBorder4(4., f)),
								MTextClickable(toUpperCase("MTextClickable"), nop, [MBackgroundStyle([Fill(black)]), MCustomFont(10.0, "RobotoMedium", 0.87)], [])
								|> (\f -> MBorder4(4., f)),
								MTextClickable(
									"3",
									nop,
									[],
									[
										MHighlightOnHover(const(false)),
										MRippleType(const(MRippleCenter())),
										MRippleWidthHeight(const(WidthHeight(36., 36.))),
										MRippleRoundedCorners(false)
									]
								)
								|> (\f -> MBorder4(4., f)),
								MSelect(iconName, \ic -> MIconButton(ic, \ -> showMIconDialog(manager, iconName), [], [MShortcut("i")]))
								|> (\f -> MBorder4(4., f)),
							]), [MOrdered(true), MAnimationEnabled(true)]),
							TFixed(0.0, 24.0),
							MTimePeriodPicker(manager, make(WeeklyPeriod(2, 5, 3)), []),
							TFixed(0.0, 24.0),
							MCarousel(carContent, make(0), [])
							|> (\f -> MAvailable(f, TFixed(640., 0.)))
							|> MCenterX,
							TFixed(0.0, 24.0),
							// {
							// 	pos = make(zeroPoint);

							// 	TConstruct(
							// 		[
							// 			\ -> subscribe(pos, println)
							// 		],
							// 		TCurrentPosition(pos, TRectangle([Fill(green)], TFixed(100., 100.)))
							// 	)
							// },
								[MCard([
									MRichMediaBlock(TEmpty(), [
										MBackgroundImage("http://frugalfrolicker.com/wp-content/uploads/2015/07/Kangaroo-Valley-10.jpg", false),
										MCardHeight(150.0)
									]),
									MPrimaryTextBlock("Kangaroo Valley Safari", "Located two hours south of Sydney in the Southern Highlands of New South Wales", []),
									MActionBlock([
										MTextButton("SHARE", nop, [MAccentColor()], [MOnClickAsync(\fn -> { println("click"); timer(5000, fn); })]),
										MTextButton("EXPLORE", nop, [MAccentColor()], [])
									], [], []),
									MSeparatorBlock(),
									MExpanderBlock(
										MColsA([MText("VIEW COMMENTS", [MButtonFont()]), TFillX()]),
										\ ->
											MList(
												[
													MTripleLine("Sandra Adams", "Wow! This looks amazing. I'm so excited to make this at home.", [MPrimaryAction(MAvatar("https://upload.wikimedia.org/wikipedia/en/8/8b/Anni_Albers.jpg", []))]),
													MTripleLine("David Park", "Then we'll go with that data file! Hey, you add a one and two zeros to that or we walk!", [MPrimaryAction(MAvatar("http://www.nobelprize.org/nobel_prizes/physics/laureates/1933/dirac_postcard.jpg", []))])
												],
												[],
												[]
											),
										make(false), [MNoDispose()]
									)
								],
								[
									MCardWidth(340.0)
								], []),
								MCard([
									MCard([
										MCard([
											MPrimaryTextBlock("Rate this album", "Jam City", []),
											MSupportingTextBlock("Dream A Garden", []),
											MSeparatorBlock(),
											MActionBlock([
												MIconButton("thumb_up", nop, [], []),
												MIconButton("thumb_down", nop, [], []),
											], [], [])
										], [MCardWidth(240.0)], []),
										MRichMediaBlock(TEmpty(), [
											MBackgroundImage("http://cdn3.pitchfork.com/albums/21562/homepage_large.154a1f4f.jpg", false),
											MCardWidth(100.0),
											MMoreMenu([MMenuSingleLine("About", [])], [MOnListClick(const(true), println)], [])
										]),
									], [], [])
								],
								[
									MCardWidth(340.0),
								], []),
								MTextCard(
									"Kangaroo Valley Safari",
									"Located two hours south of Sydney in the Southern Highlands of New South Wales",
									[
										MPrimaryColor(),
										MCardWidth(340.0)
									], [
										MOnClick(\ -> println("click")),
										MOnDoubleClick(\ -> println("double click")),
										MOnTripleClick(\ -> println("triple click"))
									]),
								MCard([
									MPrimaryTextBlock("Unlimited music now", "You can listen to radio with no limits on Google Play Music.", []),
									MActionBlock([
										MTextButton("LISTEN NOW", nop, [], []),
									], [], [])
								],
								[
									MMoreMenu([
										MMenuSingleLine("Settings", [MPrimaryAction(MIcon("settings", []))],),
										MMenuSingleLine("Never show this message",
											{
												dynIcon = make(TEmpty());
												[
													MPrimaryAction(MMutable(dynIcon)),
													MOnClick(\ ->  next(dynIcon, if (getValue(dynIcon) == TEmpty()) MIcon("check", []) else TEmpty()))
												]
											}),
										MSeparatorLine(),
										MSubMenu("Sub Menu", [
											MMenuSingleLine("Undo", [MEnabled(const(false)), MPrimaryAction(MIcon("undo", [])), MAdditionalText("Ctrl+Z")]),
											MMenuSingleLine("Redo", [MPrimaryAction(MIcon("redo", [])), MAdditionalText("Ctrl+Y")],),
											MSeparatorLine(),
											MSubMenu("Another Sub Menu", [
												MMenuSingleLine("Undo", [],),
												MMenuSingleLine("Redo", [],)
											], [MOnListClick(const(false), println), MEnabled(const(true))])
										], [MOnListClick(const(true), println)]),
										MMenuSingleLine("Exit", [MAdditionalText("Alt+F4")])
									], [MOnListClick(const(true), println), MMaxHeight(100.)], []),
									MBlueGrey(700),
									MCardWidth(340.0)
								], []),
								MCard([
									MPrimaryTextBlock("Pre-fab homes", "", [
										MBackgroundImage("http://www.img.lirent.net/2014/10/Android-Lollipop-wallpapers-d.jpg", false),
										MCardHeight(200.0),
										MCardAlignBottom()
									]),
									MActionBlock([], [
										MIconButton("favorite", nop, [], []),
										MIconButton("bookmark", nop, [], []),
										MIconButton("share", nop, [], [])
									], [])
								],
								[
									MCardWidth(340.0)
								], []),
								MCard([
									MRichMediaBlock(TEmpty(), [
										MCardHeight(170.0)
									]),
									MPrimaryTextBlock("Unlimited music now", "You can listen to radio with no limits on Google Play Music.", []),
									MSeparatorBlock(),
									MActionBlock([
										MTextButton("SHARE", nop, [], []),
										MTextButton("EXPLORE", nop, [], [])
									], [
										MIconButton("favorite", nop, [MBlue(0)], []),
										MIconButton("bookmark", nop, [MBlue(0)], []),
										MIconButton("share", nop, [MBlue(0)], [])
									], [])
								],
								[
									MBackgroundImage("http://orig11.deviantart.net/20eb/f/2015/030/6/f/_minflat__dark_material_design_wallpaper__4k__by_dakoder-d8fjqzu.jpg", false),
									MCardWidth(340.0)
								], [])]
							|> (\f ->
								MTabs(
									[
										MTab(
											MFlexibleGrid(const(f), [CenterAlign(), MAnimationEnabled(true), MWrapNewRow(false), TSetRTL(true)]),
											const("MFlexibleGrid"),
											[]
										),
										MTab(
											MReorderGrid(map(f, \ri -> MReorderItem(ri, [])), make([]), [TFillersSupport(), CenterAlign(), TWrapNewRow(true), TSetRTL(true)]),
											const("MReorderGrid"),
											[]
										),
										MTab(
											MDynamicChart(
												const(
													[
														MBarChartColumn(
															"Guardians of the Galaxy",
															[37.8, 30.9, 25.4, 11.7, 11.9, 8.8, 7.6, 12.3, 16.9, 12.8, 5.3, 6.6, 4.8, 4.2],
															[MBarWidth(10., 4.), MOnListClick(const(true), println), MColumnShowValuesOnHover(const(true))]
														),
														MLineChartColumn(
															"The Avengers",
															[80.8, 69.5, 57.0, 18.8, 17.6, 13.6, 12.3, 29.2, 42.9, 30.9, 7.9, 8.4, 6.3, 6.2],
															[MChartCurve(), MOnListClick(const(true), println), MColumnShowValuesOnHover(const(true))]
														),
														MBarChartColumn(
															"Transformers: Age of Extinction",
															[41.8, 32.4, 25.7, 10.5, 10.4, 7.7, 9.6, 10.6, 14.8, 11.6, 4.7, 5.2, 3.6, 3.4],
															[MBarWidth(10., 4.), MColumnShowValuesOnHover(const(true))]
														)
													]
												),
												const(generate(1, 15, \i -> MChartRow(i2s(i), i2d(i)))),
												[
													MChartTitle("Box Office Earnings in First Two Weeks of Opening"),
													MChartSubtitle("in millions of dollars (USD)"),
													MAxesStyle(
														[
															MAxisGridCenter(const(2.0))
														],
														[
															MAxisGridCenter(const(50.0)),
															MAxisCaption(const("Earnings"))
														]
													)
												]
											),
											const("MDynamicChart"),
											[]
										)
									],
									make(0),
									[]
								)
							)
							|> (\f -> MAvailableHeight(f, const(800.0)))
							|> (\f -> MScaleAvailable(const(Factor(0.9, 1.)), f))
							|> MCenter,
							{
								Saramago = Person(
									"Jose Saramago",
									"Portuguese Writer",
									"http://www.nobelprize.org/nobel_prizes/literature/laureates/1998/saramago.jpg"
								);

								Pele = Person(
									"Pelé",
									"Brazilian Football Player",
									"http://palhansen.com/content/images/stories/pele-6533487.jpg"
								);

								Dirac = Person(
									"Paul Dirac",
									"English Physicist",
									"http://www.nobelprize.org/nobel_prizes/physics/laureates/1933/dirac_postcard.jpg"
								);

								ChuckClose = Person(
									"Chuck Close",
									"American Artist",
									"http://www.worldsciencefestival.com/wp-content/uploads/2010/10/painting_blind.jpg"
								);

								people = [Saramago, Pele, Dirac, ChuckClose];

								MGridList(
									map(people, \person -> {
										content = if (person.imageurl == "") MIcon("person", [MIconSize(36.0)]) else TPicture(person.imageurl, []);
										MGridListCell(content, if (person.subtitle != "") [person.name] else [person.name], [MGridListFooter()])
									})
									|> const,
									[MGridListCellAspectRatio(2.0/3.0), MGridListCellMinWidth(150.0), MNoScroll()]
								)
							},
							{

								kandinsky = Painting(
									"Circle on a Circle",
									"Vassily Kandinsky",
									"https://upload.wikimedia.org/wikipedia/commons/f/f0/Vassily_Kandinsky,_1923_-_Circles_in_a_Circle.jpg"
								);

								klee = Painting(
									"Miraculous Landing, or the 112!",
									"Paul Klee",
									"http://totallyhistory.com/wp-content/uploads/2011/07/Miraculous_Landing_or_the_-112-_by_Paul_Klee_1920.jpg"
								);

								albers = Painting(
									"Homage to the Square: Soft Spoken",
									"Josef Albers",
									"http://www.metmuseum.org/toah/images/h2/h2_1972.40.7.jpg"
								);

								duchamp = Painting(
									"Nude Descending a Staircase, No 2",
									"Marcel Duchamp",
									"https://derlandstreicher.files.wordpress.com/2014/11/200px-duchamp_-_nude_descending_a_staircase.jpg"
								);

								magritte = Painting(
									"The False Mirror",
									"René Magritte",
									"http://www.renemagritte.org/images/paintings/the-false-mirror.jpg"
								);

								matisse = Painting(
									"The Piano Lesson",
									"Henri Matisse",
									"http://www.henrimatisse.org/images/gallery/the-piano-lesson.jpg"
								);

								paintings = [kandinsky, klee, albers, duchamp, magritte, matisse];

								selected = make(-1);
								subscribe(selected, \idx -> {
									if (idx >= 0)
										println("Clicked on '" + paintings[idx].name + "'");
								});
								MGridList(
									mapi(paintings, \idx, painting -> {
										content = if (painting.imageurl == "") MIcon("person", [MIconSize(36.0)]) else TPicture(painting.imageurl, []);
										cellstyle = if (idx == 0) [MGridListHeader(), MIconButton("star", nop, [MIconSize(24.0), MWhite()], []), MGridListIconLeft()] else [MGridListHeader()];
										MGridListCell(content, if (painting.artist != "") [painting.name, painting.artist] else [painting.name], cellstyle);
									})
									|> const,
									[MGridListCellAspectRatio(1.0), MGridListCellMinWidth(200.0), MNoScroll(), MSingleSelection(selected)]
								)
							},
							TFixed(0.0, 8.0),
							MScale(const(Factor(0.5, 0.3)), MImageMap(TPicture("http://www.henrimatisse.org/images/gallery/the-piano-lesson.jpg", []),
								[
									MArea([Point(55.0, 426.0), Point(54.0, 2.0), Point(115.0, 3.0), Point(198.0, 425.0)]),

								],
								imageMapIndex,
								[]
							)),
							TFixed(0.0, 8.0),
						])),
						MGroup2(
								TRectangle([MFill(MBlue(50))], TFillXH(400.0)),
								MMovable(
									MTextCard(
										"Move me!",
										"You can dragg me inside the area",
										[
											MPrimaryColor(),
											MCardWidth(264.0)
										],
										[MOnClick(\ -> println("dragging")), MPassClicks()]
									),
									TFillXH(400.0),
									[]
								),
							),
						MText("MDynamicList with 400000 lines", [MHeadline()])
						|> (\f -> MBorder(8., 32., 8., 32., f))
						|> MCenterX,
						MDynamicList(
							(\i -> [
								MSingleLine("Abbey Christensen " + i2s(i * 4 + 0), [MPrimaryAction(MTooltip(MIconButton("send", \ -> println("send"), [], []), MText("Send", []), [])),
									MSecondaryAction(MIcon("chat_bubble", [])), MSelectionEnabled(const(false))]),
								MSingleLine("Alex Nelson " + i2s(i * 4 + 1), [MPrimaryAction(MIcon("today", [])), MSecondaryAction(MIcon("today", [])), MEnabled(const(false))]),
								MSingleLine("Mary Johnson " + i2s(i * 4 + 2), [MPrimaryAction(MIcon("sms_failed", [])), MSecondaryAction(MIcon("chat_bubble", []))]),
								MSingleLine("Peter Carlsson " + i2s(i * 4 + 3), [MPrimaryAction(MIcon("favorite", [])), MSecondaryAction(MIcon("chat_bubble", []))]),
							])
							|> (\f2 -> concatA(generate(0, 100000, \i -> f2(i)))) |> const,
							[MAddSeparators()],
							[MListReorder(make([]), const(true)), MListSelection(const(true), false, true, make([])), MOnListClick(const(true), println)]
						)
						|> (\f -> MBorder(-8., 0., -8., 8., f))
						|> (\f -> MAvailable(f, TFillXH(600.)))
						|> (\f -> MScaleAvailable(const(Factor(0.6, 0.)), f))
						|> MCenterX,
						TRectangle([Fill(black), FillOpacity(0.5)], TFillXH(56.0))
					])
				),
				MFloatingContent(
					MFloatingButton("add", [
							MFabSpeedDial("Select Action",
								[
									MFabIconButton("content_copy", "Copy", \ -> println("content_copy"), [MGreen(500)]),
									MFabIconButton("content_cut", "Cut", \ -> println("content_cut"), [MBlue(500)]),
									MFabIconButton("content_paste", "Paste", \ -> println("content_paste"), [MOrange(500)]),
									MFabAvatar("http://www.bauhaus-movement.com/designer/assets/images/designer/Designer-Wassily-Kandinsky.jpg", "Send to Wassily", \ -> println("send_to_wassily")),
									MFabLetterIcon("T", "Send to Tanya", \ -> println("send_to_tanya"), [], MRed(500))
								],
								[]
							),
							FillOpacity(1.0),
							MRight(),
							MBottom(),
							inspectScroll
						],
						[MOnClick(\ -> println("Main Action"))]
					)
				)
			],
			[inspectScroll, MAppStructureFlexible([])],
		)
		|> (\f -> MConstruct([\ -> MAddShortcutDialog(manager, nop)], f))
	);

	if (getUrlParameter("profile") >= "1") {
		us();
		println(d2s((timestamp() - starttime) / 1000.0) + ", s");
		quit(0);
	}
}<|MERGE_RESOLUTION|>--- conflicted
+++ resolved
@@ -750,11 +750,7 @@
 									"PRINT",
 									\ -> ShowMPrintPagesDialog(manager, map(enumFromTo(0, 100), \i ->
 										TRectangle([Fill(if (i % 2 == 0) blue else green), Stroke(red), StrokeWidth(2.0)], TFillXY())
-<<<<<<< HEAD
-									))
-=======
 									), [])
->>>>>>> d2f26956
 									|> ignore,
 									[],
 									[MShortcut("p")]
