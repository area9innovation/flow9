import material/internal/material_icons;
import material/material_timeperiodpicker;
import tropic/trender;
import ds/set;
import ui/videoplayer;
import material/extra/icon_picker/material_icon_picker;
import material/extra/filebrowser/material_filebrowser;
import material/extra/filesystem/localfilesystem_extended_api;
import material/material_snackbar;
import net/appurl;
import sys/platformevent;

Person(name: string, subtitle: string, imageurl : string);
Painting(name : string, artist : string, imageurl : string);

main() {
	if (getUrlParameter("renderer") == "") {
		setRendererType("html");
	}
	setWindowTitle("Material Test");
	setLocalFilesystemExtAPI();

	imageMapIndex = make(-1);
	starttime = timestamp();
	selectedItems = make([0]);
	showFab = make(true);
	manager = makeMaterialManager([makeAccessibleMaterialTheme(true, MCustomColor(0x6200EE), MCustomColor(0x03DAC6))]);
	setAppUrl("/material");
	time = make(stamp2time(timestamp()));
	progress = make(false);
	inspectScroll = makeTScrollInspectVisible();

	playing = make(false);
	looping = make(false);
	vfullscreen = make(false);
	keepAspectRatio = make(true);
	cover = make(true);
	position = make(0.);
	vlength = make(1.);
	volume = make(0.);
	posSlider = make(0.);
	timeRange = make(false);
	videoSize = make(WidthHeight(640., 360.));
	subtitles = make(VideoSubtitle("", []));

	addPlatformEventListener(ApplicationSuspended(), \ -> println("Application suspended"));
	addPlatformEventListener(ApplicationUserIdle(), \ -> println("User idle"));
	addPlatformEventListener(ApplicationUserActive(), \ -> println("User active"));
	addPlatformEventListener(ApplicationResumed(), \ -> println("Application resumed"));

	grapes = "#include material/tests/material_test_grapes.txt";

	carContent = [
		MCarouselContent(TPicture("http://thefoxisblack.com/desktop-wallpaper/denise-nouvion-wallpapers-4-1280x800.jpg", []), [MCarouselText("Denise Nouvion", "Cloudy Mountain"), MOnClick(\ -> println("mountains click"))]),
		MCarouselContent(TPicture("http://thefoxisblack.com/desktop-wallpaper/adrian-zorzano-wallpaper-1280x800.jpg", []), [MCarouselText("Adrian Zorzano", "")]),
		MCarouselContent(TPicture("http://thefoxisblack.com/desktop-wallpaper/michael-olivo-wallpaper-1280x800.jpg", []), [MCarouselText("Michael Olivo", "The Transition Period")]),
		MCarouselContent(TPicture("http://thefoxisblack.com/desktop-wallpaper/Mike-Dornseif-wallpaper-1280x800.jpg", []), [MCarouselText("Mike Dornseif", "Abstract Nod To The Past")]),
		MCarouselContent(TPicture("http://thefoxisblack.com/desktop-wallpaper/adrian-zorzano-wallpaper-1280x800.jpg", []), [MCarouselText("Adrian Zorzano", "")]),
	];
	datatableMenu = \i : int ->
		MMenu(
		MIconButton("more_vert", nop, [], []),
		[
			MMenuSingleLine("First", [MPrimaryAction(MIcon("settings", []))],),
			MMenuSingleLine("Second", [MPrimaryAction(MIcon("settings", []))],),
			MMenuSingleLine("Third", [MPrimaryAction(MIcon("settings", []))],),
		], [MOnListClick(const(true), \__ -> println(i)), MSingleSelection(make(min(i - 1, 2))), MCondensed(false)]);
	// MMenu(
	// 	MIconButton("more_vert", [], []),
	// 	[
	// 		MMenuSingleLine("Settings", [MPrimaryAction(MIcon("settings", []))],),
	// 		MMenuSingleLine("Never show this message",
	// 			{
	// 				dynIcon = make(TEmptyIcon());
	// 				[
	// 					MPrimaryAction(MDynamicIcon(dynIcon)),
	// 					MOnClick(\ ->  next(dynIcon, if (getValue(dynIcon) == TEmptyIcon()) MIcon("check", []) else TEmptyIcon()))
	// 				]
	// 			}),
	// 		MSeparatorLine(),
	// 		MSubMenu("Sub Menu", [
	// 			MMenuSingleLine("Undo", [MEnabled(const(false)), MPrimaryAction(MIcon("undo", [])), MAdditionalText("Ctrl+Z")]),
	// 			MMenuSingleLine("Redo", [MPrimaryAction(MIcon("redo", [])), MAdditionalText("Ctrl+Y")],),
	// 			MSeparatorLine(),
	// 			MSubMenu("Another Sub Menu", [
	// 				MMenuSingleLine("Undo", [],),
	// 				MMenuSingleLine("Redo", [],)
	// 			], [MOnListClick(const(false), println), MEnabled(const(true))])
	// 		], [MOnListClick(const(true), \__ -> println(i))]),
	// 		MMenuSingleLine("Exit", [MAdditionalText("Alt+F4")])
	// 	], [MOnListClick(const(true), \__ -> println(i))]);

	lightBackground = make(fgetValue(manager.white));
	isArabicState = make(false);
	sliderValue = make(50.);
	sliderEnabled = make(true);
	search = make("");
	iconName = make("home");
	leftexpander1 = make(true);
	leftexpander2 = make(false);
	rightExpander = make(false);
	menuselected = make(false);
	subscribe2(menuselected, \m -> next(rightExpander, false));
	subSideNav = make(TEmpty());
	sidenavWidth = 320.0;
	primaryColor = make(MThemeColor2MColor(manager, MPrimaryColor()));
	accentColor = make(MThemeColor2MColor(manager, MAccentColor()));
	openText = make("");

	us = mrender(manager, true,
		MAppStructure([
				MAppBar(MToolbar(
					leftexpander2,
					MCenterY(MText("Try to stretch", [MTitle()])),
					[
						MTextInput(search, [TextInputType(NumericType()), MaxChars(3), AutoAlign(AutoAlignCenter()), MFilterAction(println), MWidth(200.), MLabel("Search?")], []),
						MIconButton("search", \ -> println("Searching " + getValue(search)), [], [])
						|> (\f -> MCenterY(f)),
						MIconButton("more_horiz", \ -> next(rightExpander, !getValue(rightExpander)), [], [])
						|> (\f -> MCenterY(f)),
					],
					[]
				)),

				MLeftNav(MSideNav(
					// You can use MSNSmallHead xor MSNCardHead xor MSNCustomHead , as you wish. For examples look at material_sidebar
					MSNCardHead(
						"http://build.area9innovation.com/material/head_background.jpg",
						MSNHeadPhoto(const("http://api.adorable.io/avatars/72/eott@adorable.io.png"), nop),
					 	[
					 		MSNHeadPhoto(const("http://api.adorable.io/avatars/72/rott@adorable.io.png"), nop),
					 		MSNHeadPhoto(const("http://api.adorable.io/avatars/72/tott@adorable.io.png"), nop),
					 	],
						const("Jonathan Lee"),
						const("heyfromjonathan@gmail.com")
					),
/*					MNavigation([ //To check it you have to comment MList and MSubList sections
						MNavigationMenu("1Hello", [
							MNavigationSubmenu("1hello", \ -> println("submenu selected")),
							MNavigationSubmenu("world", nop),
							MNavigationSubmenu("hello", nop),
							MNavigationSubmenu("world", nop),
							MNavigationSubmenu("hello", nop),
							MNavigationSubmenu("world", nop),
						]),
						MNavigationMenu("2World", [
							MNavigationAction(\ -> println("menu selected"))
						]),
						MNavigationMenu("3Hello", [
							MNavigationSubmenu("3hello", nop),
							MNavigationSubmenu("world", nop),
							MNavigationSubmenu("hello", nop),
							MNavigationSubmenu("world", nop),
							MNavigationSubmenu("hello", nop),
							MNavigationSubmenu("world", nop),
						]),
						MNavigationMenu("4World", [
							MNavigationSubmenu("4hellO", nop),
							MNavigationSubmenu("worlD", nop),
							MNavigationSubmenu("hellO", nop),
							MNavigationSubmenu("worlD", nop),
						])
					], [MNavigationOnSelect(menuselected)]),
*/					MList( // MList section
						[
							MSingleLine("Abbey Christensen", [MPrimaryAction(MIcon("check_box", []))]),
							MSingleLine("Alex Nelson", [MPrimaryAction(MIcon("today", []))]),
							MSingleLine("Mary Johnson", [MPrimaryAction(MIcon("sms_failed", []))]),
							MSingleLine("Peter Carlsson", [MPrimaryAction(MIcon("favorite", []))]),
						],
						[],
						[
							MListSelection(const(true), false, false, selectedItems),
						]
					),
					leftexpander2,
					[
						MSubList( // MSubList section
							MSelect(selectedItems, \s -> MList(
								if (s == [0])
									[
										MSingleLine("SubMenu1", [MPrimaryAction(MIcon("check_box", []))]),
										MSingleLine("Alex Nelson", [MPrimaryAction(MIcon("today", []))]),
									]
								else if (s == [1]) []
								else if (s == [2])
									[
										MSingleLine("SubMenu3", [MPrimaryAction(MIcon("check_box", []))]),
										MSingleLine("Alex Nelson", [MPrimaryAction(MIcon("today", []))]),
									]
								else [], [], []))),
					]
				), leftexpander2, [MSideNavMini()]),
				MRightNav(
					MAvailable(
						MGroup([
							MInteractive([TMouseDown(make(false))], TRectangle([Fill(green), FillOpacity(0.5)], TFillWY(150.0))),
							MNavigation([
								MNavigationMenu("Hello", [
									MNavigationSubmenu("hello", \ -> println("submenu selected")),
									MNavigationSubmenu("world", nop),
									MNavigationSubmenu("hello", nop),
									MNavigationSubmenu("world", nop),
									MNavigationSubmenu("hello", nop),
									MNavigationSubmenu("world", nop),
								]),
								MNavigationMenu("World", [
									MNavigationAction(\ -> println("menu selected"))
								]),
								MNavigationMenu("Hello", [
									MNavigationSubmenu("hello", nop),
									MNavigationMenu("Hello", [
										MNavigationSubmenu("hello", nop),
										MNavigationSubmenu("world", nop),
										MNavigationSubmenu("hello", nop),
										MNavigationSubmenu("world", nop),
										MNavigationSubmenu("hello", nop),
										MNavigationSubmenu("world", nop),
									]),
									MNavigationSubmenu("world", nop),
									MNavigationSubmenu("hello", nop),
									MNavigationSubmenu("world", nop),
									MNavigationSubmenu("hello", nop),
									MNavigationSubmenu("world", nop),
								]),
								MNavigationMenu("World", [
									MNavigationSubmenu("hellO", nop),
									MNavigationSubmenu("worlD", nop),
									MNavigationSubmenu("hellO", nop),
									MNavigationSubmenu("worlD", nop),
								])
							], [MNavigationOnSelect(menuselected), MInCard()]),
						]),
						TFillWY(150.0)
					),
					rightExpander,
					[MSideNavWidth(150.0), MSideNavPersistent(const(true))]
				),

				MContent(
					MLinesA([
						MToolbar(
							leftexpander1,
							MCenterY(MText("Secondary toolbar", [])),
							[
								MIconButton("settings", \ -> println("click!"), [], [])
								|> (\f -> MCenterY(f)),
								MIconButton("refresh", \ -> println("click!"), [], [MEnabled(const(false))])
								|> (\f -> MCenterY(f)),
							],
							[
								MBackgroundStyle([MFill(MBlue(700))]),
								MItemsColor(MWhite()),
								MCustomExpander(MIconToggle("face", [MToggleFalseIcon("extension", [])], []))
							]
						),
						MMenuPanel([
							MMenu(
								MTextButton("File", nop, [], []),
								[
									MSubMenu("New",
										[
											MMenuSingleLine("Document", [MPrimaryAction(MIcon("assignment", [MBlue(500)]))]),
											MMenuSingleLine("Spreadsheet", [MPrimaryAction(MIcon("speaker_notes", [MGreen(500)]))]),
											MMenuSingleLine("Presentation", [MPrimaryAction(MIcon("settings_system_daydream", [MAmber(500)]))]),
										],
										[
											MOnListClick(const(true), \i -> println("File New " + i2s(i)))
										]),
									MMenuSingleLine("Open...", [
										MPrimaryAction(MIcon("folder_open", [])), MAdditionalText("Ctrl+O"), MOnClick(\ -> openFileDialog(1, ["*.*"], \ff -> next(openText, toString(ff))))]),
									MMenuSingleLine("Save", [MPrimaryAction(MIcon("save", [])), MAdditionalText("Ctrl+S")]),
									MMenuSingleLine("Save As...", [MAdditionalText("Ctrl+Shift+S")]),
									MSeparatorLine(),
									MMenuSingleLine("Page Setttings...", []),
									MMenuSingleLine("Print", [MPrimaryAction(MIcon("print", [])), MAdditionalText("Ctrl+P")]),
									MSeparatorLine(),
									MMenuSingleLine("Exit", [MPrimaryAction(MIcon("exit_to_app", [])), MAdditionalText("Ctrl+F4")]),
								], [MOnListClick(const(true), \i -> println("File " + i2s(i))), MMenuIndent(), MCondensed(true), MFixPosition(true)]),
							MMenu(
								MTextButton("Edit", nop, [], []),
								[
									MMenuSingleLine("Undo", [MPrimaryAction(MIcon("undo", [])), MAdditionalText("Ctrl+Z")]),
									MMenuSingleLine("Redo", [MEnabled(const(false)), MPrimaryAction(MIcon("redo", [])), MAdditionalText("Ctrl+Y")],),
									MSeparatorLine(),
									MMenuSingleLine("Cut", [MPrimaryAction(MIcon("content_cut", [])), MAdditionalText("Ctrl+X")]),
									MMenuSingleLine("Copy", [MPrimaryAction(MIcon("content_copy", [])), MAdditionalText("Ctrl+C")]),
									MMenuSingleLine("Paste", [MPrimaryAction(MIcon("content_paste", [])), MAdditionalText("Ctrl+V")]),
									MSeparatorLine(),
									MMenuSingleLine("Select All", [MAdditionalText("Ctrl+A")]),
								], [MOnListClick(const(true), \i -> println("Edit " + i2s(i))), MMenuIndent(), MCondensed(true), MEnabled(const(false))]),
							MMenu(
								MTextButton("Help", nop, [], []),
								[
									MMenuSingleLine("Documentation", [MPrimaryAction(MIcon("help", [])), MAdditionalText("F1")]),
									MSeparatorLine(),
									MMenuSingleLine("About", []),
								], [MOnListClick(const(true), \i -> println("Help " + i2s(i))), MMenuIndent(), MCondensed(true)]),
						], []),
						MBorder(8.0, 8.0, if (mobile) 8. else 24., 8.0, MLinesA([
							MDynamicParagraph(openText, []),
							MBaselineCols([
								MTextButton("PRIMARY COLOR", \ -> {
									close = make(false);
									ShowMDialog(manager, close, [MDialogClickOutToCancel(primaryColor)],
										MColorPicker(primaryColor, [
											MaterialColorPicker(),
											MDialogButtons([
												MButtonOk("", \ -> updateMaterialTheme(
													manager,
													makeMaterialTheme(getValue(manager.white), getValue(primaryColor), getValue(accentColor))
												)),
												MButtonCancel("esc", \ -> next(close, true))
											])
										])
									)
								}, [MButtonRaised(), MPrimaryColor()], [MShortcut("p")]),
								MTextButton("ACCENT COLOR", \ -> {
									close = make(false);
									ShowMDialog(manager, close, [MDialogClickOutToCancel(accentColor)],
										MColorPicker(accentColor, [
											MaterialColorPicker(),
											MDialogButtons([
												MButtonOk("", \ -> updateMaterialTheme(
													manager,
													makeMaterialTheme(getValue(manager.white), getValue(primaryColor), getValue(accentColor))
												)),
												MButtonCancel("esc", \ -> next(close, true))
											])
										])
									)
								}, [MButtonRaised(), MAccentColor()], [MShortcut("A")])
							]),
							MCursor(FingerCursor(), MParagraph("<b>Others</b> have failed, I will not.", [MDisplay2(), MWidth(400.), EscapeHTML(false)])),
							MParagraph("لوريم ايبسوم هو نموذج افتراضي يوضع في التصاميم لتعرض على العميل ليتصور طريقه وضع النصوص<b> بالتصاميم </b>سواء كانت تصاميم مطبوعه ... بروشور او فلاير على سبيل المثال ... او نماذج مواقع انترنت ... وعند موافقه العميل المبدئيه على التصميم يتم ازالة هذا النص من التصميم ويتم وضع النصوص النهائية المطلوبة للتصميم ويقول البعض ان وضع النصوص التجريبية بالتصميم قد تشغل المشاهد عن وضع الكثير من الملاحظات او الانتقادات للتصميم الاساسي. وخلافاَ للاعتقاد السائد فإن لوريم إيبسوم ليس نصاَ عشوائياً، بل إن له جذور في الأدب اللاتيني الكلاسيكي منذ العام 45 قبل الميلاد. من كتاب حول أقاصي الخير والشر", [EscapeHTML(false)]),
							MParagraph("Science, my boy, is made up of mistakes, but they are mistakes which it is useful to make, because they lead little by little to the truth.", [MSubheading(), MWidth(400.), EscapeHTML(false)]),
							MCursor(FingerCursor(), MParagraph("<b>Others</b> have failed, I will not.", [MDisplay2(), MWidth(400.)])),
							MParagraph("لوريم ايبسوم هو نموذج افتراضي يوضع في التصاميم لتعرض على العميل ليتصور طريقه وضع النصوص<b> بالتصاميم </b>سواء كانت تصاميم مطبوعه ... بروشور او فلاير على سبيل المثال ... او نماذج مواقع انترنت ... وعند موافقه العميل المبدئيه على التصميم يتم ازالة هذا النص من التصميم ويتم وضع النصوص النهائية المطلوبة للتصميم ويقول البعض ان وضع النصوص التجريبية بالتصميم قد تشغل المشاهد عن وضع الكثير من الملاحظات او الانتقادات للتصميم الاساسي. وخلافاَ للاعتقاد السائد فإن لوريم إيبسوم ليس نصاَ عشوائياً، بل إن له جذور في الأدب اللاتيني الكلاسيكي منذ العام 45 قبل الميلاد. من كتاب حول أقاصي الخير والشر", []),
							MParagraph("Science, my boy, is made up of mistakes, but they are mistakes which it is useful to make, because they lead little by little to the truth.", [MSubheading(), MWidth(400.)]),
							// |> (\f -> MAvailable(f, TFixed(640., 400.))),
							MSplitter(TRectangle([Fill(green)], TFillXY()), TRectangle([Fill(red)], TFillXY()), TFillXH(400.),
								[MSplitterSize(150., 170., 200., -1.)]),
							MColsA([TRectangle([Fill(yellow)], TFixed(150., 20.)), TRectangle([Fill(blue)], TFixed(8., 20.)),
								TRectangle([Fill(yellow)], TFixed(400., 20.)), ]),
							MColsA([
								MSwitchControl(make(false), [MOnOffText("ON", "OFF"), MFocusId(const(20))]),
								MSwitchControl(lightBackground, [MOnOffText("LIGHT", "DARK")]),
								MSwitchControl(isArabicState, [MOnOffText("Arabic", "English")])
							])
							|> (\f -> MComponentGroup(f, [MEnabled(sliderEnabled)]))
							|> (\f -> MConstruct([
									makeSubscribe2(lightBackground, \w -> {
										showSnackbar = make(true);
										nextDistinct(manager.white, w);

										if (w)
											showMSnackbar(manager, "Light Theme", [
												MTextButton("CLOSE", \ -> next(showSnackbar, false), [], []),
												MSnackbarVisible(showSnackbar)
											])
										else
											showMSnackbar(manager, "Dark Theme", [])
									}),
									makeSubscribe2(isArabicState, \isArabic ->
										if (isArabic) setLang("ar") else setLang("en")
									)
								], f)),

							MFloatingButton("send", [], [MOnClick(\ -> next(showFab, false)), MEnabled(showFab)]),

							TFixed(0.0, 20.0),

							MCheckBox(MText("Enable slider", [MBody()]), sliderEnabled, []),

							TFixed(0.0, 20.0),

							MColsA([
								MChip("Fanta", [MCloseButton(), MEnabled(const(false)), MOrange(500)]),
								MChip("Sprite", [MCloseButton(), MAvatar("http://popsop.com/wp-content/uploads/sprite_new_logo_small.jpg", []), MEnabled(const(false)),]),
								MChip("7-Up", [MCloseButton(), MLetterIcon("7", [MGreen(500)], [MWhite()])]),
								MChip("Coca-Cola", [MCloseButton(), MRed(500), MChipSelectable(const(true), make(false))]),
								MChip("Pepsi", [MCloseButton(), MChipSelectable(const(true), make(false)), MIndigo(500)]),
								MChip("Dr Pepper", [MChipSelectable(const(true), make(true)), MPurple(500)]),
							]),

							TFixed(0.0, 20.0),

							MSelect(sliderEnabled, \en -> {
								if (!en) TEmpty()
								else MProgressBar([WidthHeight(520.0, 5.0)])
							}),

							TFixed(0.0, 20.0),

							MProgressBarDeterm(fselect(sliderValue, FLift(\slv -> slv / 100.)), []),

							TFixed(0.0, 20.0),

							{
								btn = TFrame(0.0, 20.0, [MThemeFill(manager, MPrimaryColor())], TFixed(40.0, 40.0));
								MColsA([
									MProgressCircle([MAccentColor()],
										// clickable(manager, btn, \ -> next(progress, !getValue(progress)))
									),
									TFixed(8.0, 0.0),
									MProgressCircleDeterm(fselect(sliderValue, FLift(\slv -> slv / 100.)), [MAccentColor()],
										// clickable(manager, btn, nop)
									)
								])
							},

							TFixed(0.0, 24.0),
							MCarousel(carContent, make(0), [MCarouselEnableArrows(true), MLoopScroll(), MCarouselItemSpan(2),
								MCarouselMaximize(make(false), [MCarouselContentZoom(1., 5., 0.25)])])
							|> (\f -> MAvailable(f, TFillMin(640., 0.)))
							|> MCenterX,
							TFixed(0.0, 24.0),

							MColsA(
								MRadios(
									make(-1), [],
									map(enumFromTo(0, 4), \i -> MText(i2s(i), []))
								)
							)
							|> (\f -> MComponentGroup(f, [MEnabled(sliderEnabled)])),

							MExpander(
								MBaselineCols2(
									MSlider(sliderValue, [MSliderIconLeft("volume_up"), MSliderShowValueInput(true), MSliderRange(5., 95.), MSliderDiscrete(true), MSliderStep(10.), MSliderUndefined(make(true)), MKeysEnabled(const(false))]),
									MText("\tMSlider", [])
								),
								\ ->
									MLines([
										MSlider(make(0.0), [MSliderIconLeft("volume_up"), MSliderShowValueInput(true), MSliderUndefined(make(true))]),
										MSlider(make(0.0), [MSliderIconLeft("volume_up"), MSliderShowValueInput(true), MSliderRange(5., 95.), MSliderDiscrete(true), MSliderStep(10.)]),
										MSlider(make(0.0), [MSliderIconLeft("volume_up"), MSliderShowValueInput(true)]),
										MSlider(make(95.0), [MSliderIconLeft("volume_up"), MSliderShowValueInput(true), MSliderUndefined(make(true)), MSliderChooseRange(make(0.0), make(95.0)), MSliderRange(5., 95.), MSliderDiscrete(true), MSliderStep(10.)]),
										MSlider(make(0.0), [MSliderIconLeft("volume_up"), MSliderShowValueInput(true), MSliderUndefined(make(true)), MSliderChooseRange(make(0.0), make(1.0))]),
										MSlider(make(95.0), [MSliderIconLeft("volume_up"), MSliderShowValueInput(true), MSliderChooseRange(make(0.0), make(95.0)), MSliderRange(5., 95.), MSliderDiscrete(true), MSliderStep(10.)]),
										MSlider(make(0.0), [MSliderIconLeft("volume_up"), MSliderShowValueInput(true), MSliderChooseRange(make(0.0), make(1.0)), MCondensed(true)]),
										MSlider(make(0.0), [MSliderIconLeft("volume_up"), MSliderShowValueInput(true), MSliderUndefined(make(true)), MCondensed(true)]),
										MSlider(make(0.0), [MSliderIconLeft("volume_up"), MSliderShowValueInput(true), MSliderRange(5., 95.), MSliderDiscrete(true), MSliderStep(10.), MCondensed(true)]),
										MSlider(make(0.0), [MSliderIconLeft("volume_up"), MSliderShowValueInput(true), MCondensed(true)]),
										MSlider(make(95.0), [MSliderIconLeft("volume_up"), MSliderShowValueInput(true), MSliderUndefined(make(true)), MSliderChooseRange(make(0.0), make(95.0)), MSliderRange(5., 95.), MSliderDiscrete(true), MSliderStep(10.), MCondensed(true)]),
										MSlider(make(0.0), [MSliderIconLeft("volume_up"), MSliderShowValueInput(true), MSliderUndefined(make(true)), MSliderChooseRange(make(0.0), make(1.0)), MCondensed(true)]),
										MSlider(make(95.0), [MSliderIconLeft("volume_up"), MSliderShowValueInput(true), MSliderChooseRange(make(0.0), make(95.0)), MSliderRange(5., 95.), MSliderDiscrete(true), MSliderStep(10.), MCondensed(true)]),
										MSlider(make(0.0), [MSliderIconLeft("volume_up"), MSliderShowValueInput(true), MSliderChooseRange(make(0.0), make(1.0)), MCondensed(true)])
									]),
								make(false),
								[]
							)
							|> (\f -> MComponentGroup(f, [MEnabled(sliderEnabled)]))
							|> (\f -> MAvailableWidth(f, const(500.0))),

							MExpander(
								MBaselineCols2(
									MIconButton("https", \ -> next(showFab, true), [MGreen(400), FillOpacity(1.0), MIconSize(32.0)], [])
									|> (\f -> MTooltip(f, MText("Show FAB", []), [MEnabled(const(true))])),
									MText("MIconButton + MTooltip", [])
								),
								\ ->
									MCols([
										MIconButton("https", \ -> next(showFab, true), [MGreen(400), FillOpacity(1.0), MIconSize(32.0)], [])
										|> (\f -> MTooltip(f, MText("Show FAB", []), [MEnabled(const(true)), MTooltipAlignment(MTop())])),
										MIconButton("https", \ -> next(showFab, true), [MGreen(400), FillOpacity(1.0), MIconSize(32.0)], [])
										|> (\f -> MTooltip(f, MText("Show FAB", []), [MEnabled(const(true)), MTooltipAlignment(MTryTopFirst())])),
										MIconButton("https", \ -> next(showFab, true), [MGreen(400), FillOpacity(1.0), MIconSize(32.0)], [])
										|> (\f -> MTooltip(f, MText("Show FAB", []), [MEnabled(const(true)), MTooltipAlignment(MTryBottomFirst())])),
										MIconButton("https", \ -> next(showFab, true), [MGreen(400), FillOpacity(1.0), MIconSize(32.0)], [])
										|> (\f -> MTooltip(f, MText("Show FAB", []), [MEnabled(const(true)), MTooltipAlignment(MNoAlignment())])),
										MIconButton("https", \ -> next(showFab, true), [MGreen(400), FillOpacity(1.0), MIconSize(32.0)], [])
										|> (\f -> MTooltip(f, MText("Show FAB", []), [MEnabled(const(true)), MTooltipAlignment(MLeft())])),
										MIconButton("https", \ -> next(showFab, true), [MGreen(400), FillOpacity(1.0), MIconSize(32.0)], [])
										|> (\f -> MTooltip(f, MText("Show FAB", []), [MEnabled(const(true)), MTooltipAlignment(MRight())])),
									]),
								make(false),
								[]
							)
							|> (\f -> MAvailableWidth(f, const(500.0))),
							MTextInput(make(""), [MFloatingLabel(), /*MRed(500),*/ MLabel("Label"), MShowEditIcon(true), /*MInputTemplate("__/__/____", \s -> {println(s); isDigits(s);})*/ MDynamicSize()], [MHelperText(const(Some("Hint text")), false)]),
							MTextInput(make(""), [MFloatingLabel(), /*MRed(500),*/ MLabel("Label"), MShowEditIcon(true), /*MInputTemplate("__/__/____", \s -> {println(s); isDigits(s);})*/ MDynamicSize(), MLeftIcon("help", [])], [MHelperText(const(Some("Hint text")), false)]),
							MTextInput(make(""), [Multiline(true), MaxChars(20000), MWidth(480.), MMaxLines(1), MFloatingLabel(), /*MRed(500),*/ MLabel("Hint text"), MShowEditIcon(true), /*MInputTemplate("__/__/____", \s -> {println(s); isDigits(s);})*/], []),
							MTextInput(make(""), [Multiline(true), MaxChars(20000), MWidth(480.), MMaxLines(-1), MFloatingLabel(), /*MRed(500),*/ MLabel("Hint text"), MShowEditIcon(true), /*MInputTemplate("__/__/____", \s -> {println(s); isDigits(s);})*/], []),
							MTextInput(make("disabled"), [MWidth(480.), MLabel("some text")], [MEnabled(const(false))]),
							MTextInput(make("Outlined"), [MWidth(480.), MLabel("some text"), MOutlined()], []),
							MTextInput(make("Outlined"), [MWidth(480.), MLabel("some text"), MOutlined(), MFloatingLabel()], []),
							MTextInput(make("Outlined"), [MWidth(480.), MLabel("some text"), MOutlined(), MFloatingLabel(), MLeftIcon("help", [])], []),
							MTextInput(make("Disabled Outlined"), [MWidth(480.), MLabel("some text"), MOutlined()], [MEnabled(const(false))]),
							MTextInput(make("Filled"), [MWidth(480.), MLabel("some text"), MFilled()], []),
							MTextInput(make("Filled"), [MWidth(480.), MLabel("some text"), MFilled(), MFloatingLabel()], []),
							MTextInput(make("Filled"), [MWidth(480.), MLabel("some text"), MFilled(), MFloatingLabel(), MLeftIcon("help", [])], []),
							MTextInput(make("Disabled Filled"), [MWidth(480.), MLabel("some text"), MFilled()], [MEnabled(const(false))]),

							MAutoComplete(make(""), [grapes], [MShowDropDownArrow(true), MLabel("Search"), MShowLeftButton(true), MShowAllOnEmpty()/*MWidth(400.), MMaxHeight(200.)*/], []),
							MAutoComplete(make(""), [grapes], [MShowDropDownArrow(true), MLabel("Search"), MShowLeftButton(true), MShowAllOnEmpty(), MNativeInput(false), MSuggestionsPlacement(MTryTopFirst())/*MWidth(400.), MMaxHeight(200.)*/], []),
							// example of using MAutoComplete as Dialog
							{
								content = make("");
								label = "Search";
								MSelect(content, \con -> MTextButton(if (con == "") label else con, \ -> {
									close = make(false);
									foc = make(true);

									ShowMDialog(manager, close, [],
										MConstruct(
											[\ -> subscribe2(foc, \f ->  timer(15, \ -> if (!getValue(foc)) next(close, true)))],
											MAutoComplete(content, [grapes], [MLabel("Search"), MWidth(400.), MMaxHeight(200.), MShowLeftButton(true)], [TTextInputFocus(foc)])
										)
									);
								}, [], [MOnLongClick(\ -> println("long click")), MOnLongTouch(\ -> println("long touch")), MOnClick(\ -> println("click"))]))
							},

							MAutoComplete(make(""), [grapes], [
								MLabel("Search with custom style"), MWidth(400.), MMaxHeight(200.),
								MCompletionFn(\com, isSelected, setWordFn -> {
									face =
										MColsA([
											MLinesA([
												TFillX(),
												MEllipsisText(com.sentence, [MSubheading()]),
												MEllipsisText("comment", [MListBody()]),
											])
											|> (\f -> MBorder(64., 0., 0., 0., f))
											|> MCenterY,
											MAvatar("http://blackdesert-info.ru/wp-content/uploads/vinograd.png", [])
											|> (\f -> MBorder(16., 0., 16., 0., f))
											|> MCenterY
										])
										|> (\f -> MAvailable(f, TFillXH(80.)))
										|> (\f -> MFixSize(f, TFillXH(80.)));
									MComponent([MOnClick(\ -> setWordFn(com)), MRippleType(const(MRippleFill()))], \focus ->
										makeMListLine(face, focus, const(isSelected), const(true), [],
											[MThemeFill(manager, MAccentColor()), FillOpacity(0.4)]
										)
									)
								}), MShowLeftButton(true)
							], []),
							TFixed(0.0, 8.0),
							MParagraph("Test with various elements:", [MWidth(400.)]),
							TFixed(0.0, 8.0),
							MColsA([
								MIconButton("chevron_start", \ -> println("click!"), [MPrimaryColor()], []),
								MIconButton("chevron_start", \ -> println("click!"), [], [MEnabled(const(false))]),

								MDropDown(make(-1), "Pick", ["One", "Two", "Three"], [MWidth(-1.0), MGroups([Pair(0, "First Group"), Pair(2, "Second Group")]), MEnabled(const(false))])
							]),

							MDropDown(make(-1), "Pick", ["One", "Two", "Three"], [
								MWidth(200.0),
								MGroups([Pair(0, "First Group"), Pair(2, "Second Group")]),
							])
							|> MBorderTopBottom(4.0),
							MDropDown(make(-1), "", ["One", "Two", "Three"], [
								MWidth(200.0),
								MGroups([Pair(0, "First Group"), Pair(2, "Second Group")]),
								MOutlined()
							])
							|> MBorderTopBottom(4.0),
<<<<<<< HEAD
							MDropDown(make(-1), "", ["One", "Two", "Three"], [
								MWidth(200.0),
								MGroups([Pair(0, "First Group"), Pair(2, "Second Group")]),
								MFilled()
=======
							MMultiSelectDropDown(make([]), ["One", "Two", "Three"], [
								MWidth(200.0),
								MOutlined(),
								MButtonTitle(const("multi-select"))
>>>>>>> dcf311db
							])
							|> MBorderTopBottom(4.0),
							TFixed(0.0, 8.0),
							MBaselineColsA([
								MText("MDropDownMenu: ", [MSubheading()]),
								MDropDownMenu(map([Pair("One", "today"), Pair("Two", "chat_bubble"), Pair("Three", "favorite")], \t ->
									MMenuSingleLine(t.first, [MPrimaryAction(MIcon(t.second, []))])), make(-1),
									[MNonSpecified(MMenuSingleLine("Pick", [MPrimaryAction(MIcon("grade", []))])), MMaxHeight(88.)]),

								MDropDownMenu(map([Pair("One", "today"), Pair("Two", "chat_bubble"), Pair("Three", "favorite")], \t ->
									MMenuSingleLine(t.first, [MPrimaryAction(MIcon(t.second, []))])), make(-1),
									[
										MNonSpecified(MMenuSingleLine("Pick", [MPrimaryAction(MIcon("grade", []))])),
										MMaxHeight(88.),
										MOutlined()
									]
								) |> MBorderLeft(8.),
								MDropDownMenu(map([Pair("One", "today"), Pair("Two", "chat_bubble"), Pair("Three", "favorite")], \t ->
									MMenuSingleLine(t.first, [MPrimaryAction(MIcon(t.second, []))])), make(-1),
									[
										MNonSpecified(MMenuSingleLine("Pick", [MPrimaryAction(MIcon("grade", []))])),
										MMaxHeight(88.),
										MFilled()
									]
								) |> MBorderLeft(8.)
							]),
							TFixed(0.0, 8.0),

							MIconToggle("today", [MTeal(100), FillOpacity(1.0)], [MTooltipText(const("tooltip text")), MToggleValue(make(false)), MEnabled(const(false))]),
							TFixed(0.0, 8.0),
							MIconToggle("android", [MBlack(), FillOpacity(1.0)], [MTooltipText(const("tooltip text"))]),
							TFixed(0.0, 8.0),
							MIcon("message", [MIconCounter(const(24), [])]),

							MDataTable([
									MColumn("input fields", "type some text", 400, []),
								],
								[
									[MSmallEditDialog(make(""), [MLabel("InlineText"), MWidth(400.), /*MShowEditIcon(true),*/ MaxChars(20)], [])],
									[MSmallEditDialog(make(""), [MLabel("InlineText with floating label"), MWidth(400.), MFloatingLabel()], [])],
								],
								[]),
							{
								lSelection = make([2]);
								MDataTable([
									MColumn("Student", "Name & surname of student", 96, [
										MSort(\i1,i2 -> {
											sortOrder = ["Trevor Carter", "Lena Bareket", "Rachel Kelley", "Joseph Dang"];
											genericCompare(sortOrder[i1], sortOrder[i2]);
										})
									]),
									MColumn("Average score", "Student's average score", 56, [
										MSort(\i1,i2 -> {
											sortOrder = [3.8, 4.1, 33.6, 4.8];
											genericCompare(sortOrder[i1], sortOrder[i2]);
										})
									]),
									MColumn("Year of birth", "Student's birth year", 96, [
										MSort(\i1,i2 -> {
											sortOrder = [1960, 1990, 1982, 1978];
											genericCompare(sortOrder[i1], sortOrder[i2]);
										})
									]),
									MColumn("Comment", "Some comment about the student", 128, [
										MSort(\i1,i2 -> {genericCompare(i1, i2)})
									]),
									MColumn("Course", "Course in which the student learns", 72, []),
									MColumn("More", "Additional options", 48, []),
								], [
									[MText("Trevor Carter", [MDataRow()]), MText("3.8", [MDataRow()]),  MText("1960", [MDataRow()]),  MSmallEditDialog(make("Very good person"), [MLabel("Add a comment"), MWidth(128.), MShowEditIcon(true), /*MCondensed(), */MaxChars(16)], []),
										MDropDownMenu(map(["First", "Second", "Three"], \t ->
											MMenuSingleLine(t, [])), make(-1), [MNonSpecified(MMenuSingleLine("Pick", [])), MDataTableRow()]),
										datatableMenu(1)],
									[MText("Lena Bareket", [MDataRow()]), MText("4.1", [MDataRow()]),  MText("1990", [MDataRow()]), MSmallEditDialog(make(""), [MLabel("Add a comment"), MWidth(128.), MShowEditIcon(true), /*MCondensed()*/], []),
										MDropDownMenu(map(["First", "Second", "Three"], \t ->
											MMenuSingleLine(t, [])), make(0), [MNonSpecified(MMenuSingleLine("Pick", [])), MDataTableRow()]),
										datatableMenu(2)],
									[MText("Rachel Kelley", [MDataRow()]), MText("33.6", [MDataRow()]), MText("1982", [MDataRow()]), MSmallEditDialog(make(""), [MLabel("Add a comment"), MWidth(128.), MShowEditIcon(true), /*MCondensed()*/], []),
										MDropDownMenu(map(["First", "Second", "Three"], \t ->
											MMenuSingleLine(t, [])), make(1), [MNonSpecified(MMenuSingleLine("Pick", [])), MDataTableRow()]),
										datatableMenu(3)],
									[MText("Joseph Dang", [MDataRow()]), MText("4.8", [MDataRow()]),  MText("1978", [MDataRow()]), MSmallEditDialog(make("Disabled comment"), [MLabel("Add a comment"), MWidth(128.)/*MCondensed()*/], [MEnabled(const(false))]),
										MDropDownMenu(map(["First", "Second", "Three"], \t ->
											MMenuSingleLine(t, [])), make(2), [MNonSpecified(MMenuSingleLine("Pick", [])), MDataTableRow()]),
										datatableMenu(4)],
								//], [MMultiSelection(make(buildSet([0, 2]))), MPagination(make(3), ["2", "3", "4", "20"]), MFullWidth(),
								], [
									MCheckBoxSelection([]),
									MHoverEnabled(const(false)),
									/*MFullWidth,*/
									MHeaderActions(
									 	MSelect(lSelection, \ls ->
									 		if (length(ls) > 0)
										 		MColsA([
											 		MText(i2s(length(ls)) + if (length(ls) == 1) " item selected" else " items selected", [MSubheading(), MPrimaryColor()]) |> MCenterY,
											 		TFillX(),
											 		MIconButton("delete", nop, [], []) |> MCenterY
											 	])
											 else
											 	MText("MCheckBoxSelection", [MTitle()]) |> MCenterY
										)
									 	|> (\f -> MBorder(16., 0., 16., 0., f))
									 	|> (\f -> MAvailable(f, TFillXH(56.)))
									 	, []),
									MListSelection(const(true), true, true, lSelection),
									MPagination(make(2), [2, 3, 4, 20]),
									MSortingDefault(make(MSortingParam(-1, true))),
									/*MPaginationAutoScaling(), */
									MMinTableHeigth(262.0),
									// MInCard(),
									MWidthByContent()
								])
							|> (\f -> MBorder(16.0, 32.0, 16.0, 32.0, f))
							},

							MDataTable([
									MColumn("Student", "Name & surname of student", 96, [
										MSort(\i1,i2 -> {
											sortOrder = ["Trevor Carter", "Lena Bareket", "Rachel Kelley", "Joseph Dang"];
											genericCompare(sortOrder[i1], sortOrder[i2]);
										})
									]),
									MColumn("Average score", "Student's average score", 56, [
										MSort(\i1,i2 -> {
											sortOrder = [3.8, 4.1, 33.6, 4.8];
											genericCompare(sortOrder[i1], sortOrder[i2]);
										})
									]),
									MColumn("Year of birth", "Student's birth year", 96, [
										MSort(\i1,i2 -> {
											sortOrder = [1960, 1990, 1982, 1978];
											genericCompare(sortOrder[i1], sortOrder[i2]);
										})
									]),
									MColumn("Comment", "Some comment about the student", 128, [
										MSort(\i1,i2 -> {genericCompare(i1, i2)})
									]),
									MColumn("Course", "Course in which the student learns", 72, []),
									MColumn("More", "Additional options", 48, []),
								], [
									[MText("Trevor Carter", [MDataRow()]), MText("3.8", [MDataRow()]),  MText("1960", [MDataRow()]),  MSmallEditDialog(make("Very good person"), [MLabel("Add a comment"), MWidth(128.), MShowEditIcon(true), /*MCondensed(), */MaxChars(16)], []), MDropDown(make(0), "", ["First ", "Second", "Third"], [MDataTableRow()]), datatableMenu(1)],
									[MText("Lena Bareket", [MDataRow()]), MText("4.1", [MDataRow()]),  MText("1990", [MDataRow()]), MSmallEditDialog(make(""), [MLabel("Add a comment"), MWidth(128.), MShowEditIcon(true), /*MCondensed()*/], []), MDropDown(make(1), "", ["First ", "Second", "Third"], [MDataTableRow()]), datatableMenu(2)],
									[MText("Rachel Kelley", [MDataRow()]), MText("33.6", [MDataRow()]), MText("1982", [MDataRow()]), MSmallEditDialog(make(""), [MLabel("Add a comment"), MWidth(128.), MShowEditIcon(true), /*MCondensed()*/], []), MDropDown(make(2), "", ["First ", "Second", "Third"], [MDataTableRow()]), datatableMenu(3)],
									[MText("Joseph Dang", [MDataRow()]), MText("4.8", [MDataRow()]),  MText("1978", [MDataRow()]), MSmallEditDialog(make("Disabled comment"), [MLabel("Add a comment"), MWidth(128.)/*MCondensed()*/], [MEnabled(const(false))]), MDropDown(make(0), "", ["First ", "Second", "Third"], [MDataTableRow()]), datatableMenu(4)],
								//], [MMultiSelection(make(buildSet([0, 2]))), MPagination(make(3), ["2", "3", "4", "20"]), MFullWidth(),
								], [
									MListSelection(const(true), false, false, make([2])),
									MPagination(make(2), [2, 3, 4, 20]),
									MSortingDefault(make(MSortingParam(-1, true))),
									MPaginationAutoScaling(),
									MMinTableHeigth(262.0),
									MInCard(),
									MWidthByContent()
								])
							|> (\f -> MBorder(16.0, 32.0, 16.0, 32.0, f))
							|> (\f -> MExplicitTheme(f, fnot(manager.white), [])),

							MList(
								[
									MTripleLine("Abbey Christensen", generate(0, 20, \i -> "text" + i2s(i) + if (i == 5 || i == 10 || i == 15) "\n" else " ") |> concatStrings, [MPrimaryAction(MAvatar("http://api.adorable.io/avatars/40/rott@adorable.io.png", [])),
										MSecondaryAction(MIcon("chat_bubble", [])),
										MSelectionEnabled(const(false)),
										MRightLeaveBehind(MBorder(16., 0., 16., 0., MIcon("send", [])), \ -> println("send"), [MGapSize(120., true),
											{pos = make(0.); subscribe2(pos, println); MLeaveBehindPosition(pos);}]),
										MLeftLeaveBehind(MBorder(16., 0., 16., 0., MIcon("delete", [])), \ -> println("delete"), [MGapSize(120., false)])]),
									MSingleLine("Alex Nelson", [MPrimaryAction(MIcon("today", [])), MSecondaryAction(MIcon("today", [])), MEnabled(const(false)),
										MRightLeaveBehind(MBorder(16., 0., 16., 0., MIcon("send", [])), \ -> println("send"), []),
										MLeftLeaveBehind(MBorder(16., 0., 16., 0., MIcon("delete", [])), \ -> println("delete"), [])]),
									MSingleLine("Mary Johnson", [MPrimaryAction(MIcon("sms_failed", [])), MSecondaryAction(MIcon("chat_bubble", [])),
										MRightLeaveBehind(MBorder(16., 0., 16., 0., MIcon("send", [])), \ -> println("send"), [MGapSize(20., false)])]),
									MSingleLine("Peter Carlsson", [MPrimaryAction(MIcon("favorite", [])), MSecondaryAction(MIcon("chat_bubble", [])),
										MLeftLeaveBehind(MBorder(16., 0., 16., 0., MIcon("delete", [])), \ -> println("delete"), [MGapSize(20., true)])]),
								], [MAddSeparators()], [MListSelection(const(true), false, true, make([])), MOnListClick(const(true), println)])
							|> (\f -> MBorder(-8., 0., -8., 8., f)),
							MSelect(time, \t -> MText("hour: " + toString(t.hour) + ", minute: " + toString(t.min), [])),
							MFlexibleGrid(const([
								MTextButton("DISABLED", nop, [MButtonRaised()], [MEnabled(const(false))])
								|> (\f -> MBorder4(4., f)),
								MTextButton("TIME", \ -> {
									close = make(false);
									ShowMDialog(manager, close, [MDialogClickOutToCancel(time), MDialogDraggable(TFixed(0., 0.), TFillXH(100.))],
										MTimePicker(time, [
											MTimeAMPM(true),
											MTimeMin(Time(0, 0, 0, 9, 30, 20)),
											MTimeMax(Time(0, 0, 0, 20, 40, 40)),
											MTimeSeconds(true),
											//MEnabled(const(false)),
											MDialogButtons([
												MButtonOk("", nop),
												MButtonCancel("esc", \ -> next(close, true))
											])
										])
									)
								}, [], [MShortcut("t"), MOnRightClick(\ -> println("right")), MOnMiddleClick(\ -> println("middle"))])
								|> (\f -> MBorder4(4., f)),
								MTextButton("VIDEO", \ -> {
									picM = make(TEmpty());
									getFrameFn = ref \ -> "";

									close = make(false);
									ShowMDialog(manager, close, [MDialogClickOutToClose(), MDialogUseFrame(), MDialogScroll()],
										MLinesA([
											MConstruct(
												[
													\ -> fconnect(fdivide(position, vlength), posSlider),
													\ -> fconnect(fmultiply(posSlider, vlength), position),
													makeSubscribe(position, \p -> {
														subt =
															if (p < 20. && p > 0.)
																d2s(p) + " Subtitle"
															else
																"";

														nextDistinct(
															subtitles,
															VideoSubtitle(
																subt,
																concat(
																	MTextStyle2CharacterStyle(manager.focus, [MSubheading(), MWhite()]),
																	[BackgroundFill(MColor2int(MBackgroundMColor(false))), BackgroundFillOpacity(1.)]
																)
															)
														);
													})
												],
												MLinesA([
													{
														multiPlaying = make(true);

														MCols2(
															MMultiAudioPlayer(
																["images/material_test/big_buck_bunny.mp4"],
																[
																	StreamStatus(\s -> println("First Audio Player Stream Status: " + s)),
																	FVideoLoop(looping),
																	FVideoControls([PauseResume(), VolumeControl(), FullScreenPlayer(), Scrubber(), PlayerControlsAlwaysVisible(), PlaybackRateControl()]),
																	FVideoTimeRange(fif(timeRange, const(2.), const(0.)), fif(timeRange, const(4.), const(0.))),
																	// MWidth(280.),
																	// MEnabled(const(false)),
																	FVideoPlay(multiPlaying)
																]
															),
															MIconToggle("pause", [MToggleFalseIcon("play_arrow", [])], [MToggleValue(multiPlaying)])
														)
														|> (\f -> MAvailable(f, TFixed(200.0, 100.0)))
														|> (\f -> MConstruct([makeSubscribe(multiPlaying, println)], f))
													},
													MAudioPlayer(
														"images/material_test/big_buck_bunny.mp4",
														[
															StreamStatus(\s -> println("First Audio Player Stream Status: " + s)),
															FVideoLoop(looping),
															FVideoControls([PauseResume(), VolumeControl(), FullScreenPlayer(), Scrubber(), PlayerControlsAlwaysVisible(), PlaybackRateControl()]),
															FVideoTimeRange(fif(timeRange, const(2.), const(0.)), fif(timeRange, const(4.), const(0.))),
															MWidth(280.),
															MEnabled(const(false))
														]
													),
													MFixedY(8.),
													MAudioPlayer(
														"images/material_test/big_buck_bunny.mp4",
														[
															StreamStatus(\s -> println("Second Audio Player Stream Status: " + s)),
															FVideoLoop(looping),
															FVideoControls([PauseResume(), VolumeControl(), FullScreenPlayer(), Scrubber(), PlayerControlsAlwaysVisible(), PlaybackRateControl()]),
															FVideoTimeRange(fif(timeRange, const(2.), const(0.)), fif(timeRange, const(4.), const(0.))),
															MOrange(200)
														]
													)
													|> (\f -> MAvailable(f, TFillWY(640.))),
													MFixedY(8.),
													MVideoPlayer(
														"images/material_test/big_buck_bunny.mp4",
														videoSize,
														[
															StreamStatus(\s -> println("Video Player Stream Status: " + s)),
															FVideoLoop(looping),
															FVideoPosition(position),
															FVideoControls([PauseResume(), VolumeControl(), FullScreenPlayer(), Scrubber(), PlayerControlsAlwaysVisible(), PlaybackRateControl()]),
															FVideoTimeRange(fif(timeRange, const(2.), const(0.)), fif(timeRange, const(4.), const(0.))),
															FVideoKeepAspectRatio(keepAspectRatio),
															FVideoSubtitles(subtitles),
															FVideoGetCurrentFrame(getFrameFn),
															MRed(500),
															FVideoAdditionalSources([
																FVideoSource("http://clips.vorwaerts-gmbh.de/big_buck_bunny.webm", "video/webm"),
																FVideoSource("http://clips.vorwaerts-gmbh.de/big_buck_bunny.ogv", "video/ogv")
															]),
															FVideoCoverBox(cover, [])
														]
													),
													MLines2(
														MTextButton("GET FRAME", \ -> next(picM, MPicture(^getFrameFn(), [])), [MButtonRaised()], []),
														MMutable(picM)
													),
													MVideoPlayer(
														"https://www.youtube.com/watch?v=Q8TXgCzxEnw",
														videoSize,
														[]
													),
													MVideoPlayer(
														"https://vimeo.com/222990241",
														videoSize,
														[]
													)
												])
											),
											MColsA([
												MSwitchControl(timeRange, [MOnOffText("Time Range", "")]),
												MSwitchControl(keepAspectRatio, [MOnOffText("Keep Aspect Ratio", "")]),
												MSwitchControl(cover, [MOnOffText("Cover Box", "")])
											])
										])
									)
								}, [MButtonRaised(), MPurple(500)], [MShortcut("v")])
								|> (\f -> MBorder4(4., f)),
								MTextButton("DATE", \ -> {
									date = make(stamp2date(timestamp()));
									close = make(false);
									ShowMDialog(manager, close, [MDialogClickOutToCancel(date), MDialogDraggable(TFixed(0., 0.), TFillXH(96.))],
										MDatePicker(date, [
											MDialogButtons([
												MButtonOk("", nop),
												MButtonCancel("esc", \ -> next(close, true))
											]),
											//MEnabled(const(false)),
											MDateMin(addYearsToDate(stamp2date(timestamp()), -10)),
											MDateMax(addYearsToDate(stamp2date(timestamp()), 5))
										])
									)
								}, [MButtonRaised()], [MShortcut("d")])
								|> (\f -> MBorder4(4., f)),
								MTextButton("FILEBROWSER", \ -> showCustomMFileBrowser(manager, "Material Filebrowser", [], [CancelExtFBB(nop)], []), [MButtonRaised(), MOrange(500)], [MShortcut("f")])
								|> (\f -> MBorder4(4., f)),
								MTextButton("SNAPSHOT & SERIALIZATION", \ -> {
									date = make(stamp2date(timestamp()));
									close = make(false);
									ShowMDialog(manager, close, [MDialogClickOutToClose(), MDialogScroll(), MDialogFullScreen()], {
										timer(5000, \ -> next(close, true));
										deserializeSnapshot(serializeSnapshot(manager.grabSnapshot()));
									})
								}, [MButtonRaised()], [MShortcut("s")])
								|> (\f -> MBorder4(4., f)),
								{
									pickerColor = make(MAmber(500));
									MSelect(pickerColor, \c -> MTextButton("COLOR", \ -> {
										close = make(false);
										ShowMDialog(manager, close, [MDialogClickOutToCancel(pickerColor), /*MDialogDraggable(TFixed(0., 0.), TFillXH(96.))*/],
											MColorPicker(pickerColor, [
												MaterialColorPicker(),
												//MEnabled(const(false)),
												MDialogButtons([
													MButtonOk("", nop),
													MButtonCancel("esc", \ -> next(close, true))
												]),
												MOpacityPicker(make(1.0))
											])
										)
									}, [MButtonRaised(), c], [MShortcut("c")]))
									|> (\f -> MBorder4(4., f))
								},
								MTextButton("ERASE", \ -> {
									close = make(false);
									ShowMDialog(manager, close,
										[
											MDialogClickOutToClose(),
											MDialogTitle("Are you sure? <b>Are you sure?</b> Are you sure? Are you sure? Are you sure? Are you sure? Are you sure? Are you sure? Are you sure? Are you sure? Are you sure? Are you sure?"),
											MDialogUseFrame(),
											MDialogActions([
												// MDropDown(make(-1), "Pick", ["One", "Two", "Three"], []),
												MTextButton("CANCEL", \ -> {
													println("CANCEL");
													next(close, true);
												}, [], [MShortcut("esc")]),
												MTextButton("ERASE", \ -> {
													println("ERASE");
													next(close, true);
												}, [MRed(500)], [MShortcut("enter")]),
												MTextButton("CANCEL", \ -> {
													println("CANCEL");
													next(close, true);
												}, [], [MShortcut("esc")]),
												MTextButton("ERASE", \ -> {
													println("ERASE");
													next(close, true);
												}, [MRed(500)], [MShortcut("enter")]),
												MTextButton("CANCEL", \ -> {
													println("CANCEL");
													next(close, true);
												}, [], [MShortcut("esc")]),
												MTextButton("ERASE", \ -> {
													println("ERASE");
													next(close, true);
												}, [MRed(500)], [MShortcut("enter")]),
												MTextButton("CANCEL", \ -> {
													println("CANCEL");
													next(close, true);
												}, [], [MShortcut("esc")]),
												MTextButton("ERASE", \ -> {
													println("ERASE");
													next(close, true);
												}, [MRed(500)], [MShortcut("enter")]),
												MTextButton("CANCEL", \ -> {
													println("CANCEL");
													next(close, true);
												}, [], [MShortcut("esc")]),
												MTextButton("ERASE", \ -> {
													println("ERASE");
													next(close, true);
												}, [MRed(500)], [MShortcut("enter")])
											])
											// MDialogDraggable(TFixed(0., 0.), TFillXH(52.))
										],
										MLines([
											MText("You'll lose all photos and media!", [MListBody()]),
											MTextInput(make(""), [MWidth(400.0)], [])
											|> (\f ->
												MConstruct(
													[
														\ ->
															ShowMFloatingAction(
																manager,
																MText("You'll lose all photos and media!", [MListBody()])
																|> (\f2 -> MFrame(0.0, 0.0, [MFill(MRed(500))], f2))
															)
													],
													f
												)
											)
										])
									)
								}, [MRed(500), MButtonRaised()], [IScriptId("MEraseButton"), MShortcut("e")])
								|> (\f -> MBorder4(4., f)),
								MTextClickable("MTextClickable", nop, [MBackgroundStyle([Fill(black)])], [])
								|> (\f -> MBorder4(4., f)),
								MTextClickable(toUpperCase("MTextClickable"), nop, [MBackgroundStyle([Fill(black)]), MCustomFont(10.0, "RobotoMedium", 0.87)], [])
								|> (\f -> MBorder4(4., f)),
								MTextClickable(
									"3",
									nop,
									[],
									[
										MHighlightOnHover(const(false)),
										MRippleType(const(MRippleCenter())),
										MRippleWidthHeight(const(WidthHeight(36., 36.))),
										MRippleRoundedCorners(false)
									]
								)
								|> (\f -> MBorder4(4., f)),
								MSelect(iconName, \ic -> MIconButton(ic, \ -> showMIconDialog(manager, iconName), [], [MShortcut("i")]))
								|> (\f -> MBorder4(4., f)),
							]), [MOrdered(true), MAnimationEnabled(true)]),
							TFixed(0.0, 24.0),
							MTimePeriodPicker(manager, make(WeeklyPeriod(2, 5, 3)), []),
							TFixed(0.0, 24.0),
							MCarousel(carContent, make(0), [])
							|> (\f -> MAvailable(f, TFixed(640., 0.)))
							|> MCenterX,
							TFixed(0.0, 24.0),
							// {
							// 	pos = make(zeroPoint);

							// 	TConstruct(
							// 		[
							// 			\ -> subscribe(pos, println)
							// 		],
							// 		TCurrentPosition(pos, TRectangle([Fill(green)], TFixed(100., 100.)))
							// 	)
							// },
								[MCard([
									MRichMediaBlock(TEmpty(), [
										MBackgroundImage("http://frugalfrolicker.com/wp-content/uploads/2015/07/Kangaroo-Valley-10.jpg", false),
										MCardHeight(150.0)
									]),
									MPrimaryTextBlock("Kangaroo Valley Safari", "Located two hours south of Sydney in the Southern Highlands of New South Wales", []),
									MActionBlock([
										MTextButton("SHARE", nop, [MAccentColor()], [MOnClickAsync(\fn -> { println("click"); timer(5000, fn); })]),
										MTextButton("EXPLORE", nop, [MAccentColor()], [])
									], [], []),
									MSeparatorBlock(),
									MExpanderBlock(
										MColsA([MText("VIEW COMMENTS", [MButtonFont()]), TFillX()]),
										\ ->
											MList(
												[
													MTripleLine("Sandra Adams", "Wow! This looks amazing. I'm so excited to make this at home.", [MPrimaryAction(MAvatar("https://upload.wikimedia.org/wikipedia/en/8/8b/Anni_Albers.jpg", []))]),
													MTripleLine("David Park", "Then we'll go with that data file! Hey, you add a one and two zeros to that or we walk!", [MPrimaryAction(MAvatar("http://www.nobelprize.org/nobel_prizes/physics/laureates/1933/dirac_postcard.jpg", []))])
												],
												[],
												[]
											),
										make(false), [MNoDispose()]
									)
								],
								[
									MCardWidth(340.0)
								], []),
								MCard([
									MCard([
										MCard([
											MPrimaryTextBlock("Rate this album", "Jam City", []),
											MSupportingTextBlock("Dream A Garden", []),
											MSeparatorBlock(),
											MActionBlock([
												MIconButton("thumb_up", nop, [], []),
												MIconButton("thumb_down", nop, [], []),
											], [], [])
										], [MCardWidth(240.0)], []),
										MRichMediaBlock(TEmpty(), [
											MBackgroundImage("http://cdn3.pitchfork.com/albums/21562/homepage_large.154a1f4f.jpg", false),
											MCardWidth(100.0),
											MMoreMenu([MMenuSingleLine("About", [])], [MOnListClick(const(true), println)], [])
										]),
									], [], [])
								],
								[
									MCardWidth(340.0),
								], []),
								MTextCard(
									"Kangaroo Valley Safari",
									"Located two hours south of Sydney in the Southern Highlands of New South Wales",
									[
										MPrimaryColor(),
										MCardWidth(340.0)
									], [
										MOnClick(\ -> println("click")),
										MOnDoubleClick(\ -> println("double click")),
										MOnTripleClick(\ -> println("triple click"))
									]),
								MCard([
									MPrimaryTextBlock("Unlimited music now", "You can listen to radio with no limits on Google Play Music.", []),
									MActionBlock([
										MTextButton("LISTEN NOW", nop, [], []),
									], [], [])
								],
								[
									MMoreMenu([
										MMenuSingleLine("Settings", [MPrimaryAction(MIcon("settings", []))],),
										MMenuSingleLine("Never show this message",
											{
												dynIcon = make(TEmpty());
												[
													MPrimaryAction(MMutable(dynIcon)),
													MOnClick(\ ->  next(dynIcon, if (getValue(dynIcon) == TEmpty()) MIcon("check", []) else TEmpty()))
												]
											}),
										MSeparatorLine(),
										MSubMenu("Sub Menu", [
											MMenuSingleLine("Undo", [MEnabled(const(false)), MPrimaryAction(MIcon("undo", [])), MAdditionalText("Ctrl+Z")]),
											MMenuSingleLine("Redo", [MPrimaryAction(MIcon("redo", [])), MAdditionalText("Ctrl+Y")],),
											MSeparatorLine(),
											MSubMenu("Another Sub Menu", [
												MMenuSingleLine("Undo", [],),
												MMenuSingleLine("Redo", [],)
											], [MOnListClick(const(false), println), MEnabled(const(true))])
										], [MOnListClick(const(true), println)]),
										MMenuSingleLine("Exit", [MAdditionalText("Alt+F4")])
									], [MOnListClick(const(true), println), MMaxHeight(100.)], []),
									MBlueGrey(700),
									MCardWidth(340.0)
								], []),
								MCard([
									MPrimaryTextBlock("Pre-fab homes", "", [
										MBackgroundImage("http://www.img.lirent.net/2014/10/Android-Lollipop-wallpapers-d.jpg", false),
										MCardHeight(200.0),
										MCardAlignBottom()
									]),
									MActionBlock([], [
										MIconButton("favorite", nop, [], []),
										MIconButton("bookmark", nop, [], []),
										MIconButton("share", nop, [], [])
									], [])
								],
								[
									MCardWidth(340.0)
								], []),
								MCard([
									MRichMediaBlock(TEmpty(), [
										MCardHeight(170.0)
									]),
									MPrimaryTextBlock("Unlimited music now", "You can listen to radio with no limits on Google Play Music.", []),
									MSeparatorBlock(),
									MActionBlock([
										MTextButton("SHARE", nop, [], []),
										MTextButton("EXPLORE", nop, [], [])
									], [
										MIconButton("favorite", nop, [MBlue(0)], []),
										MIconButton("bookmark", nop, [MBlue(0)], []),
										MIconButton("share", nop, [MBlue(0)], [])
									], [])
								],
								[
									MBackgroundImage("http://orig11.deviantart.net/20eb/f/2015/030/6/f/_minflat__dark_material_design_wallpaper__4k__by_dakoder-d8fjqzu.jpg", false),
									MCardWidth(340.0)
								], [])]
							|> (\f ->
								MTabs(
									[
										MTab(
											MFlexibleGrid(const(f), [CenterAlign(), MAnimationEnabled(true), MWrapNewRow(false), TSetRTL(true)]),
											const("MFlexibleGrid"),
											[]
										),
										MTab(
											MReorderGrid(map(f, \ri -> MReorderItem(ri, [])), make([]), [TFillersSupport(), CenterAlign(), TWrapNewRow(true), TSetRTL(true)]),
											const("MReorderGrid"),
											[]
										),
										MTab(
											MDynamicChart(
												const(
													[
														MBarChartColumn(
															"Guardians of the Galaxy",
															[37.8, 30.9, 25.4, 11.7, 11.9, 8.8, 7.6, 12.3, 16.9, 12.8, 5.3, 6.6, 4.8, 4.2],
															[MBarWidth(10., 4.), MOnListClick(const(true), println), MColumnShowValuesOnHover(const(true))]
														),
														MLineChartColumn(
															"The Avengers",
															[80.8, 69.5, 57.0, 18.8, 17.6, 13.6, 12.3, 29.2, 42.9, 30.9, 7.9, 8.4, 6.3, 6.2],
															[MChartCurve(), MOnListClick(const(true), println), MColumnShowValuesOnHover(const(true))]
														),
														MBarChartColumn(
															"Transformers: Age of Extinction",
															[41.8, 32.4, 25.7, 10.5, 10.4, 7.7, 9.6, 10.6, 14.8, 11.6, 4.7, 5.2, 3.6, 3.4],
															[MBarWidth(10., 4.), MColumnShowValuesOnHover(const(true))]
														)
													]
												),
												const(generate(1, 15, \i -> MChartRow(i2s(i), i2d(i)))),
												[
													MChartTitle("Box Office Earnings in First Two Weeks of Opening"),
													MChartSubtitle("in millions of dollars (USD)"),
													MAxesStyle(
														[
															MAxisGridCenter(const(2.0))
														],
														[
															MAxisGridCenter(const(50.0)),
															MAxisCaption(const("Earnings"))
														]
													)
												]
											),
											const("MDynamicChart"),
											[]
										)
									],
									make(0),
									[]
								)
							)
							|> (\f -> MAvailableHeight(f, const(800.0)))
							|> (\f -> MScaleAvailable(const(Factor(0.9, 1.)), f))
							|> MCenter,
							{
								Saramago = Person(
									"Jose Saramago",
									"Portuguese Writer",
									"http://www.nobelprize.org/nobel_prizes/literature/laureates/1998/saramago.jpg"
								);

								Pele = Person(
									"Pelé",
									"Brazilian Football Player",
									"http://palhansen.com/content/images/stories/pele-6533487.jpg"
								);

								Dirac = Person(
									"Paul Dirac",
									"English Physicist",
									"http://www.nobelprize.org/nobel_prizes/physics/laureates/1933/dirac_postcard.jpg"
								);

								ChuckClose = Person(
									"Chuck Close",
									"American Artist",
									"http://www.worldsciencefestival.com/wp-content/uploads/2010/10/painting_blind.jpg"
								);

								people = [Saramago, Pele, Dirac, ChuckClose];

								MGridList(
									map(people, \person -> {
										content = if (person.imageurl == "") MIcon("person", [MIconSize(36.0)]) else TPicture(person.imageurl, []);
										MGridListCell(content, if (person.subtitle != "") [person.name] else [person.name], [MGridListFooter()])
									})
									|> const,
									[MGridListCellAspectRatio(2.0/3.0), MGridListCellMinWidth(150.0), MNoScroll()]
								)
							},
							{

								kandinsky = Painting(
									"Circle on a Circle",
									"Vassily Kandinsky",
									"https://upload.wikimedia.org/wikipedia/commons/f/f0/Vassily_Kandinsky,_1923_-_Circles_in_a_Circle.jpg"
								);

								klee = Painting(
									"Miraculous Landing, or the 112!",
									"Paul Klee",
									"http://totallyhistory.com/wp-content/uploads/2011/07/Miraculous_Landing_or_the_-112-_by_Paul_Klee_1920.jpg"
								);

								albers = Painting(
									"Homage to the Square: Soft Spoken",
									"Josef Albers",
									"http://www.metmuseum.org/toah/images/h2/h2_1972.40.7.jpg"
								);

								duchamp = Painting(
									"Nude Descending a Staircase, No 2",
									"Marcel Duchamp",
									"https://derlandstreicher.files.wordpress.com/2014/11/200px-duchamp_-_nude_descending_a_staircase.jpg"
								);

								magritte = Painting(
									"The False Mirror",
									"René Magritte",
									"http://www.renemagritte.org/images/paintings/the-false-mirror.jpg"
								);

								matisse = Painting(
									"The Piano Lesson",
									"Henri Matisse",
									"http://www.henrimatisse.org/images/gallery/the-piano-lesson.jpg"
								);

								paintings = [kandinsky, klee, albers, duchamp, magritte, matisse];

								selected = make(-1);
								subscribe(selected, \idx -> {
									if (idx >= 0)
										println("Clicked on '" + paintings[idx].name + "'");
								});
								MGridList(
									mapi(paintings, \idx, painting -> {
										content = if (painting.imageurl == "") MIcon("person", [MIconSize(36.0)]) else TPicture(painting.imageurl, []);
										cellstyle = if (idx == 0) [MGridListHeader(), MIconButton("star", nop, [MIconSize(24.0), MWhite()], []), MGridListIconLeft()] else [MGridListHeader()];
										MGridListCell(content, if (painting.artist != "") [painting.name, painting.artist] else [painting.name], cellstyle);
									})
									|> const,
									[MGridListCellAspectRatio(1.0), MGridListCellMinWidth(200.0), MNoScroll(), MSingleSelection(selected)]
								)
							},
							TFixed(0.0, 8.0),
							MScale(const(Factor(0.5, 0.3)), MImageMap(TPicture("http://www.henrimatisse.org/images/gallery/the-piano-lesson.jpg", []),
								[
									MArea([Point(55.0, 426.0), Point(54.0, 2.0), Point(115.0, 3.0), Point(198.0, 425.0)]),

								],
								imageMapIndex,
								[]
							)),
							TFixed(0.0, 8.0),
						])),
						MGroup2(
								TRectangle([MFill(MBlue(50))], TFillXH(400.0)),
								MMovable(
									MTextCard(
										"Move me!",
										"You can dragg me inside the area",
										[
											MPrimaryColor(),
											MCardWidth(264.0)
										],
										[MOnClick(\ -> println("dragging")), MPassClicks()]
									),
									TFillXH(400.0),
									[]
								),
							),
						MText("MDynamicList with 400000 lines", [MHeadline()])
						|> (\f -> MBorder(8., 32., 8., 32., f))
						|> MCenterX,
						MDynamicList(
							(\i -> [
								MSingleLine("Abbey Christensen " + i2s(i * 4 + 0), [MPrimaryAction(MTooltip(MIconButton("send", \ -> println("send"), [], []), MText("Send", []), [])),
									MSecondaryAction(MIcon("chat_bubble", [])), MSelectionEnabled(const(false))]),
								MSingleLine("Alex Nelson " + i2s(i * 4 + 1), [MPrimaryAction(MIcon("today", [])), MSecondaryAction(MIcon("today", [])), MEnabled(const(false))]),
								MSingleLine("Mary Johnson " + i2s(i * 4 + 2), [MPrimaryAction(MIcon("sms_failed", [])), MSecondaryAction(MIcon("chat_bubble", []))]),
								MSingleLine("Peter Carlsson " + i2s(i * 4 + 3), [MPrimaryAction(MIcon("favorite", [])), MSecondaryAction(MIcon("chat_bubble", []))]),
							])
							|> (\f2 -> concatA(generate(0, 100000, \i -> f2(i)))) |> const,
							[MAddSeparators()],
							[MListReorder(make([]), const(true)), MListSelection(const(true), false, true, make([])), MOnListClick(const(true), println)]
						)
						|> (\f -> MBorder(-8., 0., -8., 8., f))
						|> (\f -> MAvailable(f, TFillXH(600.)))
						|> (\f -> MScaleAvailable(const(Factor(0.6, 0.)), f))
						|> MCenterX,
						TRectangle([Fill(black), FillOpacity(0.5)], TFillXH(56.0))
					])
				),
				MFloatingContent(
					MFloatingButton("add", [
							MFabSpeedDial("Select Action",
								[
									MFabIconButton("content_copy", "Copy", \ -> println("content_copy"), [MGreen(500)]),
									MFabIconButton("content_cut", "Cut", \ -> println("content_cut"), [MBlue(500)]),
									MFabIconButton("content_paste", "Paste", \ -> println("content_paste"), [MOrange(500)]),
									MFabAvatar("http://www.bauhaus-movement.com/designer/assets/images/designer/Designer-Wassily-Kandinsky.jpg", "Send to Wassily", \ -> println("send_to_wassily")),
									MFabLetterIcon("T", "Send to Tanya", \ -> println("send_to_tanya"), [], MRed(500))
								],
								[]
							),
							FillOpacity(1.0),
							MRight(),
							MBottom(),
							inspectScroll
						],
						[MOnClick(\ -> println("Main Action"))]
					)
				)
			],
			[inspectScroll, MAppStructureFlexible([])],
		)
		|> (\f -> MConstruct([\ -> MAddShortcutDialog(manager, nop)], f))
	);

	if (getUrlParameter("profile") >= "1") {
		us();
		println(d2s((timestamp() - starttime) / 1000.0) + ", s");
		quit(0);
	}
}<|MERGE_RESOLUTION|>--- conflicted
+++ resolved
@@ -556,17 +556,16 @@
 								MOutlined()
 							])
 							|> MBorderTopBottom(4.0),
-<<<<<<< HEAD
 							MDropDown(make(-1), "", ["One", "Two", "Three"], [
 								MWidth(200.0),
 								MGroups([Pair(0, "First Group"), Pair(2, "Second Group")]),
 								MFilled()
-=======
+							])
+							|> MBorderTopBottom(4.0),
 							MMultiSelectDropDown(make([]), ["One", "Two", "Three"], [
 								MWidth(200.0),
 								MOutlined(),
 								MButtonTitle(const("multi-select"))
->>>>>>> dcf311db
 							])
 							|> MBorderTopBottom(4.0),
 							TFixed(0.0, 8.0),
