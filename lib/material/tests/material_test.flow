import material/internal/material_icons;
import material/material_timeperiodpicker;
import tropic/trender;
import ds/set;
import ui/videoplayer;
import material/extra/icon_picker/material_icon_picker;
import material/extra/filebrowser/material_filebrowser;
import material/extra/filesystem/localfilesystem_extended_api;
import material/material_snackbar;
import net/appurl;
import sys/platformevent;

Person(name: string, subtitle: string, imageurl : string);
Painting(name : string, artist : string, imageurl : string);

main() {
	setLocalFilesystemExtAPI();

	imageMapIndex = make(-1);
	starttime = timestamp();
	selectedItems = make([0]);
	showFab = make(true);
	manager = makeMaterialManager([makeMaterialTheme(true, MIndigo(500), MPinkA(400))]);
	setAppUrl("/material");
	time = make(stamp2time(timestamp()));
	progress = make(false);
	inspectScroll = makeTScrollInspectVisible();

	playing = make(false);
	looping = make(false);
	vfullscreen = make(false);
	keepAspectRatio = make(true);
	position = make(0.);
	vlength = make(1.);
	volume = make(0.);
	posSlider = make(0.);
	timeRange = make(false);
	videoSize = make(WidthHeight(640., 360.));
	subtitles = make(VideoSubtitle("", []));

	addPlatformEventListener(ApplicationSuspended(), \ -> println("Application suspended"));
	addPlatformEventListener(ApplicationUserIdle(), \ -> println("User idle"));
	addPlatformEventListener(ApplicationUserActive(), \ -> println("User active"));
	addPlatformEventListener(ApplicationResumed(), \ -> println("Application resumed"));

	grapes = "Abouriou
Acıkara
Agiorgitiko
Aglianico
Aleatico
Alfrocheiro
Alicante Bouschet
Aragonês
Aramon
Areni Noir
Aspiran
Băbească Neagră
Babić
Baco Noir
Baga
Barbarossa
Barbera
Bastardo
Black Muscat
Blauburger
Blauburgunder
Blauer Frühburgunder
Blauer Spätburgunder
Blauer Wildbacher
Blaufränkisch
Bobal
Bonarda
Brachetto
Braquet
Breton
Brocol
Brunello
Burgund Mare
Cabernet
Cabernet Dorsa
Cabernet Franc
Cabernet Gernischt
Cabernet Sauvignon
Cabernet Severny
Caladoc
Callet
Canaiolo
Cannonau
Carcajolo Nero
Carignan
Carmenère
Carnelian
Castelão
Catawba
Cencibel
Centurian
Cesanese
Chambourcin
Chancellor
Charbono
Chiavennasca
Ciliegiolo
Cinsault
Colorino
Concord
Corvina
Cot
Couderc Noir
Counoise
Criolla Chica
Crljenak Kaštelanski
Croatina
Delaware
Dolcetto
Domina
Dornfelder
Dunkelfelder
Durif
Espadeiro
Evmolpia
Fer Servadou
Fetească Neagră
Fogoneu
Franconia
Frankovka
Frappato
Freisa
Frühburgunder
Gaglioppo
Gamay
Gamé
Gamza
Garnacha
Garrut
Graciano
Grand Noir de la Calmette
Grenache
Grignolino
Grolleau
Groppello
Harriague
Helfensteiner
Heroldrebe
Isabella
Jaen
​João de Santarém
Jurançon Noir
Kadarka
Kalecik Karası
Kékfrankos
Lagrein
Lambrusco
Lemberger
Limnio
Lledoner Pelut
Magaratch Ruby
Magliocco
Malbec
Malvasia Nera
Mammolo
Mandilaria
Manto Negro
Maratheftiko
Maréchal Foch
Marselan
Marzemino
Mataro
Mavro
Mavrodaphne
Mavrud
Mazuelo
Melnik
Melnik 55
Mencía
Merlot
Mission
Modra Frankinja
Modri Pinot
Molinara
Monastrell
Mondeuse
Monica
Montepulciano
Morellino
Moreto
Moristel
Morrastel
Mourisco Tinto
Mourvèdre
Müllerebe
Muscardin
Muscat Hamburg
Nebbiolo
Negramoll
Negrette
Negroamaro
Nerello Cappuccio
Nerello Mascalese
Nero d'Avola
Nero di Troia
Nielluccio
Norton
Öküzgözü
Ormeasco
Ottavianello
País
Pamid
Papazkarasi
Parraleta
Pelaverga
Periquita
Perricone
Petit Verdot
Petite Sirah
Piedirosso
Pignolo
Pineau d'Aunis
Pinenc
Pinot Meunier
Pinot Nero
Pinot Noir
Pinotage
Plavac Mali
Portan
Portugieser
Poulsard
Pressac
Prieto Picudo
Primitivo
Prokupac
Prugnolo Gentile
Raboso
Ramisco
Refosco
Rondinella
Rondo
Rossese
Rouchet
Royalty
Rubin
Rubired
Ruby Cabernet
Ruen
Rufete
Sagrantino
Salvador
Samsó
Samtrot
Sangiovese
Saperavi
Schiava
Schioppettino
Schwarzriesling
Sciaccarello
Segalin
Seibel
Shiraz
Sousão
Spanna
Spätburgunder
St Laurent
Syrah
Taminga
Tannat
Tarrango
Tempranillo
Teran
Teroldego
Tibouren
Tinta Amarela
Tinta Barroca
Tinta Cão
Tinta Miúda
Tinta Negra
Tinta Pinheira
Tinta Roriz
Tintilia
Tinto Fino
Touriga Franca
Touriga Nacional
Tribidrag
Trincadeira
Trollinger
Trousseau
Ull de Llebre
Uva Rara
Vaccarèse
Valdiguié
Vavrinecke
Vernatsch
Vespolina
Villard Noir
Vranac
Xynomavro
Zinfandel
Zweigelt";

	carContent = [
		MCarouselContent(TPicture("http://thefoxisblack.com/desktop-wallpaper/denise-nouvion-wallpapers-4-1280x800.jpg", []), [MCarouselText("Denise Nouvion", "Cloudy Mountain"), MOnClick(\ -> println("mountains click"))]),
		MCarouselContent(TPicture("http://thefoxisblack.com/desktop-wallpaper/adrian-zorzano-wallpaper-1280x800.jpg", []), [MCarouselText("Adrian Zorzano", "")]),
		MCarouselContent(TPicture("http://thefoxisblack.com/desktop-wallpaper/michael-olivo-wallpaper-1280x800.jpg", []), [MCarouselText("Michael Olivo", "The Transition Period")]),
		MCarouselContent(TPicture("http://thefoxisblack.com/desktop-wallpaper/Mike-Dornseif-wallpaper-1280x800.jpg", []), [MCarouselText("Mike Dornseif", "Abstract Nod To The Past")]),
		MCarouselContent(TPicture("http://thefoxisblack.com/desktop-wallpaper/adrian-zorzano-wallpaper-1280x800.jpg", []), [MCarouselText("Adrian Zorzano", "")]),
	];
	datatableMenu = \i : int ->
		MMenu(
		MIconButton("more_vert", nop, [], []),
		[
			MMenuSingleLine("First", [MPrimaryAction(MIcon("settings", []))],),
			MMenuSingleLine("Second", [MPrimaryAction(MIcon("settings", []))],),
			MMenuSingleLine("Third", [MPrimaryAction(MIcon("settings", []))],),
		], [MOnListClick(const(true), \__ -> println(i)), MSingleSelection(make(min(i - 1, 2))), MCondensed(false)]);
	// MMenu(
	// 	MIconButton("more_vert", [], []),
	// 	[
	// 		MMenuSingleLine("Settings", [MPrimaryAction(MIcon("settings", []))],),
	// 		MMenuSingleLine("Never show this message",
	// 			{
	// 				dynIcon = make(TEmptyIcon());
	// 				[
	// 					MPrimaryAction(MDynamicIcon(dynIcon)),
	// 					MOnClick(\ ->  next(dynIcon, if (getValue(dynIcon) == TEmptyIcon()) MIcon("check", []) else TEmptyIcon()))
	// 				]
	// 			}),
	// 		MSeparatorLine(),
	// 		MSubMenu("Sub Menu", [
	// 			MMenuSingleLine("Undo", [MEnabled(const(false)), MPrimaryAction(MIcon("undo", [])), MAdditionalText("Ctrl+Z")]),
	// 			MMenuSingleLine("Redo", [MPrimaryAction(MIcon("redo", [])), MAdditionalText("Ctrl+Y")],),
	// 			MSeparatorLine(),
	// 			MSubMenu("Another Sub Menu", [
	// 				MMenuSingleLine("Undo", [],),
	// 				MMenuSingleLine("Redo", [],)
	// 			], [MOnListClick(const(false), println), MEnabled(const(true))])
	// 		], [MOnListClick(const(true), \__ -> println(i))]),
	// 		MMenuSingleLine("Exit", [MAdditionalText("Alt+F4")])
	// 	], [MOnListClick(const(true), \__ -> println(i))]);

	lightBackground = make(true);
	isArabicState = make(false);
	sliderValue = make(50.);
	sliderEnabled = make(true);
	search = make("");
	iconName = make("home");
	leftexpander1 = make(true);
	leftexpander2 = make(false);
	rightExpander = make(false);
	menuselected = make(false);
	subscribe2(menuselected, \m -> next(rightExpander, false));
	subSideNav = make(TEmpty());
	sidenavWidth = 320.0;
	primaryColor = make(getPrimaryColor(manager));
	accentColor = make(getAccentColor(manager));

	us = mrender(manager, true,
		MAppStructure([
				MAppBar(MToolbar(
					leftexpander2,
					MCenterY(MText("Try to stretch", [MTitle()])),
					[
						MTextInput(search, [TextInputType(NumericType()), MaxChars(3), AutoAlign(AutoAlignCenter()), MFilterAction(println), MWidth(200.), MLabel("Search?")], []),
						MIconButton("search", \ -> println("Searching " + getValue(search)), [getToolbarItemsColor(manager)], [])
						|> (\f -> MCenterY(f)),
						MIconButton("more_horiz", \ -> next(rightExpander, !getValue(rightExpander)), [getToolbarItemsColor(manager)], [])
						|> (\f -> MCenterY(f)),
					],
					[]
				)),

				MLeftNav(MSideNav(
					// You can use MSNSmallHead xor MSNCardHead xor MSNCustomHead , as you wish. For examples look at material_sidebar
					MSNCardHead(
						"http://build.area9innovation.com/material/head_background.jpg",
						MSNHeadPhoto(const("http://api.adorable.io/avatars/72/eott@adorable.io.png"), nop),
					 	[
					 		MSNHeadPhoto(const("http://api.adorable.io/avatars/72/rott@adorable.io.png"), nop),
					 		MSNHeadPhoto(const("http://api.adorable.io/avatars/72/tott@adorable.io.png"), nop),
					 	],
						const("Jonathan Lee"),
						const("heyfromjonathan@gmail.com")
					),
/*					MNavigation([ //To check it you have to comment MList and MSubList sections
						MNavigationMenu("1Hello", [
							MNavigationSubmenu("1hello", \ -> println("submenu selected")),
							MNavigationSubmenu("world", nop),
							MNavigationSubmenu("hello", nop),
							MNavigationSubmenu("world", nop),
							MNavigationSubmenu("hello", nop),
							MNavigationSubmenu("world", nop),
						]),
						MNavigationMenu("2World", [
							MNavigationAction(\ -> println("menu selected"))
						]),
						MNavigationMenu("3Hello", [
							MNavigationSubmenu("3hello", nop),
							MNavigationSubmenu("world", nop),
							MNavigationSubmenu("hello", nop),
							MNavigationSubmenu("world", nop),
							MNavigationSubmenu("hello", nop),
							MNavigationSubmenu("world", nop),
						]),
						MNavigationMenu("4World", [
							MNavigationSubmenu("4hellO", nop),
							MNavigationSubmenu("worlD", nop),
							MNavigationSubmenu("hellO", nop),
							MNavigationSubmenu("worlD", nop),
						])
					], [MNavigationOnSelect(menuselected)]),
*/					MList( // MList section
						[
							MSingleLine("Abbey Christensen", [MPrimaryAction(MIcon("check_box", []))]),
							MSingleLine("Alex Nelson", [MPrimaryAction(MIcon("today", []))]),
							MSingleLine("Mary Johnson", [MPrimaryAction(MIcon("sms_failed", []))]),
							MSingleLine("Peter Carlsson", [MPrimaryAction(MIcon("favorite", []))]),
						],
						[],
						[
							MListSelection(const(true), false, false, selectedItems),
						]
					),
					leftexpander2,
					[
						MSubList( // MSubList section
							MSelect(selectedItems, \s -> MList(
								if (s == [0])
									[
										MSingleLine("SubMenu1", [MPrimaryAction(MIcon("check_box", []))]),
										MSingleLine("Alex Nelson", [MPrimaryAction(MIcon("today", []))]),
									]
								else if (s == [1]) []
								else if (s == [2])
									[
										MSingleLine("SubMenu3", [MPrimaryAction(MIcon("check_box", []))]),
										MSingleLine("Alex Nelson", [MPrimaryAction(MIcon("today", []))]),
									]
								else [], [], []))),
					]
				), leftexpander2, [MSideNavMini()]),
				MRightNav(
					MAvailable(
						MGroup([
							MInteractive([TMouseDown(make(false))], TRectangle([Fill(green), FillOpacity(0.5)], TFillWY(150.0))),
							MNavigation([
								MNavigationMenu("Hello", [
									MNavigationSubmenu("hello", \ -> println("submenu selected")),
									MNavigationSubmenu("world", nop),
									MNavigationSubmenu("hello", nop),
									MNavigationSubmenu("world", nop),
									MNavigationSubmenu("hello", nop),
									MNavigationSubmenu("world", nop),
								]),
								MNavigationMenu("World", [
									MNavigationAction(\ -> println("menu selected"))
								]),
								MNavigationMenu("Hello", [
									MNavigationSubmenu("hello", nop),
									MNavigationMenu("Hello", [
										MNavigationSubmenu("hello", nop),
										MNavigationSubmenu("world", nop),
										MNavigationSubmenu("hello", nop),
										MNavigationSubmenu("world", nop),
										MNavigationSubmenu("hello", nop),
										MNavigationSubmenu("world", nop),
									]),
									MNavigationSubmenu("world", nop),
									MNavigationSubmenu("hello", nop),
									MNavigationSubmenu("world", nop),
									MNavigationSubmenu("hello", nop),
									MNavigationSubmenu("world", nop),
								]),
								MNavigationMenu("World", [
									MNavigationSubmenu("hellO", nop),
									MNavigationSubmenu("worlD", nop),
									MNavigationSubmenu("hellO", nop),
									MNavigationSubmenu("worlD", nop),
								])
							], [MNavigationOnSelect(menuselected), MInCard()]),
						]),
						TFillWY(150.0)
					),
					rightExpander,
					[MSideNavWidth(150.0), MSideNavPersistent(const(true))]
				),

				MContent(
					MLinesA([
						MToolbar(
							leftexpander1,
							MCenterY(MText("Secondary toolbar", [MTitle()])),
							[
								MIconButton("settings", \ -> println("click!"), [], [])
								|> (\f -> MCenterY(f)),
								MIconButton("refresh", \ -> println("click!"), [], [MEnabled(const(false))])
								|> (\f -> MCenterY(f)),
							],
							[
								MBackgroundStyle([MFill(MBlue(700))]),
								MItemsColor(MWhite()),
								MCustomExpander(MIconToggle("face", [MToggleFalseIcon("extension", [])], []))
							]
						),
						MMenuPanel([
							MMenu(
								MTextButton("File", nop, [], []),
								[
									MSubMenu("New",
										[
											MMenuSingleLine("Document", [MPrimaryAction(MIcon("assignment", [MBlue(500)]))]),
											MMenuSingleLine("Spreadsheet", [MPrimaryAction(MIcon("speaker_notes", [MGreen(500)]))]),
											MMenuSingleLine("Presentation", [MPrimaryAction(MIcon("settings_system_daydream", [MAmber(500)]))]),
										],
										[
											MOnListClick(const(true), \i -> println("File New " + i2s(i)))
										]),
									MMenuSingleLine("Open...", [MPrimaryAction(MIcon("folder_open", [])), MAdditionalText("Ctrl+O")]),
									MMenuSingleLine("Save", [MPrimaryAction(MIcon("save", [])), MAdditionalText("Ctrl+S")]),
									MMenuSingleLine("Save As...", [MAdditionalText("Ctrl+Shift+S")]),
									MSeparatorLine(),
									MMenuSingleLine("Page Setttings...", []),
									MMenuSingleLine("Print", [MPrimaryAction(MIcon("print", [])), MAdditionalText("Ctrl+P")]),
									MSeparatorLine(),
									MMenuSingleLine("Exit", [MPrimaryAction(MIcon("exit_to_app", [])), MAdditionalText("Ctrl+F4")]),
								], [MOnListClick(const(true), \i -> println("File " + i2s(i))), MMenuIndent(), MFixPosition()]),
							MMenu(
								MTextButton("Edit", nop, [], []),
								[
									MMenuSingleLine("Undo", [MPrimaryAction(MIcon("undo", [])), MAdditionalText("Ctrl+Z")]),
									MMenuSingleLine("Redo", [MEnabled(const(false)), MPrimaryAction(MIcon("redo", [])), MAdditionalText("Ctrl+Y")],),
									MSeparatorLine(),
									MMenuSingleLine("Cut", [MPrimaryAction(MIcon("content_cut", [])), MAdditionalText("Ctrl+X")]),
									MMenuSingleLine("Copy", [MPrimaryAction(MIcon("content_copy", [])), MAdditionalText("Ctrl+C")]),
									MMenuSingleLine("Paste", [MPrimaryAction(MIcon("content_paste", [])), MAdditionalText("Ctrl+V")]),
									MSeparatorLine(),
									MMenuSingleLine("Select All", [MAdditionalText("Ctrl+A")]),
								], [MOnListClick(const(true), \i -> println("Edit " + i2s(i))), MMenuIndent()]),
							MMenu(
								MTextButton("Help", nop, [], []),
								[
									MMenuSingleLine("Documentation", [MPrimaryAction(MIcon("help", [])), MAdditionalText("F1")]),
									MSeparatorLine(),
									MMenuSingleLine("About", []),
								], [MOnListClick(const(true), \i -> println("Help " + i2s(i))), MMenuIndent()]),
						], []),
						MBorder(8.0, 8.0, if (mobile) 8. else 24., 8.0, MLinesA([
							MBaselineCols([
								MSelect(primaryColor, \c -> MTextButton("PRIMARY COLOR", \ -> {
									close = make(false);
									ShowMDialog(manager, close, [MDialogClickOutToCancel(primaryColor)],
										MColorPicker(primaryColor, [
											MaterialColorPicker(),
											MDialogButtons([
												MButtonOk("", \ -> updateMaterialTheme(
													manager,
													makeMaterialTheme(getValue(manager.white), getValue(primaryColor), getValue(accentColor))
												)),
												MButtonCancel("esc", \ -> next(close, true))
											])
										])
									)
								}, [MButtonRaised(), c], [MShortcut("p")])),
								MSelect(accentColor, \c -> MTextButton("ACCENT COLOR", \ -> {
									close = make(false);
									ShowMDialog(manager, close, [MDialogClickOutToCancel(accentColor)],
										MColorPicker(accentColor, [
											MaterialColorPicker(),
											MDialogButtons([
												MButtonOk("", \ -> updateMaterialTheme(
													manager,
													makeMaterialTheme(getValue(manager.white), getValue(primaryColor), getValue(accentColor))
												)),
												MButtonCancel("esc", \ -> next(close, true))
											])
										])
									)
								}, [MButtonRaised(), c], [MShortcut("A")]))
							]),
							MCursor(FingerCursor(), MParagraph("Others have failed, I will not.", [MDisplay2(), MWidth(400.)])),
							MParagraph("Science, my boy, is made up of mistakes, but they are mistakes which it is useful to make, because they lead little by little to the truth.", [MSubheading(), MWidth(400.)]),
							// |> (\f -> MAvailable(f, TFixed(640., 400.))),
							MSplitter(TRectangle([Fill(green)], TFillXY()), TRectangle([Fill(red)], TFillXY()), TFillXH(400.),
								[MSplitterSize(150., 170., 200., -1.)]),
							MColsA([TRectangle([Fill(yellow)], TFixed(150., 20.)), TRectangle([Fill(blue)], TFixed(8., 20.)),
								TRectangle([Fill(yellow)], TFixed(400., 20.)), ]),
							MColsA([
								MSwitchControl(make(false), [MOnOffText("ON", "OFF"), MFocusId(const(20))]),
								MSwitchControl(lightBackground, [MOnOffText("LIGHT", "DARK")]),
								MSwitchControl(isArabicState, [MOnOffText("Arabic", "English")])
							])
							|> (\f -> MComponentGroup(f, [MEnabled(sliderEnabled)]))
							|> (\f -> MConstruct([
									makeSubscribe2(lightBackground, \w -> {
										showSnackbar = make(true);
										nextDistinct(manager.white, w);

										if (w)
											showMSnackbar(manager, "Light Theme", [
												MTextButton("CLOSE", \ -> next(showSnackbar, false), [], []),
												MSnackbarVisible(showSnackbar)
											])
										else
											showMSnackbar(manager, "Dark Theme", [])
									}),
									makeSubscribe2(isArabicState, \isArabic ->
										if (isArabic) setLang("ar") else setLang("en")
									)
								], f)),

							MFloatingButton("send", [], [MOnClick(\ -> next(showFab, false)), MEnabled(showFab)]),

							TFixed(0.0, 20.0),

							MCheckBox(MText("Enable slider", [MBody()]), sliderEnabled, []),

							TFixed(0.0, 20.0),

							MColsA([
								MChip("Fanta", [MCloseButton(), MEnabled(const(false)), MOrange(500)]),
								MChip("Sprite", [MCloseButton(), MAvatar("http://popsop.com/wp-content/uploads/sprite_new_logo_small.jpg", []), MEnabled(const(false)),]),
								MChip("7-Up", [MCloseButton(), MLetterIcon("7", [MGreen(500)], [MWhite()])]),
								MChip("Coca-Cola", [MCloseButton(), MRed(500), MChipSelectable(const(true), make(false))]),
								MChip("Pepsi", [MCloseButton(), MChipSelectable(const(true), make(false)), MIndigo(500)]),
								MChip("Dr Pepper", [MChipSelectable(const(true), make(true)), MPurple(500)]),
							]),

							TFixed(0.0, 20.0),

							MSelect(sliderEnabled, \en -> {
								if (!en) TEmpty()
								else MProgressBar([WidthHeight(520.0, 5.0)])
							}),

							TFixed(0.0, 20.0),

							MProgressBarDeterm(fselect(sliderValue, FLift(\slv -> slv / 100.)), []/*getAccentColor(manager), MColor(getAccentColor(manager).color, 200, getAccentColor(manager).accent), WidthHeight(-1.0, -1.0)*/),

							TFixed(0.0, 20.0),

							{
								btn = TFrame(0.0, 20.0, [MFill(getPrimaryColor(manager))], TFixed(40.0, 40.0));
								MColsA([
									MProgressCircle([getAccentColor(manager)],
										// clickable(manager, btn, \ -> next(progress, !getValue(progress)))
									),
									TFixed(8.0, 0.0),
									MProgressCircleDeterm(fselect(sliderValue, FLift(\slv -> slv / 100.)), [getAccentColor(manager), MAddArrow(const(1.5))],
										// clickable(manager, btn, nop)
									)
								])
							},

							TFixed(0.0, 24.0),
							MCarousel(carContent, make(0), [MCarouselEnableArrows(), MLoopScroll(), MCarouselItemSpan(2),
								MCarouselMaximize(make(false), [MCarouselContentZoom(1., 5., 0.25)])])
							|> (\f -> MAvailable(f, TFillMin(640., 0.)))
							|> MCenterX,
							TFixed(0.0, 24.0),

							MColsA(
								MRadios(
									make(-1), [],
									map(enumFromTo(0, 4), \i -> MText(i2s(i), []))
								)
							)
							|> (\f -> MComponentGroup(f, [MEnabled(sliderEnabled)])),

							MAvailable(
								MSlider(sliderValue, [MSliderIconLeft("volume_up"), MSliderDisplayValue(true), MSliderRange(5., 95.), MSliderDiscrete(), MSliderStep(10.), MSliderUndefined(make(true))])
								|> (\f -> MComponentGroup(f, [MEnabled(sliderEnabled)])),
								TFixed(360.0, 0.0)
							),

							MIconButton("https", \ -> next(showFab, true), [MGreen(400), FillOpacity(1.0), MIconSize(32.0)], [])
							|> (\f -> MTooltip(f, MText("Show FAB", []), [MEnabled(const(true))])),
							MTextInput(make(""), [MFloatingLabel(), /*MRed(500),*/ MLabel("Label"), MShowEditIcon(true), /*MInputTemplate("__/__/____", \s -> {println(s); isDigits(s);})*/ MDynamicSize()], [MHelperText(const(Some("Hint text")), false)]),
							MTextInput(make(""), [Multiline(true), MaxChars(20000), MWidth(400.), MMaxLines(1), MFloatingLabel(), /*MRed(500),*/ MLabel("Hint text"), MShowEditIcon(true), /*MInputTemplate("__/__/____", \s -> {println(s); isDigits(s);})*/], []),
							MTextInput(make(""), [Multiline(true), MaxChars(20000), MWidth(400.), MMaxLines(-1), MFloatingLabel(), /*MRed(500),*/ MLabel("Hint text"), MShowEditIcon(true), /*MInputTemplate("__/__/____", \s -> {println(s); isDigits(s);})*/], []),
							MTextInput(make("disabled"), [MWidth(480.), MLabel("some text")], [MEnabled(const(false))]),

							MAutoComplete(make(""), [grapes], [Multiline(true), MShowDropDownArrow(true), MLabel("Search"), MShowLeftButton(true), MShowAllOnEmpty()/*MWidth(400.), MMaxHeight(200.)*/], []),
							MAutoComplete(make(""), [grapes], [Multiline(true), MShowDropDownArrow(true), MLabel("Search"), MShowLeftButton(true), MShowAllOnEmpty(), MNativeInput(false)/*MWidth(400.), MMaxHeight(200.)*/], []),
							// example of using MAutoComplete as Dialog
							{
								content = make("");
								label = "Search";
								MSelect(content, \con -> MTextButton(if (con == "") label else con, \ -> {
									close = make(false);
									foc = make(true);

									ShowMDialog(manager, close, [MDialogFullScreen(), MDialogCustomFrame(100., 100., 100., 100., TEmpty())],
										MConstruct(
											[\ -> subscribe2(foc, \f ->  timer(15, \ -> if (!getValue(foc)) next(close, true)))],
											MAutoComplete(content, [grapes], [MLabel("Search"), MWidth(400.), MMaxHeight(200.), MShowLeftButton(true)], [TTextInputFocus(foc)])
										)
									);
								}, [], [MOnLongClick(\ -> println("long click")), MOnLongTouch(\ -> println("long touch")), MOnClick(\ -> println("click"))]))
							},

							MAutoComplete(make(""), [grapes], [
								MLabel("Search with custom style"), MWidth(400.), MMaxHeight(200.),
								MCompletionFn(\com, isSelected, setWordFn -> {
									face =
										MColsA([
											MLinesA([
												TFillX(),
												MEllipsisText(com.sentence, [MSubheading()]),
												MEllipsisText("comment", [MListBody()]),
											])
											|> (\f -> MBorder(64., 0., 0., 0., f))
											|> MCenterY,
											MAvatar("http://blackdesert-info.ru/wp-content/uploads/vinograd.png", [])
											|> (\f -> MBorder(16., 0., 16., 0., f))
											|> MCenterY
										])
										|> (\f -> MAvailable(f, TFillXH(80.)))
										|> (\f -> MFixSize(f, TFillXH(80.)));
									MComponent([MOnClick(\ -> setWordFn(com)), MRippleType(const(MRippleFill()))], \focus ->
										makeMListLine(face, focus, const(isSelected), const(true), [],
											[MFill(getAccentColor(manager)), FillOpacity(0.4)]
										)
									)
								}), MShowLeftButton(true)
							], []),
							TFixed(0.0, 8.0),
							MParagraph("Test with various elements:", [MWidth(400.)]),
							TFixed(0.0, 8.0),
							MColsA([
								MIconButton("chevron_left", \ -> println("click!"), [getPrimaryColor(manager)], []),
								MIconButton("chevron_left", \ -> println("click!"), [], [MEnabled(const(false))]),

								MDropDown(make(-1), "Pick", ["One", "Two", "Three"], [MWidth(-1.0), MGroups([Pair(0, "First Group"), Pair(2, "Second Group")]), MEnabled(const(false))])
							]),

							TFixed(0.0, 8.0),
							MColsA([
								MText("MDropDownMenu:   ", [MSubheading()]) |> (\f -> MCenterYIn(f, TFixed(0., 32.))),
								MDropDownMenu(map([Pair("One", "today"), Pair("Two", "chat_bubble"), Pair("Three", "favorite")], \t ->
									MMenuSingleLine(t.first, [MPrimaryAction(MIcon(t.second, []))])), make(-1),
									[MNonSpecified(MMenuSingleLine("Pick", [MPrimaryAction(MIcon("grade", []))])), MMaxHeight(88.)])
							]),
							TFixed(0.0, 8.0),

							MIconToggle("today", [MTeal(100), FillOpacity(1.0)], [MTooltipText(const("tooltip text")), MToggleValue(make(false)), MEnabled(const(false))]),
							TFixed(0.0, 8.0),
							MIconToggle("android", [MBlack(), FillOpacity(1.0)], [MTooltipText(const("tooltip text"))]),
							TFixed(0.0, 8.0),
							MIcon("message", [MIconCounter(const(24), [])]),

							MDataTable([
									MColumn("input fields", "type some text", 400, []),
								],
								[
									[MSmallEditDialog(make(""), [MLabel("InlineText"), MWidth(400.), /*MShowEditIcon(true),*/ MaxChars(20)], [])],
									[MSmallEditDialog(make(""), [MLabel("InlineText with floating label"), MWidth(400.), MFloatingLabel()], [])],
								],
								[]),
							{
								lSelection = make([2]);
								MDataTable([
									MColumn("Student", "Name & surname of student", 96, [
										MSort(\i1,i2 -> {
											sortOrder = ["Trevor Carter", "Lena Bareket", "Rachel Kelley", "Joseph Dang"];
											genericCompare(sortOrder[i1], sortOrder[i2]);
										})
									]),
									MColumn("Average score", "Student's average score", 56, [
										MSort(\i1,i2 -> {
											sortOrder = [3.8, 4.1, 33.6, 4.8];
											genericCompare(sortOrder[i1], sortOrder[i2]);
										})
									]),
									MColumn("Year of birth", "Student's birth year", 96, [
										MSort(\i1,i2 -> {
											sortOrder = [1960, 1990, 1982, 1978];
											genericCompare(sortOrder[i1], sortOrder[i2]);
										})
									]),
									MColumn("Comment", "Some comment about the student", 128, [
										MSort(\i1,i2 -> {genericCompare(i1, i2)})
									]),
									MColumn("Course", "Course in which the student learns", 72, []),
									MColumn("More", "Additional options", 48, []),
								], [
									[MText("Trevor Carter", [MDataRow()]), MText("3.8", [MDataRow()]),  MText("1960", [MDataRow()]),  MSmallEditDialog(make("Very good person"), [MLabel("Add a comment"), MWidth(128.), MShowEditIcon(true), /*MCondensed(), */MaxChars(16)], []),
										MDropDownMenu(map(["First", "Second", "Three"], \t ->
											MMenuSingleLine(t, [])), make(-1), [MNonSpecified(MMenuSingleLine("Pick", [])), MDataTableRow(), MWidth(-1.)]),
										datatableMenu(1)],
									[MText("Lena Bareket", [MDataRow()]), MText("4.1", [MDataRow()]),  MText("1990", [MDataRow()]), MSmallEditDialog(make(""), [MLabel("Add a comment"), MWidth(128.), MShowEditIcon(true), /*MCondensed()*/], []),
										MDropDownMenu(map(["First", "Second", "Three"], \t ->
											MMenuSingleLine(t, [])), make(0), [MNonSpecified(MMenuSingleLine("Pick", [])), MDataTableRow(), MWidth(-1.)]),
										datatableMenu(2)],
									[MText("Rachel Kelley", [MDataRow()]), MText("33.6", [MDataRow()]), MText("1982", [MDataRow()]), MSmallEditDialog(make(""), [MLabel("Add a comment"), MWidth(128.), MShowEditIcon(true), /*MCondensed()*/], []),
										MDropDownMenu(map(["First", "Second", "Three"], \t ->
											MMenuSingleLine(t, [])), make(1), [MNonSpecified(MMenuSingleLine("Pick", [])), MDataTableRow(), MWidth(-1.)]),
										datatableMenu(3)],
									[MText("Joseph Dang", [MDataRow()]), MText("4.8", [MDataRow()]),  MText("1978", [MDataRow()]), MSmallEditDialog(make("Disabled comment"), [MLabel("Add a comment"), MWidth(128.)/*MCondensed()*/], [MEnabled(const(false))]),
										MDropDownMenu(map(["First", "Second", "Three"], \t ->
											MMenuSingleLine(t, [])), make(2), [MNonSpecified(MMenuSingleLine("Pick", [])), MDataTableRow(), MWidth(-1.)]),
										datatableMenu(4)],
								//], [MMultiSelection(make(buildSet([0, 2]))), MPagination(make(3), ["2", "3", "4", "20"]), MFullWidth(),
								], [
									MCheckBoxSelection([]),
									MHoverEnabled(const(false)),
									/*MFullWidth,*/
									MHeaderActions(
									 	MSelect(lSelection, \ls ->
									 		if (length(ls) > 0)
										 		MColsA([
											 		MText(i2s(length(ls)) + if (length(ls) == 1) " item selected" else " items selected", [MSubheading(), getPrimaryColor(manager)]) |> MCenterY,
											 		TFillX(),
											 		MIconButton("delete", nop, [], []) |> MCenterY
											 	])
											 else
											 	MText("MCheckBoxSelection", [MTitle()]) |> MCenterY
										)
									 	|> (\f -> MBorder(16., 0., 16., 0., f))
									 	|> (\f -> MAvailable(f, TFillXH(56.)))
									 	, []),
									MListSelection(const(true), true, true, lSelection),
									MPagination(make(2), [2, 3, 4, 20]),
									MSortingDefault(make(MSortingParam(-1, true))),
									/*MPaginationAutoScaling(), */
									MMinTableHeigth(262.0),
									// MInCard(),
									MWidthByContent()
								])
							|> (\f -> MBorder(16.0, 32.0, 16.0, 32.0, f))
							},

							MDataTable([
									MColumn("Student", "Name & surname of student", 96, [
										MSort(\i1,i2 -> {
											sortOrder = ["Trevor Carter", "Lena Bareket", "Rachel Kelley", "Joseph Dang"];
											genericCompare(sortOrder[i1], sortOrder[i2]);
										})
									]),
									MColumn("Average score", "Student's average score", 56, [
										MSort(\i1,i2 -> {
											sortOrder = [3.8, 4.1, 33.6, 4.8];
											genericCompare(sortOrder[i1], sortOrder[i2]);
										})
									]),
									MColumn("Year of birth", "Student's birth year", 96, [
										MSort(\i1,i2 -> {
											sortOrder = [1960, 1990, 1982, 1978];
											genericCompare(sortOrder[i1], sortOrder[i2]);
										})
									]),
									MColumn("Comment", "Some comment about the student", 128, [
										MSort(\i1,i2 -> {genericCompare(i1, i2)})
									]),
									MColumn("Course", "Course in which the student learns", 72, []),
									MColumn("More", "Additional options", 48, []),
								], [
									[MText("Trevor Carter", [MDataRow()]), MText("3.8", [MDataRow()]),  MText("1960", [MDataRow()]),  MSmallEditDialog(make("Very good person"), [MLabel("Add a comment"), MWidth(128.), MShowEditIcon(true), /*MCondensed(), */MaxChars(16)], []), MDropDown(make(0), "", ["First ", "Second", "Third"], [MDataTableRow(), MWidth(-1.)]), datatableMenu(1)],
									[MText("Lena Bareket", [MDataRow()]), MText("4.1", [MDataRow()]),  MText("1990", [MDataRow()]), MSmallEditDialog(make(""), [MLabel("Add a comment"), MWidth(128.), MShowEditIcon(true), /*MCondensed()*/], []), MDropDown(make(1), "", ["First ", "Second", "Third"], [MDataTableRow(), MWidth(-1.)]), datatableMenu(2)],
									[MText("Rachel Kelley", [MDataRow()]), MText("33.6", [MDataRow()]), MText("1982", [MDataRow()]), MSmallEditDialog(make(""), [MLabel("Add a comment"), MWidth(128.), MShowEditIcon(true), /*MCondensed()*/], []), MDropDown(make(2), "", ["First ", "Second", "Third"], [MDataTableRow(), MWidth(-1.)]), datatableMenu(3)],
									[MText("Joseph Dang", [MDataRow()]), MText("4.8", [MDataRow()]),  MText("1978", [MDataRow()]), MSmallEditDialog(make("Disabled comment"), [MLabel("Add a comment"), MWidth(128.)/*MCondensed()*/], [MEnabled(const(false))]), MDropDown(make(0), "", ["First ", "Second", "Third"], [MDataTableRow(), MWidth(-1.)]), datatableMenu(4)],
								//], [MMultiSelection(make(buildSet([0, 2]))), MPagination(make(3), ["2", "3", "4", "20"]), MFullWidth(),
								], [
									MListSelection(const(true), false, false, make([2])),
									MPagination(make(2), [2, 3, 4, 20]),
									MSortingDefault(make(MSortingParam(-1, true))),
									MPaginationAutoScaling(),
									MMinTableHeigth(262.0),
									MInCard(),
									MWidthByContent()
								])
							|> (\f -> MBorder(16.0, 32.0, 16.0, 32.0, f))
							|> (\f -> MExplicitTheme(f, fnot(manager.white), [])),

							MList(
								[
									MTripleLine("Abbey Christensen", generate(0, 20, \i -> "text" + i2s(i) + if (i == 5 || i == 10 || i == 15) "\n" else " ") |> concatStrings, [MPrimaryAction(MAvatar("http://api.adorable.io/avatars/40/rott@adorable.io.png", [])),
										MSecondaryAction(MIcon("chat_bubble", [])),
										MRightLeaveBehind(MBorder(16., 0., 16., 0., MIcon("send", [])), \ -> println("send"), [MGapSize(120., true),
											{pos = make(0.); subscribe2(pos, println); MLeaveBehindPosition(pos);}]),
										MLeftLeaveBehind(MBorder(16., 0., 16., 0., MIcon("delete", [])), \ -> println("delete"), [MGapSize(120., false)])]),
									MSingleLine("Alex Nelson", [MPrimaryAction(MIcon("today", [])), MSecondaryAction(MIcon("today", [])), MEnabled(const(false)),
										MRightLeaveBehind(MBorder(16., 0., 16., 0., MIcon("send", [])), \ -> println("send"), []),
										MLeftLeaveBehind(MBorder(16., 0., 16., 0., MIcon("delete", [])), \ -> println("delete"), [])]),
									MSingleLine("Mary Johnson", [MPrimaryAction(MIcon("sms_failed", [])), MSecondaryAction(MIcon("chat_bubble", [])),
										MRightLeaveBehind(MBorder(16., 0., 16., 0., MIcon("send", [])), \ -> println("send"), [MGapSize(20., false)])]),
									MSingleLine("Peter Carlsson", [MPrimaryAction(MIcon("favorite", [])), MSecondaryAction(MIcon("chat_bubble", [])),
										MLeftLeaveBehind(MBorder(16., 0., 16., 0., MIcon("delete", [])), \ -> println("delete"), [MGapSize(20., true)])]),
								], [MAddSeparators()], [MListSelection(const(true), false, true, make([])), MOnListClick(const(true), println)])
							|> (\f -> MBorder(-8., 0., -8., 8., f)),
							MSelect(time, \t -> MText("hour: " + toString(t.hour) + ", minute: " + toString(t.min), [])),
							MFlexibleGrid(const([
								MTextButton("DISABLED", nop, [MButtonRaised()], [MEnabled(const(false))])
								|> (\f -> MBorder4(4., f)),
								MTextButton("TIME", \ -> {
									close = make(false);
									ShowMDialog(manager, close, [MDialogClickOutToCancel(time), MDialogDraggable(TFixed(0., 0.), TFillXH(100.))],
										MTimePicker(time, [
											MTimeAMPM(true),
											MTimeMin(Time(0, 0, 0, 9, 30, 20)),
											MTimeMax(Time(0, 0, 0, 20, 40, 40)),
											MTimeSeconds(true),
											//MEnabled(const(false)),
											MDialogButtons([
												MButtonOk("", nop),
												MButtonCancel("esc", \ -> next(close, true))
											])
										])
									)
								}, [], [MShortcut("t"), MOnRightClick(\ -> println("right")), MOnMiddleClick(\ -> println("middle"))])
								|> (\f -> MBorder4(4., f)),
								MTextButton("VIDEO", \ -> {
									close = make(false);
									ShowMDialog(manager, close, [MDialogClickOutToClose(), MDialogUseFrame(), MDialogScroll()],
										MLinesA([
											// TForm(
											// 	makeVideoPlayer("http://clips.vorwaerts-gmbh.de/big_buck_bunny.mp4", [], [
											// 		PauseResume(), VolumeControl(), FullScreenPlayer(), Scrubber(), PlayerControlsAlwaysVisible()], nop1)
											// ),
											// TForm(
											// 	Group(
											// 		makeVideoPlayerNewSkin("http://clips.vorwaerts-gmbh.de/big_buck_bunny.mp4", [], [
											// 			PauseResume(), VolumeControl(), FullScreenPlayer(), Scrubber(), PlayerControlsAlwaysVisible()], nop1)
											// 		|> (\f : Pair<Form, Form> -> [f.first, f.second])
											// 	)
											// ),
											// TSelect(
											// 	timeRange,
											// 	\tr ->
											// 		TVideo(
											// 			"http://techslides.com/demos/sample-videos/small.webm",
											// 			make(WidthHeight(200., 200.)),
											// 			[
											// 				StreamStatus(\s -> println("Video Stream Status: " + s)),
											// 				FVideoLoop(looping),
											// 				FVideoPlay(playing),
											// 				// FVideoPosition(position),
											// 				FVideoLength(\l -> next(vlength, l)),
											// 				FVideoVolume(volume),
											// 				FVideoFullscreen(vfullscreen),
											// 				FVideoControls([PauseResume, VolumeControl, FullScreenPlayer, Scrubber, PlayerControlsAlwaysVisible])
											// 			]
											// 		)
											// ),
											// TForm(
											// 	Video(
											// 		"http://clips.vorwaerts-gmbh.de/big_buck_bunny.mp4",
											// 		[VideoSize(1000, 1000), LoopPlayback()],
											// 		[],
											// 		[PlayerVolume(zero)]
											// 	)
											// ),
											MConstruct(
												[
													\ -> fconnect(fdivide(position, vlength), posSlider),
													\ -> fconnect(fmultiply(posSlider, vlength), position),
													// makeSubscribe(vfullscreen, \v -> if (v) timer(1000, \ -> nextDistinct(vfullscreen, false))),
													makeSubscribe(position, \p -> {
														subt =
															if (p < 20. && p > 0.)
																d2s(p) + " Subtitle"
															else
																"";

														nextDistinct(
															subtitles,
															VideoSubtitle(
																subt,
																concat(
																	MTextStyle2CharacterStyle([MSubheading(), MWhite()], false),
																	[BackgroundFill(MColor2int(MBackgroundColor(false))), BackgroundFillOpacity(1.)]
																)
															)
														);
													})
												],
												MLinesA([
													MAudioPlayer(
														"http://clips.vorwaerts-gmbh.de/big_buck_bunny.mp4",
														[
															StreamStatus(\s -> println("First Audio Player Stream Status: " + s)),
															FVideoLoop(looping),
															FVideoControls([PauseResume(), VolumeControl(), FullScreenPlayer(), Scrubber(), PlayerControlsAlwaysVisible(), PlaybackRateControl()]),
															FVideoTimeRange(fif(timeRange, const(2.), const(0.)), fif(timeRange, const(4.), const(0.))),
															MWidth(280.),
															MEnabled(const(false))
														]
													),
													MFixedY(8.),
													MAudioPlayer(
														"http://clips.vorwaerts-gmbh.de/big_buck_bunny.mp4",
														[
															StreamStatus(\s -> println("Second Audio Player Stream Status: " + s)),
															FVideoLoop(looping),
															FVideoControls([PauseResume(), VolumeControl(), FullScreenPlayer(), Scrubber(), PlayerControlsAlwaysVisible(), PlaybackRateControl()]),
															FVideoTimeRange(fif(timeRange, const(2.), const(0.)), fif(timeRange, const(4.), const(0.))),
															MOrange(200)
														]
													)
													|> (\f -> MAvailable(f, TFillWY(640.))),
													MFixedY(8.),
													MVideoPlayer(
														"http://clips.vorwaerts-gmbh.de/big_buck_bunny.mp4",
														videoSize,
														[
															StreamStatus(\s -> println("Video Player Stream Status: " + s)),
															FVideoLoop(looping),
															FVideoPosition(position),
															FVideoControls([PauseResume(), VolumeControl(), FullScreenPlayer(), Scrubber(), PlayerControlsAlwaysVisible(), PlaybackRateControl()]),
															FVideoTimeRange(fif(timeRange, const(2.), const(0.)), fif(timeRange, const(4.), const(0.))),
															FVideoKeepAspectRatio(keepAspectRatio),
															FVideoSubtitles(subtitles),
															MRed(500)
														]
													),
													MVideoPlayer(
<<<<<<< HEAD
														"https://www.youtube.com/watch?v=Q8TXgCzxEnw",
														videoSize,
														[
															StreamStatus(\s -> println("Video Player Stream Status: " + s)),
															FVideoLoop(looping),
															FVideoPosition(position),
															FVideoControls([PauseResume(), VolumeControl(), FullScreenPlayer(), Scrubber(), PlayerControlsAlwaysVisible(), PlaybackRateControl()]),
															FVideoTimeRange(fif(timeRange, const(2.), const(0.)), fif(timeRange, const(4.), const(0.))),
															FVideoKeepAspectRatio(keepAspectRatio),
															FVideoSubtitles(subtitles),
															MRed(500)
														]
													),
													MVideoPlayer(
														"https://vimeo.com/222990241",
														videoSize,
														[
															StreamStatus(\s -> println("Video Player Stream Status: " + s)),
															FVideoLoop(looping),
															FVideoPosition(position),
															FVideoControls([PauseResume(), VolumeControl(), FullScreenPlayer(), Scrubber(), PlayerControlsAlwaysVisible(), PlaybackRateControl()]),
															FVideoTimeRange(fif(timeRange, const(2.), const(0.)), fif(timeRange, const(4.), const(0.))),
															FVideoKeepAspectRatio(keepAspectRatio),
															FVideoSubtitles(subtitles),
															MRed(500)
														]
=======
														"https://vimeo.com/82021800",
														videoSize,
														[]
													),
													MVideoPlayer(
														"https://www.youtube.com/watch?v=gJ8O3mxlDkc",
														videoSize,
														[]
>>>>>>> b93b759a
													)
												])
											),
											MColsA([
												MSwitchControl(timeRange, [MOnOffText("Time Range", "")]),
												MSwitchControl(keepAspectRatio, [MOnOffText("Keep Aspect Ratio", "")])
											])
										])
									)
								}, [MButtonRaised(), MPurple(500)], [MShortcut("v")])
								|> (\f -> MBorder4(4., f)),
								MTextButton("DATE", \ -> {
									date = make(stamp2date(timestamp()));
									close = make(false);
									ShowMDialog(manager, close, [MDialogClickOutToCancel(date), MDialogDraggable(TFixed(0., 0.), TFillXH(96.))],
										MDatePicker(date, [
											MDialogButtons([
												MButtonOk("", nop),
												MButtonCancel("esc", \ -> next(close, true))
											]),
											//MEnabled(const(false)),
											MDateMin(addYearsToDate(stamp2date(timestamp()), -10)),
											MDateMax(addYearsToDate(stamp2date(timestamp()), 5))
										])
									)
								}, [MButtonRaised()], [MShortcut("d")])
								|> (\f -> MBorder4(4., f)),
								MTextButton("FILEBROWSER", \ -> showCustomMFileBrowser(manager, "Material Filebrowser", [], [CancelExtFBB(nop)], []), [MButtonRaised(), MOrange(500)], [MShortcut("f")])
								|> (\f -> MBorder4(4., f)),
								MTextButton("SNAPSHOT & SERIALIZATION", \ -> {
									date = make(stamp2date(timestamp()));
									close = make(false);
									ShowMDialog(manager, close, [MDialogClickOutToClose(), MDialogScroll()], {
										deserializeSnapshot(serializeSnapshot(manager.grabSnapshot()));
									})
								}, [MButtonRaised()], [MShortcut("s")])
								|> (\f -> MBorder4(4., f)),
								{
									pickerColor = make(MAmber(500));
									MSelect(pickerColor, \c -> MTextButton("COLOR", \ -> {
										close = make(false);
										ShowMDialog(manager, close, [MDialogClickOutToCancel(pickerColor), /*MDialogDraggable(TFixed(0., 0.), TFillXH(96.))*/],
											MColorPicker(pickerColor, [
												MaterialColorPicker(),
												//MEnabled(const(false)),
												MDialogButtons([
													MButtonOk("", nop),
													MButtonCancel("esc", \ -> next(close, true))
												])
											])
										)
									}, [MButtonRaised(), c], [MShortcut("c")]))
									|> (\f -> MBorder4(4., f))
								},
								MTextButton("ERASE", \ -> {
									close = make(false);
									ShowMDialog(manager, close,
										[
											MDialogClickOutToClose(),
											MDialogTitle("Are you sure?"),
											MDialogUseFrame(),
											MDialogActions([
												// MDropDown(make(-1), "Pick", ["One", "Two", "Three"], []),
												MTextButton("CANCEL", \ -> {
													println("CANCEL");
													next(close, true);
												}, [], [MShortcut("esc")]),
												MTextButton("ERASE", \ -> {
													println("ERASE");
													next(close, true);
												}, [MRed(500)], [MShortcut("enter")]),
											]),
											MDialogDraggable(TFixed(0., 0.), TFillXH(52.))
										],
										MText("You'll lose all photos and media!", [MListBody()])
									)
								}, [MRed(500), MButtonRaised()], [IScriptId("MEraseButton"), MShortcut("e")])
								|> (\f -> MBorder4(4., f)),
								MTextClickable("MTextClickable", nop, [MBackgroundStyle([Fill(black)])], [])
								|> (\f -> MBorder4(4., f)),
								MTextClickable(
									"3",
									nop,
									[],
									[
										MHighlightOnHover(const(false)),
										MRippleType(const(MRippleCenter())),
										MRippleWidthHeight(const(WidthHeight(36., 36.))),
										MRippleRoundedCorners(false)
									]
								)
								|> (\f -> MBorder4(4., f)),
								MSelect(iconName, \ic -> MIconButton(ic, \ -> showMIconDialog(manager, iconName), [], [MShortcut("i")]))
								|> (\f -> MBorder4(4., f)),
							]), [MGridKeepOrder(), MEnableAnimation()]),
							TFixed(0.0, 24.0),
							MTimePeriodPicker(manager, make(WeeklyPeriod(2, 5, 3)), []),
							TFixed(0.0, 24.0),
							MCarousel(carContent, make(0), [])
							|> (\f -> MAvailable(f, TFixed(640., 0.)))
							|> MCenterX,
							TFixed(0.0, 24.0),
							// {
							// 	pos = make(zeroPoint);

							// 	TConstruct(
							// 		[
							// 			\ -> subscribe(pos, println)
							// 		],
							// 		TCurrentPosition(pos, TRectangle([Fill(green)], TFixed(100., 100.)))
							// 	)
							// },

							MChart(
								MChartData(["Day", "Guardians of the Galaxy", "The Avengers", "Transformers: Age of Extinction"],
									generate(1, 15, \i -> i2s(i)),
									[
									    [1.0,  37.8, 80.8, 41.8],
									    [2.0,  30.9, 69.5, 32.4],
									    [3.0,  25.4, 57.0, 25.7],
									    [4.0,  11.7, 18.8, 10.5],
									    [5.0,  11.9, 17.6, 10.4],
									    [6.0,   8.8, 13.6,  7.7],
									    [7.0,   7.6, 12.3,  9.6],
									    [8.0,  12.3, 29.2, 10.6],
									    [9.0,  16.9, 42.9, 14.8],
									    [10.0, 12.8, 30.9, 11.6],
									    [11.0,  5.3,  7.9,  4.7],
									    [12.0,  6.6,  8.4,  5.2],
									    [13.0,  4.8,  6.3,  3.6],
									    [14.0,  4.2,  6.2,  3.4]
									 ]
									 |> (\f -> map(f, \r -> map(r, \v -> v)))), [
											MChartCurve(),
											MChartTitle("Box Office Earnings in First Two Weeks of Opening"),
											MChartSubtitle("in millions of dollars (USD)"),
											WidthHeight(-1., 600.),
											MChartType([MBarChart(), MLineChart(), MBarChart()]),
											MBarWidth(10., 4.),
											MOnChartClick([println, println, nop1]),
											// MChartScale(2.)
										]),
							TFixed(0.0, 8.0),
								[MCard([
									MRichMediaBlock(TEmpty(), [
										MBackgroundImage("http://frugalfrolicker.com/wp-content/uploads/2015/07/Kangaroo-Valley-10.jpg", false),
										MCardHeight(150.0)
									]),
									MPrimaryTextBlock("Kangaroo Valley Safari", "Located two hours south of Sydney in the Southern Highlands of New South Wales", []),
									MActionBlock([
										MTextButton("SHARE", nop, [getAccentColor(manager)], [MOnClickAsync(\fn -> { println("click"); timer(5000, fn); })]),
										MTextButton("EXPLORE", nop, [getAccentColor(manager)], [])
									], [], []),
									MSeparatorBlock(),
									MExpanderBlock(
										MColsA([MText("VIEW COMMENTS", [MButtonStyle()]), TFillX()]),
										\ ->
											MList(
												[
													MTripleLine("Sandra Adams", "Wow! This looks amazing. I'm so excited to make this at home.", [MPrimaryAction(MAvatar("https://upload.wikimedia.org/wikipedia/en/8/8b/Anni_Albers.jpg", []))]),
													MTripleLine("David Park", "Then we'll go with that data file! Hey, you add a one and two zeros to that or we walk!", [MPrimaryAction(MAvatar("http://www.nobelprize.org/nobel_prizes/physics/laureates/1933/dirac_postcard.jpg", []))])
												],
												[],
												[]
											),
										make(false), [MNoDispose()]
									)
								],
								[
									MCardWidth(340.0)
								], []),
								MCard([
									MCard([
										MCard([
											MPrimaryTextBlock("Rate this album", "Jam City", []),
											MSupportingTextBlock("Dream A Garden", []),
											MSeparatorBlock(),
											MActionBlock([
												MIconButton("thumb_up", nop, [], []),
												MIconButton("thumb_down", nop, [], []),
											], [], [])
										], [MCardWidth(240.0)], []),
										MRichMediaBlock(TEmpty(), [
											MBackgroundImage("http://cdn3.pitchfork.com/albums/21562/homepage_large.154a1f4f.jpg", false),
											MCardWidth(100.0),
											MMoreMenu([MMenuSingleLine("About", [])], [MOnListClick(const(true), println)])
										]),
									], [], [])
								],
								[
									MCardWidth(340.0),
								], []),
								MTextCard(
									"Kangaroo Valley Safari",
									"Located two hours south of Sydney in the Southern Highlands of New South Wales",
									[
										getPrimaryColor(manager),
										MCardWidth(340.0)
									], [
										MOnClick(\ -> println("click")),
										MOnDoubleClick(\ -> println("double click")),
										MOnTripleClick(\ -> println("triple click"))
									]),
								MCard([
									MPrimaryTextBlock("Unlimited music now", "You can listen to radio with no limits on Google Play Music.", []),
									MActionBlock([
										MTextButton("LISTEN NOW", nop, [], []),
									], [], [])
								],
								[
									MMoreMenu([
										MMenuSingleLine("Settings", [MPrimaryAction(MIcon("settings", []))],),
										MMenuSingleLine("Never show this message",
											{
												dynIcon = make(TEmpty());
												[
													MPrimaryAction(MMutable(dynIcon)),
													MOnClick(\ ->  next(dynIcon, if (getValue(dynIcon) == TEmpty()) MIcon("check", []) else TEmpty()))
												]
											}),
										MSeparatorLine(),
										MSubMenu("Sub Menu", [
											MMenuSingleLine("Undo", [MEnabled(const(false)), MPrimaryAction(MIcon("undo", [])), MAdditionalText("Ctrl+Z")]),
											MMenuSingleLine("Redo", [MPrimaryAction(MIcon("redo", [])), MAdditionalText("Ctrl+Y")],),
											MSeparatorLine(),
											MSubMenu("Another Sub Menu", [
												MMenuSingleLine("Undo", [],),
												MMenuSingleLine("Redo", [],)
											], [MOnListClick(const(false), println), MEnabled(const(true))])
										], [MOnListClick(const(true), println)]),
										MMenuSingleLine("Exit", [MAdditionalText("Alt+F4")])
									], [MOnListClick(const(true), println), MMaxHeight(100.)]),
									MBlueGrey(700),
									MCardWidth(340.0)
								], []),
								MCard([
									MPrimaryTextBlock("Pre-fab homes", "", [
										MBackgroundImage("http://www.img.lirent.net/2014/10/Android-Lollipop-wallpapers-d.jpg", false),
										MCardHeight(200.0),
										MAlignBottom()
									]),
									MActionBlock([], [
										MIconButton("favorite", nop, [], []),
										MIconButton("bookmark", nop, [], []),
										MIconButton("share", nop, [], [])
									], [])
								],
								[
									MCardWidth(340.0)
								], []),
								MCard([
									MRichMediaBlock(TEmpty(), [
										MCardHeight(170.0)
									]),
									MPrimaryTextBlock("Unlimited music now", "You can listen to radio with no limits on Google Play Music.", []),
									MSeparatorBlock(),
									MActionBlock([
										MTextButton("SHARE", nop, [], []),
										MTextButton("EXPLORE", nop, [], [])
									], [
										MIconButton("favorite", nop, [MBlue(0)], []),
										MIconButton("bookmark", nop, [MBlue(0)], []),
										MIconButton("share", nop, [MBlue(0)], [])
									], [])
								],
								[
									MBackgroundImage("http://orig11.deviantart.net/20eb/f/2015/030/6/f/_minflat__dark_material_design_wallpaper__4k__by_dakoder-d8fjqzu.jpg", false),
									MCardWidth(340.0)
								], [])]
							|> (\f -> MLines2A(MFlexibleGrid(const(f), [CenterAlign(), MEnableAnimation()]), MReorderGrid(map(f, \ri -> MReorderItem(ri, [])), make([]), [CenterAlign()])))
							|> (\f -> MScaleAvailable(const(Factor(0.9, 1.)), f))
							|> MCenter,
							{
								Saramago = Person(
									"Jose Saramago",
									"Portuguese Writer",
									"http://www.nobelprize.org/nobel_prizes/literature/laureates/1998/saramago.jpg"
								);

								Pele = Person(
									"Pelé",
									"Brazilian Football Player",
									"http://palhansen.com/content/images/stories/pele-6533487.jpg"
								);

								Dirac = Person(
									"Paul Dirac",
									"English Physicist",
									"http://www.nobelprize.org/nobel_prizes/physics/laureates/1933/dirac_postcard.jpg"
								);

								ChuckClose = Person(
									"Chuck Close",
									"American Artist",
									"http://www.worldsciencefestival.com/wp-content/uploads/2010/10/painting_blind.jpg"
								);

								people = [Saramago, Pele, Dirac, ChuckClose];

								MGridList(
									map(people, \person -> {
										content = if (person.imageurl == "") MIcon("person", [MIconSize(36.0)]) else TPicture(person.imageurl, []);
										MGridListCell(content, if (person.subtitle != "") [person.name] else [person.name], [MGridListFooter()])
									})
									|> const,
									[MGridListCellAspectRatio(2.0/3.0), MGridListCellMinWidth(150.0), MNoScroll()]
								)
							},
							{

								kandinsky = Painting(
									"Circle on a Circle",
									"Vassily Kandinsky",
									"https://upload.wikimedia.org/wikipedia/commons/f/f0/Vassily_Kandinsky,_1923_-_Circles_in_a_Circle.jpg"
								);

								klee = Painting(
									"Miraculous Landing, or the 112!",
									"Paul Klee",
									"http://totallyhistory.com/wp-content/uploads/2011/07/Miraculous_Landing_or_the_-112-_by_Paul_Klee_1920.jpg"
								);

								albers = Painting(
									"Homage to the Square: Soft Spoken",
									"Josef Albers",
									"http://www.metmuseum.org/toah/images/h2/h2_1972.40.7.jpg"
								);

								duchamp = Painting(
									"Nude Descending a Staircase, No 2",
									"Marcel Duchamp",
									"https://derlandstreicher.files.wordpress.com/2014/11/200px-duchamp_-_nude_descending_a_staircase.jpg"
								);

								magritte = Painting(
									"The False Mirror",
									"René Magritte",
									"http://www.renemagritte.org/images/paintings/the-false-mirror.jpg"
								);

								matisse = Painting(
									"The Piano Lesson",
									"Henri Matisse",
									"http://www.henrimatisse.org/images/gallery/the-piano-lesson.jpg"
								);

								paintings = [kandinsky, klee, albers, duchamp, magritte, matisse];

								selected = make(-1);
								subscribe(selected, \idx -> {
									if (idx >= 0)
										println("Clicked on '" + paintings[idx].name + "'");
								});
								MGridList(
									mapi(paintings, \idx, painting -> {
										content = if (painting.imageurl == "") MIcon("person", [MIconSize(36.0)]) else TPicture(painting.imageurl, []);
										cellstyle = if (idx == 0) [MGridListHeader(), MIconButton("star", nop, [MIconSize(24.0), MWhite()], []), MGridListIconLeft()] else [MGridListHeader()];
										MGridListCell(content, if (painting.artist != "") [painting.name, painting.artist] else [painting.name], cellstyle);
									})
									|> const,
									[MGridListCellAspectRatio(1.0), MGridListCellMinWidth(200.0), MNoScroll(), MSingleSelection(selected)]
								)
							},
							TFixed(0.0, 8.0),
							MScale(const(Factor(0.5, 0.3)), MImageMap(TPicture("http://www.henrimatisse.org/images/gallery/the-piano-lesson.jpg", []),
								[
									MArea([Point(55.0, 426.0), Point(54.0, 2.0), Point(115.0, 3.0), Point(198.0, 425.0)]),

								],
								imageMapIndex,
								[]
							)),
							TFixed(0.0, 8.0),
						])),
						MGroup2(
								TRectangle([MFill(MBlue(50))], TFillXH(400.0)),
								MMovable(
									MTextCard(
										"Move me!",
										"You can dragg me inside the area",
										[
											getPrimaryColor(manager),
											MCardWidth(264.0)
										],
										[MOnClick(\ -> println("dragging"))]
									),
									TFillXH(400.0),
									[]
								),
							),
						MText("MDynamicList with 400000 lines", [MHeadline()])
						|> (\f -> MBorder(8., 32., 8., 32., f))
						|> MCenterX,
						MDynamicList(
							(\i -> [
								MSingleLine("Abbey Christensen " + i2s(i * 4 + 0), [MPrimaryAction(MTooltip(MIconButton("send", \ -> println("send"), [], []), MText("Send", []), [])),
									MSecondaryAction(MIcon("chat_bubble", []))]),
								MSingleLine("Alex Nelson " + i2s(i * 4 + 1), [MPrimaryAction(MIcon("today", [])), MSecondaryAction(MIcon("today", [])), MEnabled(const(false))]),
								MSingleLine("Mary Johnson " + i2s(i * 4 + 2), [MPrimaryAction(MIcon("sms_failed", [])), MSecondaryAction(MIcon("chat_bubble", []))]),
								MSingleLine("Peter Carlsson " + i2s(i * 4 + 3), [MPrimaryAction(MIcon("favorite", [])), MSecondaryAction(MIcon("chat_bubble", []))]),
							])
							|> (\f2 -> concatA(generate(0, 100000, \i -> f2(i)))) |> const,
							[MAddSeparators()],
							[MListReorder(make([]), const(true)), MListSelection(const(true), false, true, make([])), MOnListClick(const(true), println)]
						)
						|> (\f -> MBorder(-8., 0., -8., 8., f))
						|> (\f -> MAvailable(f, TFillXH(600.)))
						|> (\f -> MScaleAvailable(const(Factor(0.6, 0.)), f))
						|> MCenterX,
						TRectangle([Fill(black), FillOpacity(0.5)], TFillXH(56.0))
					])
				),
				MFloatingContent(
					MFloatingButton("add", [
							MFabSpeedDial("Select Action",
								[
									MFabIconButton("content_copy", "Copy", \ -> println("content_copy"), [MGreen(500)]),
									MFabIconButton("content_cut", "Cut", \ -> println("content_cut"), [MBlue(500)]),
									MFabIconButton("content_paste", "Paste", \ -> println("content_paste"), [MOrange(500)]),
									MFabAvatar("http://www.bauhaus-movement.com/designer/assets/images/designer/Designer-Wassily-Kandinsky.jpg", "Send to Wassily", \ -> println("send_to_wassily")),
									MFabLetterIcon("T", "Send to Tanya", \ -> println("send_to_tanya"), [], MRed(500))
								],
								[]
							),
							FillOpacity(1.0),
							MRight(),
							MBottom(),
							inspectScroll
						],
						[MOnClick(\ -> println("Main Action"))]
					)
				)
			],
			[MNoContentBorder(), inspectScroll, MAppStructureFlexible([])],
		)
	);

	if (getUrlParameter("profile") >= "1") {
		us();
		println(d2s((timestamp() - starttime) / 1000.0) + ", s");
		quit(0);
	}
}<|MERGE_RESOLUTION|>--- conflicted
+++ resolved
@@ -1009,43 +1009,14 @@
 														]
 													),
 													MVideoPlayer(
-<<<<<<< HEAD
 														"https://www.youtube.com/watch?v=Q8TXgCzxEnw",
 														videoSize,
-														[
-															StreamStatus(\s -> println("Video Player Stream Status: " + s)),
-															FVideoLoop(looping),
-															FVideoPosition(position),
-															FVideoControls([PauseResume(), VolumeControl(), FullScreenPlayer(), Scrubber(), PlayerControlsAlwaysVisible(), PlaybackRateControl()]),
-															FVideoTimeRange(fif(timeRange, const(2.), const(0.)), fif(timeRange, const(4.), const(0.))),
-															FVideoKeepAspectRatio(keepAspectRatio),
-															FVideoSubtitles(subtitles),
-															MRed(500)
-														]
+														[]
 													),
 													MVideoPlayer(
 														"https://vimeo.com/222990241",
 														videoSize,
-														[
-															StreamStatus(\s -> println("Video Player Stream Status: " + s)),
-															FVideoLoop(looping),
-															FVideoPosition(position),
-															FVideoControls([PauseResume(), VolumeControl(), FullScreenPlayer(), Scrubber(), PlayerControlsAlwaysVisible(), PlaybackRateControl()]),
-															FVideoTimeRange(fif(timeRange, const(2.), const(0.)), fif(timeRange, const(4.), const(0.))),
-															FVideoKeepAspectRatio(keepAspectRatio),
-															FVideoSubtitles(subtitles),
-															MRed(500)
-														]
-=======
-														"https://vimeo.com/82021800",
-														videoSize,
 														[]
-													),
-													MVideoPlayer(
-														"https://www.youtube.com/watch?v=gJ8O3mxlDkc",
-														videoSize,
-														[]
->>>>>>> b93b759a
 													)
 												])
 											),
