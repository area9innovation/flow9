import material/internal/material_capture;

export {
	makeMaterialManager(style : [MRenderStyle]) -> MaterialManager;
}

managerId = ref 0;

makeMaterialManager(style : [MRenderStyle]) -> MaterialManager {
	nextRenderId = ref 0;
	grabSnapshotTree = ref makeTree();

<<<<<<< HEAD
=======
	style = if (isIScriptUrlParamsSet()) arrayPush(_style, MIScriptPanel()) else _style;

>>>>>>> af0c68e1
	closedDialogue = make(true);
	forceRender = make(false);

	grabSnapshot = \grabFn -> {
		renderId = ^nextRenderId;
		nextRenderId := renderId + 1;
		grabSnapshotTree := setTree(^grabSnapshotTree, renderId, grabFn);
		\-> {
			grabSnapshotTree := removeFromTree(^grabSnapshotTree, renderId);
		}
	}
	tGrabSnapshot = TGrabSnapshot(grabSnapshot);
	theme = extractStruct(style, defaultMaterialTheme);
	feedbackOptions = extractStruct(style, MFeedbackOptions("", \__, __, __ -> {}, \__, __ -> {}));

	awh : TInspectStageWH = extractStruct(style, TInspectStageWH(make(WidthHeight(getStageWidth(), getStageHeight()))));
	dpi : TDpi = extractStruct(style, TDpi(screenDPI));
	stageWH : TStageWH = extractStruct(style, TStageWH(getStageWidth(), getStageHeight()));
	// Density-independent pixel (dp) scaling (https://material.io/guidelines/layout/units-measurements.html)
	// In js, 1dp = 1px
	dpiff : TDpif = extractStruct(style, TDpif(screenDPI2pixelDensity(dpi.dpi)));
	if (isUrlParameterTrue("debugMaterial")) {
		println(stageWH.width);
		println(dpiff);
	}
	sheet : Stylesheet = extractStruct(style, emptyStylesheet);
	dpiFactor : TInspectDpiFactor = extractStruct(style, TInspectDpiFactor(make(Factor(1.0, 1.0))));

	tStyle : [TRenderStyle] = [dpiff, dpi, stageWH, sheet, dpiFactor, tGrabSnapshot, awh];

	captures = [
		MCaptureKeys(\manager ->
			captureKeysMaterial(
				manager,
				closedDialogue,
				feedbackOptions.saveFeedback,
				feedbackOptions.showFeedbacks
			)
		),
		MCaptureMouse(\manager -> captureMouseMaterial(manager)),
		MCaptureLongTouch(\manager -> captureLongTouch(manager, closedDialogue, feedbackOptions.saveFeedback)),
	];

	currentManagerId = ^managerId;
	managerId := currentManagerId + 1;

	mStyle = concat(style, captures);
	foc = MFocusGroup(currentManagerId, const(0), FEmpty(), const([]), const(-1), None(), "MaterialManagerFocus", None(), None(), None(), make(-1), make(-1), -1,
		make(makeTree()), make(makeTree()), const(true), const(true), extractStruct(style, MFocusEnabled(const(true))).enabled, const(true), const(false), make(false),
		\ -> zeroPositionScale, \ -> zeroWH, theme, makeTree());
	iscriptManager = makeIScriptManager();

	tManager =
		makeTManager(-1, tStyle)
		|> (\tManager ->
			TManager(
				tManager.dragging,
				tManager.drop,
				tManager.none,
				\ ->
					Point(
						getMouseX(getStage()) / fgetValue(dpiFactor.factor).x,
						(getMouseY(getStage()) - if (getValue(iscriptManager.showPanel)) 48.0 else 0.0) / fgetValue(dpiFactor.factor).y
					),
				tManager.hovering,
				tManager.onDrop,
				tManager.nextTagId,
				tManager.findPositionScaleFn,
				tManager.sheet,
				tManager.renderStyle,
				tManager.deltaTimer
			)
		);


	MaterialManager(
		currentManagerId,
		make(theme.lightBackground),
		make(0),
		foc,
		make(None()),
		tManager,
		makeTree(),
		\ -> ^nextRenderId,
		mStyle,
		\ -> map(^grabSnapshotTree |> getTreeValues, apply0) |> TGroup,
		theme,
		makeTree(),
		make([]),
		None(),
		make(false),
		make([]),
		iscriptManager,
		forceRender,
		fselect2(awh.wh, dpiFactor.factor, FLift2(\wh, dp -> WidthHeight(wh.width / dp.x, wh.height / dp.y)))
	);
}

makeIScriptManager() -> IScriptManager {
	state : DynamicBehaviour<IScriptState> = make(IScriptPaused());
	settings = defaultIScriptSettings();

	IScriptManager(
		make(makeEmptyIScript()),
		state,
		make(makeList()),
		make(makeList()),

		make([]),
		make([]),
		make(makeTree()),

		make(isUrlParameterTrue(RECORDISCRIPT_URLPAR) || getUrlParameter(PLAYISCRIPT_URLPAR) != "" || getUrlParameter(PLAYBATCHISCRIPT_URLPAR) != ""),
		make(zeroWH),

		make(false),
		make(false),
		make(false),
		make(false),
		make(false),
		make(0.5),
		make(0),

		settings,
		\ -> {
			CaptureOptions(
				getValue(settings.captureCallstack),
				getValue(settings.captureTextDetails),
				getValue(settings.captureHttpRequests),
				getValue(settings.captureMouseEvents),
				getValue(settings.captureKeyEvents),
				getValue(settings.captureInteractionEvents),
				getValue(settings.captureHover),
				getValue(settings.captureClickEvents),
				getValue(settings.captureAppearanceEvents),
				getValue(settings.captureValueEvents),
				getValue(settings.captureEnableEvents),
				getValue(settings.captureSelectionEvents),
				getValue(settings.captureInputValues),
				getValue(settings.captureWigiEvents),
				getValue(settings.capturePebbleEvents),
				getValue(settings.captureCustomTypes),
				getValue(settings.captureMiscEvents),
			)
		},

		make(false),
		make(""),
		make(""),
		make([]),
		make(WidthHeight(0.,0.)),

		ref makeTree(),
		ref 0,
		make(None()),

		make(true),
		make(Point(0.0, 0.0)),
		make(false),
		make(TEmpty()),
		make(Point(0.0, 0.0)),
	)
}<|MERGE_RESOLUTION|>--- conflicted
+++ resolved
@@ -9,12 +9,6 @@
 makeMaterialManager(style : [MRenderStyle]) -> MaterialManager {
 	nextRenderId = ref 0;
 	grabSnapshotTree = ref makeTree();
-
-<<<<<<< HEAD
-=======
-	style = if (isIScriptUrlParamsSet()) arrayPush(_style, MIScriptPanel()) else _style;
-
->>>>>>> af0c68e1
 	closedDialogue = make(true);
 	forceRender = make(false);
 
