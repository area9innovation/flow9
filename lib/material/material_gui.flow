import material/material;

export {
	// Bunch of helpers to inspect sizes. Consider using MInspect also.

	MAttachBox(m : Material, box : DynamicBehaviour<WidthHeight>) -> Material;
	MAttachWidth(m : Material, width : DynamicBehaviour<double>) -> Material;
	MAttachHeight(m : Material, height : DynamicBehaviour<double>) -> Material;
	MAttachWidthHeight(m : Material, width : DynamicBehaviour<double>, height : DynamicBehaviour<double>) -> Material;

	MAttachAvailable(m : Material, box : DynamicBehaviour<WidthHeight>) -> Material;
	MAttachAvailableWidth(m : Material, width : DynamicBehaviour<double>) -> Material;
	MAttachAvailableHeight(m : Material, height : DynamicBehaviour<double>) -> Material;
	MAttachAvailableWidthHeight(m : Material, width : DynamicBehaviour<double>, height : DynamicBehaviour<double>) -> Material;

	// Inspects m, draws content
	MAttachBox2(m : Material, box : DynamicBehaviour<WidthHeight>, content : Material) -> Material;
	MAttachWidth2(m : Material, width : DynamicBehaviour<double>, content : Material) -> Material;
	MAttachHeight2(m : Material, height : DynamicBehaviour<double>, content : Material) -> Material;

	// Special cases to inspect
	MAttachBoxThrottle(m : Material, box : DynamicBehaviour<WidthHeight>, maxDelta : int) -> Material;

	// Helpers to set available for only width, only height, or both
	MAvailableWidth(m : Material, available : Transform<double>) -> Material;
	MAvailableHeight(m : Material, available : Transform<double>) -> Material;
	MAvailableWidthHeight(m : Material, width : Transform<double>, height : Transform<double>) -> Material;

	// MBorder helpers

	// MBorder with equal borders on all 4 sides
	MBorder4(border : double, m : Material) -> Material;

	MBorderTop(border : double) -> (Material) -> Material;
	MBorderBottom(border : double) -> (Material) -> Material;
	MBorderLeft(border : double) -> (Material) -> Material;
	MBorderRight(border : double) -> (Material) -> Material;
	MBorderStart(border : double) -> (Material) -> Material;
	MBorderEnd(border : double) -> (Material) -> Material;

	MBorderTopBottom(border : double) -> (Material) -> Material;
	MBorderLeftRight(border : double) -> (Material) -> Material;

	// Dynamic version of MBorder
	MBorderT(left : Transform<double>, top : Transform<double>, right : Transform<double>, bottom : Transform<double>, m : Material) -> Material;

	// MDebug helpers

	// MDebug that shows metrics on top of the material
	MDebugMetrics(c : int, m : Material) -> Material;
	MDebugPositionScale(c : int, m : Material) -> Material;
	MDebugViewBounds(c : int, m : Material) -> Material;
	MDebugConstruct(tag : string, m : Material) -> Material;

	// MGroup with zero metrics
	// Useful inside complicated components with lots of layers, metrics of which aren't used
	MGroupWithoutMetrics(g : [Material]) -> Material;
	MGroup2WithoutMetrics(g1 : Material, g2 : Material) -> Material {MGroupWithoutMetrics([g1, g2])};
	// MGroup that has metrics of the first Material
	MGroupSameMetrics(g : [Material]) -> Material;
	MGroup2SameMetrics(g1 : Material, g2 : Material) -> Material {MGroupSameMetrics([g1, g2])};

	MFixed(x : double, y : double) -> Material {TFixed(x, y)};
	MFixedX(x : double) -> Material {TFixed(x, 0.)};
	MFixedY(y : double) -> Material {TFixed(0., y)};

	MFillXY() -> Material {TFillXY()};
	MFillX() -> Material {TFillX()};
	MFillY() -> Material {TFillY()};
	MFillXH(h: double) -> Material {TFillXH(h)};
	MFillWY(w: double) -> Material {TFillWY(w)};

	MSelect2(v1 : Transform<?>, v2 : Transform<??>, fn : (?, ??) -> Material) -> Material;
	MSelect3(v1 : Transform<?>, v2 : Transform<??>, v3 : Transform<???>, fn : (?, ??, ???) -> Material) -> Material;
	MSelect4(v1 : Transform<?>, v2 : Transform<??>, v3 : Transform<???>, v4 : Transform<????>, fn : (?, ??, ???, ????) -> Material) -> Material;
	MSelect5(v1 : Transform<?>, v2 : Transform<??>, v3 : Transform<???>, v4 : Transform<????>, v5 : Transform<?????>, fn : (?, ??, ???, ????, ?????) -> Material) -> Material;

	MSelectConstantMetrics(value : Transform<?>, fn : (?) -> Material) -> Material;

	// Copies size of content to copyFn, copyFn result has no effect on overall metrics
	// If above is true result of copyFn is placed on top of content
	// Useful when you need to place TInteractive above or below another one
	MCopySize(content : Material, copyFn : (Tropic) -> Material, above : bool) -> Material;
	// Similar to MCopySize, only resulting material has metrics of copyFn
	// copyFn has two parameters: size of the content, and content itself
	MCopySize2(content : Material, copyFn : (Tropic, Material) -> Material) ->  Material;

	MProportionGrid(c : [[Pair<Transform<Factor>, Material>]]) -> Material;
	MProportionLines(c : [Pair<Transform<double>, Material>]) -> Material;
	MProportionCols(c : [Pair<Transform<double>, Material>]) -> Material;
	MProportionColsA(c : [Pair<Transform<double>, Material>]) -> Material;

	// Common helpers of centering a number of tropics
	MColsYCenter(cols : [Material]) -> Material;
	MColsYCenterA(cols : [Material]) -> Material;
	MLinesXCenter(lines : [Material]) -> Material;
	// Deprecated. Use MColsYCenter instead.
	MColsCenterY(items : [Material]) -> Material {MColsYCenter(items)};

	// Common helpers for creating groups of elements with the same available width or height
	MColsSameHeight(cols : [Material]) -> Material;
	MLinesSameWidth(lines : [Material]) -> Material;

	// if the content fits in the box then it returns the content
	// if the content does not fit then it returns a zoomed out content
	// the final metrics is a metrics of the final content
	MZoomToFit(content : Material, box : Material) -> Material;
	MScaleXY(factor : double) -> (Material) -> Material;
	// Helpers for turning Material
	MRotate90(m : Material) -> Material;
	MRotate90Left(m : Material) -> Material;

	MCropWidth(content : Material, width : Material) -> Material;
	MCropHeight(content : Material, height : Material) -> Material;

	MEvenGrid(content : [[Material]]) -> Material;

	// Returns material with its minimum metrics
	MMinimumMetrics(content : Material) -> Material;
	MRemoveMinMetrics(content : Material) -> Material;
	MFixSizeKeepBaseline(m : Material, size : Material) -> Material;
	MBaseline(baseline : Transform<double>, m : Material) -> Material;

	// Dynamic version of MFrame
	MFrameT(margin : Transform<double>, radius : double, style : [TGraphicsStyle], box : Material) -> Material;

	// Helper for dynamic text
	MDynamicText(text : Transform<string>, style : [MTextStyle]) -> Material;

	// Simplified version of MTransformTAcc
	MTransformTAcc2(fn : ((Material) -> TAcc) -> TAcc) -> Material;

	// Helper for creating dashed or dotted circle
	MDashedCircle(radius : double, dashNumber : int, color : MColor) -> Material;

	// Hide tropic if available size is less than material metrics
	MIfFits(m : Material) -> Material;

<<<<<<< HEAD
	MConstructRenderable(constructors : [() -> () -> void], m : Material) -> Material;
=======
	// Zoom material if its metrics are bigger than maxWH
	MZoomMax(m : Material, maxWH : Transform<WidthHeight>) -> Material;
	// Zoom material if its width is bigger than maxWidth
	MZoomMaxWidth(m : Material, maxWidth : Transform<double>) -> Material;
	// Zoom material if its height is bigger than maxHeight
	MZoomMaxHeight(m : Material, maxHeight : Transform<double>) -> Material;
>>>>>>> a1038c17
}

// Inner helpers
// DO NOT EXPORT

Material2Tropic(m : Material, fn : (tr : Tropic) -> Tropic) -> Material {
	MGetFocusGroup(\p -> MGetMaterial2Tropic(\m2t -> fn(m2t(m, p))))
}

Material2Tropic2(m1 : Material, m2 : Material, fn : (tr1 : Tropic, tr2 : Tropic) -> Tropic) -> Material {
	MGetFocusGroup(\p -> MGetMaterial2Tropic(\m2t -> fn(m2t(m1, p), m2t(m2, p))))
}

Material2TropicA(m : [Material], fn : (tr : [Tropic]) -> Tropic) -> Material {
	MGetFocusGroup(\p -> MGetMaterial2Tropic(\m2t -> fn(map(m, \_m -> m2t(_m, p)))))
}

MGroupWithoutMetrics(m : [Material]) -> Material {
	Material2TropicA(m, \tr -> TGroupWithoutMetrics(tr))
}

MGroupSameMetrics(m : [Material]) -> Material {
	Material2TropicA(m, \tr -> TGroupSameMetrics(tr))
}

MMinimumMetrics(m : Material) -> Material {
	Material2Tropic(m, \tr -> TMinimumMetrics(tr))
}

MSelect2(v1 : Transform<?>, v2 : Transform<??>, fn : (?, ??) -> Material) -> Material {
	t = fselect2(v1, v2, FLift2(fn));

	if (isFConst(t)) {
		// If we are constant, let's avoid the mutable altogether
		fgetValue(t)
	} else {
		MMutable(t);
	}
}

MSelect3(v1 : Transform<?>, v2 : Transform<??>, v3 : Transform<???>, fn : (?, ??, ???) -> Material) -> Material {
	t = fselect3(v1, v2, v3, fn);

	if (isFConst(t)) {
		// If we are constant, let's avoid the mutable altogether
		fgetValue(t)
	} else {
		MMutable(t);
	}
}

MSelect4(v1 : Transform<?>, v2 : Transform<??>, v3 : Transform<???>, v4 : Transform<????>, fn : (?, ??, ???, ????) -> Material) -> Material {
	t = fselect4(v1, v2, v3, v4, fn);

	if (isFConst(t)) {
		// If we are constant, let's avoid the mutable altogether
		fgetValue(t)
	} else {
		MMutable(t);
	}
}

MSelect5(v1 : Transform<?>, v2 : Transform<??>, v3 : Transform<???>, v4 : Transform<????>, v5 : Transform<?????>, fn : (?, ??, ???, ????, ?????) -> Material) -> Material {
	t = fselect5(v1, v2, v3, v4, v5, fn);

	if (isFConst(t)) {
		// If we are constant, let's avoid the mutable altogether
		fgetValue(t)
	} else {
		MMutable(t);
	}
}

MCopySize(content : Material, copyFn : (Tropic) -> Material, above : bool) -> Material {
	MGetFocusGroup(\p -> MGetMaterial2Tropic(\m2t ->  TCopySize(m2t(content, p), \sz -> m2t(copyFn(sz), p), above)))
}

MCopySize2(content : Material, copyFn : (Tropic, Material) -> Material) -> Material {
	MGetFocusGroup(\p -> MGetMaterial2Tropic(\m2t ->  TCopySize2(m2t(content, p), \sz, tr -> m2t(copyFn(sz, tr), p))))
}

MTransformTAcc2(fn : ((Material) -> TAcc) -> TAcc) -> Material {
	MTransformTAcc(\t2a, p, s, mo -> fn(\mat -> t2a(mat, p, s, mo)))
}

MAttachBox(m : Material, box : DynamicBehaviour<WidthHeight>) -> Material {
	Material2Tropic(m, \tr -> TAttachBox(tr, box));
}

MAttachWidth(m : Material, width : DynamicBehaviour<double>) -> Material {
	Material2Tropic(m, \tr -> TAttachWidth(tr, width));
}

MAttachHeight(m : Material, height : DynamicBehaviour<double>) -> Material {
	Material2Tropic(m, \tr -> TAttachHeight(tr, height));
}

MAttachWidthHeight(m : Material, width : DynamicBehaviour<double>, height : DynamicBehaviour<double>) -> Material {
	Material2Tropic(m, \tr -> TAttachWidthHeight(tr, width, height));
}

MAttachAvailable(m : Material, box : DynamicBehaviour<WidthHeight>) -> Material {
	Material2Tropic(m, \tr -> TAttachAvailable(tr, box));
}

MAttachAvailableWidth(m : Material, width : DynamicBehaviour<double>) -> Material {
	Material2Tropic(m, \tr -> TAttachAvailableWidth(tr, width));
}

MAttachAvailableHeight(m : Material, height : DynamicBehaviour<double>) -> Material {
	Material2Tropic(m, \tr -> TAttachAvailableHeight(tr, height));
}

MAttachAvailableWidthHeight(m : Material, width : DynamicBehaviour<double>, height : DynamicBehaviour<double>) -> Material {
	Material2Tropic(m, \tr -> TAttachAvailableWidthHeight(tr, width, height));
}

MAttachBox2(m : Material, box : DynamicBehaviour<WidthHeight>, c : Material) -> Material {
	Material2Tropic2(m, c, \tr1, tr2 -> TAttachBox2(tr1, box, tr2));
}

MAttachWidth2(m : Material, width : DynamicBehaviour<double>, c : Material) -> Material {
	Material2Tropic2(m, c, \tr1, tr2 -> TAttachWidth2(tr1, width, tr2));
}

MAttachHeight2(m : Material, height : DynamicBehaviour<double>, c : Material) -> Material {
	Material2Tropic2(m, c, \tr1, tr2 -> TAttachHeight2(tr1, height, tr2));
}

MAttachBoxThrottle(m : Material, box : DynamicBehaviour<WidthHeight>, maxDelta : int) -> Material {
	Material2Tropic(m, \tr -> TAttachBoxThrottle(tr, box, maxDelta));
}

MProportionGrid(c : [[Pair<Transform<Factor>, Material>]]) -> Material {
	MGetFocusGroup(\p -> MGetMaterial2Tropic(\m2t -> TProportionGrid(map(c, \r -> map(r, \pr -> Pair(pr.first, m2t(pr.second, p)))))))
}

MProportionLines(c : [Pair<Transform<double>, Material>]) -> Material {
	MGetFocusGroup(\p -> MGetMaterial2Tropic(\m2t -> TProportionLines(map(c, \pr -> Pair(pr.first, m2t(pr.second, p))))))
}

MProportionCols(c : [Pair<Transform<double>, Material>]) -> Material {
	MGetFocusGroup(\p -> MGetMaterial2Tropic(\m2t -> TProportionCols(map(c, \pr -> Pair(pr.first, m2t(pr.second, p))))))
}

MProportionColsA(c : [Pair<Transform<double>, Material>]) -> Material {
	MGetFocusGroup(\p -> MGetMaterial2Tropic(\m2t -> TProportionColsA(map(c, \pr -> Pair(pr.first, m2t(pr.second, p))))))
}

MSizedWidth(width : Transform<double>, height : double) -> Material {
	TSizedWidth(width, height);
}

MSizedHeight(width : double, height : Transform<double>) -> Material {
	TSizedHeight(width, height);
}

MColsYCenter(m : [Material]) -> Material {
	Material2TropicA(m, \tr -> TColsYCenter(tr))
}

MColsYCenterA(m : [Material]) -> Material {
	Material2TropicA(m, \tr -> TColsYCenterA(tr))
}

MLinesXCenter(m : [Material]) -> Material {
	Material2TropicA(m, \tr -> TLinesXCenter(tr))
}

MColsSameHeight(m : [Material]) -> Material {
	Material2TropicA(m, \tr -> TColsSameHeight(tr))
}

MLinesSameWidth(m : [Material]) -> Material {
	Material2TropicA(m, \tr -> TLinesSameWidth(tr))
}

MEvenGrid(content : [[Material]]) -> Material {
	MGetFocusGroup(\p -> MGetMaterial2Tropic(\m2t -> TEvenGrid(map(content, \c -> map(c, \i -> m2t(i, p))))))
}

MSelectConstantMetrics(value : Transform<?>, fn : (?) -> Material) -> Material {
	MTransformTAcc(\t2a, pi, ss, mo -> {
		bf = t2a(MMutable(fselect(value, FLift(fn))), pi, ss, mo);

		wd = bf.metrics.width |> fgetValue |> const;
		hgt = bf.metrics.height |> fgetValue |> const;

		TAcc(
			bf.form,
			TFormMetrics(
				wd,
				hgt,
				if (bf.yConstant) bf.metrics.baseline |> fgetValue |> const else bf.metrics.baseline
			),
			if (bf.xConstant) wd else bf.minWidth,
			if (bf.yConstant) hgt else bf.minHeight,
			if (bf.xConstant) wd else bf.maxWidth,
			if (bf.yConstant) hgt else bf.maxHeight,
			if (bf.xConstant) zero else bf.xFillers,
			if (bf.yConstant) zero else bf.yFillers,
			bf.addFillers,
			bf.xConstant,
			bf.yConstant,
			bf.disposers
		)
	})
}

MAvailableWidth(m : Material, available : Transform<double>) -> Material {
	Material2Tropic(m, \tr -> TAvailableWidth(tr, available))
}

MAvailableHeight(m : Material, available : Transform<double>) -> Material {
	Material2Tropic(m, \tr -> TAvailableHeight(tr, available))
}

MAvailableWidthHeight(m : Material, width : Transform<double>, height : Transform<double>) -> Material {
	Material2Tropic(m, \tr -> TAvailableWidthHeight(tr, width, height))
}

MZoomToFit(content : Material, box : Material) -> Material {
	MTransformTAcc2(\t2a -> {
		cont = content |> t2a;
		bx = box |> t2a;

		zoom = fselect4(cont.metrics.width, cont.metrics.height, bx.metrics.width, bx.metrics.height,
			\width, height, maxWidth, maxHeight -> {
				if (width <= maxWidth && height <= maxHeight)
					1.0
				else if (width == 0.0 || height == 0.0)
					0.0
				else min(maxWidth / width, maxHeight / height);
			}
		);

		TAcc(
			FScale(zoom, zoom, cont.form),
			TFormMetrics(
				fmultiply(cont.metrics.width, zoom),
				fmultiply(cont.metrics.height, zoom),
				fmultiply(cont.metrics.baseline, zoom)
			),
			fmultiply(cont.minWidth, zoom),
			fmultiply(cont.minHeight, zoom),
			fmultiply(cont.maxWidth, zoom),
			fmultiply(cont.maxHeight, zoom),
			cont.xFillers,
			cont.yFillers,
			cont.addFillers,
			cont.xConstant && bx.xConstant && cont.yConstant && bx.yConstant,
			cont.xConstant && bx.xConstant && cont.yConstant && bx.yConstant,
			concat(cont.disposers, bx.disposers)
		);
	});
}

MScaleXY(factor : double) -> (Material) -> Material {
	\m -> MScale(const(Factor(factor, factor)), m)
}

MCropWidth(content : Material, width : Material) -> Material {
	MLet("content", content, MCropSize(MGroup2(MHeightOf(MGhost("content")), MWidthOf(width)), MDisplay("content")));
}

MCropHeight(content : Material, height : Material) -> Material {
	MLet("content", content, MCropSize(MGroup2(MWidthOf(MGhost("content")), MHeightOf(height)), MDisplay("content")));
}

MRemoveMinMetrics(content : Material) -> Material {
	MTransformTAcc(\t2a, pi, ss, mo -> {
		bf = t2a(content, pi, ss, mo);

		TAcc(
			bf.form,
			TFormMetrics(
				bf.metrics.width,
				bf.metrics.height,
				bf.metrics.baseline
			),
			bf.metrics.width,
			bf.metrics.height,
			bf.metrics.width,
			bf.metrics.height,
			zero,
			zero,
			bf.addFillers,
			bf.xConstant,
			bf.yConstant,
			bf.disposers
		)
	})
}

MBorderTop(border : double) -> (Material) -> Material {
	\m -> MBorder(0., border, 0., 0., m)
}

MBorderBottom(border : double) -> (Material) -> Material {
	\m -> MBorder(0., 0., 0., border, m)
}

MBorderLeft(border : double) -> (Material) -> Material {
	\m -> MBorder(border, 0., 0., 0., m)
}

MBorderRight(border : double) -> (Material) -> Material {
	\m -> MBorder(0., 0., border, 0., m)
}

MBorderStart(border : double) -> (Material) -> Material {
	\m -> MBorderA(0., 0., border, 0., m)
}

MBorderEnd(border : double) -> (Material) -> Material {
	\m -> MBorderA(0., 0., border, 0., m)
}

MBorderTopBottom(border : double) -> (Material) -> Material {
	\m -> MBorder(0., border, 0., border, m)
}

MBorderLeftRight(border : double) -> (Material) -> Material {
	\m -> MBorder(border, 0., border, 0., m)
}

MFixSizeKeepBaseline(m : Material, size : Material) -> Material {
	MTransformTAcc(\t2a, pi, ss, mo -> {
		bf = t2a(m, pi, ss, mo);
		sf = t2a(size, pi, ss, mo);

		TAcc(
			bf.form,
			TFormMetrics(
				sf.metrics.width,
				sf.metrics.height,
				bf.metrics.baseline
			),
			sf.minWidth,
			sf.minHeight,
			sf.maxWidth,
			sf.maxHeight,
			sf.xFillers,
			sf.yFillers,
			sf.addFillers,
			sf.xConstant,
			sf.yConstant && isFConst(bf.metrics.baseline),
			sf.disposers
		)
	})
}

MBaseline(baseline : Transform<double>, m : Material) -> Material {
	Material2Tropic(m, \tr -> TBaseline(baseline, tr))
}

MBorderT(left : Transform<double>, top : Transform<double>, right : Transform<double>, bottom : Transform<double>, m : Material) -> Material {
	Material2Tropic(m, \tr -> TBorderT(left, top, right, bottom, tr))
}

MFrameT(margin : Transform<double>, radius : double, style : [TGraphicsStyle], box : Material) -> Material {
	Material2Tropic(box, \tr -> TFrameT(margin, radius, style, tr))
}

MDynamicText(text : Transform<string>, style : [MTextStyle]) -> Material {
	MSelect(text, \txt -> if (txt == "") TEmpty() else MText(txt, style))
}

MDebugMetrics(c : int, m : Material) -> Material {
	Material2Tropic(m, \tr -> TDebugMetrics(c, tr))
}

MDebugPositionScale(c : int, m : Material) -> Material {
	Material2Tropic(m, \tr -> TDebugPositionScale(c, tr))
}

MDebugViewBounds(c : int, m : Material) -> Material {
	Material2Tropic(m, \tr -> TDebugViewBounds(c, tr))
}

MDebugConstruct(tag : string, m : Material) -> Material {
	Material2Tropic(m, \tr -> TDebugConstruct(tag, tr))
}

MBorder4(border : double, m : Material) -> Material {
	Material2Tropic(m, \tr -> TBorder4(border, tr))
}

MRotate90(m : Material) -> Material {
	Material2Tropic(m, TRotate90)
}

MRotate90Left(m : Material) -> Material {
	Material2Tropic(m, TRotate90Left)
}

MDashedCircle(radius : double, dashNumber : int, color : MColor) -> Material {
	stepSize = 180. / i2d(dashNumber);

	TGraphics(
		generate(0, dashNumber, \i ->
			SectorPath(radius, radius, radius, stepSize * i2d(i) * 2., stepSize * (i2d(i) * 2. + 1.), false, false, true)
		)
		|> concatA,
		[MStroke(color)]
	)
}

MIfFits(m : Material) -> Material {
	Material2Tropic(m, \tr -> TIfFits(tr))
}

<<<<<<< HEAD
MConstructRenderable(constructors : [() -> () -> void], m : Material) -> Material {
	Material2Tropic(m, \tr -> TConstructRenderable(constructors, tr));
=======
MZoomMax(m : Material, maxWH : Transform<WidthHeight>) -> Material {
	Material2Tropic(m, \tr -> TZoomMax(tr, maxWH))
}

MZoomMaxWidth(m : Material, maxWidth : Transform<double>) -> Material {
	Material2Tropic(m, \tr -> TZoomMaxWidth(tr, maxWidth))
}

MZoomMaxHeight(m : Material, maxHeight : Transform<double>) -> Material {
	Material2Tropic(m, \tr -> TZoomMaxHeight(tr, maxHeight))
>>>>>>> a1038c17
}<|MERGE_RESOLUTION|>--- conflicted
+++ resolved
@@ -136,16 +136,14 @@
 	// Hide tropic if available size is less than material metrics
 	MIfFits(m : Material) -> Material;
 
-<<<<<<< HEAD
 	MConstructRenderable(constructors : [() -> () -> void], m : Material) -> Material;
-=======
+
 	// Zoom material if its metrics are bigger than maxWH
 	MZoomMax(m : Material, maxWH : Transform<WidthHeight>) -> Material;
 	// Zoom material if its width is bigger than maxWidth
 	MZoomMaxWidth(m : Material, maxWidth : Transform<double>) -> Material;
 	// Zoom material if its height is bigger than maxHeight
 	MZoomMaxHeight(m : Material, maxHeight : Transform<double>) -> Material;
->>>>>>> a1038c17
 }
 
 // Inner helpers
@@ -558,10 +556,10 @@
 	Material2Tropic(m, \tr -> TIfFits(tr))
 }
 
-<<<<<<< HEAD
 MConstructRenderable(constructors : [() -> () -> void], m : Material) -> Material {
 	Material2Tropic(m, \tr -> TConstructRenderable(constructors, tr));
-=======
+}
+
 MZoomMax(m : Material, maxWH : Transform<WidthHeight>) -> Material {
 	Material2Tropic(m, \tr -> TZoomMax(tr, maxWH))
 }
@@ -572,5 +570,4 @@
 
 MZoomMaxHeight(m : Material, maxHeight : Transform<double>) -> Material {
 	Material2Tropic(m, \tr -> TZoomMaxHeight(tr, maxHeight))
->>>>>>> a1038c17
 }