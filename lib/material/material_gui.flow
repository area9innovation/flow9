import material/material;

export {
	// Bunch of helpers to inspect sizes. Consider using MInspect also.

	MAttachBox(m : Material, box : DynamicBehaviour<WidthHeight>) -> Material;
	MAttachWidth(m : Material, width : DynamicBehaviour<double>) -> Material;
	MAttachHeight(m : Material, height : DynamicBehaviour<double>) -> Material;
	MAttachWidthHeight(m : Material, width : DynamicBehaviour<double>, height : DynamicBehaviour<double>) -> Material;

	MAttachAvailable(m : Material, box : DynamicBehaviour<WidthHeight>) -> Material;
	MAttachAvailableWidth(m : Material, width : DynamicBehaviour<double>) -> Material;
	MAttachAvailableHeight(m : Material, height : DynamicBehaviour<double>) -> Material;
	MAttachAvailableWidthHeight(m : Material, width : DynamicBehaviour<double>, height : DynamicBehaviour<double>) -> Material;

	// Inspects m, draws content
	MAttachBox2(m : Material, box : DynamicBehaviour<WidthHeight>, content : Material) -> Material;
	MAttachWidth2(m : Material, width : DynamicBehaviour<double>, content : Material) -> Material;
	MAttachHeight2(m : Material, height : DynamicBehaviour<double>, content : Material) -> Material;

	// Special cases to inspect
	MAttachBoxThrottle(m : Material, box : DynamicBehaviour<WidthHeight>, maxDelta : int) -> Material;

	MThrottleMetrics(m : Material, maxDelta : int) -> Material;

	// Helpers to set available for only width, only height, or both
	MAvailableWidth(m : Material, available : Transform<double>) -> Material;
	MAvailableHeight(m : Material, available : Transform<double>) -> Material;
	MAvailableWidthHeight(m : Material, width : Transform<double>, height : Transform<double>) -> Material;

	// MAlign helpers

	MAlignStart(m : Material) -> Material; // Align left if LTR, align right if RTL
	MAlignEnd(m : Material) -> Material;   // Align right if LTR, align left if RTL
	MAlignStartFill(m : Material) -> Material;
	MAlignEndFill(m : Material) -> Material;
	MAlignLeft(m : Material) -> Material;
	MAlignTop(m : Material) -> Material;
	MAlignRight(m : Material) -> Material;
	MAlignBottom(m : Material) -> Material;

	MAlignTopLeft(m : Material) -> Material;
	MAlignTopCenter(m : Material) -> Material;
	MAlignTopRight(m : Material) -> Material;
	MAlignCenterRight(m : Material) -> Material;
	MAlignBottomRight(m : Material) -> Material;
	MAlignBottomCenter(m : Material) -> Material;
	MAlignBottomLeft(m : Material) -> Material;
	MAlignCenterLeft(m : Material) -> Material;

	// MBorder helpers

	// MBorder with equal borders on all 4 sides
	MBorder4(border : double, m : Material) -> Material;

	MBorderTop(border : double) -> (Material) -> Material;
	MBorderBottom(border : double) -> (Material) -> Material;
	MBorderLeft(border : double) -> (Material) -> Material;
	MBorderRight(border : double) -> (Material) -> Material;
	MBorderStart(border : double) -> (Material) -> Material;
	MBorderEnd(border : double) -> (Material) -> Material;

	MBorderTopBottom(border : double) -> (Material) -> Material;
	MBorderLeftRight(border : double) -> (Material) -> Material;

	// Dynamic version of MBorder
	MBorderT(start : Transform<double>, top : Transform<double>, end : Transform<double>, bottom : Transform<double>, m : Material) -> Material;
	MBorderTA(start : Transform<double>, top : Transform<double>, end : Transform<double>, bottom : Transform<double>, m : Material) -> Material;

	// MDebug helpers

	// MDebug that shows metrics on top of the material
	MDebugMetrics(c : int, m : Material) -> Material;
	MDebugPositionScale(c : int, m : Material) -> Material;
	MDebugConstruct(tag : string, m : Material) -> Material;

	MDebugRed(m : Material) -> Material { MDebug(MColor2int(MRed(500)), m); };
	MDebugGreen(m : Material) -> Material { MDebug(MColor2int(MGreen(500)), m); };
	MDebugBlue(m : Material) -> Material { MDebug(MColor2int(MBlue(500)), m); };
	MDebugPurple(m : Material) -> Material { MDebug(MColor2int(MPurple(500)), m); };

	MDebugMetricsRed(m : Material) -> Material { MDebugMetrics(MColor2int(MRed(500)), m); };
	MDebugMetricsGreen(m : Material) -> Material { MDebugMetrics(MColor2int(MGreen(500)), m); };
	MDebugMetricsBlue(m : Material) -> Material { MDebugMetrics(MColor2int(MBlue(500)), m); };
	MDebugMetricsPurple(m : Material) -> Material { MDebugMetrics(MColor2int(MPurple(500)), m); };

	MDebugInteractive(m : Material) -> Material;

	// MGroup with zero metrics
	// Useful inside complicated components with lots of layers, metrics of which aren't used
	MGroupWithoutMetrics(g : [Material]) -> Material;
	MGroup2WithoutMetrics(g1 : Material, g2 : Material) -> Material {MGroupWithoutMetrics([g1, g2])};
	// MGroup that has metrics of the first Material
	MGroupSameMetrics(g : [Material]) -> Material;
	MGroup2SameMetrics(g1 : Material, g2 : Material) -> Material {MGroupSameMetrics([g1, g2])};

	MFixed(x : double, y : double) -> Material {TFixed(x, y)};
	MFixedX(x : double) -> Material {TFixed(x, 0.)};
	MFixedY(y : double) -> Material {TFixed(0., y)};

	MFillXY() -> Material {TFillXY()};
	MFillX() -> Material {TFillX()};
	MFillY() -> Material {TFillY()};
	MFillXH(h: double) -> Material {TFillXH(h)};
	MFillWY(w: double) -> Material {TFillWY(w)};

	MSelect2(v1 : Transform<?>, v2 : Transform<??>, fn : (?, ??) -> Material) -> Material;
	MSelect3(v1 : Transform<?>, v2 : Transform<??>, v3 : Transform<???>, fn : (?, ??, ???) -> Material) -> Material;
	MSelect4(v1 : Transform<?>, v2 : Transform<??>, v3 : Transform<???>, v4 : Transform<????>, fn : (?, ??, ???, ????) -> Material) -> Material;
	MSelect5(v1 : Transform<?>, v2 : Transform<??>, v3 : Transform<???>, v4 : Transform<????>, v5 : Transform<?????>, fn : (?, ??, ???, ????, ?????) -> Material) -> Material;

	MSelectConstantMetrics(value : Transform<?>, fn : (?) -> Material) -> Material;

	// Copies size of content to copyFn, copyFn result has no effect on overall metrics
	// If above is true result of copyFn is placed on top of content
	// Useful when you need to place TInteractive above or below another one
	MCopySize(content : Material, copyFn : (Tropic) -> Material, above : bool) -> Material;
	// Similar to MCopySize, only resulting material has metrics of copyFn
	// copyFn has two parameters: size of the content, and content itself
	MCopySize2(content : Material, copyFn : (Tropic, Material) -> Material) ->  Material;

	MProportionGrid(c : [[Pair<Transform<Factor>, Material>]]) -> Material;
	MProportionLines(c : [Pair<Transform<double>, Material>]) -> Material;
	MProportionCols(c : [Pair<Transform<double>, Material>]) -> Material;
	MProportionBaselineCols(c : [Pair<Transform<double>, Material>]) -> Material;
	MProportionColsA(c : [Pair<Transform<double>, Material>]) -> Material;

	MSizedWidth(width : Transform<double>, height : double) -> Material;
	MSizedHeight(width : double, height : Transform<double>) -> Material;

	// Common helpers of centering a number of tropics
	MColsXCenter(cols : [Material]) -> Material;
	MColsYCenter(cols : [Material]) -> Material;
	MBaselineColsXCenter(cols : [Material]) -> Material;
	MBaselineColsYCenter(cols : [Material]) -> Material;
	MColsYCenterA(cols : [Material]) -> Material;
	MBaselineColsYCenterA(cols : [Material]) -> Material;
	MLinesXCenter(lines : [Material]) -> Material;
	MLinesYCenter(lines : [Material]) -> Material;
	MBaselineLinesXCenter(lines : [Material]) -> Material;
	MBaselineLinesYCenter(lines : [Material]) -> Material;
	// Deprecated. Use MColsYCenter instead.
	MColsCenterY(items : [Material]) -> Material {MColsYCenter(items)};

	// Common helpers for creating groups of elements with the same available width or height
	MColsSameWidth(cols : [Material]) -> Material;
	MColsSameHeight(cols : [Material]) -> Material;
	MLinesSameWidth(lines : [Material]) -> Material;
	MLinesSameHeight(lines : [Material]) -> Material;

	// Same as MLines2, only m1 is above m2 in zorder
	// Useful if you have for example a toolbar with shadow that has to overlap content below
	MLines2InvertZorder(m1 : Material, m2 : Material) -> Material;

	// if the content fits in the box then it returns the content
	// if the content does not fit then it returns a zoomed out content
	// the final metrics is a metrics of the final content
	MZoomToFit(content : Material, box : Material) -> Material;
	MScaleXY(factor : double) -> (Material) -> Material;
	// Helpers for turning Material
	MRotate90(m : Material) -> Material;
	MRotate90Left(m : Material) -> Material;

	MCropWidth(content : Material, width : Material) -> Material;
	MCropHeight(content : Material, height : Material) -> Material;

	MEvenGrid(content : [[Material]]) -> Material;

	MFixSizeKeepBaseline(m : Material, size : Material) -> Material;
	MBaseline(baseline : Transform<double>, m : Material) -> Material;

	// Dynamic version of MFrame
	MFrameT(margin : Transform<double>, radius : Transform<double>, style : [TGraphicsStyle], box : Material) -> Material;
	MFrameCustom(l : double, tl : double, tlRounded : bool, t : double, tr : double, trRounded : bool, r : double,
		br : double, brRounded : bool, b : double, bl : double, blRounded : bool, style : [TGraphicsStyle], box : Material) -> Material;
	MFrameCustomT(
		l : Transform<double>, tl : Transform<double>, tlRounded : Transform<bool>,
		t : Transform<double>, tr : Transform<double>, trRounded : Transform<bool>,
		r : Transform<double>, br : Transform<double>, brRounded : Transform<bool>,
		b : Transform<double>, bl : Transform<double>, blRounded : Transform<bool>,
		style : Transform<[TGraphicsStyle]>, box : Material) -> Material;

	// Helper for dynamic text
	MDynamicText(text : Transform<string>, style : [MParagraphStyle]) -> Material;

	// Allows to write html-string like "this is <i>italic</i> and <b>bold</b> text".
	// It works only in JS
	MHTMLText(text : string, style : [MTextStyle]) -> Material;
	MHTMLDynamicText(text : Transform<string>, style : [MParagraphStyle]) -> Material;

	// Show text and progressbar below
 	MLoading(text : string) -> Material;

	// Simplified version of MTransformTAcc
	MTransformTAcc2(fn : ((Material) -> TAcc) -> TAcc) -> Material;

	MConstructRenderable(constructors : [() -> () -> void], m : Material) -> Material;

	// Zoom material if its metrics are bigger than maxWH
	MZoomMax(m : Material, maxWH : Transform<WidthHeight>) -> Material;
	// Zoom material if its width is bigger than maxWidth
	MZoomMaxWidth(m : Material, maxWidth : Transform<double>) -> Material;
	// Zoom material if its height is bigger than maxHeight
	MZoomMaxHeight(m : Material, maxHeight : Transform<double>) -> Material;

	// Helpers to make Material not transparent for events
	disableMMouseWheelBelow(content : Material) -> Material;
	disableMInteractivesBelow(content : Material) -> Material;

	// Helper to create event blocker layer above element
	blockMInteractives(content : Material) -> Material;

	MMouseWheelInteractive(m : Material, deltaX : (double) -> bool, deltaY : (double) -> bool) -> Material;

	M3DStage(scene : F3DObject, camera : F3DObject, size : Material, style : [F3DStageStyle]) -> Material;

	// Draws content with 'canvas' renderer
	// Works only in js with 'html' renderer, for other targets identical to regular clip
	// WARNING: Doesn't support native widgets making it applicable only to groups of graphical objects
	MCanvas(content : Material) -> Material;

	MDecorator(m : Material, decorators : [Pair<Transform<bool>, (Transform<WidthHeight>) -> Material>], above : bool) -> Material;

	// Area with borders equal to device notch or other screen inbounds
	MSafeArea(m : Material) -> Material;

	MSafeAreaStart(m : Material) -> Material;
	MSafeAreaTop(m : Material) -> Material;
	MSafeAreaEnd(m : Material) -> Material;
	MSafeAreaBottom(m : Material) -> Material;

	MMoveClip(m : Material, fn : (Tropic) -> void) -> Material;

	// Takes Materials with its priority level.
	// When there is not enough available width, hides elements, starting from low-prority.
	MIfFitsCols(items0 : Transform<[MIfFitsColsItem]>, style : [MIfFitsColsStyle]) -> Material;

		MIfFitsColsItem(material : Material, style : [MIfFitsColsItemStyle]);
			MIfFitsColsItemStyle ::= MIfFitsColsItemPriority, MIfFitsColsOverflowView;
				// Medium priority (5) by default.
				MIfFitsColsItemPriority(priority : int);
				// Defines that item should be visible into the 'overflow' items menu.
				MIfFitsColsOverflowView(view : MMenuLine);
		MIfFitsColsIconButton(icon : string, onClick : () -> void, priority : int, menuTitle : string) -> MIfFitsColsItem {
			MIfFitsColsItem(MIconButton(icon, onClick, [], []), [
				MIfFitsColsItemPriority(priority),
				MIfFitsColsOverflowView(MMenuSingleLine(menuTitle, []))
			])
		}

		MIfFitsColsStyle ::= MIfFitsColsFn, MIfFitsColsOverflowItems, MIfFitsColsMenuButton;
			// Defines how items should be wrapped into cols. MCols by default. MColsA, MBaselineColsA are other good choices
			MIfFitsColsFn(fn : ([Material]) -> Material);
			// Returns overflowView of hidden items
			MIfFitsColsOverflowItems(items : DynamicBehaviour<[MMenuLine]>);
			// Collect hidden items and add them to the menu
			MIfFitsColsMenuButton(enabled : Transform<bool>);

	MIfFitsColsYCenterA(items : Transform<[MIfFitsColsItem]>) -> Material;

	// Shows fullSizeContent only if available space is greater than minimum size required to show it
	// Otherwise shows reducedSizeContent
	MIfFits(fullSizeContent : Material, reducedSizeContent : Material) -> Material;
	MIfFitsWidth(fullSizeContent : Material, reducedSizeContent : Material) -> Material;
	MIfFitsWidthDelay(fullSizeContent : Material, reducedSizeContent : Material, delay : int) -> Material;
	MIfFitsHeight(fullSizeContent : Material, reducedSizeContent : Material) -> Material;

	// Shows content only if available space is greater than minimum size required to show it
	MShowIfFits(content : Material) -> Material;
	MShowIfFitsWidth(content : Material) -> Material;
	MShowIfFitsHeight(content : Material) -> Material;

	MOverride(overriders : [TOverrider], m : Material) -> Material;

	// JS HTML Renderer: Extract rendered static html from the clip
	// Use wrapFlowHTML to wrap resulting html string with root tags, flow stylesheet and Roboto webfonts
	MExtractHTML(m : Material, setfn : (fn : () -> string) -> void) -> Material;
<<<<<<< HEAD
	// JS HTML: Set clip z-index
	MZIndex(zIndex : Transform<int>, m : Material) -> Material;
=======
	// JS: Extract clip as png in base64 format
	// Ignores crossorigin images
	// setfn returns a function that recieves callback which gets base64 string when image is ready
	// setfn returns None() if child is destroyed
	MExtractPNG(m : Material, setfn : (fn : Maybe<((png : string) -> void) -> void>) -> void) -> Material;
>>>>>>> 9e7f56b7
}

// Inner helpers
// DO NOT EXPORT

Material2Tropic(m : Material, fn : (tr : Tropic) -> Material) -> Material {
	MGetFocusGroup(\p -> MGetMaterial2Tropic(\m2t -> fn(m2t(m, p))))
}

Material2Tropic2(m1 : Material, m2 : Material, fn : (tr1 : Tropic, tr2 : Tropic) -> Material) -> Material {
	MGetFocusGroup(\p -> MGetMaterial2Tropic(\m2t -> fn(m2t(m1, p), m2t(m2, p))))
}

Material2TropicA(m : [Material], fn : (tr : [Tropic]) -> Material) -> Material {
	MGetFocusGroup(\p -> MGetMaterial2Tropic(\m2t -> fn(map(m, \_m -> m2t(_m, p)))))
}

MGroupWithoutMetrics(m : [Material]) -> Material {
	Material2TropicA(m, \tr -> TGroupWithoutMetrics(tr))
}

MGroupSameMetrics(m : [Material]) -> Material {
	Material2TropicA(m, \tr -> TGroupSameMetrics(tr))
}

MSelect2(v1 : Transform<?>, v2 : Transform<??>, fn : (?, ??) -> Material) -> Material {
	t = fselect2(v1, v2, FLift2(fn));

	if (isFConst(t)) {
		// If we are constant, let's avoid the mutable altogether
		fgetValue(t)
	} else {
		MMutable(t);
	}
}

MSelect3(v1 : Transform<?>, v2 : Transform<??>, v3 : Transform<???>, fn : (?, ??, ???) -> Material) -> Material {
	t = fselect3(v1, v2, v3, fn);

	if (isFConst(t)) {
		// If we are constant, let's avoid the mutable altogether
		fgetValue(t)
	} else {
		MMutable(t);
	}
}

MSelect4(v1 : Transform<?>, v2 : Transform<??>, v3 : Transform<???>, v4 : Transform<????>, fn : (?, ??, ???, ????) -> Material) -> Material {
	t = fselect4(v1, v2, v3, v4, fn);

	if (isFConst(t)) {
		// If we are constant, let's avoid the mutable altogether
		fgetValue(t)
	} else {
		MMutable(t);
	}
}

MSelect5(v1 : Transform<?>, v2 : Transform<??>, v3 : Transform<???>, v4 : Transform<????>, v5 : Transform<?????>, fn : (?, ??, ???, ????, ?????) -> Material) -> Material {
	t = fselect5(v1, v2, v3, v4, v5, fn);

	if (isFConst(t)) {
		// If we are constant, let's avoid the mutable altogether
		fgetValue(t)
	} else {
		MMutable(t);
	}
}

MCopySize(content : Material, copyFn : (Tropic) -> Material, above : bool) -> Material {
	MGetFocusGroup(\p -> MGetMaterial2Tropic(\m2t ->  TCopySize(m2t(content, p), \sz -> m2t(copyFn(sz), p), above)))
}

MCopySize2(content : Material, copyFn : (Tropic, Material) -> Material) -> Material {
	MGetFocusGroup(\p -> MGetMaterial2Tropic(\m2t ->  TCopySize2(m2t(content, p), \sz, tr -> m2t(copyFn(sz, tr), p))))
}

MTransformTAcc2(fn : ((Material) -> TAcc) -> TAcc) -> Material {
	MTransformTAcc(\t2a, p, s, mo -> fn(\mat -> t2a(mat, p, s, mo)))
}

MAttachBox(m : Material, box : DynamicBehaviour<WidthHeight>) -> Material {
	Material2Tropic(m, \tr -> TAttachBox(tr, box));
}

MAttachWidth(m : Material, width : DynamicBehaviour<double>) -> Material {
	Material2Tropic(m, \tr -> TAttachWidth(tr, width));
}

MAttachHeight(m : Material, height : DynamicBehaviour<double>) -> Material {
	Material2Tropic(m, \tr -> TAttachHeight(tr, height));
}

MAttachWidthHeight(m : Material, width : DynamicBehaviour<double>, height : DynamicBehaviour<double>) -> Material {
	Material2Tropic(m, \tr -> TAttachWidthHeight(tr, width, height));
}

MAttachAvailable(m : Material, box : DynamicBehaviour<WidthHeight>) -> Material {
	Material2Tropic(m, \tr -> TAttachAvailable(tr, box));
}

MAttachAvailableWidth(m : Material, width : DynamicBehaviour<double>) -> Material {
	Material2Tropic(m, \tr -> TAttachAvailableWidth(tr, width));
}

MAttachAvailableHeight(m : Material, height : DynamicBehaviour<double>) -> Material {
	Material2Tropic(m, \tr -> TAttachAvailableHeight(tr, height));
}

MAttachAvailableWidthHeight(m : Material, width : DynamicBehaviour<double>, height : DynamicBehaviour<double>) -> Material {
	Material2Tropic(m, \tr -> TAttachAvailableWidthHeight(tr, width, height));
}

MAttachBox2(m : Material, box : DynamicBehaviour<WidthHeight>, c : Material) -> Material {
	Material2Tropic2(m, c, \tr1, tr2 -> TAttachBox2(tr1, box, tr2));
}

MAttachWidth2(m : Material, width : DynamicBehaviour<double>, c : Material) -> Material {
	Material2Tropic2(m, c, \tr1, tr2 -> TAttachWidth2(tr1, width, tr2));
}

MAttachHeight2(m : Material, height : DynamicBehaviour<double>, c : Material) -> Material {
	Material2Tropic2(m, c, \tr1, tr2 -> TAttachHeight2(tr1, height, tr2));
}

MAttachBoxThrottle(m : Material, box : DynamicBehaviour<WidthHeight>, maxDelta : int) -> Material {
	Material2Tropic(m, \tr -> TAttachBoxThrottle(tr, box, maxDelta));
}

MThrottleMetrics(m : Material, maxDelta : int) -> Material {
	Material2Tropic(m, \tr -> TThrottleMetrics(tr, maxDelta));
}

MProportionGrid(c : [[Pair<Transform<Factor>, Material>]]) -> Material {
	MGetFocusGroup(\p -> MGetMaterial2Tropic(\m2t -> TProportionGrid(map(c, \r -> map(r, \pr -> Pair(pr.first, m2t(pr.second, p)))))))
}

MProportionLines(c : [Pair<Transform<double>, Material>]) -> Material {
	MGetFocusGroup(\p -> MGetMaterial2Tropic(\m2t -> TProportionLines(map(c, \pr -> Pair(pr.first, m2t(pr.second, p))))))
}

MProportionCols(c : [Pair<Transform<double>, Material>]) -> Material {
	MGetFocusGroup(\p -> MGetMaterial2Tropic(\m2t -> TProportionCols(map(c, \pr -> Pair(pr.first, m2t(pr.second, p))))))
}

MProportionBaselineCols(c : [Pair<Transform<double>, Material>]) -> Material {
	MGetFocusGroup(\p -> MGetMaterial2Tropic(\m2t -> TProportionBaselineCols(map(c, \pr -> Pair(pr.first, m2t(pr.second, p))))))
}

MProportionColsA(c : [Pair<Transform<double>, Material>]) -> Material {
	MGetFocusGroup(\p -> MGetMaterial2Tropic(\m2t -> TProportionColsA(map(c, \pr -> Pair(pr.first, m2t(pr.second, p))), p.rtl)))
}

MSizedWidth(width : Transform<double>, height : double) -> Material {
	TSizedWidth(width, height);
}

MSizedHeight(width : double, height : Transform<double>) -> Material {
	TSizedHeight(width, height);
}

MColsXCenter(m : [Material]) -> Material {
	Material2TropicA(m, \tr -> TColsXCenter(tr))
}

MColsYCenter(m : [Material]) -> Material {
	Material2TropicA(m, \tr -> TColsYCenter(tr))
}

MBaselineColsXCenter(m : [Material]) -> Material {
	Material2TropicA(m, \tr -> TBaselineColsXCenter(tr))
}

MBaselineColsYCenter(m : [Material]) -> Material {
	Material2TropicA(m, \tr -> TBaselineColsYCenter(tr))
}

MColsYCenterA(m : [Material]) -> Material {
	Material2TropicA(m, \tr -> TColsYCenterA(tr))
}

MBaselineColsYCenterA(m : [Material]) -> Material {
	Material2TropicA(m, \tr -> TBaselineColsYCenterA(tr))
}

MLinesXCenter(m : [Material]) -> Material {
	Material2TropicA(m, \tr -> TLinesXCenter(tr))
}

MLinesYCenter(m : [Material]) -> Material {
	Material2TropicA(m, \tr -> TLinesYCenter(tr))
}

MBaselineLinesXCenter(m : [Material]) -> Material {
	Material2TropicA(m, \tr -> TBaselineLinesXCenter(tr))
}

MBaselineLinesYCenter(m : [Material]) -> Material {
	Material2TropicA(m, \tr -> TBaselineLinesYCenter(tr))
}

MColsSameWidth(m : [Material]) -> Material {
	Material2TropicA(m, \tr -> TColsSameWidth(tr))
}

MColsSameHeight(m : [Material]) -> Material {
	Material2TropicA(m, \tr -> TColsSameHeight(tr))
}

MLinesSameWidth(m : [Material]) -> Material {
	Material2TropicA(m, \tr -> TLinesSameWidth(tr))
}

MLinesSameHeight(m : [Material]) -> Material {
	Material2TropicA(m, \tr -> TLinesSameHeight(tr))
}

MLines2InvertZorder(m1 : Material, m2 : Material) -> Material {
	MCopySize2(
		m1,
		\sz, c -> MGroup2(MLines2(sz, m2), c)
	)
}

MEvenGrid(content : [[Material]]) -> Material {
	MGetFocusGroup(\p -> MGetMaterial2Tropic(\m2t -> TEvenGrid(map(content, \c -> map(c, \i -> m2t(i, p))))))
}

MSelectConstantMetrics(value : Transform<?>, fn : (?) -> Material) -> Material {
	MTransformTAcc2(\t2a -> {
		bf = t2a(MMutable(fselect(value, FLift(fn))));

		wd = bf.metrics.width |> fgetValue |> const;
		hgt = bf.metrics.height |> fgetValue |> const;

		TAcc(
			bf.form,
			TFormMetrics(
				wd,
				hgt,
				if (bf.yConstant) bf.metrics.baseline |> fgetValue |> const
				else bf.metrics.baseline
			),
			if (bf.xConstant) wd else bf.minWidth,
			if (bf.yConstant) hgt else bf.minHeight,
			if (bf.xConstant) wd else bf.maxWidth,
			if (bf.yConstant) hgt else bf.maxHeight,
			if (bf.xConstant) zero else bf.xFillers,
			if (bf.yConstant) zero else bf.yFillers,
			bf.addFillers,
			bf.xConstant,
			bf.yConstant,
			bf.disposers
		)
	})
}

MAvailableWidth(m : Material, available : Transform<double>) -> Material {
	Material2Tropic(m, \tr -> TAvailableWidth(tr, available))
}

MAvailableHeight(m : Material, available : Transform<double>) -> Material {
	Material2Tropic(m, \tr -> TAvailableHeight(tr, available))
}

MAvailableWidthHeight(m : Material, width : Transform<double>, height : Transform<double>) -> Material {
	Material2Tropic(m, \tr -> TAvailableWidthHeight(tr, width, height))
}

MZoomToFit(content : Material, box : Material) -> Material {
	cwh = makeWH();
	MTweak([TFitZoom(true, true)], MInspect([ISize(cwh)], content), MMinimumGroup2(TSized(cwh), box));
}

MScaleXY(factor : double) -> (Material) -> Material {
	\m -> MScale(ffactor2(const(factor)), m)
}

MCropWidth(content : Material, width : Material) -> Material {
	MGetFocusGroup(\p -> MGetMaterial2Tropic(\m2t -> TCropSizeX(m2t(content, p), m2t(width, p))));
}

MCropHeight(content : Material, height : Material) -> Material {
	MGetFocusGroup(\p -> MGetMaterial2Tropic(\m2t -> TCropSizeY(m2t(content, p), m2t(height, p))));
}

MAlignStart(m : Material) -> Material {
	MGetFocusGroup(\p -> if (p.rtl) MAlignRight(m) else m)
}

MAlignEnd(m : Material) -> Material {
	MGetFocusGroup(\p -> if (!p.rtl) MAlignRight(m) else m)
}

MAlignStartFill(m : Material) -> Material {
	MGetFocusGroup(\p -> if (p.rtl) MAlignRight(m) else MAlignLeft(m))
}

MAlignEndFill(m : Material) -> Material {
	MGetFocusGroup(\p -> if (!p.rtl) MAlignRight(m) else MAlignLeft(m))
}

MAlignLeft(m : Material) -> Material {
	MTweak([TAlign(const(0.0), const(0.0))], m, TFillX())
}

MAlignTop(m : Material) -> Material {
	MTweak([TAlign(const(0.0), const(0.0))], m, TFillY())
}

MAlignRight(m : Material) -> Material {
	MTweak([TAlign(const(1.0), const(0.0))], m, TFillX())
}

MAlignBottom(m : Material) -> Material {
	MTweak([TAlign(const(0.0), const(1.0))], m, TFillY())
}

MAlignTopLeft(m : Material) -> Material {
	MTweak([TAlign(const(0.0), const(0.0))], m, TFillXY())
}

MAlignTopCenter(m : Material) -> Material {
	MTweak([TAlign(const(0.5), const(0.0))], m, TFillXY())
}

MAlignTopRight(m : Material) -> Material {
	MTweak([TAlign(const(1.0), const(0.0))], m, TFillXY())
}

MAlignCenterRight(m : Material) -> Material {
	MTweak([TAlign(const(1.0), const(0.5))], m, TFillXY())
}

MAlignBottomRight(m : Material) -> Material {
	MTweak([TAlign(const(1.0), const(1.0))], m, TFillXY())
}

MAlignBottomCenter(m : Material) -> Material {
	MTweak([TAlign(const(0.5), const(1.0))], m, TFillXY())
}

MAlignBottomLeft(m : Material) -> Material {
	MTweak([TAlign(const(0.0), const(1.0))], m, TFillXY())
}

MAlignCenterLeft(m : Material) -> Material {
	MTweak([TAlign(const(0.0), const(0.5))], m, TFillXY())
}

MBorderTop(border : double) -> (Material) -> Material {
	\m -> MBorder(0., border, 0., 0., m)
}

MBorderBottom(border : double) -> (Material) -> Material {
	\m -> MBorder(0., 0., 0., border, m)
}

MBorderLeft(border : double) -> (Material) -> Material {
	\m -> MBorder(border, 0., 0., 0., m)
}

MBorderRight(border : double) -> (Material) -> Material {
	\m -> MBorder(0., 0., border, 0., m)
}

MBorderStart(border : double) -> (Material) -> Material {
	\m -> MBorderA(border, 0., 0., 0., m)
}

MBorderEnd(border : double) -> (Material) -> Material {
	\m -> MBorderA(0., 0., border, 0., m)
}

MBorderTopBottom(border : double) -> (Material) -> Material {
	\m -> MBorder(0., border, 0., border, m)
}

MBorderLeftRight(border : double) -> (Material) -> Material {
	\m -> MBorder(border, 0., border, 0., m)
}

MFixSizeKeepBaseline(m : Material, size : Material) -> Material {
	MTransformTAcc2(\t2a -> {
		bf = t2a(m);
		sf = t2a(size);

		TAcc(
			bf.form,
			TFormMetrics(
				sf.metrics.width,
				sf.metrics.height,
				bf.metrics.baseline
			),
			sf.minWidth,
			sf.minHeight,
			sf.maxWidth,
			sf.maxHeight,
			sf.xFillers,
			sf.yFillers,
			sf.addFillers,
			sf.xConstant,
			sf.yConstant && isFConst(bf.metrics.baseline),
			sf.disposers
		)
	})
}

MBaseline(baseline : Transform<double>, m : Material) -> Material {
	Material2Tropic(m, \tr -> TBaseline(baseline, tr))
}

MBorderT(start : Transform<double>, top : Transform<double>, end : Transform<double>, bottom : Transform<double>, m : Material) -> Material {
	Material2Tropic(m, \tr -> TBorderT(start, top, end, bottom, tr))
}

MBorderTA(start : Transform<double>, top : Transform<double>, end : Transform<double>, bottom : Transform<double>, m : Material) -> Material {
	Material2Tropic(m, \tr -> TBorderTDir(start, top, end, bottom, tr, getDefaultRtl()))
}

MFrameT(margin : Transform<double>, radius : Transform<double>, style : [TGraphicsStyle], box : Material) -> Material {
	Material2Tropic(box, \tr -> TFrameT(margin, radius, const(style), tr))
}

MFrameCustom(l : double, tl : double, tlRounded : bool, t : double, tr : double, trRounded : bool, r : double,
	br : double, brRounded : bool, b : double, bl : double, blRounded : bool, style : [TGraphicsStyle], box : Material) -> Material {
	Material2Tropic(box, \trop -> TFrameCustom(l, tl, tlRounded, t, tr, trRounded, r,	br, brRounded, b, bl, blRounded, style, trop))
}

MFrameCustomT(
	l : Transform<double>, tl : Transform<double>, tlRounded : Transform<bool>,
	t : Transform<double>, tr : Transform<double>, trRounded : Transform<bool>,
	r : Transform<double>, br : Transform<double>, brRounded : Transform<bool>,
	b : Transform<double>, bl : Transform<double>, blRounded : Transform<bool>,
	style : Transform<[TGraphicsStyle]>, box : Material) -> Material {

	Material2Tropic(box, \trop -> TFrameCustomT(l, tl, tlRounded, t, tr, trRounded, r,	br, brRounded, b, bl, blRounded, style, trop))
};

MDynamicText(text : Transform<string>, style : [MParagraphStyle]) -> Material {
	if (text == const(""))
		TEmpty()
	else
		MDynamicParagraph(text, replaceStruct(style, extractStruct(style, MWidth(0.0))));
}

MHTMLText(text : string, style : [MTextStyle]) -> Material {
	MText(text, replaceStruct(style, EscapeHTML(false)));
}

MHTMLDynamicText(text : Transform<string>, style : [MParagraphStyle]) -> Material {
	MDynamicText(text, replaceStruct(style, EscapeHTML(false)));
}

MLoading(text : string) -> Material {
	label = MText(text, [])
		|> MCenterX
		|> MBorderLeftRight(8.);

	MAvailable(
		MGroup2(
			MZoomToFill(MProgressBar([MBlue(200), MProgressBackgroundColor(MWhite()), WidthHeight(100.0, 10.0)]), TFillXY(), false) |> MCenterX,
			TDisplay("Label") |> MCenterX
		),
		TGhost("Label")
	)
	|> (\m -> MLet("Label", label, m))
}

MDebugMetrics(c : int, m : Material) -> Material {
	Material2Tropic(m, \tr -> TDebugMetrics(c, tr))
}

MDebugPositionScale(c : int, m : Material) -> Material {
	Material2Tropic(m, \tr -> TDebugPositionScale(c, tr))
}

MDebugConstruct(tag : string, m : Material) -> Material {
	Material2Tropic(m, \tr -> TDebugConstruct(tag, tr))
}

MDebugInteractive(m : Material) -> Material {
	Material2Tropic(m, TDebugInteractive)
}

MBorder4(border : double, m : Material) -> Material {
	Material2Tropic(m, \tr -> TBorder4(border, tr))
}

MRotate90(m : Material) -> Material {
	Material2Tropic(m, TRotate90)
}

MRotate90Left(m : Material) -> Material {
	Material2Tropic(m, TRotate90Left)
}

MConstructRenderable(constructors : [() -> () -> void], m : Material) -> Material {
	Material2Tropic(m, \tr -> TConstructRenderable(constructors, tr));
}

MZoomMax(m : Material, maxWH : Transform<WidthHeight>) -> Material {
	Material2Tropic(m, \tr -> TZoomMax(tr, maxWH))
}

MZoomMaxWidth(m : Material, maxWidth : Transform<double>) -> Material {
	Material2Tropic(m, \tr -> TZoomMaxWidth(tr, maxWidth))
}

MZoomMaxHeight(m : Material, maxHeight : Transform<double>) -> Material {
	Material2Tropic(m, \tr -> TZoomMaxHeight(tr, maxHeight))
}

disableMMouseWheelBelow(m : Material) -> Material {
	Material2Tropic(m, disableMouseWheelBelow)
}

disableMInteractivesBelow(m : Material) -> Material {
	Material2Tropic(m, disableInteractivesBelow)
}

blockMInteractives(m : Material) -> Material {
	Material2Tropic(m, blockInteractives)
}

MMouseWheelInteractive(m : Material, deltaX : (double) -> bool, deltaY : (double) -> bool) -> Material {
	MGetManager(\manager -> Material2Tropic(m, \tr -> TMouseWheelInteractive(manager.manager, tr, deltaX, deltaY)));
}

M3DStage(scene : F3DObject, camera : F3DObject, size : Material, style : [F3DStageStyle]) -> Material {
	Material2Tropic(size, \sz -> T3DStage(scene, camera, sz, style));
}

MCanvas(content : Material) -> Material {
	Material2Tropic(content, TCanvas)
}

MDecorator(m : Material, decorators : [Pair<Transform<bool>, (Transform<WidthHeight>) -> Material>], above : bool) -> Material {
	MGetFocusGroup(\p -> MGetMaterial2Tropic(\m2t ->
		TDecorator(
			m2t(m, p),
			map(decorators, \d -> Pair(d.first, \wh -> m2t(d.second(wh), p))),
			above
		)
	));
}

MSafeArea(m : Material) -> Material {
	if (mobile)
		MGetManager(\manager -> {
			sa = fselect(manager.stageWH, FLift(\__ -> getSafeArea()));

			MBorderTA(
				felementAt(sa, const(0), const(0.0)),
				felementAt(sa, const(1), const(0.0)),
				felementAt(sa, const(2), const(0.0)),
				felementAt(sa, const(3), const(0.0)),
				m
			);
		})
	else
		m;
}

MSafeAreaStart(m : Material) -> Material {
	if (mobile)
		MGetManager(\manager -> {
			sa = fselect(manager.stageWH, FLift(\__ -> getSafeArea()));

			MBorderTA(
				felementAt(sa, const(0), const(0.0)),
				zero,
				zero,
				zero,
				m
			);
		})
	else
		m;
}

MSafeAreaTop(m : Material) -> Material {
	if (mobile)
		MGetManager(\manager -> {
			sa = fselect(manager.stageWH, FLift(\__ -> getSafeArea()));

			MBorderTA(
				zero,
				felementAt(sa, const(1), const(0.0)),
				zero,
				zero,
				m
			);
		})
	else
		m;
}

MSafeAreaEnd(m : Material) -> Material {
	if (mobile)
		MGetManager(\manager -> {
			sa = fselect(manager.stageWH, FLift(\__ -> getSafeArea()));

			MBorderTA(
				zero,
				zero,
				felementAt(sa, const(2), const(0.0)),
				zero,
				m
			);
		})
	else
		m;
}

MSafeAreaBottom(m : Material) -> Material {
	if (mobile)
		MGetManager(\manager -> {
			sa = fselect(manager.stageWH, FLift(\__ -> getSafeArea()));

			MBorderTA(
				zero,
				zero,
				zero,
				felementAt(sa, const(3), const(0.0)),
				m
			);
		})
	else
		m;
}

MMoveClip(m : Material, fn : (Tropic) -> void) -> Material {
	Material2Tropic(m, \t -> TMoveClip(t, fn))
}

MIfFits(fullSizeContent : Material, reducedSizeContent : Material) -> Material {
	Material2Tropic(fullSizeContent, \fs -> Material2Tropic(reducedSizeContent, \rs -> TIfFits(fs, rs)))
}

MIfFitsWidth(fullSizeContent : Material, reducedSizeContent : Material) -> Material {
	Material2Tropic(fullSizeContent, \fs -> Material2Tropic(reducedSizeContent, \rs -> TIfFitsWidth(fs, rs)))
}

MIfFitsWidthDelay(fullSizeContent : Material, reducedSizeContent : Material, delay : int) -> Material {
	Material2Tropic(fullSizeContent, \fs -> Material2Tropic(reducedSizeContent, \rs -> TIfFitsWidthDelay(fs, rs, delay)))
}

MIfFitsHeight(fullSizeContent : Material, reducedSizeContent : Material) -> Material {
	Material2Tropic(fullSizeContent, \fs -> Material2Tropic(reducedSizeContent, \rs -> TIfFitsHeight(fs, rs)))
}

MShowIfFits(content : Material) -> Material {
	Material2Tropic(content, TShowIfFits)
}

MShowIfFitsWidth(content : Material) -> Material {
	Material2Tropic(content, TShowIfFitsWidth)
}

MShowIfFitsHeight(content : Material) -> Material {
	Material2Tropic(content, TShowIfFitsHeight)
}

MIfFitsColsItemInner : (
	material : Material,
	minWidth : DynamicBehaviour<double>,
	priorityIndex : DynamicBehaviour<int>,
	priority : int,
	overflowView : Maybe<MMenuLine>
);

MIfFitsColsYCenterA(items0 : Transform<[MIfFitsColsItem]>) -> Material {
	MIfFitsCols(items0, [MIfFitsColsFn(MColsYCenterA)])
}

MIfFitsCols(items0 : Transform<[MIfFitsColsItem]>, style : [MIfFitsColsStyle]) -> Material {
	availableWidth = make(0.);
	colsFn = extractStruct(style, MIfFitsColsFn(\arr -> MCols(arr))).fn;

	overflowItems0 = tryExtractStruct(style, MIfFitsColsOverflowItems(make([])));
	menuButton = tryExtractStruct(style, MIfFitsColsMenuButton(const(false)));
	overflowItems : Maybe<DynamicBehaviour<[MMenuLine]>> = eitherMap(overflowItems0, \oi -> Some(oi.items), maybeMap(menuButton, \__ -> make([])));

	MSelect(items0, \itms -> {
		items = map(itms, \it -> 
			MIfFitsColsItemInner(
				it.material,
				make(0.),
				make(-1),
				extractStruct(it.style, MIfFitsColsItemPriority(5)).priority,
				maybeMap(tryExtractStruct(it.style, MIfFitsColsOverflowView(MMenuSingleLine("", []))), \v -> v.view)
			)
		);

		priorityOrder = sortCustom(
			items,
			\it -> it.priority,
			false
		);

		iteri(priorityOrder, \i, it -> nextDistinct(it.priorityIndex, i));

		showThreshold =
			fselect(fstall(availableWidth, 0), FLift(\av ->
				foldi(priorityOrder, Pair(0., length(priorityOrder)), \i, acc, it -> {
					s = acc.first + fgetValue(it.minWidth);
					Pair(s, if (acc.first <= av && s > av) i else acc.second)
				}).second
			));

		map(items, \it ->
			MInspect([IMinWidth(it.minWidth)], it.material)
			|> (\m -> MShow(flessi(it.priorityIndex, showThreshold), m))
		)
		|> colsFn
		|> (\m -> eitherMap(overflowItems, \oi ->
			MConstruct([makeSubscribe2(showThreshold, \threshold -> nextDistinct(oi,
				filtermap(items, \it -> if (fgetValue(it.priorityIndex) >= threshold) it.overflowView else None())
			))], m),
			m
		))
	})
	|> (\m -> MInspect([AvailableWidth(availableWidth)], m))
	|> (\m -> eitherMap(menuButton, \mb -> {
		oi = either(overflowItems, make([]));
		MCols2(m,
			MShow(
				fand(mb.enabled, fselectWithLast(flength(oi), FLift2(\oldLen, len -> len > b2i(oldLen > 1)))),
				MDynamicMenu(MIconButton("more_vert", nop, [], []), oi, [])
			)
		)
	}, m))
}

MOverride(overriders : [TOverrider], m : Material) -> Material {
	Material2Tropic(m, \t -> TOverride(overriders, t))
}

MExtractHTML(m : Material, setfn : (fn : () -> string) -> void) -> Material {
	Material2Tropic(m, \t -> TExtractHTML(t, setfn));
}

<<<<<<< HEAD
MZIndex(zIndex : Transform<int>, m : Material) -> Material {
	Material2Tropic(m, \t -> TZIndex(zIndex, t));
=======
MExtractPNG(m : Material, setfn : (fn : Maybe<((png : string) -> void) -> void>) -> void) -> Material {
	Material2Tropic(m, \t -> TExtractPNG(t, setfn));
>>>>>>> 9e7f56b7
}<|MERGE_RESOLUTION|>--- conflicted
+++ resolved
@@ -275,16 +275,14 @@
 	// JS HTML Renderer: Extract rendered static html from the clip
 	// Use wrapFlowHTML to wrap resulting html string with root tags, flow stylesheet and Roboto webfonts
 	MExtractHTML(m : Material, setfn : (fn : () -> string) -> void) -> Material;
-<<<<<<< HEAD
-	// JS HTML: Set clip z-index
-	MZIndex(zIndex : Transform<int>, m : Material) -> Material;
-=======
 	// JS: Extract clip as png in base64 format
 	// Ignores crossorigin images
 	// setfn returns a function that recieves callback which gets base64 string when image is ready
 	// setfn returns None() if child is destroyed
 	MExtractPNG(m : Material, setfn : (fn : Maybe<((png : string) -> void) -> void>) -> void) -> Material;
->>>>>>> 9e7f56b7
+
+	// JS HTML: Set clip z-index
+	MZIndex(zIndex : Transform<int>, m : Material) -> Material;
 }
 
 // Inner helpers
@@ -1028,11 +1026,10 @@
 	Material2Tropic(m, \t -> TExtractHTML(t, setfn));
 }
 
-<<<<<<< HEAD
+MExtractPNG(m : Material, setfn : (fn : Maybe<((png : string) -> void) -> void>) -> void) -> Material {
+	Material2Tropic(m, \t -> TExtractPNG(t, setfn));
+}
+
 MZIndex(zIndex : Transform<int>, m : Material) -> Material {
 	Material2Tropic(m, \t -> TZIndex(zIndex, t));
-=======
-MExtractPNG(m : Material, setfn : (fn : Maybe<((png : string) -> void) -> void>) -> void) -> Material {
-	Material2Tropic(m, \t -> TExtractPNG(t, setfn));
->>>>>>> 9e7f56b7
 }