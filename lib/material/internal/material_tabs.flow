import material/internal/material_toolbar;
import material/internal/material_grid;
import material/internal/tropic_size_util;

export {
	MDynamicTabs2T(manager : MaterialManager, parent : MFocusGroup, m : MDynamicTabs, m2t : (Material, MFocusGroup) -> Tropic) -> Tropic;
}

tabsPanelHeight = 48.;
tabsPanelHeightWithIcons = 72.;
bordersGap = 24.;
defaultTabFontStyle = MButton1();

MDynamicTabs2T(manager : MaterialManager, parent : MFocusGroup, m : MDynamicTabs, m2t : (Material, MFocusGroup) -> Tropic) -> Tropic {
	mColor = extractMColor(parent, m.style, MPrimaryColor());
	fillOpacity = extractStruct(m.style, FillOpacity(1.));
	bgStyle = extractStruct(m.style, MBackgroundStyle([MFill(mColor), fillOpacity])).style;
	tabsBgStyle = extractStruct(m.style, MTabsBackgroundStyle(bgStyle)).style;
	tabsContentBgStyle = extractStruct(m.style, MTabsContentBackgroundStyle([])).style;
	itemsColor = tryExtractMToolbarItemsMColor(parent, mergeTGraphicsStyles(bgStyle, tabsBgStyle), m.style);
	indicatorColor : MColor = MThemeColor2MColor(parent, extractStruct(m.style, MTabsIndicatorColor(MAccentColor())).color);
	indicatorHeight = extractStruct(m.style, MTabsIndicatorHeight(2.)).height;
	indicatorAbove = contains(m.style, MTabIndicatorOnTop());
	addAction = tryExtractStruct(m.style, MTabsAddAction(\__ -> TEmpty()));
	elevation = extractStruct(m.style, MElevation(const(if (js) 0. else 2.))).elevation;
	order = tryExtractStruct(m.style, MListReorder(make([]), const(false)));
	maxHeight = tryExtractStruct(m.style, MMaxHeight(tabsPanelHeight));
	tabsHeight = make(eitherMap(maxHeight, \mh -> mh.height, tabsPanelHeight));
	tabsAlign = extractStruct(m.style, MTabsAlign(StartAlign())).direction;
	noDispose = contains(m.style, MNoDispose());
	noDimming = contains(m.style, MTabsNoDimming());
	capitalizeTitle = !contains(m.style, MTabsNoCapitalization());
	preRender = contains(m.style, MPreRender());
	tabWidth0 = extractStruct(m.style, MTabWidthLimited(128., if (contains(m.style, MLargeView())) 320. else 256.));
	showTooltip : MShowTooltip = extractStruct(m.style, MShowTooltip(const(true)));
	plusButton = extractStruct(m.style, MTabsPanelButton(TEmpty(), false, false));
	noScroll = contains(m.style, MNoScroll());
	horizontalSeparators = tryExtractStruct(m.style, MTabsHorizontalSeparator(0., MWhite(), MWhite()));
	verticalSeparators = tryExtractStruct(m.style, MTabsVerticalSeparators(0., MWhite()));
	leftAlignIcon = contains(m.style, MTabsIconLeftAlign());
	titleAlignIcon = contains(m.style, MTabsIconTitleAlign());
	oneLineTitle = leftAlignIcon || titleAlignIcon;
	grabDelay = extractStructMany(m.style, MGrabDelay(0));
	isKeepTabColor = !contains(m.style, MTabChangeIndicatorColor());
	rescaleEnabled0 = extractStruct(m.style, MTabTitleRescaleEnabled(const(true))).enabled;
<<<<<<< HEAD
=======
	iconHideable = contains(m.style, MTabIconHideable());
>>>>>>> 7242c2bc

	tabsFontStyle = fold(m.style, defaultTabFontStyle, \acc, st -> switch(st) {
		MFontStyle() : st;
		default : acc;
	});

	isAnyIcon = fselect(m.tabs, FLift(\tabs -> exists(tabs, \t -> containsStruct(t.style, MTabIcon(TEmpty())))));

	extractMinWidth = \st -> extractStruct(st, tabWidth0).minWidth;
	addBordersGap = \mw : double -> mw + bordersGap;

	tabsMinWidth : DynamicBehaviour<[double]> = make(map(fgetValue(m.tabs), \tb -> addBordersGap(extractMinWidth(tb.style))));

	inspectScroll = makeTScrollInspectVisible();
	contentScrollStyle = extractMScrollStyle(m.style);
	scrollPosition = make(zeroPoint);
	stageWidth = make(0.);
	tabWidth = tryExtractStruct(m.style, MWidth(0.0));
	tabsWidths : DynamicBehaviour<[double]> = make(generate(0, length(fgetValue(m.tabs)), \i -> getValue(tabsMinWidth)[i]));
	panelButtonW = make(0.);

	oldTabs : ref [MTab] = ref fgetValue(m.tabs);

	(\p0 ->
		(\p ->
			MSelect2T(manager, p, "MTabsHeader", [AccessRole("tablist"), MFocusId(const(0))], m.tabs, \tbs : [MTab], p2 -> {
				protocol : [ArrayOperation<MTab>] = arrayDiffReversed(^oldTabs, tbs, false);
				tbsLength = length(tbs);

				sel = ref getValue(m.selected);
				tbsMinWidth : ref [double] = ref getValue(tabsMinWidth);
				replaced = ref [];
				iconsVisible = make([]);
				showIcons = fsubselect(iconsVisible, FLift(\iconsVis -> fands(iconsVis, true)));

	 			iter(protocol, \op -> switch (op : ArrayOperation<MTab>) {
					ArrayNop(__, __): {}
					ArrayInsert(__, y, v): {
						if (y <= ^sel)
							sel := min(^sel + 1, tbsLength - 1);

						tbsMinWidth := insertArray(^tbsMinWidth, y, addBordersGap(extractMinWidth(v.style)));
					}
					ArrayReplace(__, y, v): {
						if (y == ^sel && !contains(^replaced, ^sel))
							eitherFn(
								findi(^oldTabs, \tb -> tb == v),
								\id -> {
									tbsMinWidth := swapIndexes(^tbsMinWidth, y, id);
									refArrayPush(replaced, id);
									sel := id;
								},
								\ -> {
									tbsMinWidth := replace(^tbsMinWidth, y, addBordersGap(extractMinWidth(v.style)));
								}
							);
					}
					ArrayRemove(__, y): {
						if (y <= ^sel)
							sel := forceRange(^sel - 1, 0, tbsLength - 1);

						tbsMinWidth := removeIndex(^tbsMinWidth, y);
					}
				});

	 			nextDistinct(m.selected, ^sel);
	 			nextDistinct(tabsWidths, ^tbsMinWidth);
	 			nextDistinct(tabsMinWidth, []);
	 			nextDistinct(tabsMinWidth, ^tbsMinWidth);

				oldTabs := tbs;

				tabHeader2T = \i, tb -> {
					tabMinWidth = extractMinWidth(tb.style);

					onClick =
						extractStruct(tb.style, MOnClick(nop)).click
						|> (\onClk -> MOnClick(\ -> {
							onClk();
							selectedIndex = getValue(m.selected);
							confirm = if (selectedIndex >=0 && selectedIndex < tbsLength && selectedIndex != i) {
								extractStruct(tbs[selectedIndex].style, MTabConfirmSwitch(\cb -> cb(true))).confirm;
							} else {
								\cb -> cb(true)
							};

							confirm(\isApproved -> {
								if (isApproved) { nextDistinct(m.selected, i); }
							})
						}));
					focusState = replaceStructMany(tb.style, [onClick, AccessRole("tab"), MRippleType(const(MRippleFill()))]);
					tabIcon = tryExtractStruct(tb.style, MTabIcon(TEmpty()));
					rescaleEnabled = fand(rescaleEnabled0, extractStruct(tb.style, MTabTitleRescaleEnabled(const(true))).enabled);
<<<<<<< HEAD
					centerTitle = !(titleAlignIcon && isSome(tabIcon));
					TSelect2(tb.text, fand(const(!isKeepTabColor), feq(m.selected, i)), \txt, selected ->
						if (txt != "") {
							color = if (selected) Some(indicatorColor) else itemsColor;
							MTabsText(manager, p2, txt, capitalizeTitle, centerTitle, rescaleEnabled, showTooltip, tabsFontStyle, color, m2t)
=======
					maxLines = extractStruct(tb.style, MMaxLines(2)).lines;
					widthByContent = contains(tb.style, MWidthByContent());
					centerTitle = !(titleAlignIcon && isSome(tabIcon));

					availableW = make(0.);
					fullWidth = make(0.);
					iconW = make(0.);
					isIconVisible = make(true);
					dynArrayPush(iconsVisible, isIconVisible);

					TSelect2(tb.text, fand(const(!isKeepTabColor), feq(m.selected, i)), \txt, selected ->
						if (txt != "") {
							color = if (selected) Some(indicatorColor) else itemsColor;
							MTabsText(manager, p2, txt, capitalizeTitle, centerTitle, rescaleEnabled, showTooltip, maxLines, tabsFontStyle, color, fullWidth, widthByContent, m2t)
>>>>>>> 7242c2bc
							|> TBorderTopBottom(2.)
						} else if (leftAlignIcon) TFillX()
						else TEmpty()
					)
					|> (
						if (oneLineTitle && isSome(tabIcon)) idfn
						else TSetMinWidth2(if (widthByContent) fullWidth else const(tabMinWidth))
					)
					|> (\t -> eitherMap(tabIcon, \ti ->
							m2t(ti.icon, p2)
							|> (if (oneLineTitle)
									TBorderLeftRight(2.)
								else
									\t2 -> TCenterX(t2) |> TBorderTopBottom(2.)
							)
							|> (\t2 -> TAttachWidth(t2, iconW))
							|> (\t2 -> if (oneLineTitle) {
								TCols2A(TShow(showIcons, t2), t)
								|> (\t3 -> if (titleAlignIcon) TCenterX(t3) else t3)
							} else {
								TLines2(t2, t)
							}),
						t
					))
					|> TBorderLeftRight(bordersGap / 2.)
					|> (if (oneLineTitle) TCenterY else TCenter)
					|> (\t ->
						MComponent2T(
							manager,
							p2,
							"MTabsButton",
							focusState,
							\focus ->
								TCopySize(
									{
										if (noDimming) t
										else TAlpha(
											fif(fmaxA([feq(m.selected, i), focus.down, focus.focused, focus.hover], false), const(1.), const(secondaryTextOpacity)),
											t
										)
									}
									|> (\t2 : Tropic -> eitherMap(addAction, \addAct -> m2t(MCols2A(t2, addAct.action(i)), p2), t2)),
									\tr -> TShowLazy(fOr(focus.focused, focus.down), \ -> TRectangle([MFill(MGrey(500)), FillOpacity(0.3)], tr)),
									true
								),
							m2t
						)
					)
					|> (\t -> eitherMap(horizontalSeparators, \separator -> {
							TLines2(t, TIfLazy2(feq(m.selected, i), \slctd -> {
								col = if (slctd) separator.selectedColor else separator.notSelectedColor;
								TRectangle([MThemeFill(parent, col)], TFillXH(separator.height))
							}, true))
						}, t))
					|> (\t -> eitherMap(verticalSeparators, \separator ->
						if (i != tbsLength - 1) TCols2A(t, TRectangle([MThemeFill(parent, separator.color)], TFillWY(separator.width))) else t, t))
					|> (\t ->
						TransformTAcc(\t2a, pi, s, mo -> {
							bf = t2a(t, pi, s, mo);

							uns1 = make2Subscribe(bf.minWidth, fif(fand(const(iconHideable), showIcons), iconW, zero), \mwi0, icw : double -> {
								mwi = mwi0 - icw;
								tabsMinWidth0 = getValue(tabsMinWidth);
								tabs0 = fgetValue(m.tabs);

								if (i < length(tabs0)) {
									lenTabsMinWidth = length(tabsMinWidth0);
									nextDistinct(tabsMinWidth,
										if (i < lenTabsMinWidth)
											replace(tabsMinWidth0, i, mwi)
										else
											concat3(
												tabsMinWidth0,
												generate(0, i - lenTabsMinWidth, \i2 ->
													addBordersGap(extractMinWidth(tabs0[i2 + lenTabsMinWidth].style))
												),
												[mwi]
											)
										);
								}
							})();

							uns2 = makeSubscribe(fstall(bf.metrics.height, 0), \h ->
								nextDistinct(tabsHeight, max(getValue(tabsHeight), h))
							)();

							uns3 = makeSubscribe(pi.maxX, \w ->
								nextDistinct(availableW, w)
							)();

							TAcc(bf with disposers = concat(bf.disposers, [uns1, uns2, uns3]))
						})
						|> (\t2 -> TAvailableWidth(t2, fselect(tabsWidths, FLift(\tw ->
									if (i < length(tw))
										tw[i]
									else if (i < length(fgetValue(m.tabs)))
										extractMinWidth(fgetValue(m.tabs)[i].style) + bordersGap
									else
										tabWidth0.minWidth + bordersGap
								))))
						|> (\t2 -> TAvailableHeight(t2, tabsHeight))
					)
					|> (\t -> if (iconHideable) TConstruct([
							make3Subscribe(availableW, fullWidth, iconW, \avW, fw, iw ->
								nextDistinct(isIconVisible, fw + iw + bordersGap <= avW)
							)
						], t)
						else t
					)
				}

				mapi(tbs, tabHeader2T)
				// TODO : Maybe MReorderTemplate here
				|> (\t : [Tropic] ->
					eitherFn(
						order,
						\or ->
							MReorderGrid2T(
								manager,
								p2,
								map(t, \tb -> MReorderItem(tb, [])),
								or.order,
								concat([MEnabled(or.enabled), MVertical()], grabDelay),
								m2t
							)
							|> (\t2 -> TAvailableHeight(t2, const(0.))),
						\ ->
							TColsDir(t, p.rtl)
					)
				)
			})
			|> makeTropicConstantHeight(None())
			|> (\t -> TGroup2(
					t,
					MTabsIndicator(manager, p, tabsWidths, m.selected, order, scrollPosition, inspectScroll, tabsHeight, indicatorColor, indicatorHeight, indicatorAbove)
				)
			)
			|> (\t -> TAttachAvailableWidth(t, stageWidth))
			|> (\t : Tropic -> if (plusButton.button != TEmpty()) {
				if (plusButton.alignOppositeSide) {
					leftSide = switch (tabsAlign) {
						StartAlign() : p.rtl;
						EndAlign() : !p.rtl;
						LeftAlign() : false;
						RightAlign() : true;
						CenterAlign() : p.rtl;
					}
					TCopySize2(
						TFillWYT(faddition(fmax(stageWidth, fselect(tabsMinWidth, FLift(dsum))), panelButtonW)),
						\sz, __ ->
							TGroup2(
								m2t(plusButton.button, p)
								|> (\t2 -> TAttachWidth(t2, panelButtonW))
								|> (\t2 -> TTweak([TAlign(const(b2d(!leftSide)), const(0.5))], t2, sz))
								|> (\t2 -> if (plusButton.showSeparator)
									eitherMap(horizontalSeparators, \separator ->
										TLines2(
											t2,
											TRectangle([MThemeFill(parent, separator.notSelectedColor)], TGroup2(TWidth(sz), TFixed(0., separator.height)))
											|> TBorderTop(-separator.height)
										),
										t2
									)
									else t2
								),
								TBorderT(if (leftSide) panelButtonW else zero, zero, if (leftSide) zero else panelButtonW, zero, t)
								|> (\t2 -> TTweak([TAlign(const(b2d(leftSide)), const(0.5))], t2, sz))
							)
					)
				}
				else
					m2t(MCols2A(t, plusButton.button |> MCenterY), p)
			} else t)
			|> (\t -> TFrame(0., 0., tabsBgStyle, t))
			|> (\t -> switch (tabsAlign) {
				StartAlign() : TAlignStartDir(t, p.rtl);
				EndAlign() : TAlignEndDir(t, p.rtl);
				LeftAlign() : TAlignLeft(t);
				RightAlign() : TAlignRight(t);
				CenterAlign() : TTweak([TAlign(const(0.5), const(0.0))], t, TFillX());
			})
			|> (\t ->
				TConstruct(
					[
						make2Subscribe(stageWidth, tabsMinWidth, \sw : double, minWidths : [double] -> {
							lenMW = length(minWidths);

							widths : Pair<[double], [double]> = generate(0, length(fgetValue(m.tabs)), \i -> {
								tabWidthStyle = extractStruct(fgetValue(m.tabs)[i].style, tabWidth0);
								minW = 
									if (i < lenMW)
										minWidths[i]
									else
										addBordersGap(tabWidthStyle.minWidth);
								Pair(
									minW,
									if (tabWidthStyle.maxWidth == -1.) -1.
									else if (contains(fgetValue(m.tabs)[i].style, MWidthByContent())) minW
									else addBordersGap(tabWidthStyle.maxWidth)
								)
							}) |> unzipA;

							newWidths = distributeSizesEvenly(widths.first, widths.second, sw);
							next(tabsWidths, newWidths);
						}),

						\ -> fconnectSelect(isAnyIcon, tabsHeight, \b ->
							max(getValue(tabsHeight), if (b && !oneLineTitle) tabsPanelHeightWithIcons else tabsPanelHeight)
						)
					],
					t
				)
			)
			|> (\t ->
				MScroll2T(
					manager,
					p,
					MScroll(
						t,
						TFillXHT(tabsHeight),
						[TScrollbars(invisibleScrollBar, invisibleScrollBar), inspectScroll, MScrollPosition(scrollPosition)]
					),
					m2t
				)
			)
			|> (\t -> TFrame(0., 0., bgStyle, t))
			|> (\t -> TShadowShape(p, elevation, t, BottomRectangleShape()))
		)
		|> (\makeTabsHeader ->
			eitherFn(
				itemsColor,
				\ic ->
					MComponentGroup2T(
						manager,
						p0,
						"MTabs",
						[
							MaterialTheme(p0.theme with palette =
								MaterialPalette(p0.theme.palette with
									onBackground = MThemedColor(ic, ic),
									onSurface = MThemedColor(ic, ic)
								)
							)
						],
						makeTabsHeader
					),
				\ ->
					makeTabsHeader(p0)
			)
		)
		|> (\t -> TLines2(
				t,
				SelectMGroup2T(manager, p0, m.tabs, \i, id, tab, p2 -> {
					tabEn = feq2(m.selected, i);

					(\p3 -> MComponentGroup2T(manager, p3, "MTabsContent", [MEnabled(tabEn), MFocusEnabled(tabEn), MFocusId(const(id))], \p4 ->
						m2t(MAlignStart(tab.content), p4)
					))
					|> (\makeTabContent ->
						if (preRender)
							MShowPreRender2T(manager, p2, tabEn, makeTabContent)
						else if (noDispose)
							MRenderOnce2T(manager, p2, tabEn, makeTabContent)
						else
							TShowLazy(tabEn, \ -> makeTabContent(p2))
					)
				})
				|> (\t2 : Tropic -> if (noScroll) t2 else MScroll2T(manager, p0, MScroll(t2, TFillXY(), contentScrollStyle), m2t))
			)
			|> (\tabsContent -> eitherMap(tabWidth, \w -> TAvailableWidth(tabsContent, const(w.width)), tabsContent))
			|> (\tabsContent -> TFrame(0., 0., tabsContentBgStyle, tabsContent))
		)
	)
	|> (\t ->
		MComponentGroup2T(
			manager,
			parent,
			"MDynamicTabs",
			[
				IScriptBehaviour("selected", m.selected, ISInputValue(map(fgetValue(m.tabs), \tab -> tab.text), "index", true)),
				AccessRole("tablist")
			],
			t
		)
	)
}

MTabsText(
	manager : MaterialManager,
	parent : MFocusGroup,
	text0 : string,
	capitalizeTitle : bool,
	centerTitle : bool,
	rescaleEnabled : Transform<bool>,
	showTooltip : MShowTooltip,
	maxLines : int,
	tabsFontStyle : MFontStyle,
	itemsColor : Maybe<MColor>,
	fullWidth : DynamicBehaviour<double>,
	widthByContent : bool,
	m2t : (Material, MFocusGroup) -> Tropic,
) -> Tropic {
	text = if (capitalizeTitle) toUpperCase(text0) else text0;
	customFont = MFontStyle2MFont(parent, tabsFontStyle);

<<<<<<< HEAD
	truncated = make(false);
	showRescaled = fand(rescaleEnabled, truncated);
	style = concatA([
		if (centerTitle) [
			CenterAlign(),
			MEllipsisTextAlignment(CenterAlign())
		] else [],
		[MMaxLines(2), showTooltip],
		eitherMap(itemsColor, v2a, [])
	]);
	TGroup2(
		TVisible(fnot(showRescaled), MEllipsisText2T(manager, parent, MEllipsisText(
			text,
			concat(
				style,
				[
					customFont,
					MTextIsTruncated(truncated)
				]
			)
		), m2t))
		|> TFixHeight2Maybe(fif(showRescaled, const(Some(0.)), const(None()))),
		TShowLazy(showRescaled, \ -> MEllipsisText2T(manager, parent, MEllipsisText(
			text,
			arrayPush(
				style,
				MFont(customFont with size = customFont.size / 1.5),
			)
		), m2t))
	)
=======
	if (widthByContent) {
		style = concatA([
			[customFont],
			eitherMap(itemsColor, v2a, [])
		]);
		TAttachWidth(MText2T(parent, text, style), fullWidth)
	} else {
		truncated = make(false);
		showRescaled = fand(rescaleEnabled, truncated);
		style = concatA([
			if (centerTitle) [
				CenterAlign(),
				MEllipsisTextAlignment(CenterAlign())
			] else [],
			[MMaxLines(maxLines), showTooltip],
			eitherMap(itemsColor, v2a, [])
		]);
		TGroup2(
			TVisible(fnot(showRescaled), MEllipsisText2T(manager, parent, MEllipsisText(
				text,
				concat(
					style,
					[
						customFont,
						MTextIsTruncated(truncated),
						MEllipsisTextGetFullWidth(\fw -> nextDistinct(fullWidth, fw))
					]
				)
			), m2t))
			|> TFixHeight2Maybe(fif(showRescaled, const(Some(0.)), const(None()))),
			TShowLazy(showRescaled, \ -> MEllipsisText2T(manager, parent, MEllipsisText(
				text,
				arrayPush(
					style,
					MFont(customFont with size = customFont.size / 1.5),
				)
			), m2t))
		)
	}
>>>>>>> 7242c2bc
}

MTabAnimation(
	xTranslation : double,
	trop : double,
	scroll : double
);

MTabsIndicatorInfo(
	width : double,
	tabsWidths : [double],
	selected : int,
	order : [int]
);

MTabsIndicatorInfo2MTabAnimation(info : MTabsIndicatorInfo) -> MTabAnimation {
	wds = info.tabsWidths;
	sel = info.selected;
	ord = findiDef(info.order, eq(sel), sel);

	if (sel >= 0 && sel < length(wds)) {
		fullW = dsum(wds);
		nTransWidth = dsum(generate(0, ord, \i -> wds[elementAt(info.order, i, i)]));
		nTrop = wds[ord];

		MTabAnimation(
			nTransWidth,
			nTrop,
			forceRange(0., nTransWidth - info.width / 2. + nTrop / 2., fullW - info.width)
		);
	} else {
		MTabAnimation(
			0.0,
			0.0,
			0.0
		);
	}
}

MTabsIndicator(manager : MaterialManager, parent : MFocusGroup, tabsWidths : DynamicBehaviour<[double]>, selected : Transform<int>, order : Maybe<MListReorder>,
	scrollPosition : DynamicBehaviour<Point>, inspectScroll : TScrollInspectVisible, tabsHeight : DynamicBehaviour<double>,
	indicatorColor : MColor, lineHeight : double, indicatorAbove : bool
) -> Tropic {

	prevS = ref fgetValue(selected);
	isRTL = parent.rtl;
	orderI : ([int]) -> [int] = if (isRTL) reverseA else idfn;
	orderD : ([double]) -> [double] = if (isRTL) reverseA else idfn;
	orderedTabsWidths = fselect(tabsWidths, FLift(orderD));

	trigger =
		fselect4(
			fwidth(inspectScroll.widthHeight),
			orderedTabsWidths,
			eitherFn(
				order,
				\__ -> selected,
				\ -> if (isRTL)
						fsubtracti(fsubtracti(flength(orderedTabsWidths), selected), const(1))
					else
						selected
			),
			eitherMap(order, \or -> fselect(or.order, FLift(orderI)), const([])),
			\wd, twds : [double], sel, ord -> MTabsIndicatorInfo(wd, twds, sel, ord)
		);

	indicatorBaseWidth = 100.; 

	TAnimation(
		TFixed(indicatorBaseWidth, lineHeight)
		|> addTBackground(indicatorColor),
		fselect(fselectWithLast(fselect(trigger, MTabsIndicatorInfo2MTabAnimation |> FLift), FIdentity2()), FLift(\p : Pair<MTabAnimation, MTabAnimation> -> {
			next(scrollPosition, Point(p.second.scroll, 0.0));
			sel = fgetValue(trigger).selected;

			if (^prevS == sel || !parent.theme.enableAnimations) {
				[
					FAnimationKeyframe([
						FTranslateValue(Point(p.second.xTranslation, 0.0)),
						FScaleValue(Factor(p.second.trop / indicatorBaseWidth, 1.0))
					])
				];
			} else {
				prevS := sel;

				[
					FAnimationKeyframe([
						FTranslateValue(Point(p.first.xTranslation, 0.0)),
						FScaleValue(Factor(p.first.trop / indicatorBaseWidth, 1.0))
					]),
					FAnimationKeyframe([
						FTranslateValue(Point(p.second.xTranslation, 0.0)),
						FScaleValue(Factor(p.second.trop / indicatorBaseWidth, 1.0))
					])
				];
			}
		})),
		[
			FAnimationDuration(const(easingTransitionDuration)),
			FAnimationEasing(const(easingStandartCurve)),
		]
	)
	|> makeTropicConstantHeight(Some(lineHeight))
	|> (\t -> if (indicatorAbove) t else TTranslate(fselect(tabsHeight, FLift(\th -> Point(0., th - lineHeight))), t))
}

// b styles override sty
mergeTGraphicsStyles(a : [TGraphicsStyle], b : [TGraphicsStyle]) -> [TGraphicsStyle] {
	bFillOpacity = extractStruct(b, FillOpacity(1.)).opacity;
	bStrokeOpacity = extractStruct(b, StrokeOpacity(1.)).opacity;

	fold(b, a, \acc, st ->
		switch (st : TGraphicsStyle) {
			RadialGradient() : if (bFillOpacity > 0.) replaceStruct(acc, st) else acc;
			Fill(__) : if (bFillOpacity > 0.) replaceStruct(acc, st) else acc;
			GradientFill(__, __) : if (bFillOpacity > 0.) replaceStruct(acc, st) else acc;

			Stroke(__) : if (bStrokeOpacity > 0.) replaceStruct(acc, st) else acc;
			StrokeLineGradient(__, __) : if (bStrokeOpacity > 0.) replaceStruct(acc, st) else acc;
			StrokeWidth(__) : if (bStrokeOpacity > 0.) replaceStruct(acc, st) else acc;

			TStyleWithSelector(__, __) : replaceStruct(acc, st);
			TStyle(__) : replaceStruct(acc, st);

			FillOpacity(opacity) : if (opacity > 0.) replaceStruct(acc, st) else acc;
			StrokeOpacity(opacity) : if (opacity > 0.) replaceStruct(acc, st) else acc;

			UseSvg(): arrayPush(acc, st);
		}
	)
}<|MERGE_RESOLUTION|>--- conflicted
+++ resolved
@@ -43,10 +43,7 @@
 	grabDelay = extractStructMany(m.style, MGrabDelay(0));
 	isKeepTabColor = !contains(m.style, MTabChangeIndicatorColor());
 	rescaleEnabled0 = extractStruct(m.style, MTabTitleRescaleEnabled(const(true))).enabled;
-<<<<<<< HEAD
-=======
 	iconHideable = contains(m.style, MTabIconHideable());
->>>>>>> 7242c2bc
 
 	tabsFontStyle = fold(m.style, defaultTabFontStyle, \acc, st -> switch(st) {
 		MFontStyle() : st;
@@ -140,13 +137,6 @@
 					focusState = replaceStructMany(tb.style, [onClick, AccessRole("tab"), MRippleType(const(MRippleFill()))]);
 					tabIcon = tryExtractStruct(tb.style, MTabIcon(TEmpty()));
 					rescaleEnabled = fand(rescaleEnabled0, extractStruct(tb.style, MTabTitleRescaleEnabled(const(true))).enabled);
-<<<<<<< HEAD
-					centerTitle = !(titleAlignIcon && isSome(tabIcon));
-					TSelect2(tb.text, fand(const(!isKeepTabColor), feq(m.selected, i)), \txt, selected ->
-						if (txt != "") {
-							color = if (selected) Some(indicatorColor) else itemsColor;
-							MTabsText(manager, p2, txt, capitalizeTitle, centerTitle, rescaleEnabled, showTooltip, tabsFontStyle, color, m2t)
-=======
 					maxLines = extractStruct(tb.style, MMaxLines(2)).lines;
 					widthByContent = contains(tb.style, MWidthByContent());
 					centerTitle = !(titleAlignIcon && isSome(tabIcon));
@@ -161,7 +151,6 @@
 						if (txt != "") {
 							color = if (selected) Some(indicatorColor) else itemsColor;
 							MTabsText(manager, p2, txt, capitalizeTitle, centerTitle, rescaleEnabled, showTooltip, maxLines, tabsFontStyle, color, fullWidth, widthByContent, m2t)
->>>>>>> 7242c2bc
 							|> TBorderTopBottom(2.)
 						} else if (leftAlignIcon) TFillX()
 						else TEmpty()
@@ -351,7 +340,7 @@
 
 							widths : Pair<[double], [double]> = generate(0, length(fgetValue(m.tabs)), \i -> {
 								tabWidthStyle = extractStruct(fgetValue(m.tabs)[i].style, tabWidth0);
-								minW = 
+								minW =
 									if (i < lenMW)
 										minWidths[i]
 									else
@@ -467,38 +456,6 @@
 	text = if (capitalizeTitle) toUpperCase(text0) else text0;
 	customFont = MFontStyle2MFont(parent, tabsFontStyle);
 
-<<<<<<< HEAD
-	truncated = make(false);
-	showRescaled = fand(rescaleEnabled, truncated);
-	style = concatA([
-		if (centerTitle) [
-			CenterAlign(),
-			MEllipsisTextAlignment(CenterAlign())
-		] else [],
-		[MMaxLines(2), showTooltip],
-		eitherMap(itemsColor, v2a, [])
-	]);
-	TGroup2(
-		TVisible(fnot(showRescaled), MEllipsisText2T(manager, parent, MEllipsisText(
-			text,
-			concat(
-				style,
-				[
-					customFont,
-					MTextIsTruncated(truncated)
-				]
-			)
-		), m2t))
-		|> TFixHeight2Maybe(fif(showRescaled, const(Some(0.)), const(None()))),
-		TShowLazy(showRescaled, \ -> MEllipsisText2T(manager, parent, MEllipsisText(
-			text,
-			arrayPush(
-				style,
-				MFont(customFont with size = customFont.size / 1.5),
-			)
-		), m2t))
-	)
-=======
 	if (widthByContent) {
 		style = concatA([
 			[customFont],
@@ -538,7 +495,6 @@
 			), m2t))
 		)
 	}
->>>>>>> 7242c2bc
 }
 
 MTabAnimation(
@@ -605,7 +561,7 @@
 			\wd, twds : [double], sel, ord -> MTabsIndicatorInfo(wd, twds, sel, ord)
 		);
 
-	indicatorBaseWidth = 100.; 
+	indicatorBaseWidth = 100.;
 
 	TAnimation(
 		TFixed(indicatorBaseWidth, lineHeight)
