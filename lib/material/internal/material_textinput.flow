--- conflicted
+++ resolved
@@ -1382,30 +1382,8 @@
 	textInputClip = ref TEmpty();
 
 	content =
-<<<<<<< HEAD
 		TMoveClip(makeTextInput(inputState.parent), \ti -> textInputClip := ti)
 		|> addMTextInputBackground(onTop);
-=======
-		if (isTextInputInPopup)
-			TSelect3(inputState.content, inputState.mfocus.enabled, inputState.textStyle, \val, en, ts : [MTextStyle] ->
-				MEllipsisText2T(
-					inputState.manager,
-					inputState.parent,
-					MEllipsisText(
-						val + (generate(0, max(inputState.linesCount - strCountOf(val, "\n") - 1, 0), \__ -> "\n") |> concatStrings)
-						|> (\f -> if (endsWith(f, "\n") || f == "") f + "  " else if (endsWith(f, "\n ")) f + " " else f),
-						concat(if (en) ts else arrayPush(ts, MTextDisabled()), [MMaxLines(inputState.linesCount)])
-					),
-					m2t
-				)
-			)
-			|> (\t -> TAlignStartDir(t, inputState.parent.rtl))
-			|> (\f -> TGroup2(TFillX(), f))
-			|> addBorders
-		else
-			makeTextInput(inputState.parent)
-			|> addMTextInputBackground(onTop);
->>>>>>> 6e1cae42
 
 	offsetX = if (inputState.smallEdit) -24. else if (isTextInputInPopup) 0. else eitherMap(inputState.leftButton, \lb -> lb.inputIndent, 0.);
 	offsetY = if (inputState.smallEdit) -8. else 0.;
