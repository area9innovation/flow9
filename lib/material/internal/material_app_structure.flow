import material/internal/material_toolbar;

export {
	MAppStructure2T(manager : MaterialManager, parent : MFocusGroup, m : MAppStructure, m2t : (Material, MFocusGroup) -> Tropic) -> Tropic;
}

MAppState(
	interactionId : int,
	content : Pair<Material, Transform<bool>>,
	floatingContent : Pair<Material, Transform<bool>>,
	appBar : Maybe<MAppBarState>,
	leftNav : Maybe<MAppNav>,
	rightNav : Maybe<MAppNav>,
	banner : Maybe<Pair<Material, Transform<bool>>>,
	bottomSheet : Maybe<MBottomSheetState>,
	flexible : Maybe<MAppFlexibleState>,
	point : DynamicBehaviour<Point>,
	down : DynamicBehaviour<bool>,
	wh : DynamicBehaviour<WidthHeight>,
	availWH : DynamicBehaviour<WidthHeight>,
	scrollInspect : TScrollInspectVisible,
	scrollParent : DynamicBehaviour<Maybe<MFocusGroup>>,
	state : [MComponentGroupState]
);

MAppNav(content : Material, expander : DynamicBehaviour<bool>, mini : bool, fullHeight : bool, persistent : Transform<bool>, width : double, miniWidth : double,
	gap : Transform<double>, swipeEnabled : Transform<bool>, focusEnabled : Transform<bool>, elevation : Transform<double>, focusOnPrevious : bool);

MAppFlexibleState(persistent : Transform<bool>, persistentB : DynamicBehaviour<bool>, showExpander : Transform<bool>, showToolbar : Transform<bool>);

MAppBarState(
	content : Material,
	focusEnabled : Transform<bool>,
	scrollPosition : DynamicBehaviour<Point>,
	floatingToolbar : Maybe<MFloatingToolbarState>,
	extendToolbar : Maybe<MExtendedAppBarState>
);

MFloatingToolbarState(
	translation : Transform<double>,
	expanded : Transform<bool>,
	height : DynamicBehaviour<double>,
	scrollMoving : DynamicBehaviour<bool>,
	animationTrigger : Transform<bool>,
	subs : [() -> () -> void]
);

MExtendedAppBarState(
	trigger : DynamicBehaviour<bool>,
	image : Maybe<MBackgroundImage>,
	style : [MExtendedToolbarStyle]
);

MBottomSheetState(
	content : (expanded : Transform<bool>) -> Material,
	expanded : DynamicBehaviour<bool>,
	expanding : Maybe<MExpandingBottomSheet>,
	modal : Maybe<MModalBottomSheetState>,
	enabled : Transform<bool>,
	noBackground : bool,
	focusEnabled : Transform<bool>,
	style : [MBottomSheetStyle]
);

MModalBottomSheetState(
	show : DynamicBehaviour<bool>,
	closeOnClick : bool,
	progress : DynamicBehaviour<double>
);

MBottomSheetAnimationTrigger(
	mouseDown : bool,
	expanded : bool,
	screenHeight : double
);

MBottomSheetAnimationStartState(
	pointY : double,
	boxHeight : double,
	scrollPositionY : double
);

sideNavStandardWidth = 320.;

MAppStructure2T(manager : MaterialManager, parent : MFocusGroup, m : MAppStructure, m2t : (Material, MFocusGroup) -> Tropic) -> Tropic {
		state = makeMAppState(manager, parent, m);

		TDisplay("MAppContent")
		|> (\t -> eitherMap(state.flexible,
				\__ -> TCols2(t, TGhost("MAppSideSheet")),
				t)
			)
		|> restrictSizeBySideNavs(state, false)
		|> (\f : Tropic ->
			eitherMap(state.appBar, \ab -> {
				scrollEnabled = eitherMap(ab.extendToolbar, \eab -> fnot(eab.trigger), const(true));
				scrollStyle = [
					[
						state.scrollInspect,
						TScrollPosition(ab.scrollPosition),
						TScrollKeysEnabled(const(true)),
						TScrollMouseEnabled(scrollEnabled)
					],
					if (isSome(ab.floatingToolbar) || isSome(ab.extendToolbar)) [
						TScrollDisableOutOfBounds(const(true)),
						TScrollbars(invisibleScrollBar, invisibleScrollBar),
					]
					else [],
					eitherMap(ab.floatingToolbar, \ft -> [TScrollYMoving(ft.scrollMoving)], [])
				]
				|> concatA;

				(if (isSome(ab.floatingToolbar)) TLines([
							THeight(TGhost("MAppBarSize")),
							THeight(TGhost("MBanner")),
							f
						]) else f
				)
				|> wrapContentByScroll(manager, parent, state.scrollParent, m2t, m.style, scrollStyle)
				|> (\t -> if (isNone(ab.floatingToolbar))
						TLines([
							THeight(TGhost("MAppBarSize")),
							THeight(TGhost("MBanner")),
							t
						])
					else t)
				|> (\t -> TGroup2SameMetrics(t, TLines2(THeight(TGhost("MAppBar")), TDisplay("MBanner"))))
				|> (\t ->
					if (isNone(ab.floatingToolbar))  TGroup2(TDisplay("MAppBar"), t)
					else TGroup2SameMetrics(t, TDisplay("MAppBar"))
				)
				|> (\t : Tropic ->
					eitherMap(ab.extendToolbar, \eab ->
						MSwipe2T(manager, parent, MSwipe(t, [
							MOnSwipeUp(\p, delta -> {
								nextDistinct(eab.trigger, false);
								false;
							}),
							MOnSwipeDown(\p, delta -> {
								if (getValue(ab.scrollPosition) == zeroPoint) nextDistinct(eab.trigger, true);
								false;
							})
						]), m2t),
					t))
				},
				wrapContentByScroll(manager, parent, state.scrollParent, m2t, m.style, [
					state.scrollInspect,
					TScrollKeysEnabled(const(true)),
				])(f)
				|> (\t -> TLines2(TDisplay("MBanner"), t))
			)
		)
		|> (\t -> eitherMap(
				state.bottomSheet,
				\bs ->
					if (isSome(bs.expanding) || bs.noBackground) t
					else TLines2(
						t,
						TShow(
							eitherMap(bs.modal, \mdl -> feq(mdl.progress, 1.), const(true)),
							TGhost("MAppBottomSheet")
						)
					),
				t
			))
		|> (\t -> TGroupSameMetrics(concatA([[
						t,
						TDisplay("MModalBottomSheetBackground"),
					],
					[
						TDisplay("MAppBottomSheet") |> TAlignBottom,
						TDisplay("MAppFloatingContent")
					]
					|> (\arr -> eitherMap(state.bottomSheet, \bs ->
							if (contains(bs.style, MAboveFloatingContent())) reverseA(arr)
							else arr,
							arr
						))
				])))
		|> (\t -> eitherMap(state.flexible,
				\__ -> TGroup2(t, TCols([TFillX(), TDisplay("MAppSideSheet"), TGhost("MAppRightPanelSize")])),
				t)
			)
		|> (\f ->
			TGroup2SameMetrics(
				f,
				eitherMap(state.leftNav, \__ ->	TDisplay("MAppLeftPanel"), TEmpty())
				|> (\f2 ->
					eitherMap(state.rightNav,
						\rn ->
							TIf(
								rn.persistent,
								TGroup2WithoutMetrics(TDisplay("MAppRightPanel"), f2),
								TGroup2WithoutMetrics(f2, TDisplay("MAppRightPanel"))
							),
						f2
					)
				)
			)
		)
		|> (\f -> letAppBar(manager, parent, f, state, m2t))
		|> (\f -> letContentAndSize(manager, parent, f, m.style, state, m2t))
		|> (\f -> letBottomSheet(manager, parent, f, state, m2t))
		|> (\f -> letSideSheet(manager, parent, f, state, m2t))
		|> (\f -> letExpander(manager, parent, f, state, m2t, false))
		|> (\f -> letExpander(manager, parent, f, state, m2t, true))
		|> (\f -> letBanner(manager, parent, f, state, m2t))
		|> (\f -> letFloatingContent(manager, parent, f, state, m2t))
		|> (\f -> letFlextibleApp(f, state))
		|> (\f : Tropic -> if (extractStruct(m.style, MAddSafeArea(true)).add) m2t(MSafeArea(f), parent) else f)
}

letBottomSheet(manager : MaterialManager, parent : MFocusGroup, content : Tropic, state : MAppState, m2t : (Material, MFocusGroup) -> Tropic) -> Tropic {

	bgLayer =
		eitherMap(
			state.bottomSheet,
			\bottom ->
				eitherMap(bottom.modal, \mdl -> {
					down = make(false);
					alpha = fmultiply(mdl.progress, const(0.6));

					TRectangle([MFill(MBlack())], TGhost("MAppSize"))
					|> (\t -> TAlpha(alpha, t))
					|> (\t -> TInteractive([TMouseDown(down)], t))
					|> (\t -> TConstruct([makeSubscribe2(down, \d -> if (!d) nextDistinct(mdl.show, false))], t))
					|> disableInteractivesBelow
					|> (\t -> TShow(fneq(mdl.progress, 0.), t))
				},
				TEmpty()
			),
			TEmpty()
		);

	eitherMap(
		state.bottomSheet,
		\bottom -> {
			minBottomSheetHeight = eitherMap(bottom.modal, \__ -> 0., 56.);
			gapThreshold = extractStruct(bottom.style, MSwipeGap(24.)).gap;
			swipeEnabled0 = extractStruct(bottom.style, MSwipeEnabled(const(true))).enabled;
			swipeDownEnabled = extractStruct(bottom.style, MSwipeDownEnabled(const(true))).enabled;

			screenHeight = fheight(state.availWH);

			bottomSheetMaxCollapsed = fdivide(screenHeight, const(2.));
			collapsedHeight0 =
				extractStruct(
					bottom.style,
					MCollapsedHeight(eitherMap(bottom.modal, \__ -> bottomSheetMaxCollapsed, const(minBottomSheetHeight)))
				).height;
			collapsedHeight =
				eitherMap(
					bottom.expanding,
					\__ -> const(minBottomSheetHeight),
					eitherMap(
						bottom.modal,
						\__ -> collapsedHeight0,
						fmin(
							fmax(collapsedHeight0, const(minBottomSheetHeight)),
							bottomSheetMaxCollapsed
						)
					)
				);

			bottomSheetHeight0 = make(0.);
			bottomSheetHeight =
				fmin(
					screenHeight,
					eitherMap(
						bottom.modal,
						\__ -> bottomSheetHeight0,
						fmax(bottomSheetHeight0, collapsedHeight)
					)
				);

			startState = ref MBottomSheetAnimationStartState(0., 0., 0.);
			mouseDown = make(false);
			closeOnClick = eitherMap(bottom.modal, \mdl -> mdl.closeOnClick, false);
			scrollPosition = make(zeroPoint);
			scrollBarStyle = TScrollbarStyle(materialScrollBar with visible = bottom.expanded);

			blockSwiping = make(false);
			swipeEnabled = fand(swipeEnabled0, fand(fnot(blockSwiping), fOr(swipeDownEnabled, fnot(bottom.expanded))));

			expandingProgress = make(0.);
			expanding2tropic = \bottomContent0 -> \e -> {
				radius = 24.;
				icon = tryExtractStruct(e.style, MExpandingBottomSheetIcon(""));
				additionalItems = extractStruct(e.style, MExpandingBottomSheetAdditional([])).items;
				bgColor = extractMColor(parent, e.style, MAccentColor());

				bottomContent =
					TGroup2(
						TRectangle([MFill(MWhite())], TFillXY()),
						TAlpha(expandingProgress, bottomContent0)
					);

				[
					[
						MIconButton("keyboard_arrow_down", \ -> next(bottom.expanded, false), [], [])
						|> (\m -> MScale(ffactor2(expandingProgress), m))
					],
					eitherMap(icon, \ic -> [MBorder4(8., MIcon(ic.icon, []))], []),
					[
						MDynamicParagraph(e.title, []),
						MScaleAvailable(ffactor2(fmin(fmultiply(expandingProgress, const(2.)), const(1.))), TFillX())
					],
					additionalItems
				]
				|> concatA
				|> MBaselineColsA
				|> (\m -> MExplicitTheme(m, const(isLightMColor(bgColor)), []))
				|> (\m -> m2t(m, parent))
				|> TBorderLeftRight(8.)
				|> (\t -> TCenterYIn(t, TFixed(0., minBottomSheetHeight)))
				|> (\t -> TCopySize(t, \tr -> TRounded(radius, 0., 0., 0., [MFill(bgColor)], tr), false))
				|> (\t -> clickable(manager, parent, t, \ -> next(bottom.expanded, true)))
				|> (\t -> TGroup2(TAlpha(expandingProgress, TRectangle([MFill(bgColor)], TFixed(radius, radius))), t))
				|> (\t -> TAlignEndDir(t, parent.rtl))
				|> (\t -> TLines2(t, bottomContent))
			};

			animationTrigger = fselect3(mouseDown, bottom.expanded, screenHeight, \d, e, h -> MBottomSheetAnimationTrigger(d, e, h));
			animationFreeze = make(false);

			MComponentGroup2T(
				manager,
				parent,
				"MAppStructureBottomSheet",
				[
					MFocusEnabled(bottom.focusEnabled),
					MFocusId(const(7)),
				],
				\p -> m2t(bottom.content(bottom.expanded), p)
			)
			|> (\t -> eitherMap(bottom.modal, \mdl ->
				TAnimatedExpander(manager, parent, t, mdl.show, [
					MDuration(const(0.3)),
					MExpandFromStart(),
					MExpanderProgress(mdl.progress)
				]), t))
			|> (\t -> TCopySize(t, \tr -> TInteractive([TMouseDownGhost(mouseDown)], tr), true))
			|> disableInteractivesBelow
			|> (\t -> eitherMap(bottom.expanding, expanding2tropic(t), t))
			|> (\t ->
				MScroll2T(manager, parent,
					MScroll(
						t,
						TFillXHT(bottomSheetHeight),
						[
							TScrollCropByContent(),
							TScrollDisableOutOfBounds(const(true)),
							TScrollEnabled(bottom.expanded),
							TScrollbars(scrollBarStyle, scrollBarStyle),
							TScrollPosition(scrollPosition)
						]
					),
					m2t
				)
			)
			|> (\t -> TGroup2(TFillXH(minBottomSheetHeight), t))
			|> (\t -> TShow(bottom.enabled, t))
			|> (\m ->
					MEasingAnimation(
						manager,
						parent,
						const(0.3),
						const(easingFastOutSlowIn),
						animationTrigger,
						\trigger ->
							if (trigger.mouseDown || getValue(blockSwiping)) None()
							else {
								from = fgetValue(bottomSheetHeight);
								to = if (trigger.expanded) trigger.screenHeight else fgetValue(collapsedHeight);

								maybeApply(bottom.modal, \mdl ->
									if (from < fgetValue(collapsedHeight)) nextDistinct(mdl.show, false)
								);

								if (from == to) None() else Some(Pair(from, to))
							},
						\coord, prc -> {
							nextDistinct(expandingProgress, if (coord.first < coord.second) prc else 1. - prc);
							nextDistinct(bottomSheetHeight0, lerp(coord.first, coord.second, prc))
						},
						[MFreezeAnimation(animationFreeze), MAutoStart()],
						m
					)
				)
<<<<<<< HEAD
			|> (\t -> eitherMap(bottom.expanding, \__ -> t, TShadowShape(parent, const(16.), t, [MThemeFill(parent, MSurfaceColor())], ComponentShape("MBottomSheet"))))
=======
			|> (\t -> if (isSome(bottom.expanding) || bottom.noBackground) t else TShadowShape(parent, const(16.), t, RectangleShape("MBottomSheet")))
>>>>>>> daf1d865
			|> (\t -> TConstruct([
					[
						makeSubscribe2(mouseDown, \d -> {
							if (d)
								startState :=
									MBottomSheetAnimationStartState(
										getValue(state.point).y,
										fgetValue(bottomSheetHeight),
										fgetValue(scrollPosition).y
									)
							else {
								gap = ^startState.pointY - getValue(state.point).y;
								allowStateChange = if (gap == 0.) closeOnClick else fgetValue(swipeEnabled);

								if (allowStateChange) {
									newExpanded = gap > if (fgetValue(bottom.expanded)) 0. else gapThreshold;
									nextDistinct(bottom.expanded, newExpanded);
									if (!newExpanded) {
										maybeApply(bottom.modal, \mdl -> if (gap == 0.) nextDistinct(mdl.show, false));
										nextDistinct(scrollPosition, zeroPoint)
									};
								}
							}
							nextDistinct(blockSwiping, false);
						}),
						makeSubscribe2(
							ftransistor(fand(mouseDown, swipeEnabled), state.point),
							\p -> if (^startState.scrollPositionY == 0.)
									nextDistinct(bottomSheetHeight0, ^startState.boxHeight + (^startState.pointY - p.y))
						),
						makeSubscribe2(scrollPosition, \__ -> nextDistinct(blockSwiping, true)),
					],
					eitherMap(bottom.modal, \mdl -> [
						makeSubscribe2(mdl.show, \s -> if (!s) {
							nextDistinct(animationFreeze, true);
							nextDistinct(bottom.expanded, false)
						}),
						makeSubscribe2(mdl.progress, \pr -> if (pr == 0.) nextDistinct(animationFreeze, false))
					], [])
				] |> concatA, t))
			|> restrictSizeBySideNavs(state, false)
			|> (\t -> eitherMap(state.flexible,
					\fl -> TShow(fnot(fl.persistent), t),
					t
				))
		},
		TEmpty()
	)
	|> (\t -> TLet("MAppBottomSheet", t, content))
	|> (\t -> TLet("MModalBottomSheetBackground", bgLayer, t))
}

letSideSheet(manager : MaterialManager, parent : MFocusGroup, content : Tropic, state : MAppState, m2t : (Material, MFocusGroup) -> Tropic) -> Tropic {
	eitherMap(
		state.bottomSheet,
		\bottom -> if (isSome(bottom.modal)) TEmpty() else {
			sideSheet = \ ->
				m2t(bottom.content(const(true)), parent)
				|> disableInteractivesBelow
				|> (\t -> TAvailable(t, TFillWY(sideNavStandardWidth)))
				|> (\t -> TLines2(THeight(TGhost("MAppBar")), t));

			eitherMap(
				state.flexible,
				\fl -> TShowLazy(fl.persistent, sideSheet),
				TEmpty()
			)
		},
		TEmpty()
	)
	|> (\t -> TLet("MAppSideSheet", t, content))
}

makeMAppState(manager : MaterialManager, parent : MFocusGroup, m : MAppStructure) -> MAppState {
	appWH = extractStruct(m.style, MAppWH(makeWH())).wh;
	scrollInspect = extractStruct(m.style, makeTScrollInspectVisible());
	mouseDown = make(false);

	flexible =
		maybeMap(
			tryExtractStruct(m.style, MAppStructureFlexible([])),
			\asf -> {
				enabled = extractStruct(asf.style, MEnabled(const(true))).enabled;
				showExpander = extractStruct(asf.style, MShowExpander(const(false))).show;
				showToolbar = extractStruct(asf.style, MShowToolbar(const(true))).show;
				mWidth = extractStruct(asf.style, MWidth(1296.)).width;
				persistentB = extractStruct(asf.style, MPersistent(make(false))).persistent;
				persistent = fif(enabled, fselect(appWH, FLift(\wh -> wh.width > mWidth)), const(false));

				MAppFlexibleState(
					persistent,
					persistentB,
					fOr(fnot(persistent), showExpander),
					fOr(fnot(persistent), showToolbar)
				)
			}
		);

	tryExtractNav = \left : bool ->
		maybeMap(
			tryExtractStruct(m.parts, if (left) MLeftNav(TEmpty(), make(false), []) else MRightNav(TEmpty(), make(false), [])),
			\nav : MNav -> {
				navMini = contains(nav.style, MSideNavMini());
				navMiniWidth = extractStruct(nav.style, MListMinimizedWidth(72.)).width;
				navSwipe : MSwipeLeftOrRight =
					extractStruct(
						m.style,
						if (left)
							MSwipeLeft(const(if (navMini) navMiniWidth else 16.), const(mobile))
						else
							MSwipeRight(const(if (navMini) navMiniWidth else 16.), const(mobile))
					);

				fullHeight = contains(nav.style, MFullHeight());

				navPersistent = extractStruct(nav.style, MSideNavPersistent(const(fullHeight))).persistent;

				MAppNav(
					nav.content,
					nav.expander,
					navMini,
					fullHeight,
					eitherMap(
						flexible,
						\flx -> fOr(navPersistent, flx.persistent),
						navPersistent
					),
					extractStruct(
						nav.style,
						MSideNavWidth(if (getStageWidth() > 360. || cpp) sideNavStandardWidth else getStageWidth() / 9. * 8.)
					).width,
					navMiniWidth,
					navSwipe.gapLength,
					navSwipe.enabled,
					if (navMini) const(true) else nav.expander,
					extractStruct(nav.style, MElevation(const(2.0))).elevation,
					extractStruct(nav.style, MFocusOnPrevious(true)).enabled
				)
			}
		);

	leftNav = tryExtractNav(!parent.rtl);
	rightNav = tryExtractNav(parent.rtl);

	focusEnabled0 =
		fand(
			eitherMap(leftNav, \ln -> fOr(ln.persistent, fnot(ln.expander)), const(true)),
			eitherMap(rightNav, \rn -> fOr(rn.persistent, fnot(rn.expander)), const(true))
		);

	bottomSheet =
		maybeMap(
			tryExtractStruct(m.parts, MBottomSheet(\__ -> TEmpty(), [])),
			\bs -> MBottomSheetState(
				bs.content,
				extractStruct(bs.style, MExpanded(make(false))).expanded,
				tryExtractStruct(bs.style, MExpandingBottomSheet(const(""), [])),
				if (mobile)
					maybeMap(
						tryExtractStruct(bs.style, MModalBottomSheet(make(false), false)),
						\mdl -> MModalBottomSheetState(mdl.show, mdl.closeOnClick, extractStruct(bs.style, MModalBottomProgress(make(0.))).progress)
					)
				else None(),
				extractStruct(bs.style, MEnabled(const(true))).enabled,
				contains(bs.style, MNoBackground()),
				focusEnabled0,
				bs.style
			)
		);

	appBarFocusEnabled =
		fand(
			fand(
				eitherMap(leftNav, \ln -> if (ln.mini) const(true) else fOr(ln.persistent, fnot(ln.expander)), const(true)),
				eitherMap(rightNav, \rn -> if (rn.mini) const(true) else fOr(rn.persistent, fnot(rn.expander)), const(true))
			),
			eitherMap(bottomSheet, \bs -> fnot(bs.expanded), const(true))
		);

	focusEnabled =
		fand(
			focusEnabled0,
			eitherMap(bottomSheet, \bs -> fnot(bs.expanded), const(true))
		);

	banner =
		maybeMap(
			tryExtractStruct(m.parts, MBanner(const(MBannerContent("", [])), const(true))),
			\b -> {
				show = make(true);
				MSelect(b.banner, \banner -> {
					nextDistinct(show, true);

					leftIcon =
						eitherMap(
							tryExtractStruct(banner.style, MLeftIcon("", [])),
							\ic -> MIcon(ic.icon, concat([MIconSize(40.)], ic.style)) |> MBorderRight(8.),
							TEmpty()
						);

					title =
						MParagraph(banner.text, extractStruct(banner.style, MBannerTitleStyle([])).style)
						|> MBorderLeft(8.)
						|> MCenterY
						|> (\m2 -> MCols2(leftIcon, m2))
						|> MBorderLeft(16.);

					makeButton = \btn ->
						MTextButton(btn.text, \ -> {nextDistinct(show, false); btn.onClick()}, [], [])
						|> MBorderRight(8.);

					buttons =
						map(
							extractStruct(banner.style, MBannerButtons([MBannerButton("CANCEL", nop), MBannerButton("OK", nop)])).buttons,
							makeButton
						)
						|> MCols;

					isWideScreen = eitherMap(flexible, \fl -> fl.persistent, const(!mobile));

					bannerContent =
						MIfLazy(isWideScreen, \isW ->
							if (isW)
								MBaselineCols2(MGroup2(title, TFillX()), MAlignBottom(buttons))
							else
								MLines2(title, MAlignRight(buttons))
						);

					MLines2(bannerContent |> MBorderTop(16.) |> MBorderBottom(8.), MSeparator(true))
					|> addMBackground(MWhite())

				})
				|> (\m2 -> MAnimatedExpander(m2, fand(show, b.enabled), []))
				|> (\m2 -> MGroup2(m2, TFillX()))
				|> (\m2 -> Pair(m2, focusEnabled))
			}
		);

	content = Pair(extractStruct(m.parts, MContent(TEmpty())).content, focusEnabled);
	floatingContent = Pair(extractStruct(m.parts, MFloatingContent(TEmpty())).content, focusEnabled0);
	appBar =
		maybeMap(
			tryExtractStruct(m.parts, MAppBar(TEmpty())),
			\fc -> {
				scrollPosition = scrollInspect.topleft;

				appBarEnabled = extractStruct(m.style, MAppBarEnabled(const(true))).enabled;

				extendToolbar =
					maybeMap(
						tryExtractStruct(m.style, MExtendedAppBar([])),
						\eab : MExtendedAppBar ->
							MExtendedAppBarState(
								make(false),
								tryExtractStruct(eab.style, MBackgroundImage("", false)),
								{filtermap(eab.style, \st -> switch (st : MExtendedAppBarStyle) {
									MExtendedToolbarStyle() : {a : Maybe<MExtendedToolbarStyle> = Some(st); a};
									default : None()
								})}
							)
					);

				floatingToolbar =
					if (contains(m.style, MFloatingToolbar())) {
						startPoint = ref 0.;
						updateStartPoint = \ -> startPoint := getValue(scrollPosition).y;

						height = make(0.);
						scrollMoving = make(false);
						animationTrigger = fOr(scrollMoving, mouseDown);

						isUp = fselectWithLast(scrollPosition, FLift2(\last, new ->
							new.y - last.y > 0.
						));

						expanded =
							ftransistor(
								fnot(animationTrigger),
								fOr(fless(fpointY(scrollPosition), height), fnot(isUp))
							);

						delta = fselect(scrollPosition, FLift(\sp -> sp.y - ^startPoint));

						subs = [
							makeSubscribe2(isUp, \__ ->
								if (!getValue(mouseDown)) updateStartPoint()
							),
							makeSubscribe2(mouseDown, \d ->
								if (d) updateStartPoint()
							)
						];

						Some(MFloatingToolbarState(delta, expanded, height, scrollMoving, animationTrigger, subs))
					} else None();

				MAppBarState(
					MAnimatedExpander(fc.content, appBarEnabled, [MNoCrop()]),
					focusEnabled,
					scrollPosition,
					floatingToolbar,
					extendToolbar
				)
			}
		);

	MAppState(
		makeTropicTag(manager),
		content,
		floatingContent,
		appBar,
		leftNav,
		rightNav,
		banner,
		bottomSheet,
		flexible,
		make(zeroPoint),
		mouseDown,
		appWH,
		makeWH(),
		scrollInspect,
		make(None()),
		extractMComponentGroupState(m.style),
	);
}

letContentAndSize(manager : MaterialManager, parent : MFocusGroup, content : Tropic, style : [MAppStyle], state : MAppState,
	m2t : (Material, MFocusGroup) -> Tropic) -> Tropic {

	mainContent =
		MComponentGroup2T(
			manager,
			parent,
			"MAppContent",
			concat(state.state, [FAccessVisible(const(true)), TagName("main"), MFocusEnabled(state.content.second), MFocusId(const(3)), MSetParent(state.scrollParent)]),
			\p ->
				state.content.first
				|> MAlignStart
				|> (\m -> m2t(m, p))
				|> (\t -> eitherMap(tryExtractStruct(style, MContentMaxWidth(zero)), \mw -> TZoomMaxWidth(t, mw.maxWidth), t))
		);

	TGroup2(
		TAttachBox(TDisplay("MAppSize"), state.wh),
		TInteractive([TMouseDownGhost(state.down), TMouseXY(state.point)], TRectangle(interactiveRectangleStyle, TGhost("MAppSize")))
	)
	|> (\f -> TCropSize(TGhost("MAppSize"), f))
	|> (\t -> TAttachAvailable(t, state.availWH))
	|> (\t -> TLet("MAppSize", content, t))
	|> (\t -> TLet("MAppContent", mainContent, t))
}

letBanner(manager : MaterialManager, parent : MFocusGroup, content : Tropic, state : MAppState,
	m2t : (Material, MFocusGroup) -> Tropic) -> Tropic {

	eitherMap(state.banner, \ban -> 
		MComponentGroup2T(
			manager,
			parent,
			"MAppStructureBanner",
			[
				MFocusEnabled(ban.second),
				MFocusId(const(2)),
			],
			\p -> m2t(ban.first, p)
		)
		|> (\t -> eitherMap(state.flexible,
			\__ -> TCols2(t, TWidth(TGhost("MAppSideSheet"))),
			t)
		)
		|> restrictSizeBySideNavs(state, false),
		TEmpty()
	)
	|> (\t -> TLet("MBanner", t, content))
}

letAppBar(manager : MaterialManager, parent : MFocusGroup, content : Tropic, state : MAppState, m2t : (Material, MFocusGroup) -> Tropic) -> Tropic {
	makeAppBar = \ab : MAppBarState -> {
		extTool =
			eitherMap(
				ab.extendToolbar,
				\eab : MExtendedAppBarState -> switch (ab.content : Material) {
							MToolbar(expander, title, right, style):
								MToolbar(
									expander,
									title,
									right,
									replaceStruct(style, MExtendedToolbar(eab.trigger, eab.style))
									|> (\st : [MToolbarStyle] -> eitherMap(eab.image, \im : MToolbarStyle -> arrayPush(st, im), st))
								)
								|> (\m -> MConstruct([makeSubscribe2(feq(ab.scrollPosition, zeroPoint), \v ->
										if (!v) nextDistinct(eab.trigger, false)
									)], m));
							default: ab.content;
						},
				ab.content
			);

		fixExpander =
			\p, fixStyle ->
				switch (extTool : Material) {
					MToolbar(expander, title, right, style):
						MToolbar2T(
							manager,
							p,
							MToolbar(
								expander,
								title,
								right,
								fixStyle(style)
								|> (\st ->
									if (eitherMap(state.leftNav, \ln -> ln.fullHeight, false))
										replaceStruct(st, extractStruct(st, MShowExpander(const(false))))
									else st
								)
							),
							m2t
						);
					default: m2t(extTool, p);
				}

		MComponentGroup2T(
			manager,
			parent,
			"MAppBar",
			[
				MFocusEnabled(ab.focusEnabled),
				MFocusId(const(0)),
				AccessRole("banner"),
				TagName("header")
			],
			\p ->
				eitherFn(
					state.flexible,
					\flx ->
						MShow2T(
							manager,
							p,
							flx.showToolbar,
							\p2 -> fixExpander(p2, \style ->
								replaceStruct(style,
									MShowExpander(fand(flx.showExpander, extractStruct(style, MShowExpander(const(true))).show))
								)
							)
						),
					\ ->
						fixExpander(p, idfn)
				)
		)
		|> restrictSizeBySideNavs(state, true)
	}

	eitherMap(
		state.appBar,
		\ab : MAppBarState ->
			TLet("MAppBar",
				eitherMap(ab.floatingToolbar, \ft ->
					TConstruct(ft.subs,	TCollapsingBox(manager, parent, TDisplay("MAppBarSize"), ft.translation, ft.expanded, Some(ft.animationTrigger), Some(ft.height), false, false)),
					TDisplay("MAppBarSize")
				),
				content
			)
			|> (\t -> TLet("MAppBarSize", makeAppBar(ab), t)),
		content
	)
}

letFloatingContent(manager : MaterialManager, parent : MFocusGroup, content : Tropic, state : MAppState,
	m2t : (Material, MFocusGroup) -> Tropic) -> Tropic {
	MComponentGroup2T(
		manager,
		parent,
		"MAppFloatingContent",
		[
			MFocusEnabled(state.floatingContent.second),
			MFocusId(const(6))
		],
		\p ->
			m2t(
				MLines2(
					state.floatingContent.first,
					MSelect(manager.floatingActions, \fac : [flow] -> MLinesA(
						map(fac, \l : flow -> cast(l : flow -> Material))
					))
				),
				p
			)
	)
	|> (\t -> eitherMap(state.flexible,
		\__ -> TCols2(t, TGhost("MAppSideSheet")),
		t)
	)
	|> restrictSizeBySideNavs(state, false)
	|> (\t -> eitherMap(state.bottomSheet, \bs ->
		if (contains(bs.style, MAboveFloatingContent())) t
		else TLines2(t, TGhost("MAppBottomSheet")),
		t
	))
	|> (\t -> TLet("MAppFloatingContent", t, content))
}

letFlextibleApp(content : Tropic, state : MAppState) -> Tropic {
	eitherMap(
		state.flexible,
		\flx ->
			TConstruct(
				[
					make2Subscribe(flx.persistent, flx.showExpander, \p, se -> {
						maybeApply(state.leftNav, \ln -> deferred(\ -> nextDistinct(ln.expander, p && !se)));
						nextDistinct(flx.persistentB, p);
					})
				],
				content
			),
		content
	)
}

letExpander(manager : MaterialManager, parent : MFocusGroup, content : Tropic, state : MAppState,
	m2t : (Material, MFocusGroup) -> Tropic, left : bool) -> Tropic {
	eitherMap(
		if (left) state.leftNav else state.rightNav,
		\nav : MAppNav -> {
			sideNavWidth = make(0.);

			scaleX = fif(
				fand(nav.persistent, nav.expander),
				const(1.),
				const(if (nav.mini) nav.miniWidth / nav.width else 0.)
			);

			eContent =
				switch (nav.content) {
					MSideNav(h, l, ex, st): {
						MSideNav(
							h,
							l,
							ex,
							replaceStructMany(
								st,
								if (nav.mini)
									[MSideNavMini(), MListMinimizedWidth(nav.miniWidth), MSideNavWidth(nav.width)]
								else
									[MSideNavWidth(nav.width)]
							)
						)
					}
					default: nav.content;
				}

			expander2Point = if (left) {\e -> if (e) 0. else -nav.width} else {\e -> if (e) 0. else nav.width};
			ePointX = make(expander2Point(getValue(nav.expander)));
			delta2Point =
				if (left)
					{\d -> min(max(-nav.width, expander2Point(getValue(nav.expander)) + d), 0.)}
				else
					{\d -> min(max(0., expander2Point(getValue(nav.expander)) + d), nav.width)};
			bgMouseDown = make(false);
			mouseDown = ref false;
			startingPoint = ref Point(-1., -1.);
			trigger = make(Pair(fgetValue(ePointX), fgetValue(ePointX)));
			showPanel = fneq(ePointX, expander2Point(false));
			panelName = if (left) "MAppLeftPanel" else "MAppRightPanel";
			bgAlpha =
				if (nav.width != 0.)
					flerp(0., 0.6, fselect(ePointX, FLift(\ep -> 1. - ep / expander2Point(false))))
				else
					const(0.6);
			animated = make(false);

			otherNavExpanded =
				eitherMap(if (left) state.rightNav else state.leftNav, \on -> fif(on.persistent, const(false), on.expander), const(false));

			sideNav =
				MComponentGroup2T(
					manager,
					parent,
					panelName,
					[
						MFocusEnabled(fand(nav.focusEnabled, fnot(otherNavExpanded))),
						MFocusId(const(if (left) 1 else 5)),
						TagName("nav"),
						AccessRole("navigation"),
						IScriptBehaviour("expander", nav.expander, ISInputValue([], "bool", false)),
						IScriptBehaviour("animated", animated, ISAppearanceEvent()),
						MFocusOnPrevious(nav.focusOnPrevious)
					],
					\p ->
						m2t(eContent, p)
						|> disableInteractivesBelow
				)
				|> (\t -> TAttachWidth(t, sideNavWidth))
				|> (\t ->
					if (nav.mini)
						TCropSize(
							TFillWYT(
								fselect(ePointX, FLift(\ep ->
									max(nav.width - abs(ep), nav.miniWidth)
								))
							),
							t
						)
						|> (\f -> TShadowShape(parent, nav.elevation, f, [MThemeFill(parent, MBackgroundColor())], ComponentShape("MSideNav")))
					else
						TRenderOnce(showPanel, \ ->
							t
							|> (\f -> TShadowShape(parent, nav.elevation, f, [MThemeFill(parent, MBackgroundColor())], ComponentShape("MSideNav")))
							|> (\f -> TTranslate(fselect(ePointX, FLift(\ep -> Point(ep, 0.))), f))
						)
				)
				|> (\f -> if (left) f else TCols2(TFillX(), f));

			TGroup2(
				(
					\ -> TRectangle([Fill(black)], TGhost("MAppSize"))
					|> (\f -> TAlpha(bgAlpha, f))
					|> (\f -> mouseDownAround(manager, None(), bgMouseDown, make(false), nop, f))
					|> disableInteractivesBelow
					|> disableMouseWheelBelow
					|> (\f -> TCursor(FingerCursor(), f))
				)
				|> (\f -> TShowLazy(fand(fnot(nav.persistent), showPanel), f)),

				sideNav
			)
			|> (\f ->
				MEasingAnimation(
					manager,
					parent,
					fif(nav.expander, const(easingEnteringDuration), const(easingLeavingDuration)),
					fif(nav.expander, const(easingDecelerationCurve), const(easingAccelerationCurve)),
					trigger,
					\tr -> {
						if (tr.first != tr.second)
							Some(tr)
						else
							None()
					},
					\tr, px -> next(ePointX, lerp(tr.first, tr.second, px)),
					[MIsAnimationPlayed(animated)],
					f
				)
			)
			|> (\f ->
				if (nav.fullHeight) f
				else if (nav.mini)
					TLines2(THeight(TGhost("MAppBar")), f)
				else
					TIf(nav.persistent, TLines2(THeight(TGhost("MAppBar")), f), f)
			)
			|> (\f -> TAvailable(f, TGhost("MAppSize")))
			|> (\f -> TCropSize(TGhost("MAppSize"), f))
			|> (\f ->
				TConstruct(
					[
						// Close expander on bg click, check if finger movement has begun
						makeSubscribe2(bgMouseDown, \d ->
							if (!d && (!^mouseDown || ^startingPoint == fgetValue(state.point)) && fgetValue(nav.expander))
								next(nav.expander, false)
						),
						makeSubscribe2(state.point, \pt ->
							if (^mouseDown && fgetValue(state.down) && isCurrentMInteractionItemId(manager, state.interactionId)) {
								// Block other interaction items if panel is being moved
								dx = abs(pt.x - ^startingPoint.x);
								dy = abs(pt.y - ^startingPoint.y);

								// Update panel point
								next(ePointX, delta2Point(pt.x - ^startingPoint.x));

								if (dx > dy && dx > 4.) {
									blockOtherMInteractionItemIds(manager, state.interactionId);
								} else if (dy > dx && dy > 4.) {
									removeMInteractionItemId(manager, state.interactionId);
									next(nav.expander, getValue(nav.expander));
								}
							}
						),
						makeSubscribe2(state.down, \d ->
							if (d) {
								if (fgetValue(nav.swipeEnabled) && !fgetValue(nav.persistent) && !^mouseDown) {
									pt = fgetValue(state.point);

									// Start panel movement
									if (pt.x < (if (left) fgetValue(nav.gap) else getRealStageWidthHeight(manager).width - fgetValue(nav.gap)) ||
										fgetValue(nav.expander)) {
										nextDistinct(trigger, Pair(fgetValue(ePointX), fgetValue(ePointX)));

										mouseDown := true;
										startingPoint := Point(pt.x, pt.y);

										addMInteractionItemId(manager, state.interactionId);
									}
								}
							} else if (^mouseDown) {
								// Finish panel movement
								fn = \a, b -> if (left) a > b else a < b;
								next(nav.expander,
									fn(fgetValue(ePointX), expander2Point(false) / 3.0)
								);
								mouseDown := false;
							}
						),
						\ -> subscribe(nav.expander, \e -> nextDistinct(trigger, Pair(fgetValue(ePointX), expander2Point(e))))
					],
					f
				)
			)
			|> (\f -> TLet(panelName, f, content))
			|> (\f -> TLet(panelName + "Size", TSizedWidth(fmultiply(sideNavWidth, scaleX), 0.), f))
		},
		content
	)
}

restrictSizeBySideNavs(state : MAppState, toolbar : bool) -> (Tropic) -> Tropic {
	\t ->
		concat3(
			eitherMap(state.leftNav, \ln ->	if (toolbar && !ln.fullHeight) [] else [TDisplay("MAppLeftPanelSize")], []),
			[t],
			eitherMap(state.rightNav, \rn -> if (toolbar && !rn.fullHeight) [] else [TDisplay("MAppRightPanelSize")], []),
		)
		|> TCols
}

wrapContentByScroll(
	manager : MaterialManager,
	parent : MFocusGroup,
	scrollParent : DynamicBehaviour<Maybe<MFocusGroup>>,
	m2t : (Material, MFocusGroup) -> Tropic,
	appStyle : [MAppStyle],
	style : [TScrollStyle]
) -> (Tropic) -> Tropic {
	contentWH = makeWH();

	\t ->
		if (contains(appStyle, MNoScroll()))
			TCenterXIn(t, TFillXY())
		else
			MScroll2T(manager, parent,
				MScroll(
					TInspect([ISize(contentWH)], t),
					TGroup2(TIfPrint(TSized(contentWH), TEmpty()), TFillXY()),
					concat(style, [MGetParent(scrollParent), MFocusId(const(3))])
				),
				m2t
			)
}<|MERGE_RESOLUTION|>--- conflicted
+++ resolved
@@ -387,11 +387,7 @@
 						m
 					)
 				)
-<<<<<<< HEAD
-			|> (\t -> eitherMap(bottom.expanding, \__ -> t, TShadowShape(parent, const(16.), t, [MThemeFill(parent, MSurfaceColor())], ComponentShape("MBottomSheet"))))
-=======
-			|> (\t -> if (isSome(bottom.expanding) || bottom.noBackground) t else TShadowShape(parent, const(16.), t, RectangleShape("MBottomSheet")))
->>>>>>> daf1d865
+			|> (\t -> if (isSome(bottom.expanding) || bottom.noBackground) t else TShadowShape(parent, const(16.), t, [MThemeFill(parent, MSurfaceColor())], ComponentShape("MBottomSheet")))
 			|> (\t -> TConstruct([
 					[
 						makeSubscribe2(mouseDown, \d -> {
