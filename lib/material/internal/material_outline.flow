import material/internal/material_ellipsis;
import material/internal/material_ripple;

export {
	MGraphicsState : (
		strokeWidth : double,
		color : int,
		opacity : double,
		ripple : bool
	);

	graphicsStateLerp(
		prev : MGraphicsState,
		current : MGraphicsState,
		percent : double) -> MGraphicsState;

	MOutline(
		manager : MaterialManager,
		parent : MFocusGroup,
		size : Transform<WidthHeight>,
		labelWidth : Transform<double>,
		progress : Transform<double>,
		graphicsState : Transform<MGraphicsState>,
		dynamicColor : DynamicBehaviour<MColor>) -> Tropic;

	addMOutline(
		manager : MaterialManager,
		parent : MFocusGroup,
		labelWidth : Transform<double>,
		progress : Transform<double>,
		graphicsState : Transform<MGraphicsState>,
		dynamicColor : DynamicBehaviour<MColor>) -> (Tropic) -> Tropic;

	addMFilledUnderline(
		manager : MaterialManager,
		parent : MFocusGroup,
		graphicsState : Transform<MGraphicsState>,
		dynamicColor : DynamicBehaviour<MColor>) -> (Tropic) -> Tropic;

	MFloatingLabelState(
		progress : DynamicBehaviour<double>,
		showFloatingLabel : Transform<bool>,
		labelSizeFocused : double,
		labelSizeUnfocused : double,
		xMinOffset : double,
		xOffsetDelta : double,
		yMinOffset : double,
		yOffsetDelta : double
	);

	makeMFloatingLabel(
		manager : MaterialManager,
		parent : MFocusGroup,
		label : string,
		state : MFloatingLabelState,
		style : Transform<[CharacterStyle]>,
		dynColor : Maybe<MDynamicColor>,
		widthInspect : DynamicBehaviour<double>,
		m2t : (Material, MFocusGroup) -> Tropic) -> Tropic;
}

skinAnimationDuration = easingTransitionDuration;

addMOutline(
	manager : MaterialManager,
	parent : MFocusGroup,
	labelWidth : Transform<double>,
	progress : Transform<double>,
	graphicsState : Transform<MGraphicsState>,
	dynamicColor : DynamicBehaviour<MColor>) -> (Tropic) -> Tropic {

	\tr -> {
		size = makeWH();
<<<<<<< HEAD
		baseline = make(0.);
		TGroup2(
			TInspect([ISize(size), IBaseline(baseline)], tr),
=======
		TGroup2SameMetrics(
			TAttachBox(tr, size),
>>>>>>> dcf311db
			MOutline(
				manager,
				parent,
				size,
				labelWidth,
				progress,
				graphicsState,
				dynamicColor
			)
		)
		|> (\t -> TBaseline(baseline, t))
	}
}

MOutline(
	manager : MaterialManager,
	parent : MFocusGroup,
	size : Transform<WidthHeight>,
	labelWidth : Transform<double>,
	progress : Transform<double>,
	graphicsState : Transform<MGraphicsState>,
	dynamicColor : DynamicBehaviour<MColor>) -> Tropic {

	outlineState = make(fgetValue(graphicsState));

	stateWithLast =
		fselectWithLast(
			graphicsState,
			FLift2(\prev, curr -> Pair(prev, curr))
		);

	shape = getShapeByComponent(parent, "outlined text field");
	topLeft = parseMaterialShapeCorner(shape.defaultShape.tl);
	topRight = parseMaterialShapeCorner(shape.defaultShape.tr);
	bottomRight = parseMaterialShapeCorner(shape.defaultShape.br);
	bottomLeft = parseMaterialShapeCorner(shape.defaultShape.bl);

	MEasingAnimation(
		manager,
		parent,
		const(skinAnimationDuration),
		const(easingStandartCurve),
		stateWithLast,
		\st -> Some(st),
		\st, percent -> {
			prev = st.first;
			curr = st.second;
			grState = graphicsStateLerp(prev, curr, percent);
			next(outlineState, grState);
			nextDistinct(dynamicColor, MCustomColor(grState.color));
		},
		[],
		TSelect3(outlineState, fpair(labelWidth, progress), size, \st, label, wh -> {
			a = if (label.first == 0.) 0. else label.first + 8.0;
			b = label.second / 2.0;
			c = 8.0;

			gapStart = a * b + c;
			gapEnd = a * (1. - b) + c;

			makeStaticOutline(
				st,
				if (parent.rtl) Pair(wh.width - gapEnd, wh.width - gapStart) else Pair(gapStart, gapEnd),
				wh,
				MOutlineCorners(topLeft, topRight, bottomRight, bottomLeft)
			)
		})
	);
}

makeStaticOutline(
	st : MGraphicsState,
	gap : Pair<double, double>,
	size : WidthHeight,
	corners : MOutlineCorners) -> Tropic {

	w = size.width;
	h = size.height;
	
	style = [Stroke(st.color), StrokeWidth(st.strokeWidth), StrokeOpacity(st.opacity)];

	if (w == 0.0 || h == 0.0) {
		TEmpty();
	} else {
		topLeftR = corners.getTopLeft(size);
		topRightR = corners.getTopRight(size);
		bottomRightR = corners.getBottomRight(size);
		bottomLeftR = corners.getBottomLeft(size);

		r1 = topLeftR.first;
		r2 = topRightR.first;
		r3 = bottomRightR.first;
		r4 = bottomLeftR.first;

		sqrt2 = sqrt(2.0);
		n1 = 1.0 / sqrt2;
		n2 = sqrt2 - 1.0;

		TGraphics(
			concatA([
				[
					MoveTo(r1, 0.0)
				],
				if (gap.first == gap.second) {
					[];
				} else {
					[
						LineTo(gap.first, 0.0),
						MoveTo(gap.second, 0.0)
					];
				},
				[
					LineTo(w - r2, 0.0)
				],
				if (topRightR.second && r2 > 0.0)
					[
						CubicBezierTo(
							(n1 * r2) + w - r2,
							(-n1 * r2) + r2,
							(n2 * r2) + w - r2,
							(-r2)  + r2
						),
						CubicBezierTo(
							w,
							r2,
							w,
							-n2 * r2 + r2
						)

					]
				else
					[
						LineTo(w, r2)
					],
				[
					LineTo(w, h - r3)
				],
				if (bottomRightR.second && r3 > 0.0)
					[
						CubicBezierTo(
							(n1 * r3) + w - r3,
							(n1 * r3) + h - r3,
							w,
							(n2 * r3) + h - r3,
						),
						CubicBezierTo(
							w - r3,
							h,
							(n2 * r3) + w - r3,
							h
						)
					]
				else
					[
						LineTo(w - r3, h)
					],
				[
					LineTo(r4, h)
				],
				if (bottomLeftR.second && r4 > 0.0)
					[
						CubicBezierTo(
							-n1 * r4 + r4,
							n1 * r4 + h - r4,
							(-n2 * r4) + r4,
							h
						),
						CubicBezierTo(
							0.0,
							h - r4,
							0.0,
							(n2 * r4) + h - r4,
						)
					]
				else
					[
						LineTo(0.0, h - r4)
					],
				[
					LineTo(0.0, r1)
				],
				if (topLeftR.second && r1 > 0.0)
					[
						CubicBezierTo(
							(-n1 * r1) + r1,
							(-n1 * r1) + r1,
							0.0,
							(-n2 * r1) + r1
						),
						CubicBezierTo(
							r1,
							0.0,
							(-n2 * r1) + r1,
							0.0
						)
					]
				else
					[
						LineTo(r1, 0.0)
					]
			]),
			style
		)
	}
}

graphicsStateLerp(
	prev : MGraphicsState,
	current : MGraphicsState,
	percent : double) -> MGraphicsState {

	MGraphicsState(
		lerp(prev.strokeWidth, current.strokeWidth, percent),
		colorLerp(prev.color, current.color, percent),
		lerp(prev.opacity, current.opacity, percent),
		current.ripple
	);
}

addMFilledUnderline(
	manager : MaterialManager,
	parent : MFocusGroup,
	graphicsState : Transform<MGraphicsState>,
	dynamicColor : DynamicBehaviour<MColor>) -> (Tropic) -> Tropic {

	width = make(0.);
	\t ->
		TBaselineLines2(
			TAttachWidth(t, width),
			MFilledUnderline(manager, parent, width, graphicsState, dynamicColor)
		)
}

MFilledUnderline(
	manager : MaterialManager,
	parent : MFocusGroup,
	width : DynamicBehaviour<double>,
	graphicsState : Transform<MGraphicsState>,
	dynamicColor : DynamicBehaviour<MColor>) -> Tropic {

	initState       = fgetValue(graphicsState);
	backgroundState = make(initState);
	rippleState     = make(None());
	rippleTrigger   = make(false);

	stateWithLast =
		fselectWithLast(
			graphicsState,
			FLift2(\prev, curr -> Pair(prev, curr))
		);

	MEasingAnimation(
		manager,
		parent,
		const(skinAnimationDuration),
		const(easingStandartCurve),
		stateWithLast,
		\st -> {
			// Swap buffers
			maybeApply(getValue(rippleState), \s -> {
				next(backgroundState, s);
				next(rippleState, None());
				next(rippleTrigger, false);
			});

			if (st.second.ripple) {
				next(rippleState, Some(st.second));
				deferred(\ -> next(rippleTrigger, true));
				None();
			} else {
				Some(st);
			}
		},
		\st, percent -> {
			prev = st.first;
			curr = st.second;
			next(backgroundState, graphicsStateLerp(prev, curr, percent));
		},
		[],
		TGroup2(
			TSelect(backgroundState, \st -> if (st.opacity == 0.0) {
				TEmpty();
			} else if (st.strokeWidth == 0.0) {
				TDynamicGraphics(
					fselect(width, FLift(\w -> 
						generate(0, floor(w / 4.0), \i ->
							[MoveTo(i2d(i) * 4.0, 0.0), LineTo(i2d(i) * 4.0 + 1.0, 0.0)]
						) |> concatA
					)),
					const([Stroke(st.color), StrokeOpacity(st.opacity)])
				)
			} else {
				TRectangle(
					[Fill(st.color), FillOpacity(st.opacity)],
					TFillXH(st.strokeWidth)
				);
			})
				|> (\f -> TTweak([TAlign(const(0.0), const(1.0))], f, TFixed(0.0, 2.0))),
			TSelect(rippleState, \st ->
				eitherMap(
					st,
					\s ->
						MRipple2T(
							manager,
							parent,
							TFillXH(s.strokeWidth),
							rippleTrigger,
							[
								MRippleColor(const(MCustomColor(s.color))),
								MRippleOpacity(const(1.0)),
								MRippleType(const(MRippleFill())),
								MRipplePosition(fselect(width, FLift(\w -> Point(w / 2.0, s.strokeWidth / 2.0))))
							]
						),
					TEmpty()
				)
			)
		)
		|> (\t -> TConstruct([
			makeSubscribe2(backgroundState, \st -> nextDistinct(dynamicColor, MCustomColor(st.color))),
			makeSubscribe2(rippleState, \rSt -> maybeApply(rSt, \st -> nextDistinct(dynamicColor, MCustomColor(st.color))))
		], t))
	);
}

makeMFloatingLabel(
	manager : MaterialManager,
	parent : MFocusGroup,
	label : string,
	state : MFloatingLabelState,
	style : Transform<[CharacterStyle]>,
	dynColor : Maybe<MDynamicColor>,
	widthInspect : DynamicBehaviour<double>,
	m2t : (Material, MFocusGroup) -> Tropic) -> Tropic {

	progress = state.progress;
	xOffset = fselect(progress, FLift(\pr -> (state.xMinOffset + pr * state.xOffsetDelta) * (if (parent.rtl) -1. else 1.)));
	yOffset = fselect(progress, FLift(\pr -> state.yMinOffset + pr * state.yOffsetDelta));
	labelSize = flerp(state.labelSizeFocused, state.labelSizeUnfocused, progress);

	labelStyle : Transform<[MTextStyle]> =
		fselect2(labelSize, style, FLift2(\sz, st ->
			maybeArrayPush(
				MCharacterStyle2MTextStyle(replaceStruct(st, FontSize(sz))),
				dynColor
			)
		));

	MEasingAnimation(
		manager,
		parent,
		const(skinAnimationDuration),
		const(easingStandartCurve),
		state.showFloatingLabel,
		\fl -> {
			pr = getValue(progress);

			if ((fl && pr == 0.) || (!fl && pr == 1.))
				None()
			else
				Some(fl)
		},
		\fl, prc -> next(progress, if (fl) 1. - prc else prc),
		[MAutoStart()],
		TSelect(labelStyle, \st ->
			MEllipsisText2T(
				manager,
				parent,
				MEllipsisText(label, st),
				m2t
			)
		)
		|> (\t -> TAttachWidth(t, widthInspect))
		|> (\t -> TTranslate(fpoint(xOffset, yOffset), t))
		|> (\t -> TAlignStartDir(t, parent.rtl))
	)
}

MOutlineCorners(
	getTopLeft : (WidthHeight) -> Pair<double, bool>,
	getTopRight : (WidthHeight) -> Pair<double, bool>,
	getBottomRight : (WidthHeight) -> Pair<double, bool>,
	getBottomLeft : (WidthHeight) -> Pair<double, bool>
);<|MERGE_RESOLUTION|>--- conflicted
+++ resolved
@@ -71,14 +71,10 @@
 
 	\tr -> {
 		size = makeWH();
-<<<<<<< HEAD
 		baseline = make(0.);
-		TGroup2(
+		
+		TGroup2SameMetrics(
 			TInspect([ISize(size), IBaseline(baseline)], tr),
-=======
-		TGroup2SameMetrics(
-			TAttachBox(tr, size),
->>>>>>> dcf311db
 			MOutline(
 				manager,
 				parent,
