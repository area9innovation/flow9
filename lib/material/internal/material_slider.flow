--- conflicted
+++ resolved
@@ -219,16 +219,9 @@
 				FAccessAttribute("aria-valuemax", fd2s(fselect(thumb.max, FLift(percent2value)))),
 				extractStruct(m.style, MRippleType(const(MRippleCenter()))),
 				MRippleColor(const(color)),
-<<<<<<< HEAD
-				MHighlightOnFocus(const(true)),
-				MHighlightOnHover(const(!condensed)),
-				MHighlightOnSelect(const(!condensed)),
-=======
-				MMouseDown(focusDown),
 				extractStruct(m.style, MHighlightOnFocus(const(true))),
 				extractStruct(m.style, MHighlightOnHover(const(!condensed))),
 				extractStruct(m.style, MHighlightOnSelect(const(!condensed))),
->>>>>>> a5592ab8
 				MRippleSelected(thumb.hovered),
 				MRippleTrigger(if (condensed) const(false) else activeU),
 				MPassClicks(),
