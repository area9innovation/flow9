--- conflicted
+++ resolved
@@ -234,12 +234,7 @@
 				FAccessAttribute("aria-valuemin", fd2s(fselect(thumb.min, FLift(percent2value)))),
 				FAccessAttribute("aria-valuemax", fd2s(fselect(thumb.max, FLift(percent2value)))),
 				extractStruct(m.style, MRippleType(const(MRippleCenter()))),
-<<<<<<< HEAD
-				MRippleColor(const(color)),
-=======
 				MRippleColor(cast(dynColor : Transform<MColor> -> Transform<MThemeColor>)),
-				MMouseDown(focusDown),
->>>>>>> daf1d865
 				extractStruct(m.style, MHighlightOnFocus(const(true))),
 				extractStruct(m.style, MHighlightOnHover(const(!condensed))),
 				extractStruct(m.style, MHighlightOnSelect(const(!condensed))),
