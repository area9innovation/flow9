--- conflicted
+++ resolved
@@ -194,13 +194,8 @@
 				getLightBackground(parent), discreteValues, fselect(percent, FLift(percent2strvalue)),
 				isDiscrete, sliderUndefined, outlineOnMinimum, maximizeOnHover, condensed, mkCustomThumb, showDiscreteValues
 			)
-<<<<<<< HEAD
 			|> (\t -> if (!fullWidth) t else TAttachAvailableWidth(TGroup2(t, TFillX()), sliderWidth))
-			|> (\t -> if (condensed) TBorder(4., 7., 4., 7., t) else TBorder(4., 15., 4., 15., t))
-=======
-			|> (\t -> if (!fullWidth) t else TAttachAvailableWidth(t, sliderWidth))
 			|> (\t -> if (condensed) TBorder(0., 7., 0., 7., t) else TBorder(0., 9., 0., 9., t))
->>>>>>> c29db2bb
 			|> (\t ->
 				TConstruct(
 					[
@@ -575,13 +570,8 @@
 					eitherMap(chooseRange, \__ -> [makeThumb(startThumb, foc, activeItemStyle)], [])
 				)
 				|> TGroupSameMetrics
-<<<<<<< HEAD
 				|> (\t -> if (!fullWidth) t else TAttachAvailableWidth(TGroup2(t, TFillX()), sliderWidth))
-				|> (\t -> if (condensed) TBorder(4., 7., 4., 7., t) else TBorder(4., 15., 4., 15., t))
-=======
-				|> (\t -> if (!fullWidth) t else TAttachAvailableWidth(t, sliderWidth))
 				|> (\t -> if (condensed) TBorder(0., 7., 0., 7., t) else TBorder(0., 9., 0., 9., t))
->>>>>>> c29db2bb
 			})
 			|> (\makeSlider -> MComponent2T(manager, parent, "MSlider", focusState, makeSlider, m2t))
 			|> (\t -> if (condensed) TBorder(4., 0., 4., 0., t) else TBorder(4., 6., 4., 6., t))
