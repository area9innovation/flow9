import material/internal/material_list_util;
import material/internal/material_button;

export {
	MMenu2T(manager : MaterialManager, parent : MFocusGroup, m : MMenu, m2t : (Material, MFocusGroup) -> Tropic) -> Tropic;
	MDynamicMenu2T(manager : MaterialManager, parent : MFocusGroup, m : MDynamicMenu, m2t : (Material, MFocusGroup) -> Tropic) -> Tropic;
	MMenuPanel2T(manager : MaterialManager, parent : MFocusGroup, m : MMenuPanel, m2t : (Material, MFocusGroup) -> Tropic) -> Tropic;
	MDropDownMenu2T(manager : MaterialManager, parent : MFocusGroup, m : MDropDownMenu, m2t : (Material, MFocusGroup) -> Tropic) -> Tropic;
	MMultiSelectDropDown2T(
		manager : MaterialManager,
		parent : MFocusGroup,
		m : MMultiSelectDropDown,
		m2t : (Material, MFocusGroup) -> Tropic
	) -> Tropic;
	MDropDownMenuStyle2MMenuStyle(style : [MDropDownMenuStyle]) -> [MMenuStyle];

	MDropDownIcon(opened : Transform<bool>, style : [MDropDownIconStyle]) -> Material;
		MDropDownIconStyle ::= MIconSize, MIconBorder4;

	MMenuLines2MPopup(
		manager : MaterialManager,
		items0 : [MMenuLine],
		style0 : [MMenuStyle],
		m2t : (Material, MFocusGroup) -> Tropic,
		posScale : Transform<PositionScale>,
		buttonWH : Behaviour<WidthHeight>,
		elevation : double,
		closeBelow : () -> void
	) -> MPopup;
}

MMenu2T(manager : MaterialManager, parent : MFocusGroup, m : MMenu, m2t : (Material, MFocusGroup) -> Tropic) -> Tropic {
	MDynamicMenu2T(manager, parent, MDynamicMenu(m.button, const(m.items), m.style), m2t)
}

MDynamicMenu2T(manager : MaterialManager, parent : MFocusGroup, m : MDynamicMenu, m2t : (Material, MFocusGroup) -> Tropic) -> Tropic {
	openMenu = extractStruct(m.style, MOpenMenu(make(false)));
	buttonWH = makeWH();
	positionScale = make(zeroPositionScale);

	enabled = extractStruct(m.style, MEnabled(const(true))).enabled;
	openOnClick = contains(m.style, MOpenOnClick());
	longTouch = tryExtractStruct(m.style, MLongTouchDelay(0));

	(\p ->
		MMenuButton2T(manager, p, m.button, m2t, openMenu, enabled, openOnClick, longTouch)
		|> (\f -> MPositionScaleAttachBox(positionScale, buttonWH, f, openMenu.opened))
		|> (\f -> MAddLabelAndLeftIcon(manager, p, f, m.style, openMenu.opened, 12.))
		|> (\f ->
			TConstruct(
				[
					makeSubscribe2(m.items, \items ->
						if (fgetValue(openMenu.opened)) {
							next(openMenu.opened, false);
							next(openMenu.opened, true)
						}
					),
					makeSubscribe(openMenu.opened, \op -> {
						if (op)
							RenderMPopup(
								manager,
								p,
								MMenuLines2MPopup(
									manager,
									fgetValue(m.items),
									replaceStruct(m.style, openMenu),
									m2t,
									positionScale,
									buttonWH,
									8.,
									nop
								),
								m2t
							)
					}),
					\ -> \ -> next(openMenu.opened, false)
				],
				f
			)
		)
	)
	|> (\f ->
		MComponentGroup2T(
			manager,
			parent,
			"MDynamicMenu",
			extractMComponentGroupState(m.style),
			f
		)
	)
	|> MDynamicMenuHandleShortcuts(m.items, openMenu)
}

MDynamicMenuHandleShortcuts(items : Transform<[MMenuLine]>, openMenu : MOpenMenu) -> (Tropic) -> Tropic {
	\t -> {
		shortcuts = fmap(fgetShortcuts(items), \sh -> parseShortcut(toLowerCase(sh.shortcut)));

		TInteractive(
			[
				KeyDown(\ke -> {
					if (!getValue(openMenu.opened) && exists(fgetValue(shortcuts), \s -> matchShortcutKeyCode(ke, s))) {
						next(openMenu.opened, true);

						emitKeyEvent(getStage(), "keydown", ke.utf, ke.ctrl, ke.shift, ke.alt, ke.meta, ke.keycode);
						emitKeyEvent(getStage(), "keyup", ke.utf, ke.ctrl, ke.shift, ke.alt, ke.meta, ke.keycode);

						deferred(\ -> next(openMenu.opened, false));
					}
				})
			],
			t
		);
	}
}

fgetShortcuts(items : Transform<[MMenuLine]>) -> Transform<[MShortcut]> {
	fsubmap(items, \it ->
		switch (it : MMenuLine) {
			MMenuSingleLine(__, style) : const(extractStructMany(style, MShortcut("shortcut")));
			MMenuCustomLine(__, style) : const(extractStructMany(style, MShortcut("shortcut")));
			MMenuGroupLine(__, style) : const(extractStructMany(style, MShortcut("shortcut")));
			MSubMenu(__, subItems, style) :
				fconcat(
					const(extractStructMany(style, MShortcut("shortcut"))),
					fgetShortcuts(const(subItems))
				);
			MSubMenuDynamic(__, subItems, style) :
				fconcat(
					const(extractStructMany(style, MShortcut("shortcut"))),
					fgetShortcuts(subItems)
				);
			MSeparatorLine() : const([])
		}
	)
	|> fconcatA
}


MMenuButton2T(
	manager : MaterialManager,
	parent : MFocusGroup,
	button : Material,
	m2t : (Material, MFocusGroup) -> Tropic,
	openMenu : MOpenMenu,
	enabled : Transform<bool>,
	openOnClick : bool,
	longTouch : Maybe<MLongTouchDelay>) -> Tropic {

	extendState = \state : [MButtonState], open ->
		replaceStruct(state, MEnabled(enabled))
		|> (\st -> eitherMap(longTouch, \lt -> concat(st, [lt, MOnLongTouch(open)]), st));

	switch (button) {
		MTextButton(text, onClick, style, state): {
			open = \ -> {
				onClick();
				reverseBehaviour(openMenu.opened)
			}
			MTextButton2T(
				manager,
				parent,
				MTextButton(
					text,
					eitherMap(longTouch, \__-> nop, open),
					style,
					extendState(state, open)
				),
				m2t
			)
		}
		MIconButton(name, onClick, style, state): {
			open = \ -> {
				opened = getValue(openMenu.opened);
				onClick();
				nextDistinct(openMenu.opened, !opened)
			}
			MIconButton2T(
				manager,
				parent,
				MIconButton(
					name,
					eitherMap(longTouch, \__-> nop, open),
					style,
					extendState(state, open)
				),
				m2t
			)
		}
		default: {
			if (openOnClick || isSome(longTouch)) {
				buttonWH = makeWH();
				isRect = fselect(buttonWH, FLift(\wh -> abs(1. - wh.width / wh.height) > 0.5));
				focusState =
					concat(
						[
							MEnabled(enabled),
							MRippleType(fif(isRect, const(MRippleFill()), const(MRippleCenter()))),
							MHighlightOnFocus(const(true)),
							MRippleShape("")
						],
						eitherMap(longTouch, \lt -> [
								lt,
								MOnLongTouch(\ -> reverseBehaviour(openMenu.opened))
							],
							[MOnClick(\ -> reverseBehaviour(openMenu.opened))]
						)
					);

				MComponent2T(
					manager,
					parent,
					"MMenuCustomButton",
					focusState,
					\focus ->
						MComponentGroup2T(
							manager,
							parent,
							"MMenuCustomButtonContainer",
							[MFocusEnabled(const(false)), MClickEnabled(const(false))],
							\p -> m2t(button, p)
						)
						|> (\t -> TAttachBox(t, buttonWH)),
					m2t
				)
			} else {
				m2t(button, parent);
			}
		}
	}
}

MMenuPanelIconSize(style : [?], height : double, borders : double) -> MIconSize {
	extractStruct(style, MIconSize((height * 2. - borders * 4.) / 3.));
}

MMenuPanelIconButtonBorders(style : [?], height : double, borders : double, iconSize : MIconSize) -> MIconButtonBorder {
	extractStruct(style, MIconButtonBorder((height - borders - iconSize.size) / 2.));
}

MMenuPanelItem2T(
	manager : MaterialManager,
	parent : MFocusGroup,
	item : Material,
	m2t : (Material, MFocusGroup) -> Tropic,
	enabledHover : Maybe<DynamicBehaviour<bool>>,
	openMenus : ref [MOpenMenu],
	closeMenus : () -> void,
	height : double, borders : double
) -> Tropic {
	switch (item) {
		MDropDownMenu(items, current, style): {
			MDropDownMenu2T(
				manager,
				parent,
				MDropDownMenu(items, current, replaceStructMany(style, [extractStruct(style, MCustomLineHeight(height - 16.)),
					extractStruct(style, MSeparators(false))])),
				m2t
			)
			|> TCenterY
			|> if (contains(style, MCroppedButton())) TBorderLeftRight(8.) else idfn
		}
		MMenu(button, items, style): {
			openMenu = extractStruct(style, MOpenMenu(make(false)));
			refArrayPush(openMenus, openMenu);
			enabled = extractStruct(style, MEnabled(const(true))).enabled;
			rollOver = make(false);
			(\p ->
				(\par ->
					switch (button) {
						MTextButton(text, onClick, buttonStyle, buttonState): {
							MMenuTextButton2T(manager, par, text, extractStruct(buttonState, MShortcut("")).shortcut, onClick,
								enabled, buttonStyle, openMenu, rollOver, m2t)
						}
						MIconButton(name, onClick, iconStyle, state): {
							iconSize = MMenuPanelIconSize(iconStyle, height, borders);
							iconBorders = MMenuPanelIconButtonBorders(iconStyle, height, borders, iconSize);

							MIconButton2T(
								manager,
								par,
								MIconButton(
									name,
									\ -> {
										onClick();
										reverseBehaviour(openMenu.opened)
									},
									replaceStructMany(iconStyle, [iconSize, iconBorders]),
									replaceStructMany(state, [MFocusEnabled(const(false)), MEnabled(enabled), THovering(rollOver)])
								),
								m2t
							)
						}
						default: {
							MMenuPanelItem2T(manager, par, button, m2t, enabledHover, openMenus, closeMenus, height, borders)
						}
					}
				)
				|> (\f -> MMenu2T(manager, p, MMenu(MGetFocusGroup(f), items, arrayPush(replaceStruct(style, openMenu), MBelowButton())), m2t))
				|> TCenterY
			)
			|> (\f ->
				eitherFn(
					enabledHover,
					\eh -> {
						TConstruct([
								makeSubscribe2(rollOver, \ro -> {
									if (fgetValue(eh) && ro && !fgetValue(openMenu.opened)) {
										closeMenus();
										next(openMenu.opened, true);
									}
								}),
								makeSubscribe2(openMenu.opened, \op -> nextDistinct(eh, op)),
							],
							TInteractive(
								[TMouseInside(rollOver, false)],
								MComponentGroup2T(manager, parent, "MMenuPanelMMenu", [IScriptBehaviour("hover", rollOver, ISInteractionEvent())], f)
							)
						)
					},
					\ -> f(parent)
				)
			)
		}
		MDropDown(current, nonSpecified, items, style): {
			m2t(MDropDown(current, nonSpecified, items, replaceStructMany(style, [extractStruct(style, MCustomLineHeight(height - 16.)),
				extractStruct(style, MSeparators(false))])), parent)
			|> TCenterY
			|> if (contains(style, MCroppedButton()))
					TBorderLeftRight(8.)
				else if (isSome(tryExtractStruct(style, MCustomButton(TEmpty()))))
					idfn
				else
					TBorderLeftRight(-8.)
		}
		MTextButton(text, onClick, buttonStyle, buttonState): {
			m2t(item, parent)
			|> TCenterY
		}
		MIconButton(icon, onClick, style, state): {
			iconSize = MMenuPanelIconSize(style, height, borders);
			iconBorders = MMenuPanelIconButtonBorders(style, height, borders, iconSize);

			MIconButton2T(
				manager,
				parent,
				MIconButton(
					icon,
					onClick,
					replaceStructMany(style, [iconSize, iconBorders]),
					state
				),
				m2t
			)
			|> TCenterY
		}
		MIconToggle(icon, style, state): {
			iconSize = MMenuPanelIconSize(style, height, borders);
			iconBorders = MMenuPanelIconButtonBorders(style, height, borders, iconSize);

			MIconToggle2T(
				manager,
				parent,
				MIconToggle(
					icon,
					replaceStructMany(style, [iconSize, iconBorders]),
					state
				),
				m2t
			)
			|> TCenterY
		}
		MBorder(left, top, right, bottom, c): {
			MMenuPanelItem2T(manager, parent, c, m2t, enabledHover, openMenus, closeMenus, height - top - bottom, borders)
			|> (\f -> TBorder(left, top, right, bottom, f))
		}
		MText(__, __): {
			m2t(item, parent)
			|> TCenterY
		}
		MTooltip(box, tip, style): {
			MTooltip2T(
				manager,
				parent,
				MTooltip(MMenuPanelItem2T(manager, parent, box, m2t, enabledHover, openMenus, closeMenus, height, borders), tip, style),
				m2t
			)
		}
		MMutable(cont): {
			MSelect2T(
				manager,
				parent,
				"MSelect",
				[],
				cont,
				\c, p ->
					MMenuPanelItem2T(manager, p, c, m2t, enabledHover, openMenus, closeMenus, height, borders)
			)
		}
		MCols(cont): {
			TColsDir(map(cont, \c -> MMenuPanelItem2T(manager, parent, c, m2t, enabledHover, openMenus, closeMenus, height, borders)), parent.rtl)
		}
		MSeparator(__): {
			m2t(MSeparator(false), parent)
			|> (\f -> TBorder(8., borders + 2., 8., borders + 2., f))
		}
		MConstruct(cons, c): {
			TConstruct(cons, MMenuPanelItem2T(manager, parent, c, m2t, enabledHover, openMenus, closeMenus, height, borders))
		}
		default: {
			m2t(item, parent)
			|> TCenterY
		}
	}
}

MMenuPanel2T(manager : MaterialManager, parent : MFocusGroup, m : MMenuPanel, m2t : (Material, MFocusGroup) -> Tropic) -> Tropic {
	style = m.style;
	items = m.items;

	height = extractStruct(style, MHeight(52.)).height;
	borders = extractStruct(style, MBorders(8.)).borders;
	cropByContent = contains(style, MScrollCropByContent());
	enabledHover = if (extractStruct(style, MExpandOnHover(true)).expand) Some(make(false)) else None();
	bgColor = extractStruct(style, MMenuPanelBackground(MDialogColor(getLightBackground(parent)))).color;
	bgStyle = extractStruct(style, MBackgroundStyle([MFill(bgColor)])).style;
	elevation = extractStruct(style, MElevation(const(4.0))).elevation;
	openMenus = ref [];

	closeMenus = \ -> {
		iter(^openMenus, \om -> nextDistinct(om.opened, false))
	};

	(\p ->
		MGetFocusGroup(\p2 ->
			map(items, \i -> MMenuPanelItem2T(manager, p2, i, m2t, enabledHover, openMenus, closeMenus, height, borders))
			|> (\f ->
				if (cropByContent)
					TColsDir(f, p2.rtl)
				else
					TColsDir(f, p2.rtl)
					|> (\t -> TAlignStartDir(t, p.rtl))
			)
			|> TBorderLeftRight(8.)
		)
		|> (\f ->
			MScroll2T(
				manager,
				p,
				MScroll(
					f,
					TFillXH(height),
					[TScrollbars(invisibleScrollBar, invisibleScrollBar)]
					|> (\f2 -> ifArrayPush(f2, cropByContent, MScrollCropByContent()))
				),
				m2t
			)
		)
		|> (\f -> TFrame(0., 0., bgStyle, f))
		// |> (\f -> TAvailable(f, TFillXH(height)))
		|> (\f -> TShadowShape(p, elevation, f, BottomRectangleShape()))
		// |> (\f3 -> if (^fAccessibilityEnabled) TAccess([AccessRole("menubar")], f3) else f3)
	)
	|> (\f ->
		MComponentGroup2T(manager, parent, "MMenuPanel",
			concat(
				eitherMap(enabledHover, \eh -> [IScriptBehaviour("hover_enabled", eh, ISEnableEvent())], []),
				filtermap(style, \s ->
					switch (s) {
						MComponentGroupState(): {a : Maybe<MComponentGroupState> = Some(s); a};
						default: None();
					}
				)
			),
			f
		)
	)
}

MDropDownMenu2T(
	manager : MaterialManager, parent : MFocusGroup, m : MDropDownMenu, m2t : (Material, MFocusGroup) -> Tropic
) -> Tropic {
	items = m.items;
	current = m.current;
	style = m.style;

	openMenu : MOpenMenu = extractStruct(style, MOpenMenu(make(false)));
	tableRow = contains(style, MDataTableRow());
	tableFooter = contains(style, MDataTableFooter());
	customButton = tryExtractStruct(style, MCustomButton(TEmpty()));
	enabled = extractStruct(style, MEnabled(const(true))).enabled;
	nonSpecified : MNonSpecifiedLine = extractStruct(style, MNonSpecified(MMenuSingleLine(_("Pick"), []))).item;
	croppedButton = contains(style, MCroppedButton());
	lineBorders = extractStruct(style, MMenuLineBorders(if (tableFooter) 16. else 24.)).borders;
	currentInner = cloneBehaviour(current);
	leftIcon = isSome(tryExtractStruct(style, MLeftIcon("", [])));
	addClear = contains(style, MAddClearButton());

	iconSize = if (tableRow || tableFooter) 16.0 else 20.0;
	iconBorders = extractStruct(style, MDropDownMenuIconBorders(MIconBorder4(0., 0., 0., 0.))).borders;

	icon =
		MDropDownIcon(openMenu.opened, [MIconSize(iconSize), iconBorders])
		|> (\t -> if (addClear) MCols2A(t, MDropDownClearIcon(current, -1, iconSize)) else t)
		|> MCenterY;

	addDropDownIcon = \st -> replaceStruct(st, MSecondaryAction(MCols2A(extractStruct(st, MSecondaryAction(TEmpty())).content, icon)));

	addIcons = \f : MDropDownMenuLine ->
		switch (f) {
			MMenuSingleLine(title, style0):	MMenuSingleLine(title, addDropDownIcon(style0));
			MMenuCustomLine(content, style0): MMenuCustomLine(content, addDropDownIcon(style0));
			MSeparatorLine(): f;
			MMenuGroupLine(__,__): f;
		}
	selected = MSingleSelection(currentInner);
	closed = ref !getValue(openMenu.opened);

	focusState =
		replaceStructMany(
			extractMComponentGroupState(m.style),
			[
				IScriptBehaviour(
					"selected",
					current,
					ISInputValue(map(items, \item -> {
							switch (item) {
								MMenuSingleLine(title, __) : title;
								default : "";
							}
						}),
						"index",
						true
					)
				)
			]
		);

	onClick = \ -> if (^closed) next(openMenu.opened, true);
	mWidth =
		extractStruct(style, MWidth(0.)).width
		|> (\f2 ->
			if (f2 != 0.)
				f2
			else
				MMenuLines2MPopup(
					manager,
					arrayPush(items, nonSpecified)
					|> (\f3 : [MDropDownMenuLine] -> if (isNone(customButton)) map(f3, addIcons) else f3),
					MDropDownMenuStyle2MMenuStyle(style),
					m2t,
					const(zeroPositionScale),
					const(WidthHeight(0., 0.)),
					0.,
					nop
				).items
				|> MGrid
				|> (\f3 -> m2t(f3, parent))
				|> (\f3 -> getTWordMetrics(f3, makeTree()).width) // TODO : Rework without using getTWordMetrics
		);

	menuStyle =
		style
		|> (\st -> replaceStruct(st, MWidth(mWidth)))
		|> (\st -> replaceStruct(st, openMenu))
		|> (\st -> replaceStruct(st, MFocusName("MDropDownMenu")))
		|> MDropDownMenuStyle2MMenuStyle
		|> (\st -> arrayPush(st, selected))
		|> (\st -> ifArrayPush(st, isNone(customButton) && mWidth >= 0.0, MWidthByButton()))
		|> (\st -> if (contains(style, MNonSpecifiedAlwaysOnTop())) arrayPush(st, MMenuNonSpecifiedAlwaysOnTop(nonSpecified)) else st) 
		|> (\st -> arrayPush(st, MBelowButton()));

	MGetFocusGroup(\p ->
		eitherFn(
			customButton,
			\cb ->
				MMenuButton2T(manager, p, cb.button, m2t, openMenu, enabled, true, None())
				|> (\f -> TBaselineOffset(const(-12.), f)),
			\ -> {
				lItems = length(items);

				MDropDownMenuButton2T(
					manager,
					p,
					fselect(currentInner, FLift(\c ->
						(if (c >= 0 && lItems > 0) {
							it = if (c >= lItems) {
								next(currentInner, lItems - 1);

								items[length(items) - 1];
							} else items[c];

							switch (it) {
								MMenuSingleLine(__, __): it;
								MMenuCustomLine(__, __): it;
								default: {
									next(currentInner, -1);
									nonSpecified
								}
							}
						} else
							nonSpecified)
						|> (\f -> {
							newStyle =
								addDropDownIcon(f.style)
								|> (\s -> replaceStruct(s, MEnabled(enabled)));

							switch (f : MNonSpecifiedLine) {
								MMenuSingleLine(__, __): MMenuSingleLine(f.title, newStyle);
								MMenuCustomLine(__, __): MMenuCustomLine(f.content, newStyle);
							}
						})
					)),
					replaceStruct(style, MWidth(mWidth)),
					onClick,
					getLightBackground(p),
					m2t
				)
			}
		)
	)
	|> (\f -> MMenu(f, items, menuStyle))
	|> (\f -> MMenu2T(manager, parent, f, m2t))
	|> (if (croppedButton) TBorderLeftRight(-lineBorders) else idfn)
	|> (\f ->
		TConstruct(
			[
				\ -> makeBidirectionalLink(current, currentInner,
					\c -> foldi(items, -1, \i, acc, it -> {
						if (acc < c && (isSameStructType(it, MMenuSingleLine("", [])) ||
								isSameStructType(it, MMenuCustomLine(TEmpty(), [])))) {
							if (acc == c - 1) i	else acc + 1
						} else acc
					}),
					\ci -> {
						if (ci >= 0) {
							countA(subrange(items, 0, ci), \it -> {
								isSameStructType(it, MMenuSingleLine("", [])) || isSameStructType(it, MMenuCustomLine(TEmpty(), []))
							})
						} else -1
					},
					!contains(style, MForceUpdate())
				),
				makeSubscribe(openMenu.opened, \opn -> if (opn) closed := false else timer(100, \ -> closed := true))
			],
			f
		)
<<<<<<< HEAD
	})
	|> (\f -> MComponentGroup2T(
		manager,
		parent,
		"MDropDownMenu",
		[
			IScriptBehaviour(
				"selected",
				current,
				ISInputValue(map(items, \item -> {
						switch (item) {
							MMenuSingleLine(title, __) : title;
							default : "";
						}
					}),
					"index",
					true
				)
			)
		],
		f
	))
=======
	)
	|> (
		if (isNone(customButton) && mWidth > 0.)
			makeTropicConstantWidth(Some(mWidth + (if (leftIcon) 72. else 0.) - (if (croppedButton) 2. * lineBorders else 0.)))
		else
			idfn
	);
>>>>>>> 879e0431
}

MMultiSelectDropDown2T(
	manager : MaterialManager,
	parent : MFocusGroup,
	m : MMultiSelectDropDown,
	m2t : (Material, MFocusGroup) -> Tropic
) -> Tropic {
	items = m.items;
	selected = m.selected;
	style = m.style;

	leftIcon = isSome(tryExtractStruct(style, MLeftIcon("", [])));
	width = extractStruct(style, MWidth(200.)).width |> (\f -> if (leftIcon) f - 72. else f);
	croppedButton = contains(style, MCroppedButton());
	lineBorders = extractStruct(style, MMenuLineBorders(24.)).borders;
	enabled = extractStruct(style, MEnabled(const(true))).enabled;
	nonSpec = extractStruct(style, MNonSpecifiedString(_("Pick"))).item;
	lineHeight = extractStruct(style, MCustomLineHeight(32.)).height;
	maxHeight = extractStruct(style, MMaxHeight(-1.)).height;
	onItemClick = extractStruct(style, MOnItemClick(nop2)).fn;
	addDoneBtn = contains(style, MAddDoneButton());
	textStyle = extractStruct(style, MCustomTextStyle([])).style
				|> (\arr ->  if (arr == []) [MSubheading()] else arr);

	selectedStyle = extractStruct(style, MSelectedItemStyle(getAccentColor(parent), MWhite()));
	selectedTextColor = selectedStyle.textColor;
	selectedBgColor = selectedStyle.bgColor;

	leftDecorations = extractStruct(style, MLeftDecorations([])).extraItems;
	rightDecorations = extractStruct(style, MRightDecorations([])).extraItems;

	addClear = contains(style, MAddClearButton());
	showTooltip = extractStruct(style, MShowTooltip(const(true)));
	customButton = tryExtractStruct(style, MCustomButton(TEmpty()));

	opened = make(false);
	onClick = \ -> nextDistinct(opened, true);

	iconSize = 20.;
	iconBorders = extractStruct(style, MDropDownMenuIconBorders(MIconBorder4(0., 0., 0., 0.))).borders;
	icon =
		MDropDownIcon(opened, [MIconSize(iconSize), iconBorders])
		|> (\t -> if (addClear) MCols2A(t, MDropDownClearIcon(selected, [], iconSize)) else t)
		|> MCenterY;

	iconNearTitle = contains(style, MDropDownIconNearTitle());

	defMenuButton =
		MDropDownMenuButton2T(
			manager,
			parent,
			const(
				MMenuCustomLine(
					MSelect(selected, \s ->
						MEllipsisText(
							if (length(s) > 0 && length(items) > 0)
								strGlue(
									foldi(items, [], \i, arr, item ->
										ifArrayPush(arr, contains(s, i), item)
									) |> arrayRTL2(parent.rtl),
									", "
								)
							else
								nonSpec,
							arrayPush(textStyle, showTooltip)
						) 
					)
					|> MAlignStart,
					[MDisableHover(), MEnabled(enabled), MSecondaryAction(icon)]
				)
			),
			concatA([
				[MWidth(width + (if (croppedButton) lineBorders * 2. else 0.)), MCustomLineHeight(lineHeight)],
				if (iconNearTitle) [MDropDownIconNearTitle()] else [],
				if (croppedButton) [MCroppedButton()] else [],
				eitherMap(tryExtractStruct(style, MDropDownMenuDisabledOpacity(const(0.0))), \v -> [v], []),
			]),
			onClick,
			getLightBackground(parent),
			m2t
		);

	menuButton =
		eitherMap(
			customButton,
			\cb ->
				MMenuButton2T(manager, parent, cb.button, m2t, MOpenMenu(opened), enabled, true, None())
				|> (\f -> TBaselineOffset(const(-12.), f)),
			defMenuButton
		)
		|> (if (croppedButton) TBorderLeftRight(-lineBorders) else idfn);

	dropDownLines =
		if (length(items) == 0) []
		else
			MList(
				mapi(items, \i, item -> {
					isSelectedB = fselect(selected, FLift(\s -> contains(s, i)));
					MCustomLine(
						MBaselineColsA([
							MVisible(
								isSelectedB,
								MIcon("check", [selectedTextColor])
							),
							MFixedX(4.),
							MSelect(isSelectedB, \isSelected ->
								MEllipsisText(
									item,
									ifArrayPush(textStyle, isSelected, selectedTextColor)
									|> (\arr -> arrayPush(arr, showTooltip))
								)
							)
							|> MAlignStart
						])
							|> (\f -> MGroup2(MFixedY(lineHeight), MCenterY(f)))
							|> (\f -> MGroup2(TFillX(), f))
							|> MBorderLeftRight(lineBorders),
						concat(
							if (existsIndex(leftDecorations, i)) [MPrimaryAction(leftDecorations[i])] else [],
							if (existsIndex(rightDecorations, i)) [MSecondaryAction(rightDecorations[i])] else [],
						)
					)
				}), [
					MAddScroll(Some(TScrollInspectVisible(
						make(zeroPoint),
						make(WidthHeight(
							width,
							if (maxHeight > 0.0) min(maxHeight, lineHeight * i2d(length(items)))
							else lineHeight * i2d(min(6, length(items))))
						)
					))),
					MSelectedBackgroundStyle([MFill(selectedBgColor), FillOpacity(0.2)])
				] , [
					MOnListClick(const(true), \i -> onItemClick(i, contains(getValue(selected), i))),
					MListSelection(make(true), true, true, selected)
				]
			)
			|> MBorderLeftRight(-lineBorders)
			|> (\m2 -> if (addDoneBtn) MLines2(m2,
					MTextButton(
						"DONE",
						\ -> next(opened, false),
						[MButtonRaised()],
						[]
					)
					|> MCenterX
					|> MBorderTop(8.)
				)
				else m2
			)
			|> (\m2 -> MMenuCustomLine(m2, [MDisableHover(), MClickEnabled(const(false)), MEnabled(enabled)]))
			|> v2a;

	MMenu2T(
		manager,
		parent,
		MMenu(menuButton, dropDownLines, [MOpenMenu(opened), MWidthByButton(), MMenuLineBorders(lineBorders)]),
		m2t
	)
}

MMenuTitle2T(
	manager : MaterialManager,
	parent : MFocusGroup,
	title : Transform<string>,
	lineHeight : double,
	selectedColor : MColor,
	selected : bool,
	widthByButton : bool,
	width : double,
	showTooltip : Transform<bool>,
	textStyle : [MTextStyle],
	inspectMetrics : Maybe<Pair<DynamicBehaviour<double>, DynamicBehaviour<double>>>,
	m2t : (Material, MFocusGroup) -> Tropic
) -> Tropic {
	TSelect(title, \t ->
		if (t != "")
			(if (width > 0. || widthByButton)
				MEllipsisText2T(
					manager,
					parent,
					MEllipsisText(
						t,
						arrayPush(
							if (selected)
								replaceStruct(textStyle, selectedColor)
							else
								textStyle,
							MShowTooltip(showTooltip)
						)
					),
					m2t
				)
			else
				MText2T(
					parent,
					t,
					if (selected)
						replaceStruct(textStyle, selectedColor)
					else
						textStyle
				))
			|> (\f -> eitherMap(inspectMetrics, \insp -> TInspect([IBaseline(insp.first), Height(insp.second)], f), f))
			|> (\f -> TAlignStartDir(f, parent.rtl))
			|> (\f -> TCenterYIn(f, TFixed(0., lineHeight)))
		else
			TEmpty()
	)
}

MMenuPrimaryAction2T(
	manager : MaterialManager,
	parent : MFocusGroup,
	style : [flow],
	lineHeight : double,
	lineBorders : double,
	color : MColor,
	selectedColor : MColor,
	selected : bool,
	indent : bool,
	m2t : (Material, MFocusGroup) -> Tropic
) -> Tropic {
	eitherMap(
		tryExtractStruct(style, MPrimaryAction(TEmpty())),
		\pa ->
			MListIcon2T(manager, pa.content, color, selectedColor, m2t).first(selected, parent)
			|> (\t -> TCenterYIn(t, TFixed(0., lineHeight)))
			|> TBorderLeft(lineBorders)
			|> (\f -> TFixSize(f, TFixed(40. + lineBorders, lineHeight))),
		TFixed(lineBorders + if (indent) 40. else 0., 0.)
	);
}

MMenuSecondaryAction2T(
	parent : MFocusGroup,
	style : [flow],
	lineHeight : double,
	lineBorders : double,
	addPlayArrow : bool,
	m2t : (Material, MFocusGroup) -> Tropic
) -> Tropic {
	eitherFn(
		tryExtractStruct(style, MSecondaryAction(TEmpty())),
		\sa -> [m2t(sa.content, parent)],
		\ -> []
	)
	|> (\secondaryAction ->
		eitherMap(
			tryExtractStruct(style, MAdditionalText("")),
			\at -> arrayPush(secondaryAction, MText2T(parent, at.text, [MSubheading()])),
			secondaryAction
		)
	)
	|> (\secondaryAction -> ifArrayPush(secondaryAction, addPlayArrow, MIcon2T(parent, "play_arrow", [MIconSize(16.)])))
	|> (\secondaryAction ->
		if (length(secondaryAction) > 0)
			TCenterIn(TBorder(8., 0., lineBorders, 0., TBaselineColsDir(secondaryAction, parent.rtl)), TFixed(0., lineHeight))
		else
			TFixed(lineBorders, 0.)
	);

}

MDropDownMenuButton2T(
	manager : MaterialManager,
	parent : MFocusGroup,
	lineB : Transform<MNonSpecifiedLine>,
	style0 : [MDropDownMenuStyle],
	onClick : () -> void,
	lightBackground : bool,
	m2t : (Material, MFocusGroup) -> Tropic
) -> Tropic {
	condensed = extractStruct(style0, MCondensed(true)).condensed;
	tableRow = contains(style0, MDataTableRow());
	tableFooter = contains(style0, MDataTableFooter());
	lineHeight = extractStruct(style0, MCustomLineHeight(32.)).height;
	mWidth = extractStruct(style0, MWidth(-1.)).width;
	croppedButton = contains(style0, MCroppedButton());
	lineBorders0 = extractStruct(style0, MMenuLineBorders(if (tableFooter) 16. else 24.)).borders;
	buttonBorders = extractStruct(style0, MDropDownMenuButtonBorder(lineBorders0)).border;
	lineBorders = if (croppedButton) 0. else buttonBorders;
	color : MColor = extractStruct(style0, if (lightBackground) MBlack() else MWhite());
	textStyle = [
		if (!condensed) MSubheading() else if (tableFooter) MCaption() else if (tableRow) MDataRow() else MSubheading(),
		color
	];
	separators = extractStruct(style0, MSeparators(true)).separators;
	showTooltip = extractStruct(style0, MShowTooltip(const(false))).show;
	indent = contains(style0, MMenuIndent());
	focusState =
		[
			MEnabled(fsubselect(lineB, FLift(\line -> extractStruct(line.style, MEnabled(const(true))).enabled))),
			MOnClick(onClick),
			MRippleType(const(MRippleFill())),
			MHighlightOnFocus(const(true)),
			MHighlightOnHover(const(true))
		]
		|> (\st -> maybeArrayPush(st, tryExtractStruct(style0, MButtonTitle(const("")))));

	iconNearTitle = contains(style0, MDropDownIconNearTitle());

	pAc = \st -> MMenuPrimaryAction2T(manager, parent, st, lineHeight, lineBorders, color, color, false, indent, m2t);
	sAc = \st -> MMenuSecondaryAction2T(parent, st, lineHeight, lineBorders, false, m2t);

	addActions = \st -> \t ->
		TColsDir([
			pAc(st),
			t,
			sAc(st)
		], parent.rtl)
		|> (\t2 -> if (iconNearTitle) TGroup2(t2, TFillX()) else t2);

	alpha = \focus ->
		eitherMap(
			tryExtractStruct(style0, MDropDownMenuDisabledOpacity(const(0.))),
			\do -> fif(focus.enabled, const(1.), do.opacity),
			getMenuAlpha(focus, parent)
		);

	setMenuBaseline = \avH, height, baseline -> 
		\t -> TBaseline(faddition(baseline, fmax(zero, fdivide(fsubtract(avH, height), const(2.)))), t);

	TSelect(lineB, \line ->  // Display chosen item when not expanded
		switch (line) {
			MMenuSingleLine(title, style): {
				lineTextStyle = extractStruct(style, MCustomTextStyle(textStyle)).style;
				baseline = make(0.);
				height = make(0.);

				MMenuTitle2T(manager, parent, const(title), lineHeight, color, false,
					false, mWidth, showTooltip, lineTextStyle, Some(Pair(baseline, height)), m2t
				)
				|> (\t -> TAlignStartDir(t, parent.rtl))
				|> (\f -> if (iconNearTitle) f else TGroup2(TFillX(), f))
				|> addActions(style)
				|> setMenuBaseline(const(lineHeight), height, baseline)
			}
			MMenuCustomLine(content, style): {
				availableH = make(0.);
				height = make(0.);
				baseline = make(0.);

				m2t(MAlignStart(content), parent)
				|> (\t -> TInspect([IAvailableHeight(availableH), Height(height), IBaseline(baseline)], t))
				|> TCenterY
				|> (\f -> if (iconNearTitle) f else TGroup2(TFillX(), f))
				|> addActions(style)
				|> setMenuBaseline(availableH, height, baseline)
			}
		}
	)
	|> (\f ->
		MComponent2T(manager, parent, "MDropDownMenuButton", focusState, \focus ->
			TAlpha(alpha(focus), f), m2t
		)
	)
	|> (\f ->
		if (tableFooter || tableRow || !separators)
			f
		else if (croppedButton)
			TBaselineLines2(
				f |> TBorderBottom(-1.),
				m2t(MSeparator(true), parent)
			)
		else
			TLines2(
				m2t(MSeparator(true), parent),
				TBaselineLines2(
					f |> TBorderTopBottom(-1.),
					m2t(MSeparator(true), parent)
				)
			)
	)
	|> (if (croppedButton)
			TBorderLeftRight(buttonBorders)
		else
			idfn)
	|> (\f -> TAvailable(f, if (mWidth < 0.) TFillX() else TFixed(mWidth, 0.)))
}

MMenuTextButton2T(
	manager : MaterialManager,
	parent : MFocusGroup,
	text : string,
	shortcut : string,
	onClick : () -> void,
	enabled : Transform<bool>,
	style : [MTextButtonStyle],
	openMenu : MOpenMenu,
	rollOver : DynamicBehaviour<bool>,
	m2t : (Material, MFocusGroup) -> Tropic
) -> Tropic {
	raised = contains(style, MButtonRaised());
	color = extractStruct(style, getTextColor(parent));
	buttonTextColor = tryExtractStruct(style, MButtonTextColor(false));
	fullWidth = contains(style, MFullWidth());
	focusState =
		[
			MEnabled(enabled),
			MOnClick(\ -> {
				onClick();
				reverseBehaviour(openMenu.opened)
			}),
			MRippleType(const(MRippleFill())),
			THovering(rollOver),
			MButtonTitle(const(text))
		];

	disabled = \ ->
		MText2T(
			parent,
			text,
			[MButton1(), MTextDisabled(), getTextColor(parent)]
		)
		|> MGridCenterX
		|> TBorderLeftRight(16.)
		|> TCenterY
		|> (\f -> if (fullWidth) TCenterX(f) else f)
		|> (\f ->
			TFrame(
				0.0,
				2.0,
				[
					Fill(contrastingColor(parent)),
					FillOpacity(if (raised) 0.12 else 0.0)
				],
				f
			)
		);

	(\ -> TIfLazy2(openMenu.opened, \op ->
			MText2T(
				parent,
				text,
				[
					if (op) MButton1() else MSecondaryButtonStyle(),
					if (raised) {
						eitherFn(
							buttonTextColor,
							\btc -> if (btc.white) MWhite() else MBlack(),
							\ -> MTextMColor(color)
						)
					} else {
						color
					}
				]
			),
			true
		)
		|> MGridCenterX
		|> TBorderLeftRight(16.)
		|> (\f -> if (fullWidth) TCenterX(f) else f)
		|> TCenterY
	)
	|> (\f ->
		MComponent2T(
			manager,
			parent,
			"MMenuTextButton",
			focusState,
			\focus -> {
				(\ -> if (raised) {
					z =
						fselect2(
							fOr(focus.hover, focus.focused), focus.down,
							FLift2(\h, d -> if (d) 6. else if (h) {if (getLightBackground(parent)) 2. else 3.} else 0.)
						);

					TFrame(
						0.0,
						2.0,
						[
							MFill(color),
							FillOpacity(1.0)
						],
						f()
					)
					|> (\f2 -> TEasedShadow(manager, parent, z, f2, 0.3))
				} else {
					TCopySize(
						f(),
						\tr ->
							TIfLazy2(
								fOr(focus.hover, focus.focused), \foc ->
								TFrame(
									0.0,
									2.0,
									if (foc) [
										Fill(if (getLightBackground(parent)) 0x999999 else 0xcccccc),
										FillOpacity(if (getLightBackground(parent)) 0.2 else 0.15)
									] else interactiveRectangleStyle,
									tr
								),
								true
							),
						false
					)
				})
				|> (\f2 -> TIfLazy2(focus.enabled, \en -> if (en) f2() else disabled(), false))
			},
			m2t
		)
	)
	|> (\f -> TBaselineOffset(const(-10.0), f))
}

MMenuLines2MPopup(
	manager : MaterialManager,
	items0 : [MMenuLine],
	style0 : [MMenuStyle],
	m2t : (Material, MFocusGroup) -> Tropic,
	posScale : Transform<PositionScale>,
	buttonWH : Behaviour<WidthHeight>,
	elevation : double,
	closeBelow : () -> void
) -> MPopup {
	tableRow = contains(style0, MDataTableRow());
	tableFooter = contains(style0, MDataTableFooter());
	condensed = extractStruct(style0, MCondensed(true)).condensed;
	maxHeight = extractStruct(style0, MMaxHeight(-1.));
	mWidth = extractStruct(style0, MWidth(-1.)).width;
	widthByButton = contains(style0, MWidthByButton());
	singleSelection = tryExtractStruct(style0, MSingleSelection(make(-1)));
	selectedId = eitherMap(singleSelection, \ss -> getValue(ss.selected), -1);
	selectedColor : (MFocusGroup) -> MColor = \parent -> extractStruct(style0, MSelectedColor(getAccentColor(parent))).color;
	openMenu = extractStruct(style0, MOpenMenu(make(false)));
	onListClick = extractStruct(style0, MOnListClick(const(true), nop1));
	indent = contains(style0, MMenuIndent());
	belowButton = contains(style0, MBelowButton());
	fixPosition = tryExtractStruct(style0, MFixPosition(true));
	selectedOnTop = tryExtractStruct(style0, MSelectedAlwaysOnTop(MMenuSingleLine("", [])));
	nonspecAlwaysOnTopM = tryExtractStruct(style0, MMenuNonSpecifiedAlwaysOnTop(MSeparatorLine()));
	nonspecAlwaysOnTop = isSome(nonspecAlwaysOnTopM);
	indexShift = nonspecAlwaysOnTop || (isSome(selectedOnTop) && isSome(singleSelection));
	dpiScale = extractStruct(manager.manager.renderStyle, TInspectDpiFactor(make(Factor(1.0, 1.0)))).factor;
	menuShift = extractStruct(style0, MMenuShift(const(zeroPoint))).shift;
	showTooltip = extractStruct(style0, MShowTooltip(const(false))).show;
	customScale = tryExtractStruct(style0, MCustomScale(const(Factor(1., 1.))));
	cols = if (indexShift) 0 else extractStruct(style0, MMenuCols(1)).cols - 1;
	mLabel = tryExtractStruct(style0, MLabel(""));
	sameZorder = extractStruct(style0, MSameZorder(false)).same;
	nextFn = if (contains(style0, MForceUpdate())) next else nextDistinct;

	menuScrollStyle = extractStruct(style0, MMenuScrollStyle([])).style;

	checkCols = \acc : Pair<int, [[(MFocusGroup) -> Tropic]]> -> \f : (MFocusGroup) -> Tropic ->
		if (acc.first < cols && length(acc.second) > 0)
			Pair(acc.first + 1, arrayPush(removeIndex(acc.second, length(acc.second) - 1), arrayPush(lastElement(acc.second, []), f)))
		else
			Pair(0, arrayPush(acc.second, [f]));

	items1 : [MMenuLine] =
		(if (indexShift) {
			concat(
				[
					eitherMap(
						nonspecAlwaysOnTopM,
						\nsaot -> nsaot.emptySelection,
						if (selectedId < 0)
							eitherMap(selectedOnTop, \sot -> sot.emptySelection, MSeparatorLine())
						else
							MSeparatorLine()
					),
					MSeparatorLine()
				],
				items0
			)
		} else {
			items0;
		});

	hovered = make(-1);

	leftAnimation =
		widthByButton ||
		(if (mWidth > 0.)
			fgetValue(posScale).pos.x / getValue(dpiScale).x + mWidth <= getRealStageWidthHeight(manager).width
		else
			fgetValue(posScale).pos.x / getValue(dpiScale).x <= getRealStageWidthHeight(manager).width / 2.);

	lineHeight = extractStruct(style0, MCustomLineHeight(if (!condensed) 48. else 32.)).height;
	textStyle = [if (!condensed) MSubheading() else if (tableFooter) MCaption() else if (tableRow) MDataRow() else MSubheading()];
	borders = if (lineHeight == 32.) 16. else 8.;
	lineBorders = extractStruct(style0, MMenuLineBorders(if (tableFooter) 16. else 24.)).borders;
	iconSize = if (tableRow || tableFooter) 16.0 else 20.0;
	iconBorders = extractStruct(style0, MDropDownMenuIconBorders(MIconBorder4(0., 0., 0., 0.))).borders;

	dropDownIcon =
		MDropDownIcon(openMenu.opened, [MIconSize(iconSize), iconBorders])
		|> (\m -> MCenterYIn(m, TFixed(0., lineHeight)));

	onItemClick = \i, click -> \ -> {
		nextDistinct(openMenu.opened, false);
		closeBelow();

		shiftGap = if (indexShift) 2 else 0;

		if (i >= shiftGap) {
			timer(50, \ ->
				maybeApply(singleSelection, \ss -> nextFn(ss.selected, i - shiftGap))
			);
			if (fgetValue(onListClick.enabled)) onListClick.onClick(i - shiftGap);
			click(); // action is moved outside delayed code - to solve issue with copying something to clipboard in a firefox.
		} else if (nonspecAlwaysOnTop && i == 0) maybeApply(singleSelection, \ss -> nextFn(ss.selected, -1))
	};

	itemOnTop = \i -> indexShift && (
		if (nonspecAlwaysOnTop) i == 0
		else (selectedId >= 0 && i == selectedId + 2) || (selectedId == -1 && i == 0)
	);

	getLineStyle = \style, i ->
		if (itemOnTop(i))
			replaceStruct(style,
				MSecondaryAction(
					MCols2A(
						extractStruct(style, MSecondaryAction(TEmpty())).content,
						dropDownIcon
					)
				)
			)
		else
			style;

	nearTitle = contains(style0, MDropDownIconNearTitle());

	addActions = \parent, style, selected, addPlayArrow -> \t ->
		TColsDir([
			MMenuPrimaryAction2T(manager, parent, style, lineHeight, lineBorders, getTextColor(parent),
				selectedColor(parent), selected, indent, m2t),
			t,
			MMenuSecondaryAction2T(parent, style, lineHeight, lineBorders, addPlayArrow, m2t)
		], parent.rtl)
		|> (\t2 -> if (nearTitle) TGroup2(t2, TFillX()) else t2);

	makeTitle = \parent, lineTextStyle, ttl, selected, onTop ->
		MMenuTitle2T(manager, parent, ttl, lineHeight, selectedColor(parent), selected,
			widthByButton, mWidth, showTooltip, lineTextStyle, None(), m2t
		)
		|> (\t -> TAlignStartDir(t, parent.rtl))
		|> (\f -> if (onTop && nearTitle) f else TGroup2(TFillX(), f));

	addLabel = \t ->
		eitherMap(
			mLabel,
			\lbl ->
				concat(
					[[
						\p ->
							makeTitle(p, [MBodyBold(), getPrimaryColor(p)], const(lbl.label), false, false)
							|> TBorderLeftRight(lineBorders)
					]],
					t
				),
			t
		);

	makeMMenuLine = \i, title : Maybe<string>, content : Maybe<Material>, _style ->
		\parent -> {
			style = getLineStyle(_style, i);
			hgt = extractStruct(style, MHeight(lineHeight)).height;
			onClick = onItemClick(i, extractStruct(style, MOnClick(nop)).click);
			selected = selectedId == i && !indexShift;
			focusState =
				replaceStructMany(
					style,
					[
						MOnClick(onClick),
						AccessRole("menuitem"),
						MRippleType(const(MRippleFill())),
						MHighlightOnFocus(const(true)),
						MHighlightOnHover(const(true)),
						MFocusOnDown(ref true)
					]
					|> (\arr -> eitherMap(title, \t -> arrayPush(arr, MButtonTitle(const(t))), arr))
					|> (\arr -> if (selected) arrayPush(arr, MFocused(make(true))) else arr)
				);
			lineTextStyle = extractStruct(style, MCustomTextStyle(arrayPush(textStyle, getTextColor(parent)))).style;

			MComponent2T(manager, parent, "MMenuSingleLine", focusState, \focus ->  // Display chosen item when expanded
				eitherFn(title,
					\t -> makeTitle(parent, lineTextStyle, const(t), selected, itemOnTop(i)),
					\ ->
						m2t(MAlignStart(either(content, TEmpty())), parent)
						|> (\t -> TCenterYIn(t, TFixed(0., hgt)))
						|> (\t -> TGroup2(TFillX(), t))
				)
				|> addActions(parent, style, selected, false)
				|> (\t ->
					TAlpha(
						getMenuAlpha(focus, parent),
						TFrame(0., 0., extractStruct(style0, MBackgroundStyle([])).style, t)
					)
				)
				|> (\f2 ->
					TConstruct(
						[
							makeSubscribe2(fmax(focus.hover, focus.down), \h -> if (h) nextDistinct(hovered, i)),
						],
						f2
					)
				), m2t
			)
		}

	makeMMenuGroupLine = \i, acc : Pair<int, [[(MFocusGroup) -> Tropic]]>, title, style -> {
		if (indexShift && i < length(items0) && selectedId >= 0 && selectedId == i - 1 && isSameStructType(items0[i], MMenuGroupLine("", []))) {
			acc
		} else {
			addLine = \parent, f ->
				if (((i - if (indexShift) 2 else 0) != 0) && !(indexShift && i > 3 && selectedId == i - 3 &&
						isSameStructType(items0[i - 4], MMenuGroupLine("", []))))
					TLines2(
						TAlpha(const(0.12), TRectangle([Fill(contrastingColor(parent))], TFillXH(1.0)))
						|> (\f2 -> TBorder(0.0, 16.0, 0.0, 8.0, f2)),
						f
					)
				else
					f;

			(\parent -> {
				groupColor = extractStruct(style, getPrimaryColor(parent));
				lineTextStyle = extractStruct(style, MCustomTextStyle([groupColor, MBodyBold()])).style;

				makeTitle(parent, lineTextStyle, const(title), false, false)
				|> addActions(parent, style, false, false)
				|> (\f -> addLine(parent, f))
			})
			|> (\f -> Pair(cols, arrayPush(acc.second, concat([f], generate(0, cols, \__ -> \parent -> addLine(parent, TFillX()))))))
		}
	}

	makeMSubMenu = \i, title, items, style : [MSubMenuStyle] ->
		\parent -> {
			subOpenMenu : MOpenMenu = extractStruct(style, MOpenMenu(make(false)));
			subButtonWH = makeWH();
			subPosScale = make(zeroPositionScale);
			isOpenOnClick = contains(style, MSubMenuOpenOnClick());
			isCloseParentOnClick = extractStruct(style, MCloseParentOnClick(true)).close;

			focusState =
				replaceStructMany(
					style,
					[
						MOnClick(\ -> if (isOpenOnClick) deferred(\-> nextDistinct(subOpenMenu.opened, true))),
						AccessRole("menuitem"),
						MRippleType(const(MRippleFill())),
						MButtonTitle(title),
						MHighlightOnFocus(const(true)),
						MHighlightOnHover(const(true)),
						MFocusOnDown(ref true)
					]
				)
				|> (\focusState -> removeAllStructs(focusState, MFocusOnPrevious()));
			lineTextStyle = extractStruct(style, MCustomTextStyle(arrayPush(textStyle, getTextColor(parent)))).style;

			MComponent2T(manager, parent, "MSubMenuDynamic", focusState, \focus ->
				makeTitle(parent, lineTextStyle, title, false, false)
				|> addActions(parent, style, false, true)
				|> (\t ->
					TAlpha(
						getMenuAlpha(focus, parent),
						TFrame(0., 0., extractStruct(style0, MBackgroundStyle([])).style, t)
					)
				)
				|> (\f2 ->
					TConstruct(
						[
							makeSubscribe2(fmax(focus.hover, focus.down), \h -> if (h) nextDistinct(hovered, i)),
							makeSubscribe2(hovered, \h ->
								if (h != i)
									nextDistinct(subOpenMenu.opened, false)
								else if (!isOpenOnClick)
									deferred(\ -> nextDistinct(subOpenMenu.opened, true))
							),
							makeSubscribe2(items, \itms ->
								if (fgetValue(subOpenMenu.opened)) {
									next(subOpenMenu.opened, false);
									next(subOpenMenu.opened, true)
								}
							),
							makeSubscribe(subOpenMenu.opened, \op -> {
								itms = fgetValue(items);
								if (op)
									RenderMPopup(
										manager,
										parent,
										MMenuLines2MPopup(
											manager,
											itms,
											MSubMenuStyle2MMenuStyle(
												replaceStructMany(
													style,
													[subOpenMenu, extractStruct(style, MSameZorder(sameZorder))]
													|> (\arr : [MMenuStyle] -> eitherMap(fixPosition, \fp -> arrayPush(arr, fp), arr))
												)
												|> (\subMenuStyle -> removeAllStructs(subMenuStyle, MFocusOnPrevious()))
											),
											m2t,
											subPosScale,
											subButtonWH,
											elevation + 1.,
											\ -> if (isCloseParentOnClick) {
												next(openMenu.opened, false);
												closeBelow();
											}
										),
										m2t
									)
							}),
							\ -> \ -> next(subOpenMenu.opened, false)
						],
						f2
					)
				), m2t
			)
			|> (\f -> MPositionScaleAttachBox(subPosScale, subButtonWH, f, openMenu.opened))
		}

	makeSeparatorLine = \acc ->
		(\parent ->
			TRectangle([Fill(contrastingColor(parent)), FillOpacity(0.12)], TFillXH(1.0))
			|> TBorderTopBottom(8.)
		)
		|> (\f -> Pair(cols, arrayPush(acc.second, generate(0, cols + 1, \__ -> f))));


	items : [[(MFocusGroup) -> Tropic]] =
		foldi(items1, Pair(0, []), \i, acc : Pair<int, [[(MFocusGroup) -> Tropic]]>, it : MMenuLine -> {
			switch (it : MMenuLine) {
				MMenuSingleLine(title, style):
					makeMMenuLine(i, Some(title), None(), style)
					|> checkCols(acc);
				MMenuCustomLine(content, style):
					makeMMenuLine(i, None(), Some(content), style)
					|> checkCols(acc);
				MMenuGroupLine(title, style):
					makeMMenuGroupLine(i, acc, title, style);
				MSubMenu(title, items, style):
					makeMSubMenu(i, const(title), const(items), style)
					|> checkCols(acc);
				MSubMenuDynamic(title, items, style):
					makeMSubMenu(i, title, items, style)
					|> checkCols(acc);
				MSeparatorLine():
					makeSeparatorLine(acc)
			}
			// |> (\f -> if (mWidth.width > 0.) makeTropicConstantWidth(f, Some(const(mWidth.width + lineBorders * 2.))) else f)
		}).second;

	newItems =
		(if (indexShift && selectedId >= 0 && !nonspecAlwaysOnTop) {
			selIt = items[selectedId + 2];

			concat(
				[selIt],
				removeIndex(removeIndex(items, 0), selectedId + 1)
			);
		} else
			items
		)
		|> addLabel;

	labelIdx = b2i(isSome(mLabel));
	itemsLen = length(newItems);

	popupStyle =
		[
			RMBorders(borders),
			RMOutterBorder(8.0),
			MElevation(const(elevation)),
			RMLeftAnimation(leftAnimation),
			openMenu,
			RMHeight(32. + borders * 2., maxHeight.height),
			MSameZorder(sameZorder),
			RMAlphaAnimation(),
			RMScaleAnimation(),
			MRippleShape("MMenu"),
			MFocusHorizontal(false),
			MFocusVertical(true),
			MActive(make(true)),
			AccessRole("menu")
		]
		|> (\arr : [MPopupStyle] -> maybeArrayPush(arr, tryExtractStruct(menuScrollStyle, TScrollPersistent(const(true)))))
		|> (\arr -> maybeArrayPush(arr, tryExtractStruct(menuScrollStyle, MScrollWidthHeight(makeWH(), makeWH()))))
		|> (\arr -> maybeArrayPush(arr, tryExtractStruct(menuScrollStyle, MScrollPosition(makePoint()))))
		|> (\arr -> eitherMap(fixPosition, \fp : MPopupStyle -> arrayPush(arr, fp), arr))
		|> (\f : [MPopupStyle] ->
			if (indexShift)
				concat(f, [RMSelected(labelIdx), RMScrollArea(2 + labelIdx, itemsLen)])
			else if (isSome(singleSelection))
				concat(f, [RMSelected(labelIdx + selectedId / (cols + 1)), RMScrollArea(labelIdx, itemsLen)])
			else
				arrayPush(f, RMScrollArea(labelIdx, itemsLen))
		)
		|> (\f : [MPopupStyle] ->
			if (widthByButton) {
				if (mWidth > 0.)
					arrayPush(f, RMWidth(fmin(fwidth(buttonWH), const(mWidth))))
				else
					arrayPush(f, RMWidth(fwidth(buttonWH)))
			} else
				ifArrayPush(f, mWidth > 0., RMWidth(const(mWidth)))
		)
		|> (\f -> {
			offset =
				if (belowButton)
					fselect2(buttonWH, menuShift, FLift2(\b : WidthHeight, ms -> Pair(WidthHeight(ms.x + if (!leftAnimation) b.width else 0., b.height), ms.y)))
				else if ((elevation > 8.) == leftAnimation)
					fselect2(buttonWH, menuShift, FLift2(\b : WidthHeight, ms -> Pair(WidthHeight(b.width + ms.x, 0.), ms.y)))
				else
					fselect(menuShift, FLift(\ms -> Pair(WidthHeight(ms.x, 0.), ms.y)));

			arrayPush(f, RMOffset(offset))
		})
		|> (\f -> maybeArrayPush(f, customScale))
		|> (\f ->
				ifArrayPush(f,
					elevation == 8. && getValue(either(singleSelection, MSingleSelection(make(-1))).selected) == -1 && !indexShift,
					RMTranslateAnimation()
				)
		)
		|> (\f -> ifArrayPush(f, elevation == 8., RMClickOutToClose()))
		|> (\f -> concat(f, extractStructMany(style0, MFocusOnPrevious())))
		|> (\f -> concat(f, extractStructMany(style0, MBlockClicks())));

	MPopup(
		map(newItems, \ni -> map(ni, \i -> MGetFocusGroup(i))),
		posScale,
		popupStyle
	)
}

MSubMenuStyle2MMenuStyle(style : [MSubMenuStyle]) -> [MMenuStyle] {
	filtermap(style, \st -> switch (st) {
		MMenuStyle() : {a : Maybe<MMenuStyle> = Some(st); a};
		default : None()
	})
}

MDropDownMenuButtonStyle2MMenuStyle(style : [MDropDownMenuStyle]) -> [MMenuStyle] {
	fold(style, extractStructMany(style, MEnabled(const(true))), \acc, st -> {
		switch (st) {
			MDataTableFooter(): arrayPush(acc, st);
			MDataTableRow(): arrayPush(acc, st);
			MForceUpdate(): arrayPush(acc, st);
			default : acc;
		}
	})
}

MDropDownMenuStyle2MMenuStyle(style : [MDropDownMenuStyle]) -> [MMenuStyle] {
	filtermap(style, \st -> switch (st) {
		MMenuStyle() : {a : Maybe<MMenuStyle> = Some(st); a};
		default : None()
	})
}

MDropDownIcon(opened : Transform<bool>, style : [MDropDownIconStyle]) -> Material {
	iconSize = extractStruct(style, MIconSize(20.)).size;
	borders = extractStruct(style, MIconBorder4(0., 0., 0., 0.));
	MGetFocusGroup(\parent -> TIfLazy2(
		opened,
		\op ->
			MIcon2T(
				parent,
				if (op)
					"arrow_drop_up"
				else
					"arrow_drop_down",
				[MIconSize(iconSize)]
			),
		true
	))
	|> (\m -> MFixSize(m, TFixed(iconSize, iconSize)))
	|> (\m -> MBorder(borders.left, borders.top, borders.right, borders.bottom, m))
}

MDropDownClearIcon(selected : DynamicBehaviour<?>, emptySelection : ?, iconSize : double) -> Material {
	MIconButton("clear", \ -> nextDistinct(selected, emptySelection), [
			MIconSize(iconSize / 1.5),
			MIconButtonBorder(0.),
			MCircleBackground(MGrey(400), iconSize)
		], []
	)
	|> (\m -> MShow(fneq(selected, emptySelection), m))
}

getMenuAlpha(focus : MFocus, parent : MFocusGroup) -> Transform<double> {
	fif(focus.enabled, const(1.), const(defaultDisabledItemOpacity(getLightBackground(parent))))
}<|MERGE_RESOLUTION|>--- conflicted
+++ resolved
@@ -644,38 +644,7 @@
 			],
 			f
 		)
-<<<<<<< HEAD
-	})
-	|> (\f -> MComponentGroup2T(
-		manager,
-		parent,
-		"MDropDownMenu",
-		[
-			IScriptBehaviour(
-				"selected",
-				current,
-				ISInputValue(map(items, \item -> {
-						switch (item) {
-							MMenuSingleLine(title, __) : title;
-							default : "";
-						}
-					}),
-					"index",
-					true
-				)
-			)
-		],
-		f
-	))
-=======
-	)
-	|> (
-		if (isNone(customButton) && mWidth > 0.)
-			makeTropicConstantWidth(Some(mWidth + (if (leftIcon) 72. else 0.) - (if (croppedButton) 2. * lineBorders else 0.)))
-		else
-			idfn
 	);
->>>>>>> 879e0431
 }
 
 MMultiSelectDropDown2T(
