--- conflicted
+++ resolved
@@ -443,343 +443,4 @@
 			f
 		)
 	)
-<<<<<<< HEAD
-}
-
-MRecyclerGridContainer(id : int, row : int, column : int, material : Material, size : DynamicBehaviour<WidthHeight>, position : DynamicBehaviour<Point>, mutable cached : Maybe<Tropic>);
-emptyMRecyclerGridContainer = MRecyclerGridContainer(-1, -1, -1, TEmpty(), makeWH(), makePoint(), None())
-
-boundsOverlap(bounds1 : Bounds, bounds2 : Bounds) -> bool {
-	max(bounds1.minX, bounds1.maxX) >= min(bounds2.minX, bounds2.maxX) &&
-		min(bounds1.minX, bounds1.maxX) <= max(bounds2.minX, bounds2.maxX) &&
-		max(bounds1.minY, bounds1.maxY) >= min(bounds2.minY, bounds2.maxY) &&
-		min(bounds1.minY, bounds1.maxY) <= max(bounds2.minY, bounds2.maxY)
-}
-
-pointwh2bounds(point : Point, wh : WidthHeight) -> Bounds {
-	Bounds(point.x, point.y, point.x + wh.width, point.y + wh.height);
-}
-
-fpointwh2bounds(point : Transform<Point>, wh : Transform<WidthHeight>) -> Transform<Bounds> {
-	fselect2(point, wh, pointwh2bounds |> FLift2);
-}
-
-bounds2w(bounds : Bounds) -> double {
-	bounds.maxX - bounds.minX
-}
-
-bounds2h(bounds : Bounds) -> double {
-	bounds.maxY - bounds.minY
-}
-
-insetBounds(bounds : Bounds, left : double, top : double, right : double, bottom : double) -> Bounds {
-	Bounds(bounds.minX + left, bounds.minY + top, bounds.maxX - right, bounds.maxY - bottom);
-}
-
-MRecyclerGridId(row : int, column : int);
-
-filterVisibleMRecyclerGridContainers(containers : [[MRecyclerGridContainer]], scrollBounds : Bounds) -> [MRecyclerGridId] {
-	position = ref zeroPoint;
-	filterDone = ref false;
-	chunkSize = 1000;
-
-	concatA(
-		generate(0, ceil(i2d(length(containers)) / i2d(chunkSize)), \i -> {
-			if (^filterDone) {
-				[]
-			} else {
-				containersChunk = subrange(containers, 0, chunkSize * (i + 1));
-
-				r = filterVisibleMRecyclerGridContainers2(^position, containersChunk, chunkSize * i, 0, scrollBounds);
-
-				if (length(r) > 0 && !exists(r, \rr -> rr.row == chunkSize * (i + 1) - 1)) {
-					filterDone := true;
-					r;
-				} else {
-					position := fold(containersChunk[length(containersChunk) - 1], ^position, \acc, c -> {
-						Point(0.0, max(acc.y, getValue(c.position).y + getValue(c.size).height));
-					});
-					r;
-				}
-			}
-		})
-	)
-}
-
-filterVisibleMRecyclerGridContainers2(position : Point, containers : [[MRecyclerGridContainer]], row : int, column : int, scrollBounds : Bounds) -> [MRecyclerGridId] {
-	if (length(containers) > row && length(containers[row]) > column) {
-		container = containers[row][column];
-		size = getValue(container.size);
-
-		next(container.position, position);
-		containerBounds = pointwh2bounds(position, size);
-		emptySize = size.width == 0.0 || size.height == 0.0;
-
-		if (emptySize && column % 5 == 0 && row % 5 == 0) {
-			[MRecyclerGridId(row, column)]
-		} else if (emptySize || boundsOverlap(scrollBounds, containerBounds)) {
-			if (column == 0 && length(containers) > 1) {
-				r = filterVisibleMRecyclerGridContainers2(Point(position.x + size.width, position.y), containers, row, column + 1, scrollBounds);
-				newPosition = fold(containers[row], Point(0.0, containerBounds.maxY), \acc, c -> {
-					Point(0.0, max(acc.y, getValue(c.position).y + getValue(c.size).height));
-				});
-
-				concat3(
-					[MRecyclerGridId(row, column)],
-					r,
-					filterVisibleMRecyclerGridContainers2(newPosition, containers, row + 1, column, scrollBounds)
-				);
-			} else {
-				concat(
-					[MRecyclerGridId(row, column)],
-					filterVisibleMRecyclerGridContainers2(Point(position.x + size.width, position.y), containers, row, column + 1, scrollBounds)
-				);
-			}
-		} else if (position.x > scrollBounds.maxX || position.y > scrollBounds.maxY) {
-			[];
-		} else {
-			if (column == 0 && length(containers) > 1) {
-				r = filterVisibleMRecyclerGridContainers2(Point(position.x + size.width, position.y), containers, row, column + 1, scrollBounds);
-				newPosition = fold(containers[row], zeroPoint, \acc, c -> {
-					Point(0.0, max(acc.y, getValue(c.position).y + getValue(c.size).height));
-				});
-
-				concat(
-					r,
-					filterVisibleMRecyclerGridContainers2(newPosition, containers, row + 1, column, scrollBounds)
-				);
-			} else {
-				filterVisibleMRecyclerGridContainers2(Point(position.x + size.width, position.y), containers, row, column + 1, scrollBounds);
-			}
-		}
-	} else {
-		[];
-	}
-}
-
-getMRecyclerGridContentSize(containers : [[MRecyclerGridContainer]]) -> WidthHeight {
-	gridSize =
-		foldUntil(containers, Pair(0, WidthHeight(0.0, 0.0)), \accHeight, cc, brHeight -> {
-			rowSize =
-				foldUntil(cc, Pair(0, WidthHeight(0.0, 0.0)), \accWidth, c, brWidth -> {
-					size = getValue(c.size);
-
-					if (size.width > 0.0 && size.height > 0.0) {
-						Pair(accWidth.first + 1, WidthHeight(accWidth.second.width + size.width, max(accWidth.second.height, size.height)));
-					} else {
-						brWidth();
-						accWidth;
-					}
-				});
-
-			size =
-				WidthHeight(
-					rowSize.second.width / i2d(max(rowSize.first, 1)) * i2d(length(cc)),
-					rowSize.second.height
-				);
-
-			if (size.width > 0.0 && size.height > 0.0) {
-				Pair(accHeight.first + 1, WidthHeight(max(accHeight.second.width, size.width), accHeight.second.height + size.height));
-			} else {
-				brHeight();
-				accHeight;
-			}
-		});
-
-	WidthHeight(
-		gridSize.second.width,
-		gridSize.second.height / i2d(max(gridSize.first, 1)) * i2d(length(containers))
-	);
-}
-
-nextDynamicArray(a : DynamicBehaviour<[DynamicBehaviour<[?]>]>, n : [[?]]) -> void {
-	av = getValue(a);
-
-	iteri(n, \i, c -> {
-		if (length(av) > i) {
-			nextDistinct(av[i], c);
-		}
-	});
-
-	if (length(av) > length(n)) {
-		next(a, subrange(av, 0, length(n)))
-	} else if (length(av) < length(n)) {
-		next(a, concat(av, map(subrange(n, length(av), length(n)), \c -> make(c))))
-	}
-}
-
-TCached(t : Tropic) -> Tropic {
-	cachedB = ref None();
-	uns = ref nop;
-	instancesCounter = ref 0;
-
-	TransformTAcc2(\t2a -> {
-		instancesCounter := ^instancesCounter + 1;
-		^uns();
-		uns := nop;
-		b = eitherFn(^cachedB, \cb -> cb, \ -> { b = t2a(t); cachedB := Some(b); b; });
-
-		TAcc(b with
-			disposers =
-				[
-					\ -> {
-						instancesCounter := ^instancesCounter - 1;
-
-						^uns();
-						uns := interruptibleTimer(10000, \ -> // Dispose if clip is detroyed for more than 10s
-							if (^instancesCounter == 0) {
-								maybeApply(^cachedB, \cb -> {
-									applyall(cb.disposers);
-									cachedB := None();
-								})
-							}
-						);
-					}
-				];
-		)
-	})
-}
-
-MRecyclerGrid2T(manager : MaterialManager, parent : MFocusGroup, m : MRecyclerGrid, m2t : (Material, MFocusGroup) -> Tropic) -> Tropic {
-	sameSize = if (contains(m.style, MSameSize())) Some(makeWH()) else None();
-	items =
-		ffuseinit(
-			fsubmapi(fsplit2d(m.items), \row, mi ->
-				fsubmapi(mi, \column, it ->
-					fselect2(row, column, FLift2(\r, c ->
-						MRecyclerGridContainer(r * 10000 + c, r, c, it, either(sameSize, makeWH()), makePoint(), None())
-					))
-				)
-			),
-			make([])
-		);
-	scrollSize = extractStruct(m.style, MScrollWidthHeight(make(zeroWH), make(zeroWH)));
-	contentSize = make(zeroWH);
-	position = extractStruct(m.style, MScrollPosition(makePoint())).position;
-	scrollBounds = fselect2(fthrottle(position, 33), scrollSize.box, FLift2(\p, bwh ->
-		Bounds(
-			dfloor(p.x / bwh.width - 0.1) * bwh.width,
-			dfloor(p.y / bwh.height - 0.1) * bwh.height,
-			dceil(p.x / bwh.width + 1.1) * bwh.width,
-			dceil(p.y / bwh.height + 1.1) * bwh.height
-		)
-	));
-
-	containers : DynamicBehaviour<[MRecyclerGridId]> = make([]);
-	availableWH = fselect2(scrollSize.box, m.items, FLift2(\cs, it -> WidthHeight(cs.width / i2d(max(either(maxA(map(it, length)), 0), 1)), cs.height / i2d(max(length(it), 1)))));
-	needsUpdate = ref true;
-	contentSizeNeedsUpdate = ref true;
-
-	SelectTGroup(
-		fdelayUntilNextFrameRendered(fsubselect(items.first, FLift(\it -> fselect(containers, FLift(\ids -> map(ids, \id ->
-			if (length(it) > id.row && length(it[id.row]) > id.column)
-				it[id.row][id.column]
-			else
-				emptyMRecyclerGridContainer
-		)))))),
-		\index, __, c -> {
-			wh = makeWH();
-
-			TConstruct(
-				[
-					makeSubscribe(wh, \v -> {
-						if (v.width > 0.0 && v.height > 0.0) {
-							v2 = getValue(c.size);
-
-							if (v != v2) {
-								next(c.size, v);
-								needsUpdate := true;
-								contentSizeNeedsUpdate := true;
-							}
-						}
-					})
-				],
-				TTranslate(
-					c.position,
-					TFixSize(
-						TAvailable(
-							eitherFn(
-								c.cached,
-								\tcached -> tcached,
-								\ -> {
-									tcached = MComponentGroup2T(manager, parent, "MRecyclerGridItem", [MFocusId(const(c.id))], \p -> m2t(c.material, p));
-									c.cached ::= Some(tcached);
-									tcached;
-								}
-							)
-							|> (\f ->
-								if (isNone(sameSize) || (c.row == 0 && c.column == 0))
-									TInspect(
-										[ISize(wh)],
-										f
-									)
-								else
-									f
-							),
-							TSized(availableWH)
-						),
-						TEmpty()
-					)
-				)
-			)
-			|> (\f ->
-				TGroup2(
-					f,
-					TShow(
-						feq(index, 0),
-						TTranslate(
-							fpoint(fselect(scrollBounds, FLift(\sb -> sb.minX)), fselect(scrollBounds, FLift(\sb -> sb.minY))),
-							TRectangle([], TSized(fselect(scrollBounds, FLift(\sb -> WidthHeight(bounds2w(sb), bounds2h(sb))))))
-						)
-					)
-				)
-			)
-		}
-	)
-	|> (\f ->
-		MScroll2T(
-			manager,
-			parent,
-			MScroll(
-				TFixSize(f, TSized(contentSize)),
-				TFillXY(),
-				replaceStructMany(
-					extractMScrollStyle(m.style),
-					[MScrollPosition(position), scrollSize]
-				)
-			),
-			m2t
-		)
-	)
-	|> (\f ->
-		TConstruct(
-			[
-				items.second,
-				\ -> {
-					manager.manager.deltaTimer.attach();
-					manager.manager.deltaTimer.detach;
-				},
-				make2Subscribe(items.first, scrollBounds, \__, __ -> needsUpdate := true),
-				makeSubscribe(manager.manager.deltaTimer.timer, \__ -> {
-					if (^needsUpdate) {
-						it = getValue(items.first);
-						if (^contentSizeNeedsUpdate) {
-							contentSizeNeedsUpdate := false;
-							next(contentSize, getMRecyclerGridContentSize(it));
-						}
-						sb = fgetValue(scrollBounds);
-
-						needsUpdate := false;
-
-						currentContainers = getValue(containers);
-						newContainers = filterVisibleMRecyclerGridContainers(it, sb);
-						nextDistinct(containers, newContainers);
-					}
-				})
-			],
-			f
-		)
-	)
-=======
->>>>>>> 3e58755c
 }