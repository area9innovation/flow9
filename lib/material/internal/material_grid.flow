--- conflicted
+++ resolved
@@ -660,15 +660,6 @@
 	needsUpdate = ref true;
 	contentSizeNeedsUpdate = ref true;
 
-<<<<<<< HEAD
-	invalidateContentSize = \__ -> {
-		needsUpdate := true;
-		contentSizeNeedsUpdate := true;
-	}
-
-	SelectTGroup(containers, \index, __, id -> {
-		c = getValue(items.first)[id.row][id.column];
-=======
 	SelectTGroup(
 		fsubmap(containers, \id -> fselect(items.first, FLift(\it ->
 			if (length(it) > id.row && length(it[id.row]) > id.column)
@@ -678,7 +669,6 @@
 		))),
 		\index, __, c -> {
 			wh = makeWH();
->>>>>>> dbda33b1
 
 			TConstruct(
 				[
@@ -722,22 +712,6 @@
 					)
 				)
 			)
-<<<<<<< HEAD
-		)
-		|> (\f ->
-			TGroup2(
-				f,
-				TShow(
-					feq(index, 0),
-					TTranslate(
-						fpoint(fselect(scrollBounds, FLift(\sb -> sb.minX)), fselect(scrollBounds, FLift(\sb -> sb.minY))),
-						TRectangle([], TSized(fselect(scrollBounds, FLift(\sb -> WidthHeight(bounds2w(sb), bounds2h(sb))))))
-					)
-				)
-			)
-		)
-	})
-=======
 			|> (\f ->
 				TGroup2(
 					f,
@@ -752,7 +726,6 @@
 			)
 		}
 	)
->>>>>>> dbda33b1
 	|> (\f ->
 		MScroll2T(
 			manager,
