import material/internal/material_ripple;
import material/internal/material_tooltip;

export {
	MComponent2T(manager : MaterialManager, parent : MFocusGroup, name : string, state : [flow],
		fn : (focus : MFocus) -> Tropic) -> Tropic;

	extractMButtonState(state : [flow]) -> [MButtonState];
}

MComponent2T(manager : MaterialManager, parent0 : MFocusGroup, name : string, state : [flow],
	fn : (focus : MFocus) -> Tropic) -> Tropic {
	focused = extractStruct(state, MFocused(make(false))).focused;
	active = extractStruct(state, MActive(make(false))).active;
	enabled = fand(extractStruct(state, MEnabled(const(true))).enabled, extractStruct(state, TEnabled(const(true))).enabled);
	forceFocusEnabled = tryExtractStruct(state, MForceFocusEnabled(const(true)));
	focusEnabled = extractStruct(state, MFocusEnabled(const(true))).enabled;
	clickEnabled = extractStruct(state, MClickEnabled(const(true))).enabled;
	recordingEnabled = extractStruct(state, IScriptRecordingEnabled(const(true))).enabled;
	keepFocus = contains(state, MKeepFocusOnClickOut());
	onClick =
		tryExtractStruct(state, MOnClick(nop))
		|> (\cl ->
			eitherFn(
				tryExtractStruct(state, TOnClicked(nop)),
				\c2 -> eitherMap(cl, \c -> Some(\ -> { c.click(); c2.clicked(); }), Some(c2.clicked)),
				\ -> maybeMap(cl, \c -> c.click)
			)
		)
		|> (\cl -> maybeMap(cl, \c -> fn2IScriptBehaviourDisposable(c, "click", ISClickEvent())));
	down = extractStruct(state, TPressed(make(false))).pressed;
	hover = extractStruct(state, THovering(make(false))).hovering;
	selected = extractStruct(state, MSelected(make(false))).selected;
	hoverEnabled = !contains(state, MDisableHover());
	point = extractStruct(state, MMousePosition(makePoint())).point;
	tabOrder = maybeMap(tryExtractStruct(state, MFocusId(const(-1))), \fid -> fid.id);
	mGetFocus = tryExtractStruct(state, MGetFocus(nop1));
	highlightOnFocus = extractStruct(state, MHighlightOnFocus(const(false))).enabled;
	highlightOnHover = extractStruct(state, MHighlightOnHover(const(false))).enabled;
	highlightOnSelect = extractStruct(state, MHighlightOnSelect(const(false))).enabled;
	elevation = extractStruct(state, MElevation(zero)).elevation;
	title = extractStruct(state, MButtonTitle(const(""))).title;
	focusClicks = MFocusClicks(state);
	focusOnPrevious =
		if (contains(state, MFocusOnPrevious()))
			[
				makeSubscribe(focused, \f ->
					if (!f && isNone(getCurrentFocusedItem(manager))) {
						foc = getPreviousFocusedItem(manager);
						maybeApply(foc, \pf -> deferred(\ -> nextDistinct(pf.focused, true)));
					}
				)
			]
		else
			[];
<<<<<<< HEAD
		};
	focusName = extractStruct(state, MFocusName(name)).name;

	(\parent ->
		addMaterialFocusId(manager, parent, focusName, title, maybeMap(onClick, \c -> c.fn), down, if (hoverEnabled) hover else make(false), focused,
			active, selected, enabled, fmin(eitherMap(forceFocusEnabled, \ffe -> ffe.enabled, parent.focusEnabled), focusEnabled), keepFocus,
=======

	(\parent ->
		addMaterialFocusId(manager, parent, name, title, maybeMap(onClick, \c -> c.fn), down, if (hoverEnabled) hover else make(false), focused,
			active, selected, enabled, fand(eitherMap(forceFocusEnabled, \ffe -> ffe.enabled, parent.focusEnabled), focusEnabled), keepFocus,
>>>>>>> bdba9404
			concat(
				extractStructMany(state, IScriptBehaviour("", make(flow(false)), ISMiscEvent())),
				concatA([
					[
						IScriptBehaviour("down", down, ISInteractionEvent()),
						IScriptBehaviour("point", point, ISInteractionEvent()),
						IScriptBehaviour("hover", hover, ISInteractionEvent()),
						IScriptBehaviour("focused", focused, ISInteractionEvent()),
					]
					|> (\st -> arrayPushMaybe(st, maybeMap(onClick, \c -> c.monitorBehaviour))),
					focusClicks.iScriptBehaviour,
					// extractDynamicBehaviours(enabled, "enabled", MLowLevelChanges()),
					extractDynamicBehavioursEx(enabled, "enabled", ISEnableEvent()),
					// extractDynamicBehaviours(focusEnabled, "focus_enabled", MLowLevelChanges()),
					extractDynamicBehavioursEx(focusEnabled, "focus_enabled", ISEnableEvent()),
					// extractDynamicBehaviours(clickEnabled, "click_enabled", MLowLevelChanges()),
					extractDynamicBehavioursEx(clickEnabled, "click_enabled", ISEnableEvent())
				])
			),
			recordingEnabled,
			maybeMap(tryExtractStruct(state, IScriptId("")), \ui -> ui.id),
			tabOrder,
			\focus -> {
				mouseDownEnabled = fmin3(focus.enabled, clickEnabled, parent.zorderEnabled);
				maybeApply(mGetFocus, \getFoc -> getFoc.getFn(focus));

				(if (mouseDownEnabled != const(false)) {
					mCursorShape = extractStruct(state, MCursorShape(const(FingerCursor()))).shape;
					tooltipText = tryExtractStruct(state, MTooltipText(const("")));

					fn(focus)
					|> (\f ->
						MRipple2T(
							manager,
							parent,
							f,
							down,
							concat(
								[
									extractStruct(state, MRipplePosition(point)),
									extractStruct(state, MRippleColor(const(if (getLightBackground(parent)) MBlack() else MWhite()))),
									extractStruct(state, MRippleOpacity(const(1.0))),
									extractStruct(state, MRippleType(const(MNoRipple()))),
									MRippleFocused(fmin(highlightOnFocus, extractStruct(state, MRippleFocused(focus.focused)).focused)),
									MRippleHovered(fmin(highlightOnHover, extractStruct(state, MRippleHovered(focus.hover)).hovered)),
									MRippleSelected(fmin(highlightOnSelect, extractStruct(state, MRippleSelected(focus.selected)).selected)),
									extractStruct(state, MRippleShape(focusName)),
									extractStruct(state, MRippleOverlay(true)),
									MEnabled(focus.enabled)
								],
								extractStructMany(state, MRippleWidthHeight(const(WidthHeight(0., 0.))))
							)
						)
					)
					|> (\f ->
						MComponent2TMouseDown(manager, state, focusClicks.mouseOnDownState, focus, point, mouseDownEnabled, f)
					)
					|> (\f ->
						eitherMap(
							tooltipText,
							\tt ->
								MTooltip2T(
									manager,
									parent,
									MTooltip(
										f,
										TSelect(tt.text, \t -> MText2T(parent, t, [sameLightMColor(parent), MTooltipDesktop()])),
										[MEnabled(fand(focus.enabled, fneq(tt.text, "")))]
									),
									dummyM2t
								),
							f
						)
					)
					|> (\f ->
						if (mCursorShape == const(DefaultCursor()))
							f
						else
							TCursor(
								DynamicCursor(fselect2(mCursorShape, mouseDownEnabled, FLift2(\shp, en -> if (en) shp else EmptyCursor()))),
								f
							)
					)
					|> (\f -> TConstruct(arrayPushMaybe(concat(focusClicks.subscribers, focusOnPrevious), maybeMap(onClick, \c -> c.subscribers)), f))
				} else
					fn(focus)
				)
				|> (\f -> TShadow(parent, elevation, f))
			}
		)
	)
	|> (\f ->
		if (extractStruct(state, MAddFocusGroup(false)).add)
			MComponentGroup2T(manager, parent0, "MFocusContainer", [], f)
		else
			f(parent0)
	)
	|> (\f ->
		materialLogFn(
			\ ->
				TCopySize(
					f,
					\t -> TShow(manager.debugMetrics, TDebug(yellow, t)),
					true
				),
			MaterialInfo(),
			\ -> f
		)
	)
}

MFocusClicksState(
	mouseOnDownState : [MouseOnDownAroundState],
	iScriptBehaviour : [IScriptBehaviour],
	subscribers : [() -> () -> void]
);

MFocusClicks(state : [flow]) -> MFocusClicksState {
	middleClick =
		extractStructMany(state, MOnMiddleClick(nop))
		|> (\middleClick ->
			map(middleClick, \mc -> {
				bd = fn2IScriptBehaviourDisposable(mc.click, "middleclick", ISClickEvent());

				Triple(MOnMiddleClick(bd.fn), bd.monitorBehaviour, bd.subscribers);
			})
		);
	rightClick =
		extractStructMany(state, MOnRightClick(nop))
		|> (\rightClick ->
			map(rightClick, \rc -> {
				bd = fn2IScriptBehaviourDisposable(rc.click, "rightclick", ISClickEvent());

				Triple(MOnRightClick(bd.fn), bd.monitorBehaviour, bd.subscribers);
			})
		);
	doubleClick =
		extractStructMany(state, MOnDoubleClick(nop))
		|> (\doubleClick ->
			map(doubleClick, \dc -> {
				bd = fn2IScriptBehaviourDisposable(dc.click, "doubleclick", ISClickEvent());

				Triple(MOnDoubleClick(bd.fn), bd.monitorBehaviour, bd.subscribers);
			})
		);
	tripleClick =
		extractStructMany(state, MOnTripleClick(nop))
		|> (\tripleClick ->
			map(tripleClick, \tc -> {
				bd = fn2IScriptBehaviourDisposable(tc.click, "tripleclick", ISClickEvent());

				Triple(MOnTripleClick(bd.fn), bd.monitorBehaviour, bd.subscribers);
			})
		);
	longClick =
		extractStructMany(state, MOnLongClick(nop))
		|> (\longClick ->
			map(longClick, \lc -> {
				bd = fn2IScriptBehaviourDisposable(lc.click, "longclick", ISClickEvent());

				Triple(MOnLongClick(bd.fn), bd.monitorBehaviour, bd.subscribers);
			})
		);
	longTouch =
		extractStructMany(state, MOnLongTouch(nop))
		|> (\longTouch ->
			map(longTouch, \lt -> {
				bd = fn2IScriptBehaviourDisposable(lt.touch, "longtouch", ISClickEvent());

				Triple(MOnLongTouch(bd.fn), bd.monitorBehaviour, bd.subscribers);
			})
		);
	onTouch =
		extractStructMany(state, MOnTouch(500, nop))
		|> (\onTouch ->
			map(onTouch, \ot -> {
				bd = fn2IScriptBehaviourDisposable(ot.touch, "ontouch", ISClickEvent());

				Triple(MOnTouch(ot.delay, bd.fn), bd.monitorBehaviour, bd.subscribers);
			})
		);
	onClickAsync =
		extractStructMany(state, MOnClickAsync(nop1))
		|> (\onClickAsync ->
			map(onClickAsync, \oca -> {
				bd = fn2IScriptBehaviourDisposableAsync(oca.click, "onclickasync", ISClickEvent());

				Triple(MOnClickAsync(bd.fn), bd.monitorBehaviour, bd.subscribers);
			})
		);

	fold(
		concatA([
			middleClick,
			rightClick,
			doubleClick,
			tripleClick,
			longClick,
			longTouch,
			onTouch,
			onClickAsync
		]),
		MFocusClicksState([], [], []),
		\acc, cl -> MFocusClicksState(
			arrayPush(acc.mouseOnDownState, cl.first),
			arrayPush(acc.iScriptBehaviour, cl.second),
			arrayPush(acc.subscribers, cl.third)
		)
	);
}

MComponent2TMouseDown(manager : MaterialManager, state : [flow], clicks : [MouseOnDownAroundState], focus : MFocus, point : DynamicBehaviour<Point>,
	mouseDownEnabled : Transform<bool>, tr : Tropic) -> Tropic {
	focusOnDown = extractStruct(state, MFocusOnDown(ref false)).enabled;
	hoverDisabled = extractStructMany(state, MDisableHover());

	cursorPoint = extractStructMany(state, MMousePosition(point));
	interactionId = extractStructMany(state, MInteractionId(0));
	passClicks = extractStructMany(state, MPassClicks());
	additionalCheck = extractStructMany(state, MAdditionalRollOutCheck());
	mobileForceHover = extractStructMany(state, MMobileForceHover());
	onUp = extractStructMany(state, MOnMouseUp(nop2));
	shortcut = toLowerCase(extractStruct(state, MShortcut("")).shortcut);
	onDown = tryExtractStruct(state, MOnMouseDown(nop2));
	interactionsOnTop = extractStructMany(state, MInteractionsOnTop());

	onClick = \ -> {
		// On click was deferred. Prev. key handler from the queue might change the enabled state:
		if (fgetValue(mouseDownEnabled))
			maybeApply(focus.onClick, apply0);

		if (^focusOnDown)
			deferred(\ -> if (fgetValue(focus.focusEnabled)) nextDistinct(focus.focused, true));
	}

	keyOnClick =
		maybeMap(
			tryExtractStruct(state, MOnClick(nop)),
			\__ -> \b -> {
				if (b) {
					nextDistinct(
						point,
						focus.widthHeight()
						|> (\f -> Point(f.width / 2., f.height / 2.))
					);

					nextDistinct(focus.down, true);
					next(focus.down, false);

					deferred(onClick);
				} else {
					nextDistinct(focus.down, false);
				}
			}
		);

	clickableState =
		concatA([
			cursorPoint,
			hoverDisabled,
			interactionId,
			passClicks,
			additionalCheck,
			mobileForceHover,
			onUp,
			clicks,
			interactionsOnTop,
			if (length(hoverDisabled) == 0)
				[THovering(focus.hover)]
			else
				[],
			[
				MOnClick(onClick),
				MEnabled(mouseDownEnabled),
				TPressed(focus.down),
				MOnMouseDown(eitherMap(
					onDown,
					\od -> \p, inside -> {
						if (inside) nextDistinct(point, p);
						od.down(p, inside);
					},
					\p, inside -> if (inside) nextDistinct(point, p)
				))
			]
		]);

	mouseOnDownAround(manager, clickableState, tr)
	|> (\f -> MComponent2TAction(manager, f, state, focus, keyOnClick, shortcut))
	|> (\f -> MComponent2TShortcut(manager, f, state, focus, keyOnClick, shortcut, mouseDownEnabled))
}

MComponent2TShortcut(manager : MaterialManager, content : Tropic, state : [flow], focus : MFocus, keyOnClick : Maybe<(bool) -> void>,
	shortcut : string, mouseDownEnabled : Transform<bool>) -> Tropic {
	shortcutPreventDefault = contains(state, MShortcutPreventDefault());
	defaultShortcutEnabled = extractStruct(state, MDefaultShortcutEnabled(const(true))).enabled;
	shortcutFilter = extractStructMany(state, MShortcutFilter(\__, __ -> false));
	isShortcutFilter = length(shortcutFilter) != 0;
	isKeyCodeShortcutComparison = length(extractStructMany(state, MShortcutKeyCodeComparison())) != 0;
	match = \e, s -> if (isKeyCodeShortcutComparison) matchShortcutKeyCode(e, s) else matchShortcut(e, s);

	checkIsKeyOnClick =
		if (!^fAccessibilityEnabled || !js) {
			(\e -> fgetValue(defaultShortcutEnabled) && (e.utf == "enter" || e.utf == " ") && getValue(focus.focused))
			|> (\fn ->
				if (shortcut != "" && (!mobile || strContains(shortcut, "enter"))) {
					shortcutKey = parseShortcut(shortcut);

					\e -> {
						if (fn(e)) {
							true;
						} else if (match(e, shortcutKey)) {
							if (shortcutPreventDefault)
								e.preventDefault();

							true;
						} else {
							false;
						}
					}
				} else {
					fn
				}
			)
		} else if (shortcut != "" && (!mobile || strContains(shortcut, "enter"))) {
			shortcutKey = parseShortcut(shortcut);

			\e -> {
				if (match(e, shortcutKey)) {
					if (shortcutPreventDefault)
						e.preventDefault();

					true;
				} else {
					false;
				}
			}
		} else {
			\__ -> false
		};

	if (checkIsKeyOnClick != \__ -> false || isShortcutFilter) {
		keyClick = ref false;
		filterClick = ref false;

		TInteractive(
			[
				KeyDown2(\handled, e ->
					if (!handled && fgetValue(mouseDownEnabled)) {
						if (isShortcutFilter && shortcutFilter[0].filterFn(getValue(focus.focused), e)) {
							filterClick := true;

							true
						} else {
							eitherMap(
								keyOnClick,
								\koc ->
									if (checkIsKeyOnClick(e)) {
										koc(true);
										keyClick := true;

										true
									} else {
										false
									},
								false
							)
						}
					} else
						handled
				),
				KeyUp2(\handled, e ->
					if (!handled) {
						if (^filterClick) {
							filterClick := false;

							shortcutFilter[0].filterFn(getValue(focus.focused), noKey)
						} else {
							eitherMap(
								keyOnClick,
								\koc ->
									if (^keyClick) {
										koc(false);
										keyClick := false;

										true
									} else {
										false
									},
								false
							)
						}
					} else
						handled
				)
			],
			content
		)
	} else
		content
}

MComponent2TAction(manager : MaterialManager, content : Tropic, state : [flow], focus : MFocus, keyOnClick : Maybe<(bool) -> void>, shortcut : string) -> Tropic {
	accessRole = extractStruct(state, AccessRole("button")).role;
	accessAttributes =
		concat(
			extractStructMany(state, FAccessAttribute("", const(""))),
			[FAccessAttribute("aria-pressed", fif(focus.down, const("true"), const("false")))]
		)
		|> (\f2 ->
			eitherMap(
				focus.iScriptId,
				\id -> arrayPush(f2, FAccessAttribute("id", const(id))),
				f2
			)
		);
	oneWayConnection = maybeMap(tryExtractStruct(state, MAccessOneWayConnection(false)), \owc -> owc.focusedPopup);

	TConstruct(
		[
			makeSubscribe2(focus.down, \d -> {
				if (d && getValue(focus.focused) && isNone(manager.downInsideFocus)) {
					manager.downInsideFocus ::= Some(focus);
					deferred(\ -> manager.downInsideFocus ::= None());
				}
			})
		],
		content
	)
	|> (\f ->
		if (extractStruct(state, MAddFocusGroup(false)).add)
			TCopySize(
				f,
				\tr ->
					MComponent2TAccessibility(manager, tr, focus, keyOnClick, accessRole, shortcut, oneWayConnection, accessAttributes),
				false
			)
		else
			MComponent2TAccessibility(manager, f, focus, keyOnClick, accessRole, shortcut, oneWayConnection, accessAttributes)
	)
}

<<<<<<< HEAD
defaultMButtonStructs : [MButtonState] = [
	TEnabled(const(true)),
	TPressed(make(false)),
	THovering(make(false)),
	TOnClicked(nop),
	MEnabled(const(true)),
	MFocusEnabled(const(true)),
	MForceFocusEnabled(const(true)),
	MFocusOnPrevious(),
	MShortcut(""),
	MShortcutPreventDefault(),
	MDefaultShortcutEnabled(const(true)),
	MOnClick(nop),
	MOnDoubleClick(nop),
	MOnTripleClick(nop),
	MOnMiddleClick(nop),
	MOnRightClick(nop),
	AccessRole(""),
	MRippleColor(const(MGrey(500))),
	MRippleOpacity(const(1.0)),
	MRippleType(const(MNoRipple())),
	MRippleShape(""),
	MRippleOverlay(false),
	MRipplePosition(const(zeroPoint)),
	MRippleWidthHeight(const(WidthHeight(0., 0.))),
	MFocusOnDown(ref false),
	MHighlightOnFocus(const(false)),
	MHighlightOnHover(const(false)),
	MCursorShape(const(DefaultCursor())),
	MClickEnabled(const(true)),
	MShortcutFilter(\__, __ -> false),
	MTooltipText(const("")),
	MSelected(make(false)),
	MFocused(make(false)),
	MActive(make(false)),
	MKeepFocusOnClickOut(),
	MMousePosition(make(zeroPoint)),
	IScriptBehaviour("", make(flow(false)), ISMiscEvent()),
	IScriptId(""),
	IScriptRecordingEnabled(const(true)),
	MFocusId(const(-1)),
	MDisableHover(),
	MAddFocusGroup(false),
	MPassClicks(),
	MInteractionsOnTop(),
	MFocusName("")
];

=======
>>>>>>> bdba9404
extractMButtonState(state : [flow]) -> [MButtonState] {
	filtermap(state, \el ->
		switch (el : flow) {
			MButtonState() : {a : Maybe<MButtonState> = Some(el); a};
			default : None();
		}
	)
}<|MERGE_RESOLUTION|>--- conflicted
+++ resolved
@@ -53,19 +53,11 @@
 			]
 		else
 			[];
-<<<<<<< HEAD
-		};
 	focusName = extractStruct(state, MFocusName(name)).name;
-
-	(\parent ->
-		addMaterialFocusId(manager, parent, focusName, title, maybeMap(onClick, \c -> c.fn), down, if (hoverEnabled) hover else make(false), focused,
-			active, selected, enabled, fmin(eitherMap(forceFocusEnabled, \ffe -> ffe.enabled, parent.focusEnabled), focusEnabled), keepFocus,
-=======
 
 	(\parent ->
 		addMaterialFocusId(manager, parent, name, title, maybeMap(onClick, \c -> c.fn), down, if (hoverEnabled) hover else make(false), focused,
 			active, selected, enabled, fand(eitherMap(forceFocusEnabled, \ffe -> ffe.enabled, parent.focusEnabled), focusEnabled), keepFocus,
->>>>>>> bdba9404
 			concat(
 				extractStructMany(state, IScriptBehaviour("", make(flow(false)), ISMiscEvent())),
 				concatA([
@@ -507,57 +499,6 @@
 	)
 }
 
-<<<<<<< HEAD
-defaultMButtonStructs : [MButtonState] = [
-	TEnabled(const(true)),
-	TPressed(make(false)),
-	THovering(make(false)),
-	TOnClicked(nop),
-	MEnabled(const(true)),
-	MFocusEnabled(const(true)),
-	MForceFocusEnabled(const(true)),
-	MFocusOnPrevious(),
-	MShortcut(""),
-	MShortcutPreventDefault(),
-	MDefaultShortcutEnabled(const(true)),
-	MOnClick(nop),
-	MOnDoubleClick(nop),
-	MOnTripleClick(nop),
-	MOnMiddleClick(nop),
-	MOnRightClick(nop),
-	AccessRole(""),
-	MRippleColor(const(MGrey(500))),
-	MRippleOpacity(const(1.0)),
-	MRippleType(const(MNoRipple())),
-	MRippleShape(""),
-	MRippleOverlay(false),
-	MRipplePosition(const(zeroPoint)),
-	MRippleWidthHeight(const(WidthHeight(0., 0.))),
-	MFocusOnDown(ref false),
-	MHighlightOnFocus(const(false)),
-	MHighlightOnHover(const(false)),
-	MCursorShape(const(DefaultCursor())),
-	MClickEnabled(const(true)),
-	MShortcutFilter(\__, __ -> false),
-	MTooltipText(const("")),
-	MSelected(make(false)),
-	MFocused(make(false)),
-	MActive(make(false)),
-	MKeepFocusOnClickOut(),
-	MMousePosition(make(zeroPoint)),
-	IScriptBehaviour("", make(flow(false)), ISMiscEvent()),
-	IScriptId(""),
-	IScriptRecordingEnabled(const(true)),
-	MFocusId(const(-1)),
-	MDisableHover(),
-	MAddFocusGroup(false),
-	MPassClicks(),
-	MInteractionsOnTop(),
-	MFocusName("")
-];
-
-=======
->>>>>>> bdba9404
 extractMButtonState(state : [flow]) -> [MButtonState] {
 	filtermap(state, \el ->
 		switch (el : flow) {
