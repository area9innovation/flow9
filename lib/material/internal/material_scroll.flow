--- conflicted
+++ resolved
@@ -216,12 +216,7 @@
 	lastColumn : Maybe<int>,
 	availableWH : WidthHeight
 ) -> void {
-<<<<<<< HEAD
-	if (length(containers) > row && length(containers[row]) > column &&
-		eitherMap(lastRow, \lr -> lr > row || (lr == row && eitherMap(lastColumn, \lc -> lc >= column, true)), true)) {
-=======
 	if (length(containers) > row && length(containers[row]) > column && eitherMap(lastRow, \lr -> lr > row || (lr == row && eitherMap(lastColumn, \lc -> lc >= column, true)), true)) {
->>>>>>> 4941ed00
 		container = containers[row][column];
 		next(container.position, position);
 
@@ -433,12 +428,7 @@
 			dceil(p.x / bwh.width + 1.1) * bwh.width,
 			dceil(p.y / bwh.height + 1.1) * bwh.height
 		);
-<<<<<<< HEAD
-	}
-	scrollBounds = fselect2(position, scrollSize.box, getScrollBounds |> FLift2);
-=======
 	});
->>>>>>> 4941ed00
 	scrollPercent = tryExtractStruct(m.style, TScrollPercent(makePoint()));
 	cachedPercent = ref zeroPoint;
 
@@ -544,22 +534,13 @@
 	|> (\f ->
 		TConstruct(
 			[
-<<<<<<< HEAD
-				// items.second,
-=======
-				items.second,
->>>>>>> 4941ed00
 				\ -> {
 					manager.manager.deltaTimer.attach();
 					manager.manager.deltaTimer.detach;
 				},
 				makeSubscribe(
 					fthrottleUntilNextFrameRendered(fpair(
-<<<<<<< HEAD
 						fselectWithLast(lengthDynamicArray(items), FLift2(\prevLen, curLen -> {
-=======
-						fselectWithLast(flength(items.first), FLift2(\prevLen, curLen -> {
->>>>>>> 4941ed00
 							if (prevLen > curLen) {
 								next(contentSizeNeedsUpdate, true);
 							}
@@ -573,12 +554,8 @@
 				makeSubscribe(manager.manager.deltaTimer.timer, \__ -> {
 					if (getValue(needsUpdate)) {
 						next(needsUpdate, false);
-
-<<<<<<< HEAD
 						it = map(getDynamicArrayValue(items), getDynamicArrayValue);
-=======
-						it = getValue(items.first);
->>>>>>> 4941ed00
+
 						if (getValue(contentSizeNeedsUpdate)) {
 							next(contentSizeNeedsUpdate, false);
 							next(contentSize, getMRecyclerGridContentSize(it));
@@ -589,9 +566,10 @@
 							\sti -> {
 								r = sti.first;
 								c = sti.second;
-<<<<<<< HEAD
-
-								if (contains(getDynamicArrayValue(containers), MRecyclerGridId(r, c))) {
+
+								if (length(it) <= r || length(it[r]) <= c) {
+									scrollToItemPending := None();
+								} else if (contains(getDynamicArrayValue(containers), MRecyclerGridId(r, c))) {
 									updateMRecyclerGridContainers(it, Some(r), Some(c), fgetValue(initWH));
 
 									if (getValue(position) == getValue(it[r][c].position)) {
@@ -606,6 +584,7 @@
 										mapi(it, \i, rr -> filtermapi(rr, \j, cc -> if (r > i || (r == i && c >= j)) Some(MRecyclerGridId(i, j)) else None()))
 										|> concatA
 									);
+
 									next(needsUpdate, true);
 								}
 							},
@@ -615,36 +594,6 @@
 								newContainers = filterVisibleMRecyclerGridContainers(it, sb, fgetValue(initWH));
 								nextDynamicArray(containers, newContainers);
 
-=======
-
-								if (length(it) <= r || length(it[r]) <= c) {
-									scrollToItemPending := None();
-								} else if (contains(getValue(containers), MRecyclerGridId(r, c))) {
-									updateMRecyclerGridContainers(it, Some(r), Some(c), fgetValue(initWH));
-
-									if (getValue(position) == getValue(it[r][c].position)) {
-										scrollToItemPending := None();
-									} else {
-										next(position, getValue(it[r][c].position));
-										next(needsUpdate, true);
-									}
-								} else {
-									next(
-										containers,
-										mapi(it, \i, rr -> filtermapi(rr, \j, cc -> if (r > i || (r == i && c >= j)) Some(MRecyclerGridId(i, j)) else None()))
-										|> concatA
-									);
-
-									next(needsUpdate, true);
-								}
-							},
-							\ -> {
-								sb = fgetValue(scrollBounds);
-
-								newContainers = filterVisibleMRecyclerGridContainers(it, sb, fgetValue(initWH));
-								nextDistinct(containers, newContainers);
-
->>>>>>> 4941ed00
 								maybeApply(scrollPercent, \sp -> {
 									next(sp.percent, ^cachedPercent);
 								});
