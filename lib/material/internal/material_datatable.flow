import material/internal/material_textinput;
import material/internal/material_dropdown;
import material/internal/material_list;

export {
	MDynamicDataTable2T(manager : MaterialManager, parent : MFocusGroup, m : MDynamicDataTable, m2t : (Material, MFocusGroup) -> Tropic) -> Tropic;
}

MDynamicDataTable2T(manager : MaterialManager, parent : MFocusGroup, m : MDynamicDataTable, m2t : (Material, MFocusGroup) -> Tropic) -> Tropic {
	style = m.style;
	rows = m.rows;
	rowsCountB = flength(rows);

	sorting = makeMSortingState(rows, style);
	paginationState = makeMPaginationState(style);
	page = paginationState.page;

	state = makeMDataTableState(m, manager, parent, m2t, rowsCountB, paginationState, sorting);

	reorderList = tryExtractStruct(style, MListReorder(make([]), const(false)));
	isReorderEnabled = eitherMap(reorderList, \rl : MListReorder -> fgetValue(rl.enabled), false);
	reorderShowIcon = !contains(style, MListReorderHideIcon());
	// Reserved space for column with drag&drop reorder icon. Icon added at function MListLine2T
	reorderIconSpace = if (isReorderEnabled && reorderShowIcon) 40. else 0.;

	rowsBoxScrollPosition : TScrollPosition = extractStruct(style, MScrollPosition(make(zeroPoint)));
	hoverEnabled : MHoverEnabled = extractStruct(style, MHoverEnabled(const(true)));
	expandRowEnabled = extractStruct(style, MExpandRow(const(false))).enabled;
	isDefExpandRow = isFConst(expandRowEnabled) && !fgetValue(expandRowEnabled);
	scrollEnabled = extractStruct(style, TScrollEnabled(const(false))).enabled;
<<<<<<< HEAD

=======
	verticalScroll = extractStruct(style, MDataTableScrollStyle([])).style;
	
>>>>>>> 9a1b4211
	defaultHS = MHeaderStyle([], [], []);
	headerStyle = tryExtractStruct(style, defaultHS);
	rowBackgroundStyle = tryExtractStruct(style, MRowBackgroundStyle(\__ -> []));
	selectedBgStyle : Maybe<MSelectedBackgroundStyle> = tryExtractStruct(style, MSelectedBackgroundStyle([]));
	mRowsPerPage = tryExtractStruct(style, MRowsPerPage(make(0)));

	showFixedRow = eitherMap(state.fixedRow, \fr -> fr.show, const(false));
	lifted = eitherMap(tryExtractStruct(style, MDataTableInnerScroll(MStandardMode(), [])), \is -> is.mode == MLiftedFirstColumnMode(), false);
	isAnyWidthByContent = state.widthByContent || any(map(state.columns, isWidthByContent));

	screenW = make(0.);
	rowsBoxH = make(0.);

	splitWithoutHead : ([flow], int) -> [flow] = \arr : [flow], er : int -> {
		concat(map(colsHead(state, arr), v2a), splitByNumber(colsTail(state, arr), er));
	}
	mapSplitWithoutHead = \arr : [flow], er, fn -> map(splitWithoutHead(arr, er), fn);

	tableWidth : (Transform<int>) -> Transform<double> = \expRow ->
		if (length(state.columns) == 0)
			const(0.)
		else
			fselect2(fmerge(state.columnWidths), expRow, FLift2(\colWs : [double], er : int ->
				dsum(mapSplitWithoutHead(if (lifted) colsTail(state, colWs) else colWs, er, \ws -> either(maxA(ws), 0.))) + 2. * state.externalBorder
			));

	minWidthsSum = if (isAnyWidthByContent) tableWidth(const(1)) else fsum(state.minWidths);

	innerScrollState = makeMInnerScrollState(state.fullWidth, screenW, minWidthsSum, state.externalBorder, style);
	isInnerScroll = isSome(innerScrollState);
	glued = eitherMap(innerScrollState, \is -> is.glued, false);

	expandRow = initExpandRow(expandRowEnabled, screenW, minWidthsSum, state.externalBorder);

	// Height handling

	separatorsHeight = extractStruct(style, MRowSpacing(b2d(state.separators))).spacing;

	noFooter = contains(style, MNoFooter()) && !paginationState.anyType;
	footerHeight = if (noFooter) 0. else 56.;
	footerMinWidth = make(0.);
	tableHeight = make(0.);

	countRowHeight0 = \er : int, isHeader : bool ->
		state.lineHeight(isHeader) * (i2d(er) + b2d(lifted && !isHeader)) + separatorsHeight;
	countRowHeight = \er -> countRowHeight0(er, false);
	countHeaderRowHeight = \er -> countRowHeight0(er, true);

	minimumRowsDef = 3;
	minTableHeightDef = i2d(minimumRowsDef) * countRowHeight(1) + b2d(!state.replaceHeader) * countHeaderRowHeight(1) + footerHeight;
	minTableHeight =
		extractStruct(style, MMinTableHeigth(minTableHeightDef)).height
		|> (\h -> max(h, state.rowHeight + footerHeight));

	minimumRows = \er -> min(
		ceil((minTableHeight - b2d(!state.replaceHeader) * countHeaderRowHeight(1) - footerHeight) / countRowHeight(er)),
		fgetValue(rowsCountB)
	);

	rowsAvailableHeight =
		fselect4(paginationState.rowsPerPage, rowsCountB, showFixedRow, expandRow, \rpp, rc, fr, er ->
			i2d(min(rpp, rc) + b2i(fr)) * countRowHeight(er)
		);

	currentVisibleRowsCount =
		fselect2(rowsCountB, page, FLift2(\rc, p -> min(p.second, rc - p.first)));

	visibleRowsHeight =
		fselect3(currentVisibleRowsCount, showFixedRow, expandRow, \vrc, fr, er ->
			i2d(vrc + b2i(fr)) * countRowHeight(er)
		);

	// Helpers
	expandContent = \cells : [Tropic], er : int -> map(splitWithoutHead(cells, er), \l -> TLinesDir(l, parent.rtl));

	wrapItemsForFirstColumnMode = \p -> \items ->
		eitherMap(innerScrollState, \is ->
			if (is.lifted) colsTail(state,items)
			else if (is.glued) concat([TShow(fnot(is.visible), TColsDir(colsHead(state, items), p.rtl))], colsTail(state, items))
			else items,
			items
		);

	wrapIntoBorders = \p -> \t -> eitherMap(innerScrollState, \is ->
		if (is.glued) TBorderTDir(fif(is.visible, zero, const(state.externalBorder)), zero, const(state.externalBorder), zero, t, p.rtl)
		else t |> TBorderLeftRight(state.externalBorder),
		t |> TBorderLeftRight(state.externalBorder)
	);

	// Header
	tableHeader = \headers, p ->
		TSelect(expandRow, \er ->
			expandContent(headers, er)
			|> wrapItemsForFirstColumnMode(p)
			|> (\t -> TColsDir(t, p.rtl))
		)
		|> wrapIntoBorders(p)
		|> (\t -> TBorderDir(0., 0., reorderIconSpace, 0., t, p.rtl))
		|> (\t ->
			eitherMap(
				headerStyle,
				\hs ->
					TCopySize(
						t,
						\tr ->
							TRounded(2., 2., 0., 0., hs.background, tr),
						false
					),
				t
			)
		)
		|> (\t -> TAccess([TagName("tr")], t));

	addHeaderActions = \p -> \t : Tropic ->
		if (state.headerActions.actions != TEmpty())
			TLines2Dir(
				m2t(state.headerActions.actions, p)
				|> (\t2 -> TAvailableHeight(t2, const(state.rowHeight))),
				t,
				p.rtl
			)
		else t;

	(\p -> {
		headers =
			MDTTitles(state, p, sorting, defaultHS, headerStyle, isSome(reorderList), scrollEnabled, rowsCountB, page);
		footer =
			MDTFooter(manager, p, paginationState, rowsCountB, scrollEnabled, noFooter, footerHeight, footerMinWidth, m2t);

		// Data rows
		MSelect2T(manager, p, "MDynamicDataTableLines", [], expandRow, \er, p2 ->
			eitherMap(
				state.fixedRow,
				\fr -> fconcat(const([fr.cols]), rows),
				rows
			)
			|> (\rc -> fmapi(rc, \j0, row -> {

					j = j0 - b2i(isSome(state.fixedRow));

					makeLineContent = \p3 : MFocusGroup ->
						state.makeCells(p3, j, row)
						|> (\cells : [Tropic] -> expandContent(cells, er))
						|> wrapItemsForFirstColumnMode(p)
						|> (\t -> TColsDir(t, p.rtl))
						|> wrapIntoBorders(p2)
						|> (if (lifted) TBorderTop(state.rowHeight) else idfn)
						|> (\t -> TFixSize(t, TFillXH(countRowHeight(er) - separatorsHeight)))
						|> (\t -> eitherMap(rowBackgroundStyle, \rb -> if (j == -1) t else
									TIfLazy2(
										fselect(state.selection.selected, FLift(\arr -> contains(arr, j))),
										\v -> if (v && isSome(selectedBgStyle)) t else TFrame(0., 0., rb.fn(j), t),
										false
									), t
								))
						|> (\t -> if (state.separators) TLines2Dir(t, m2t(MSeparator(true), p3), p.rtl) else t);

					MCustomLine(
						MGetFocusGroup(makeLineContent),
						[state.clickEnabled, MHeight(countRowHeight(er)), TagName("tr")]
					);
				})
			)
			|> (\rws0 : Transform<[MCustomLine]> ->
				(
					if (isSome(state.fixedRow))
						fselect(rws0, tail |> FLift)
					else
						rws0
				)
				|> (\rws : Transform<[MCustomLine]> ->
					eitherFn(
						reorderList,
						\rl ->
							MSelect2T(
								manager,
								p2,
								"MDataTableContent",
								[],
								rws,
								\f4, p3 ->
									MList2T(
										manager,
										p3,
										MList(
											f4,
											concat(
												[MSideBorders(const(0.)), MAddScroll(None())],
												eitherMap(selectedBgStyle, v2a, [])
											),
											[state.selection, state.onClick, rl, hoverEnabled]
											|> (\st : [MListState] -> ifArrayPush(st, !reorderShowIcon, MListReorderHideIcon()))
										),
										m2t
									)
							),
						\ -> {
							listSort = make([]);

							TConstruct(
								[
									\ -> fconnect(sorting.result, listSort),
								]
								|> (\arr -> maybeArrayPush(arr,
										maybeMap(mRowsPerPage, \mrpp -> \ -> fconnect(paginationState.rowsPerPage, mrpp.rowsPerPage)))),
								MDynamicList2T(
									manager,
									p2,
									MDynamicList(
										cast(rws : Transform<[MCustomLine]> -> Transform<[MListLine]>),
										concat(
											[MSideBorders(const(0.))],
											eitherMap(selectedBgStyle, v2a, [])
										),
										concat([
												state.selection, state.selectionEnabled, state.onClick, MListReorder(listSort, const(false)),
												rowsBoxScrollPosition, TScrollEnabled(scrollEnabled),
												MScrollbars(
													TScrollbarStyle(getMaterialScrollBar().x with visible = scrollEnabled),
													TScrollbarStyle(getMaterialScrollBar().y with visible = scrollEnabled)
												), hoverEnabled, MScrollBound(scrollEnabled, scrollEnabled)
											],
											verticalScroll
										)
									),
									m2t
								)
							)
						}
					)
				)
				|> (\f : Tropic ->
					eitherMap(
						state.fixedRow,
						\fr -> {
							bStyle = filtermap(fr.style, \st -> switch (st) {
								TGraphicsStyle() : {a : Maybe<TGraphicsStyle> = Some(st); a};
								default : None()
							});

							onFixedRowClick = tryExtractStruct(fr.style, MOnClick(nop));

							TCopySize(
								MSelect2T(manager, p2, "MDataTableFixedRow", [], rws0, \fr2, p3 ->
									firstElement(fr2, MCustomLine(TEmpty(), [])).content
									|> (\f4 -> eitherMap(
										onFixedRowClick,
										\onclk ->
											MComponent([
												MOnClick(onclk.click),
												MRippleType(const(MRippleFill())),
												state.clickEnabled
											], \__ -> f4),
										f4
									))
									|> (\f4 -> m2t(f4, p3))
								),
								\tr -> TRounded(2., 2., 0., 0., bStyle, tr),
								false
							)
							|> (\t -> TShow(fr.show, t))
							|> (\t -> TLines2Dir(t, f, p.rtl))
						},
						f
					)
				)
			)
		)
		|> (\f -> TAvailableHeight(f, rowsAvailableHeight))
		|> (\f -> TConstruct(
				concat(
					if (paginationState.isEmpty) [
						makeSubscribeUns(
						fOr(const(paginationState.auto), scrollEnabled),
						\v ->
							if (v)
								[make4Subscribe(
									rowsBoxH,
									expandRow,
									showFixedRow,
									rowsCountB,
									\height, er, fr, rowsCount -> {
										newRowsCount =
											forceRange(
												floor(height / countRowHeight(er)),
												minimumRows(er),
												rowsCount + b2i(fr)
											) - b2i(fr);

										pg = getValue(page);
										if (pg.second != newRowsCount)
											next(page,
												Pair(
													forceRange(
														pg.first * newRowsCount / max(pg.second, 1),
														0,
														max(rowsCount - 1, 0)
													),
													newRowsCount
												)
											);
								})()]
							else
								[makeSubscribe(rowsCountB, paginationState.updateRowsPerPage)()]
					)] else
						[],

					if (state.fullWidth && !state.widthByContent && length(state.columnWidths) > 0) [
						make4Subscribe(screenW, expandRow, fmerge(state.columnWidths), fmerge(state.minWidths), \width, er, colWs, minWs -> {
							cutFirstColumn = \arr : [flow] -> if (lifted || glued) colsTail(state, arr) else arr;

							miw =
								mapi(state.columns, \i, c -> {
									if (isWidthByContent(c))
										colWs[i]
									else
										minWs[i]
								})
								|> (\arr ->
									mapSplitWithoutHead(arr, er,
										\r -> either(maxA(r), -1.)
									)
								)
								|> cutFirstColumn;

							maw =
								mapi(state.columns, \i, c -> {
									if (isWidthByContent(c))
										colWs[i]
									else {
										w = extractStruct(c.style, MMaxWidth(-1)).width;

										if (w == -1)
											-1.
										else
											max(i2d(w) + state.cellBorder, minWs[i])
									}
								})
								|> (\arr ->
									mapSplitWithoutHead(arr, er,
										\r -> if (contains(r, -1.)) -1. else either(maxA(r), -1.)
									)
								)
								|> cutFirstColumn;

							newSizes =
								distributeSizesEvenly(
									miw,
									maw,
									max(width - state.externalBorder * 2. - reorderIconSpace, getValue(footerMinWidth))
									- if (glued) dsum(colsHead(state, colWs)) else 0.
								);

							iteri(
								splitWithoutHead(state.columnWidths, er) |> cutFirstColumn,
								\i, r -> iter(r, \r0 : Transform<double> ->
									switch (r0) {
										DynamicBehaviour(__, __):
											nextDistinct(r0, newSizes[i]);
										default: {}
									}
								)
							)
						})] else []
					),
					f
				)
		)
		|> (\t -> TAttachAvailableHeight(t, rowsBoxH))
		|> (if (!paginationState.anyType && isFConst(m.rows) && !fgetValue(scrollEnabled) && isFConst(expandRow))
				makeTropicConstantHeight(Some(i2d(fgetValue(rowsCountB)) * countRowHeight(fgetValue(expandRow))))
			else idfn)
		|> (\t -> if (state.separators) TLines2Dir(m2t(MSeparator(true), p), t, p.rtl) else t)
		// Header
		|> (\f -> TLines2Dir(tableHeader(headers, p), f, p.rtl))
		|> (\t : Tropic -> eitherMap(innerScrollState, \is -> {
				defaultScrollBarStyle : TScrollbars = extractStruct(is.style, getMaterialScrollBar());

				scrollStyle = concat(is.style, [
					TScrollInspectShowScrolling(is.visibilityInspector),
					MScrollPosition(is.position),
					MScrollDisableOutOfBounds(const(true)),
					TScrollEnabled(is.enabled),
					MScrollbars(
						TScrollbarStyle(defaultScrollBarStyle.x with visible = is.enabled),
						TScrollbarStyle(defaultScrollBarStyle.y with visible = is.enabled)
					)
				]);

				scroll =
					if (paginationState.auto || (!paginationState.anyType && fgetValue(scrollEnabled)))
						MScroll(t, TFillMin(0., minTableHeight - footerHeight), arrayPush(scrollStyle, MScrollCropByContent()))
					else {
						contentHeight = make(0.);
						MScroll(MAttachHeight(t, contentHeight), TFillXHT(contentHeight), scrollStyle)
					}

				MScroll2T(manager, p, scroll, m2t)
			}, t))
		|> MDTFirstColumn(state, p, headers, rows, sorting, innerScrollState, expandRow, rowsBoxScrollPosition,
				rowBackgroundStyle, selectedBgStyle,visibleRowsHeight, rowsAvailableHeight)
		|> (\t -> TAccess([TagName("table")], t))
		|> addHeaderActions(p)
		// Bottom bar
		|> (\f : Tropic -> TLines2Dir(f, footer, p.rtl))
		// Card
		|> (\f ->
			if (contains(style, MInCard())) {
				MShapeFrame(p, [MThemeFill(p, MSurfaceColor())], f, "MDynamicDataTable")
				|> (\f2 -> TShadowShape(p, const(2.0), f2, RectangleShape("MDynamicDataTable")))
			} else
				f)
		|> (\f ->
			TConstruct(
				concat(
					[\ -> fBidirectionalLink(
						fpair(page, expandRow),
						fpair(rowsBoxScrollPosition.position, expandRow),
						\pair -> if (paginationState.anyType)
							nextDistinct(rowsBoxScrollPosition.position, Point(0., i2d(pair.first.first) * countRowHeight(pair.second))),
						\pair ->
							paginationState.updatePageNumber(floor(pair.first.y) / floor(countRowHeight(pair.second)))
					)],
					state.subs
				),
				f
			)
		)
		|> (\t -> TAvailableWidth(t, if (isInnerScroll) fmin(screenW, tableWidth(expandRow)) else tableWidth(expandRow)))
		|> (\t -> if (state.fullWidthAdvanced) TTweak([TSnapSize(8., -1., false)], t, TEmpty()) else t)
		|> (if (!paginationState.anyType && isFConst(m.rows) && !fgetValue(scrollEnabled)) makeTropicConstantHeight(None()) else idfn)
		|> (if (state.fullWidth || isAnyWidthByContent || isInnerScroll || !isDefExpandRow) idfn else makeTropicConstantWidth(None()))
		|> (\t ->
			if (state.fullWidth) {
				table = if (paginationState.auto || fgetValue(scrollEnabled)) t else TAttachHeight(t, tableHeight);
				box = if (paginationState.auto || fgetValue(scrollEnabled)) TFillXY() else TFillXHT(tableHeight);
				MScroll2T(manager, p, MScroll(table, box, [MScrollCropByContent()]), m2t)
			} else t)
	})
	|> (\f ->
		MComponentGroup2T(
			manager,
			parent,
			"MDynamicDataTable",
			[
				MEnabled(state.enabled),
				IScriptBehaviour("current_page", paginationState.pageNumber, ISInputValue([], "int", true)),
				IScriptBehaviour("sort_by", sorting.sortColumnNumber, ISInputValue(map(state.columns, \c -> fgetValue(c.header)), "index", true))
			],
			f
		)
	)
	|> (\t ->
		if (isInnerScroll || !isDefExpandRow) TAttachAvailableWidth(t, screenW)
		else if (state.fullWidth) TAttachWidth2(TFillX(), screenW, t)
		else t
	)
}

MDTState(
	manager : MaterialManager,
	columns : [MColumnDynamic],
	cellWs : Transform<[[DynamicBehaviour<double>]]>,
	minWidths : [Transform<double>],
	columnWidths : [Transform<double>],
	rowHeight: double,
	lineHeight : (bool) -> double,
	headerActions : MHeaderActions,
	replaceHeader : bool,
	separators : bool,
	selection : MListSelection,
	selectionEnabled : MListSelectionEnabled,
	onClick : MOnListClick,
	clickEnabled : MClickEnabled,
	fixedRow : Maybe<MFixedRow>,
	fullWidthAdvanced : bool,
	fullWidth : bool,
	cellBorder : double,
	externalBorder : double,
	showRowNumbers : bool,
	widthByContent : bool,
	headCount : int,
	isCheckboxColumn : (int) -> bool,
	makeChkbox : (MFocusGroup, DynamicBehaviour<bool>, Transform<bool>, () -> void, Maybe<[MIconStyle]>) -> Tropic,
	makeCells : (MFocusGroup, int, [Material]) -> [Tropic],
	cellBox : (int, bool) -> Tropic,
	enabled : Transform<bool>,
	subs : [() -> () -> void],
	m2t : (Material, MFocusGroup) -> Tropic
);

makeMDataTableState(
	m : MDynamicDataTable,
	manager : MaterialManager,
	parent : MFocusGroup,
	m2t : (Material, MFocusGroup) -> Tropic,
	rowsCountB : Transform<int>,
	paginationState : MPaginationState,
	sorting : MSortingState
) -> MDTState {
	style = m.style;

	cellBorder = 16.;
	externalBorder = 16.;

	enabled = extractStruct(style, MEnabled(const(true))).enabled;

	rowHeight = extractStruct(style, MRowHeight(if (extractStruct(style, MCondensed(false)).condensed) 32. else 48.)).height;
	headerActions = extractStruct(style, MHeaderActions(TEmpty(), []));
	replaceHeader = contains(headerActions.style, MReplaceHeader());
	headerRowHeight = if (replaceHeader) 0. else extractStruct(style, MHeaderRowHeight(rowHeight)).height;
	lineHeight = \isHeader -> if (!isHeader) rowHeight else headerRowHeight;

	separators = !contains(style, MNoSeparators());
	onClick : MOnListClick = extractStruct(style, MOnListClick(const(false), nop1));
	clickEnabled : MClickEnabled = extractStruct(style, MClickEnabled(const(true)));

	singleSelection = tryExtractStruct(style, MSingleSelection(make(-1)));
	multiSelection = tryExtractStruct(style, MMultiSelection(make(makeSet())));
	selection : MListSelection =
		extractStruct(style, MListSelection(
			const(isSome(singleSelection) || isSome(multiSelection)),
			isSome(multiSelection),
			false,
			make([])
		));
	selectionEnabled : MListSelectionEnabled = extractStruct(style, MListSelectionEnabled(const([])));

	crop = !contains(style, MNoCrop());
	fixedRow = tryExtractStruct(style, MFixedRow(const(false), [], []));

	fullWidthAdvanced = contains(style, MFullWidthAdvanced());
	fullWidth = contains(style, MFullWidth()) || fullWidthAdvanced;

	checkboxSelection = tryExtractStruct(style, MCheckBoxSelection([]));
	isCheckboxColumn = \i -> isSome(checkboxSelection) && i == 0;
	checkboxColor = eitherMap(checkboxSelection, \cs -> extractMColor(parent, cs.style, MPrimaryColor()), MPrimaryColor());
	checkboxBorder = \rh -> forceRange((rh - 24.) / 2., 0., 12.);
	checkboxColumnWidth = checkboxBorder(rowHeight) * 3. / 2. + standardIconSize - cellBorder;

	makeChkbox = \p, trigger, en, onClk, hStyle -> {
		lh = lineHeight(isSome(hStyle));
		chStyle =
			[MIconButtonBorder(checkboxBorder(lh)), checkboxColor, MEnabled(en), MOnClick(onClk)]
			|> (\st -> eitherMap(hStyle, \hs : [MIconStyle] -> concat3(st, hs, [MUncheckedIconStyle(hs)]), st));

		MCheckBox2T(manager, p, MCheckBox(TEmpty(), trigger, chStyle), m2t)
		|> (\t -> TBorderDir(-checkboxBorder(lh) / 2. - cellBorder / 2., 0., 0., 0., t, p.rtl))
		|> (\t -> TCenterYIn(t, TFixed(0., lh)))
	}

	showRowNumbers = contains(style, MShowRowNumbers());

	widthByContent = contains(style, MWidthByContent());
	headCount = 1 + b2i(showRowNumbers) + b2i(isSome(checkboxSelection));

	columns = m.columns
		|> (\arr -> map(arr, \col ->
			if (widthByContent || contains(col.style, MWidthByContent()))
				MColumnDynamic(col with style = arrayPush(col.style, MWidthByContentLimited(const(-1.), const(-1.))))
			else col
		))
		|> (\arr -> if (showRowNumbers) concat([MColumn("#", "Row number", 80, [MWidthByContentLimited(const(-1.), const(-1.))])], arr) else arr)
		|> (\arr -> if (isSome(checkboxSelection)) concat([MColumn("", "", floor(checkboxColumnWidth), [MMaxWidth(floor(checkboxColumnWidth))])], arr) else arr);

	columnsCount = length(columns);

	cellWs : Transform<[[DynamicBehaviour<double>]]> =
		fselect(rowsCountB, FLift(\rc ->
			generate(0, rc + b2i(isSome(fixedRow)), \__ ->
				generate(0, columnsCount, \i ->
					if (isCheckboxColumn(i)) make(checkboxColumnWidth)
					else make(0.0)
				)
			)
		));

	minWidths = map(columns, \c -> fselect(c.width, FLift(\w -> i2d(w) + cellBorder)));
	columnWidths : [Transform<double>] =
		mapi(columns, \i, col ->
			eitherMap(
				tryExtractStruct(col.style, MWidthByContentLimited(const(-1.), const(-1.))), \mwc ->
				fsubselect(cellWs, FLift(\cWs ->
					fsubselect(paginationState.page, FLift(\pg ->
						fsubselect(sorting.result, FLift(\srt ->	{
							currentRows =
								eitherMap(
									fixedRow,
									\__ -> concat([firstElement(cWs, [])],
										map(subrange(srt, pg.first, pg.second), \idx -> elementAt(tail(cWs), idx, []))
									),
									map(subrange(srt, pg.first, pg.second), \idx -> elementAt(cWs, idx, []))
								);

							(
								if (length(currentRows) != 0)
									fmaxA(map(currentRows, \row -> elementAt(row, i, make(0.))), 0.)
								else
									fi2d(col.width)
							)
							|> (\colW -> fselect3(colW, mwc.minWidth, mwc.maxWidth, \cw, minW, maxW ->
									if (maxW == -1.) max(cw, minW)
									else forceRange(cw, minW, maxW)
								))
							|> (\colW -> faddition(colW, const(cellBorder)))
						}))
					))
				)),
			if (fullWidth)
				make(fgetValue(minWidths[i]))
			else
				minWidths[i]
			)
		);

	cellBox = \i, h -> TSizedWidth(columnWidths[i], lineHeight(h));

	makeCells = \p, j, row -> {
		checkbox = eitherMap(checkboxSelection, \__ ->
			if (j >= 0) {
				selRow = make(contains(getValue(selection.selected), j));
				makeChkbox(p, selRow,
					fsubselect(selectionEnabled.enabled, FLift(\en ->
						fand(selection.enabled, elementAt(en, j, const(true))),
					)),
					\ -> {
						sel = getValue(selection.selected);

						if (selection.multiple) {
							if (!getValue(selRow))
								nextDistinct(selection.selected, removeAll(sel, j))
							else if (!contains(sel, j))
								nextDistinct(selection.selected, arrayPush(sel, j))
						} else {
							if (getValue(selRow))
								nextDistinct(selection.selected, [j])
							else if (selection.toggle)
								nextDistinct(selection.selected, [])
						}
					},
					None()
				)
				|> (\t -> TConstruct(
					[\ -> fconnectSelect(selection.selected, selRow, \s -> contains(s, j))], t
				))
				|> v2a
			}
			else [TFixed(checkboxColumnWidth, 0.)],
			[]
		);

		fullRow = [
			checkbox,
			if (showRowNumbers) [MText(i2s(j + 1), [])] else [],
			row
		] |> concatA;

		mapi(fullRow, \i, cell -> {
			if (i >= columnsCount)
				TEmpty()
			else {
				colStyle = columns[i].style;
				box = cellBox(i, false);
				content =
					eitherMap(
						tryExtractStruct(colStyle, MWidthByContentLimited(const(-1.), const(-1.))), \wbcl ->
						MSelect(fstall(cellWs, 0), \cws -> {
							widthInspector = elementAt(elementAt(cws, j + b2i(isSome(fixedRow)), []), i, make(0.0));
							if (fgetValue(wbcl.maxWidth) == -1.)
								MAttachWidth(cell, widthInspector)
							else
								MInspect([IMaxWidth(widthInspector)], cell)
						}),
						cell
					);

				MCellContent2T(manager, p, content, rowHeight, box, crop && !isCheckboxColumn(i), m2t)
				|> alignCellContent(p, cellBorder, colStyle, box)
				|> (\t -> TAccess([TagName("td")], t))
			}
		})
	};

	subs = concatA([
			[makeSubscribe(selection.selected, \ar -> {
				maybeApply(singleSelection, \ss -> nextDistinct(ss.selected, if (length(ar) > 0) ar[0] else -1));
				maybeApply(multiSelection, \ms -> nextDistinct(ms.selected, buildSet(ar)));
			})],
			sorting.subs(columns),
			paginationState.subs(rowsCountB, sorting.result)
		])
		|> (\f2 ->
			eitherMap(
				singleSelection,
				\ss ->
					concat([makeSubscribe(ss.selected, \ar -> nextDistinct(selection.selected, if (ar >= 0) [ar] else []))], f2),
				f2
			)
		)
		|> (\f2 ->
			eitherMap(
				multiSelection,
				\ms ->
					concat([makeSubscribe(ms.selected, \ar -> nextDistinct(selection.selected, set2array(ar)))], f2),
				f2
			)
		);

	MDTState(
		manager,
		columns,
		cellWs,
		minWidths,
		columnWidths,
		rowHeight,
		lineHeight,
		headerActions,
		replaceHeader,
		separators,
		selection,
		selectionEnabled,
		onClick,
		clickEnabled,
		fixedRow,
		fullWidthAdvanced,
		fullWidth,
		cellBorder,
		externalBorder,
		showRowNumbers,
		widthByContent,
		headCount,
		isCheckboxColumn,
		makeChkbox,
		makeCells,
		cellBox,
		enabled,
		subs,
		m2t
	)
}

MPaginationState(
	pagination : MPagination,
	page : DynamicBehaviour<Pair<int, int>>,
	pageNumber : DynamicBehaviour<int>,
	rowsPerPage : Transform<int>,
	updatePageNumber : (int) -> void,
	updateRowsPerPage : (int) -> void,
	anyType : bool,
	auto : bool,
	isEmpty : bool,
	hideAutoPaginationFooter : bool,
	subs : (Transform<int>, Transform<[int]>) -> [() -> () -> void]
);

makeMPaginationState(style : [MDataTableStyle]) -> MPaginationState {
	reorderList = tryExtractStruct(style, MListReorder(make([]), const(false)));
	currentPage = tryExtractStruct(style, MCurrentPage(make(0)));
	goToIndex = tryExtractStruct(style, MGoToIndex(make(-1)));
	paginationDef = MPagination(make(0), []);
	pagination = if (isSome(reorderList)) paginationDef else extractStruct(style, paginationDef);
	isEmpty = pagination.rowsPerPage == [];
	auto = isNone(reorderList) && isEmpty && contains(style, MPaginationAutoScaling());
	anyType = !isEmpty || auto;

	hideAutoPaginationFooter = contains(style, MHideAutoPaginationFooter());

	page = make(Pair(0, 0));

	updatePageNumber = \newPageNumber ->
		nextDistinct(page, Pair(newPageNumber, getValue(page).second));

	updateRowsPerPage = \newRowsPerPage ->
		nextDistinct(page, Pair(getValue(page).first, newRowsPerPage));

	pageNumber = make(0);
	rowsPerPage = fSecondOfPair(page);

	subs = \rowsCountB, sortingResult -> [
		\ -> fBidirectionalLink(page, pageNumber,
			\pair -> nextDistinct(pageNumber, pair.first / max(pair.second, 1)),
			\num -> {
				rpp = fgetValue(rowsPerPage);
				rowsCount = fgetValue(rowsCountB);
				updatePageNumber(forceRange(num * rpp, 0, rowsCount - 1))
			})
		]
		|> (\sbs ->
			eitherMap(
				currentPage,
				\cp ->
					concat(
						[
							make2Subscribe(cp.page, rowsCountB, \pg, rowsCount -> {
								rpp = fgetValue(rowsPerPage);
								updatePageNumber(max(0, min(pg * rpp, rowsCount -1)))
							}),
							\ -> fconnectSelect(page, cp.page, \pg -> pg.first / max(pg.second, 1))
						],
						sbs
					),
				sbs
			)
		)
		|> (\sbs ->
			eitherMap(
				goToIndex,
				\gti ->
					concat(
						[
							make2Subscribe(gti.index, rowsCountB, \ind, rowsCount ->
								fromArrayIndex([ind],  Pair(0, rowsCount), rowsCount, fgetValue(sortingResult))
								|> (\f3 -> if (length(f3) > 0) {
										rpp = fgetValue(rowsPerPage);
										updatePageNumber(if (rpp == 0) 0 else f3[0] / rpp * rpp)
									})
							)
						],
						sbs
					),
				sbs
			)
		);

	MPaginationState(
		pagination,
		page,
		pageNumber,
		rowsPerPage,
		updatePageNumber,
		updateRowsPerPage,
		anyType,
		auto,
		isEmpty,
		hideAutoPaginationFooter,
		subs
	)
}

MSortingState(
	result : Transform<[int]>,
	sortedBy : DynamicBehaviour<MDataTableSorting>,
	sortColumnNumber : DynamicBehaviour<int>,
	hasExtOrderBy : bool,
	onColumnClick : (int, Maybe<MSort>, bool) -> void,
	subs : ([MColumnDynamic]) -> [() -> () -> void]
);

MDataTableSorting(
	column : int,
	ascending : bool,
	sortInfo : Maybe<MSort>,
);

makeMSortingState(rows : Transform<[[Material]]>, style : [MDataTableStyle]) -> MSortingState {
	reorderList = tryExtractStruct(style, MListReorder(make([]), const(false)));
	defaultParam : DynamicBehaviour<MSortingParam> = extractStruct(style, MSortingDefault(make(MSortingParam(0, true)))).sorting;
	listSortedCallback = extractStruct(style, MListSorted(nop1)).newOrderCallback;
	sortedBy : DynamicBehaviour<MDataTableSorting> = make(MDataTableSorting(-1, true, None()));
	sortColumnNumber = make(-1);
	sortUpdating = tryExtractStruct(style, MUpdateSorting(0));
	hasExtOrderBy = contains(style, MExternalSort());
	isFirstClick = ref true;

	updatingTrigger = make(true);
	maybeApply(sortUpdating, \su -> updateTrigger(updatingTrigger, su.delay));

	result = fsubselect(rows, FLift(\rws : [[Material]] ->
		fselect2(sortedBy, updatingTrigger, FLift2(\sb : MDataTableSorting, __ -> {
			sorted =
				if (sb.column >= 0 && !hasExtOrderBy)
					eitherFn(
						sb.sortInfo,
						\sInfo ->
							mergeSort(
								enumFromTo(0, length(rws) - 1),
								\a, b ->
									if (sb.ascending) sInfo.colCompares(a, b)
									else sInfo.colCompares(b, a)
							),
						\ ->
							map(
								sortCustom(
									mapi(rws, \j, r ->
										Pair({
											cellM = elementAt(r, sb.column, TEmpty());
											switch (cellM) {
												MMutable(mutContent): fgetValue(mutContent);
												TMutable(mutContent): fgetValue(mutContent);
												default: cellM
											}
										}, j)),
									firstOfPair, sb.ascending
								),
								secondOfPair
							)
					)
				else enumFromTo(0, length(rws) - 1);
			listSortedCallback(sorted);
			sorted
		})
	)));

	onColumnClick = \i, columnSortStyle, initialClick -> {
		if (!initialClick || (^isFirstClick && getValue(defaultParam).colIndex == i)) {
			sb = fgetValue(sortedBy);

			if (sb.column == i && !sb.ascending) {
				nextDistinct(defaultParam, MSortingParam(-1, true));
				next(sortedBy, MDataTableSorting(-1, false, None()))
			} else {
				asc =
					if (sb.column == -1)
						getValue(defaultParam).isAsc
					else
						sb.column != i;
				nextDistinct(defaultParam, MSortingParam(i, asc));
				next(sortedBy, MDataTableSorting(i, asc, columnSortStyle))
			}
			isFirstClick := false
		}
	}

	subs = \columns -> [
		\ -> fBidirectionalLink(sortedBy, sortColumnNumber,
			\sb -> nextDistinct(sortColumnNumber, sb.column),
			\num -> {
				sortColumn =
					if (num >= 0 && isNone(reorderList))
						tryExtractStruct(columns[num].style, MSort(\__, __ -> 0))
					else
						None();

				nextDistinct(sortedBy, MDataTableSorting(num, !getValue(defaultParam).isAsc, sortColumn));
			})
	];

	MSortingState(
		result,
		sortedBy,
		sortColumnNumber,
		hasExtOrderBy,
		onColumnClick,
		subs
	)
}

MInnerScrollState(
	lifted : bool,
	glued : bool,
	gluedStyle : Maybe<[MGluedFirstColumnModeStyle]>,
	enabled : Transform<bool>,
	visibilityInspector : DynamicBehaviour<bool>,
	visible : Transform<bool>,
	position : DynamicBehaviour<Point>,
	style : [MScrollStyle]
);

makeMInnerScrollState(
	fullWidth : bool,
	screenW : Transform<double>,
	minWidthsSum : Transform<double>,
	externalBorder : double,
	style : [MDataTableStyle]) -> Maybe<MInnerScrollState> {

	innerScroll = tryExtractStruct(style, MDataTableInnerScroll(MStandardMode(), []));

	maybeMap(innerScroll, \is -> {
		lifted = is.mode == MLiftedFirstColumnMode();
		gluedStyle = switch (is.mode) {
			MGluedFirstColumnMode(gstyle) : Some(gstyle);
			default : None()
		};
		glued = isSome(gluedStyle);
		enabled = if (fullWidth) fless(screenW, faddition(minWidthsSum, const(2. * externalBorder))) else const(true);
		visibilityInspector = make(false);
		visible = fstall(fand(enabled, visibilityInspector), 0);
		position = extractStruct(is.style, MScrollPosition(makePoint())).position;
		uiEnabled = fand(enabled, extractStruct(style, MEnabled(const(true))).enabled);
		MInnerScrollState(lifted, glued, gluedStyle, uiEnabled, visibilityInspector, visible, position, is.style)
	});
}

MDTTitles(
	state : MDTState,
	p : MFocusGroup,
	sorting : MSortingState,
	defaultHS : MHeaderStyle,
	headerStyle : Maybe<MHeaderStyle>,
	isReorder : bool,
	scrollEnabled : Transform<bool>,
	rowsCountB : Transform<int>,
	page : DynamicBehaviour<Pair<int, int>>,
) -> [Tropic] {
	mapi(state.columns, \i0, c : MColumnDynamic -> if (state.replaceHeader) state.cellBox(i0, true) else {
		colHeaderStyle = tryExtractStruct(concat(c.style, eitherMap(headerStyle, \e -> [e], [])), defaultHS);
		arrowStyle = eitherMap(colHeaderStyle, \chs -> style2MIconStyle(chs.textStyle), []);
		rightAlign = (contains(c.style, RightAlign()) != (p.rtl && !isUrlParameterTrue("new"))) || contains(c.style, if (p.rtl) StartAlign() else EndAlign());
		sortStyle = if (isReorder) None() else tryExtractStruct(c.style, MSort(\__, __ -> 0));
		sortable = isSome(sortStyle) || (!isReorder && (sorting.hasExtOrderBy || contains(c.style, MAutoSort())));
		i = i0 - state.headCount + 1;

		defHeaderTitle = \isSelected : bool -> {
			defFont = if (isSelected) MCaptionColumnSelected() else MCaptionColumn();
			TSelect(c.header, \header ->
				MEllipsisText2T(
					state.manager,
					p,
					MEllipsisText(
						header,
						eitherMap(colHeaderStyle, \hs -> concat([defFont], hs.textStyle), [defFont])
					),
					state.m2t
				)
			)};

		makeHeaderTitle =
			eitherMap(
				tryExtractStruct(c.style, MColumnCustomTitle(\__ -> TEmpty())),
				\customTitle -> \isSelected -> state.m2t(customTitle.fn(isSelected), p),
				defHeaderTitle
			);

		(if (sortable) {
			hover = make(false);
			clickColumn = \initialClick -> sorting.onColumnClick(i, sortStyle, initialClick);

				TIfLazy2(
					fselect(sorting.sortedBy, FLift(\sb : MDataTableSorting -> sb.column == i)),
					\isSorting ->
						TSelect(
							fand(state.enabled, hover),
							\h ->
								TColsDir(
									[
										makeHeaderTitle(h)
											|> (\t -> TBorderDir(0.0, 0.0, 4.0, 0.0, t, p.rtl)),
										if (isSorting)
											TIfLazy2(fselect(sorting.sortedBy, FLift(\sb -> sb.ascending)), \sb0 ->
												MIcon2T(p, if (sb0) "arrow_upward" else "arrow_downward", concat([MIconSize(16.)], arrowStyle)),
												true
											)
											|> TBorderTop(-1.)
										else if (h)
											MIcon2T(p, "arrow_upward", concat([MIconSize(16.), FillOpacity(0.24)], arrowStyle))
											|> TBorderTop(-1.)
										else
											TFixed(16., 0.)
									]
										|> (\f2 -> if (rightAlign) reverseA(f2) else f2),
									p.rtl
								)
						),
					false
				)
				|> (\t -> mouseOnDownAroundCommon(state.manager, [
						THovering(hover),
						MOnClick(\ -> clickColumn(false)),
						TEnabled(state.enabled)
					], t))
				|> (\t -> TConstruct([\ -> {clickColumn(true); nop}], t))
		} else
			makeHeaderTitle(false)
		)
		|> (\f2 : Tropic ->
			if (c.tooltip == const(""))
				f2
			else
				MTooltip2T(state.manager, p,
					MTooltip(f2, MSelect(c.tooltip, \t -> MText(t, [MTooltipDesktop(), sameLightMColor(p)])), [MBlockHover()]),
					state.m2t
				)
		)
		|> (\t -> if (state.isCheckboxColumn(i0)) {
				selAll = make(false);
				selPage =
					fselect3(
						fif(scrollEnabled, fselect(rowsCountB, FLift(\rc -> Pair(0, rc))), page),
						sorting.result,
						fsubselect(state.selectionEnabled.enabled, FLift(fmerge)),
						\pg, sr, en ->
							fold(
								subrange(sr, pg.first, min(pg.second, length(sr))),
								[], \acc, j ->
									ifArrayPush(
										acc,
										elementAt(en, j, true),
										j
									)
							)
					);

				state.makeChkbox(p, selAll,
					if (state.selection.multiple)
						fand(state.selection.enabled, fselect(selPage, FLift(\pg -> length(pg) > 0)))
					else
						const(false),
					\ -> nextDistinct(state.selection.selected,
						if (getValue(selAll))
							concat(getValue(state.selection.selected), fgetValue(selPage)) |> uniq
						else
							filter(getValue(state.selection.selected), \x -> !contains(fgetValue(selPage), x))
					),
					Some(arrowStyle)
				)
				|> (\t2 ->
					if (state.selection.multiple)
						TConstruct(
							[
								make2Subscribe(state.selection.selected, selPage, \sel, pg ->
									nextDistinct(
										selAll,
										length(pg) != 0 && length(sel) >= length(pg)
											&& forall(pg, \j -> contains(sel, j))
									)
								)
							],
							t2
						)
					else
						t2
				)
			} else t
		)
		|> alignCellContent(p, state.cellBorder, c.style, state.cellBox(i0, true))
		|> (\t -> TAccess([TagName("th")], t))
	});
}

MDTFirstColumn(
	state : MDTState,
	parent : MFocusGroup,
	headers : [Tropic],
	rows : Transform<[[Material]]>,
	sorting : MSortingState,
	innerScrollState : Maybe<MInnerScrollState>,
	expandRow : Transform<int>,
	rowsBoxScrollPosition : TScrollPosition,
	rowBackgroundStyle : Maybe<MRowBackgroundStyle>,
	selectedBgStyle : Maybe<MSelectedBackgroundStyle>,
	visibleRowsHeight : Transform<double>,
	rowsAvailableHeight : Transform<double>,
) -> (Tropic) -> Tropic {
	\table ->
		eitherMap(innerScrollState, \is -> if (is.glued || is.lifted) {

			implementExpandRow = \isHeader ->
				\t -> TBorderT(zero, zero, zero, fselect(expandRow, FLift(\er -> state.lineHeight(isHeader) * (i2d(er - 1)))), t);

			firstColumnWidth = arrayPush(colsHead(state, state.columnWidths), const(state.externalBorder)) |> fsum;

			firstColumnHeader =
				(
					if (is.lifted) TFixed(0., state.lineHeight(true))
					else colsHead(state, headers)
						|> (\t -> TColsDir(t, parent.rtl))
						|> (\t -> TBorderDir(state.externalBorder, 0., 0., 0., t, parent.rtl))
				)
				|> implementExpandRow(true);

			cells =
				fselect2(sorting.result, rows, FLift2(\sortRes, rws -> {
					map(sortRes, \i -> elementAt(rws, i, []))
					|> (\arr -> eitherMap(state.fixedRow, \fr -> concat([fr.cols], arr), arr))
					|> (\arr -> mapi(arr, \i0, row -> {
						i = i0 - b2i(isSome(state.fixedRow));
						state.makeCells(parent, i, row)
						|> (\cells -> colsHead(state, cells))
						|> (\t -> TColsDir(t, parent.rtl))
						|> (\t ->
							if (is.lifted)
								TAlpha(fselect(is.position, FLift(\isp -> max(0.5, 1. - abs(isp.x) / 100.))), t)
								|> TBorderBottom(state.rowHeight)
							else t
						)
						|> implementExpandRow(false)
						|> (\t -> TBorderDir(state.externalBorder, 0., 0., 0., t, parent.rtl))
						|> (\t -> if (is.glued)
								eitherMap(rowBackgroundStyle, \rb -> if (i == -1) t else
									TIfLazy2(
										fselect(state.selection.selected, FLift(\arr2 -> contains(arr2, sortRes[i]))),
										\v -> if (v && isSome(selectedBgStyle)) TFrame(0., 0., eitherMap(selectedBgStyle, \sbs -> sbs.style, []), t)
											else TFrame(0., 0., rb.fn(sortRes[i]), t),
										false
									), t
								)
							else t
						)
						|> (\t -> if (state.separators && is.glued) TLines2Dir(t, MSeparator2T(state.manager, parent, true), parent.rtl) else t)
						|> (\t -> if (is.glued)
							MComponent2T(state.manager, parent, "MDataTableLine" + i2s(i), [
								MOnClick(\ -> MListOnClickHandler(state.selection, state.selectionEnabled, state.onClick)(sortRes[i])),
								MRippleType(const(MRippleFill())),
								state.clickEnabled,
								TagName("tr")
							], \__ -> t, state.m2t) else t)
					}))
				}));

			firstColumn =
				TSelect(eitherMap(state.fixedRow, \__ -> fselect(cells, FLift(tail)), cells), \l -> TLinesDir(l, parent.rtl))
				|> (\t -> MScroll2T(state.manager, parent, MScroll(t, TFillXY(), [
						MScrollCropByContent(),
						TScrollEnabled(const(false)),
						MScrollbars(
							TScrollbarStyle(getMaterialScrollBar().x with visible = const(false)),
							TScrollbarStyle(getMaterialScrollBar().y with visible = const(false))
						),
						rowsBoxScrollPosition,
						MScrollBound(const(false), const(false))
					]), state.m2t))
				|> (\t -> eitherMap(state.fixedRow, \fr -> {
						bStyle =
							filtermap(fr.style, \st -> switch (st) {
								TGraphicsStyle() : {a : Maybe<TGraphicsStyle> = Some(st); a};
								default : None()
							});

						TSelect(cells, \cells0 -> firstElement(cells0, TEmpty()))
						|> (\t2 -> TCopySize(t2, \tr -> TRounded(2., 2., 0., 0., bStyle, tr), false))
						|> (\t2 -> TShow(fr.show, t2))
						|> (\t2 -> TLines2Dir(t2, t, parent.rtl))
					}, t))
				|> (\t -> TAlpha(fif(parent.enabled, const(1.), const(if (getLightBackground(parent)) 0.26 else 0.3)), t))
				|> (\t -> TAvailableHeight(t, rowsAvailableHeight))
				|> (\t -> if (state.separators && is.glued) TLines2Dir(MSeparator2T(state.manager, parent, true), t, parent.rtl) else t)
				|> (\t -> TAvailableWidth(t, firstColumnWidth))
				|> (\t -> TLines2Dir(firstColumnHeader, t, parent.rtl))
				|> (\t ->
						eitherMap(is.gluedStyle, \gStyle ->
							TGroup2(
								TShow(is.visible, t),
								TShow(
									extractStruct(gStyle, MSeparatorVisible(is.visible)).visible,
									TAvailableHeight(
										MSeparator2T(state.manager, parent, false),
										faddition(visibleRowsHeight, fselect(expandRow, FLift(\er -> state.lineHeight(true) * i2d(er))))
									)
								)
								|> (\sep -> TBorderTDir(firstColumnWidth, zero, zero, zero, sep, parent.rtl))
							),
							t
						)
				)
				|> (\sep -> TAlignStartDir(sep, parent.rtl));

			TGroup2(
				if (is.glued) TBorderTDir(fif(is.visible, firstColumnWidth, zero), zero, zero, zero, table, parent.rtl) else table,
				firstColumn
			)
		} else table, table)
}

MDTFooter(
	manager : MaterialManager,
	parent : MFocusGroup,
	paginationState : MPaginationState,
	rowsCountB : Transform<int>,
	scrollEnabled : Transform<bool>,
	noFooter : bool,
	footerHeight : double,
	footerMinWidth : DynamicBehaviour<double>,
	m2t : (Material, MFocusGroup) -> Tropic
) -> Tropic {

	pagination = paginationState.pagination;
	page = paginationState.page;
	fixPaginationCurrent = \current -> forceRange(current, 0, length(pagination.rowsPerPage) - 1);

	footer =
		if (paginationState.anyType)
			MSelect2T(manager, parent, "MDynamicDataTableFooter", [], rowsCountB, \rowsCount, p2 -> {
				makeFooterButton = \title : string, makeUpdatedRow : (Pair<int, int>) -> int, makeEnabled : (Pair<int, int>) -> bool ->
					MIconButton2T(
						manager,
						p2,
						MIconButton(
							title,
							\ -> paginationState.updatePageNumber(makeUpdatedRow(getValue(page))),
							[],
							[MEnabled(fselect(page, FLift(makeEnabled)))]
						),
						m2t
					)
					|> TCenterY;

				showFooter =
					eitherMap(minA(pagination.rowsPerPage),
						\rpp -> const(rowsCount >= rpp),
						fOr(const(!paginationState.hideAutoPaginationFooter), fselect(paginationState.rowsPerPage, FLift(\rpp -> rowsCount > rpp)))
					);

				if (!paginationState.isEmpty) {
					selectedRowsPerPage = fixPaginationCurrent(getValue(pagination.current));
					paginationState.updateRowsPerPage(pagination.rowsPerPage[selectedRowsPerPage])
				};


				concatA([
					[TFillX()],
					if (length(pagination.rowsPerPage) > 1)
						[
							MText2T(p2, _("Rows per Page:"), [MCaption()])
							|> TCenterY
							|> (\t -> TBorder(8., 0., 16., 0., t)),
							MDropDown2T(
								manager,
								p2,
								MDropDown(
									pagination.current,
									"",
									map(pagination.rowsPerPage, toString),
									[MDataTableFooter(), MCroppedButton()]
								),
								m2t
							)
							|> (\f2 ->
								TConstruct([
									makeSubscribe2(pagination.current, \c ->
										paginationState.updateRowsPerPage(pagination.rowsPerPage[c])
									)
								], f2)
							)
							|> TCenterY
							|> TBorderRight(16.)
						]
					else
						[],

					[
						TSelect(page, \pg -> {
							text =  formatString(
								if (parent.rtl) _("%1 of %2-%3") else _("%3-%2 of %1"),
								[i2s(rowsCount), i2s(max(min(pg.first + pg.second, rowsCount), 0)), i2s(min(pg.first + 1, rowsCount))]
							);

							MText2T(p2, text, [MCaption()])
						})
							|> TCenterY
							|> TBorderRight(16.),
						makeFooterButton(
							"first_page",
							\__ -> 0,
							\pg -> pg.first > 0
						)
							|> hideIfLittlePages(rowsCount, paginationState.rowsPerPage),
						makeFooterButton(
							"navigate_before",
							\pg -> max(pg.first - pg.second, 0),
							\pg -> pg.first > 0
						),
						makeFooterButton(
							"navigate_next",
							\pg -> min(pg.first + pg.second, rowsCount - if (fgetValue(scrollEnabled)) pg.second else 0),
							\pg -> (rowsCount > 0) && (pg.first + pg.second < rowsCount)
						),
						makeFooterButton(
							"last_page",
							\pg -> (rowsCount - 1) / pg.second * pg.second,
							\pg -> pg.first + pg.second < rowsCount
						)
							|> hideIfLittlePages(rowsCount, paginationState.rowsPerPage)
					]
				])
				|> (\t -> TColsDir(t, parent.rtl))
				|> (\t -> TAvailableHeight(t, const(footerHeight)))
				|> makeTropicConstantHeight(footerHeight |> Some)
				|> (\t -> TShowLazy(showFooter, \ -> t))
			})
		else if (noFooter)
			TEmpty()
		else
			TFixed(0., footerHeight);

	footer
	|> (\t -> TAttachMinWidth(t, footerMinWidth));
}

MCellContent2T(manager : MaterialManager, parent : MFocusGroup, c : Material, rowHeight : double, box : Tropic, crop : bool, m2t : (Material, MFocusGroup) -> Tropic) -> Tropic {
	wrapCellContent = \m -> MCellContent2T(manager, parent, m, rowHeight, box, crop, m2t);
	wrapCellContentDef = \m -> MCellContentDefault2T(parent, m, box, crop, m2t);

	switch (c) {
		MSmallEditDialog(__, __, __): {
			MSmallEditDialog2T(manager, parent, c, m2t)
		}
		MSwitchControl(__, __): {
			TBorder(-4.0, -8., -4.0, -8., MSwitchControl2T(manager, parent, c, m2t))
		}
		MDropDown(__, __, __, __): {
			TBorder(-24., 0., -24., 0., MDropDown2T(manager, parent, c, m2t))
		}
		MDropDownMenu(__, __, __): {
			TBorder(-24., 0., -24., 0., MDropDownMenu2T(manager, parent, c, m2t))
		}
		MText(text, style): {
			MEllipsisText2T(manager, parent, MEllipsisText(text, replaceStructMany(style, [MShowTooltip(const(true))])), m2t)
		}
		MIconButton(name, onClick, style, state): {
			MIconButton2T(manager, parent, MCellIconButton(name, onClick, style, state, rowHeight), m2t)
		}
		MTooltip(cont, tooltip, st): {
			MTooltip2T(manager, parent, MTooltip(wrapCellContent(cont), tooltip, st), m2t)
		}
		MConstruct(cons, content): {
			TConstruct(cons, wrapCellContent(content));
		}
		MShow(show, content): {
			TShow(show, wrapCellContent(content));
		}
		MVisible(visible, content): {
			TVisible(visible, wrapCellContent(content));
		}
		MMutable(contentT): {
			TMutable(fselect(contentT, FLift(wrapCellContent)))
		}
		MIf(cond, contentA, contentB): {
			TIf(cond, wrapCellContent(contentA), wrapCellContent(contentB))
		}
		MGroup(elements): {
			TGroup(map(elements, wrapCellContent))
		}
		MGroup2(m1, m2): {
			TGroup2(wrapCellContent(m1), wrapCellContent(m2))
		}
		MLines(elements): {
			TLinesDir(map(elements, wrapCellContent), parent.rtl)
		}
		MLines2(m1, m2): {
			TLines2Dir(wrapCellContent(m1), wrapCellContent(m2), parent.rtl)
		}
		MCols(elements): {
			TColsDir(map(elements, wrapCellContent), parent.rtl)
		}
		MCols2(m1, m2): {
			TCols2Dir(wrapCellContent(m1), wrapCellContent(m2), parent.rtl)
		}
		MCenter(m): {
			TCenter(wrapCellContent(m))
		}
		MCenterX(m): {
			TCenterX(wrapCellContent(m))
		}
		MCenterY(m): {
			TCenterY(wrapCellContent(m))
		}
		MBorder(l, t, r, b, m): {
			TBorder(l, t, r, b, wrapCellContent(m))
		}
		MClickable(m, onClick): {
			clickable(manager, parent, wrapCellContent(m), onClick)
		}
		MInteractive(interactivity, m): {
			TInteractive(interactivity, wrapCellContent(m))
		}
		MInspect(inspectors, m): {
			TInspect(inspectors, wrapCellContent(m))
		}
		MMenu(button, items, style): {
			switch (button) {
				MIconButton(name, onClick, iconStyle, state): {
					wrapCellContentDef(MMenu(MCellIconButton(name, onClick, iconStyle, state, rowHeight), items, style))
				}
				default: wrapCellContentDef(c);
			}
		}
		MGetFocusGroup(fn): {
			wrapCellContent(fn(parent))
		}
		MGetManager(fn): {
			wrapCellContent(fn(manager))
		}
		MGetMaterial2Tropic(fn): {
			wrapCellContent(fn(m2t))
		}
		default: {
			wrapCellContentDef(c)
		}
	}
}

MCellIconButton(name : string, onClick : () -> void, style : [MIconButtonStyle], state : [MButtonState], rowHeight : double) -> MIconButton {
	iconSize : MIconSize = MIconSize(min(extractStruct(style, MIconSize(if (rowHeight > 32.) 24. else 18.)).size, rowHeight));
	circleBackground : MCircleBackground =
		extractStruct(style, MCircleBackground(MRed(500), 0.))
		|> (\f -> MCircleBackground(f.color, min(f.size, rowHeight)));
	border : MIconButtonBorder =
		MIconButtonBorder(
			forceRange(
				extractStruct(style, MIconButtonBorder(iconSize.size / 2.)).border,
				0.,
				(rowHeight - iconSize.size) / 2.
			)
		);

	MIconButton(name, onClick, replaceStructMany(style, [iconSize, circleBackground, border]), state);
}

MCellContentDefault2T(parent : MFocusGroup, c : Material, box : Tropic, crop : bool,  m2t : (Material, MFocusGroup) -> Tropic) -> Tropic {
	m2t(c, parent)
	|> (\f -> if (crop) TCopySize2(f, \tr2, f3 -> TCropSize(TMinimumGroup2(tr2, box), f3)) else f)
}

initExpandRow(enabled : Transform<bool>, screenW : Transform<double>, minWidthsSum : Transform<double>, externalBorder : double) -> Transform<int> {
	prevER = ref 1;

	countExpandRow : (double, double) -> int = \aw, widthsSum ->
		(if (^prevER == 1 && (aw - externalBorder * 2.) < widthsSum * 2. / 3. && aw != 0.)
			2
		else if (^prevER == 2 && (aw - externalBorder * 2.) > widthsSum)
			1
		else
			^prevER) |> (\f -> {prevER := f; f});

	fif(
		enabled,
		fselect2(screenW, minWidthsSum, FLift2(countExpandRow)),
		const(1)
	);
}

alignCellContent(parent : MFocusGroup, cellBorder : double, colstyle : [MColumnStyle], box : Tropic) -> (Tropic) -> Tropic {
	\content : Tropic -> {
		right = (contains(colstyle, RightAlign()) != (parent.rtl && !isUrlParameterTrue("new"))) || contains(colstyle, if (parent.rtl) StartAlign() else EndAlign());
		center = contains(colstyle, CenterAlign());
		TCopySize(
			box,
			\tr ->
				TTweak(
					[TAlign(const(if (center) 0.5 else if (right) 1. else 0.), const(0.5))],
					TBorderDir(cellBorder / 2., 0., cellBorder / 2., 1.,
						TAvailable(content, TBorderDir(-cellBorder, 0., 0., -1., tr, parent.rtl)),
						parent.rtl
					),
					tr
				),
			false
		)
	}
}

colsHead(state : MDTState, arr : [?]) -> [?] {
	take(arr, state.headCount)
}

colsTail(state : MDTState, arr : [?]) -> [?] {
	tailFrom(arr, state.headCount)
}

isWidthByContent(col : MColumnDynamic) -> bool {
	containsStruct(col.style, MWidthByContentLimited(const(-1.), const(-1.)))
}

toArrayIndex(arr : [int], pageNumber : int, rowsCount : int, sortedBy : [int]) -> [int] {
	filtermap(arr, \a -> {
		idx = pageNumber + a;
		if (idx >= 0 && idx < rowsCount)
			Some(if (sortedBy != []) sortedBy[idx] else idx)
		else
			None()
	})
}

fromArrayIndex(ar : [int], pg : Pair<int, int>, rowsCount : int, sortedBy : [int]) -> [int] {
	fold(ar, [], \acc, arInd -> {
		if (arInd < rowsCount) {
			a = (if (sortedBy != []) elemIndex(sortedBy, arInd, 0) else arInd) - pg.first;
			if (a >= 0 && a < pg.second)
				arrayPush(acc, a)
			else
				acc
		} else {
			acc
		}
	})
}

hideIfLittlePages(rowsCount : int, rowsPerPage : Transform<int>) -> (Tropic) -> Tropic {
	\t -> TShow(fselect(rowsPerPage, FLift(\rpp -> divCeil(rowsCount, rpp) > 2)), t)
}

divCeil(a : int, b : int) -> int {
	ceil(i2d(a) / i2d(b))
}

updateTrigger(trigger : DynamicBehaviour<bool>, delay : int) -> void {
	timer(delay, \ -> {
		reverseBehaviour(trigger);
		updateTrigger(trigger, delay)
	})
}<|MERGE_RESOLUTION|>--- conflicted
+++ resolved
@@ -28,25 +28,21 @@
 	expandRowEnabled = extractStruct(style, MExpandRow(const(false))).enabled;
 	isDefExpandRow = isFConst(expandRowEnabled) && !fgetValue(expandRowEnabled);
 	scrollEnabled = extractStruct(style, TScrollEnabled(const(false))).enabled;
-<<<<<<< HEAD
-
-=======
 	verticalScroll = extractStruct(style, MDataTableScrollStyle([])).style;
 	
->>>>>>> 9a1b4211
 	defaultHS = MHeaderStyle([], [], []);
 	headerStyle = tryExtractStruct(style, defaultHS);
 	rowBackgroundStyle = tryExtractStruct(style, MRowBackgroundStyle(\__ -> []));
 	selectedBgStyle : Maybe<MSelectedBackgroundStyle> = tryExtractStruct(style, MSelectedBackgroundStyle([]));
 	mRowsPerPage = tryExtractStruct(style, MRowsPerPage(make(0)));
-
+	
 	showFixedRow = eitherMap(state.fixedRow, \fr -> fr.show, const(false));
 	lifted = eitherMap(tryExtractStruct(style, MDataTableInnerScroll(MStandardMode(), [])), \is -> is.mode == MLiftedFirstColumnMode(), false);
 	isAnyWidthByContent = state.widthByContent || any(map(state.columns, isWidthByContent));
 
 	screenW = make(0.);
 	rowsBoxH = make(0.);
-
+	
 	splitWithoutHead : ([flow], int) -> [flow] = \arr : [flow], er : int -> {
 		concat(map(colsHead(state, arr), v2a), splitByNumber(colsTail(state, arr), er));
 	}
@@ -61,7 +57,7 @@
 			));
 
 	minWidthsSum = if (isAnyWidthByContent) tableWidth(const(1)) else fsum(state.minWidths);
-
+	
 	innerScrollState = makeMInnerScrollState(state.fullWidth, screenW, minWidthsSum, state.externalBorder, style);
 	isInnerScroll = isSome(innerScrollState);
 	glued = eitherMap(innerScrollState, \is -> is.glued, false);
@@ -173,7 +169,7 @@
 			|> (\rc -> fmapi(rc, \j0, row -> {
 
 					j = j0 - b2i(isSome(state.fixedRow));
-
+					
 					makeLineContent = \p3 : MFocusGroup ->
 						state.makeCells(p3, j, row)
 						|> (\cells : [Tropic] -> expandContent(cells, er))
@@ -940,7 +936,7 @@
 	onColumnClick = \i, columnSortStyle, initialClick -> {
 		if (!initialClick || (^isFirstClick && getValue(defaultParam).colIndex == i)) {
 			sb = fgetValue(sortedBy);
-
+			
 			if (sb.column == i && !sb.ascending) {
 				nextDistinct(defaultParam, MSortingParam(-1, true));
 				next(sortedBy, MDataTableSorting(-1, false, None()))
@@ -1050,7 +1046,7 @@
 				)
 			)};
 
-		makeHeaderTitle =
+		makeHeaderTitle = 
 			eitherMap(
 				tryExtractStruct(c.style, MColumnCustomTitle(\__ -> TEmpty())),
 				\customTitle -> \isSelected -> state.m2t(customTitle.fn(isSelected), p),
@@ -1119,8 +1115,8 @@
 								subrange(sr, pg.first, min(pg.second, length(sr))),
 								[], \acc, j ->
 									ifArrayPush(
-										acc,
-										elementAt(en, j, true),
+										acc, 
+										elementAt(en, j, true), 
 										j
 									)
 							)
@@ -1134,7 +1130,7 @@
 					\ -> nextDistinct(state.selection.selected,
 						if (getValue(selAll))
 							concat(getValue(state.selection.selected), fgetValue(selPage)) |> uniq
-						else
+						else 
 							filter(getValue(state.selection.selected), \x -> !contains(fgetValue(selPage), x))
 					),
 					Some(arrowStyle)
@@ -1302,7 +1298,7 @@
 	pagination = paginationState.pagination;
 	page = paginationState.page;
 	fixPaginationCurrent = \current -> forceRange(current, 0, length(pagination.rowsPerPage) - 1);
-
+	
 	footer =
 		if (paginationState.anyType)
 			MSelect2T(manager, parent, "MDynamicDataTableFooter", [], rowsCountB, \rowsCount, p2 -> {
@@ -1331,7 +1327,7 @@
 					paginationState.updateRowsPerPage(pagination.rowsPerPage[selectedRowsPerPage])
 				};
 
-
+				
 				concatA([
 					[TFillX()],
 					if (length(pagination.rowsPerPage) > 1)
