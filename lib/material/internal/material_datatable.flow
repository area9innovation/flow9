--- conflicted
+++ resolved
@@ -735,7 +735,6 @@
 			|> (\rc -> fmapi(rc, \j, row -> {
 					
 					makeLineContent = \p3 : MFocusGroup ->
-<<<<<<< HEAD
 						makeCells(p3, j, row)
 						|> (\cells : [Tropic] -> expandContent(cells, er))
 						|> (\cells ->
@@ -758,42 +757,6 @@
 									), t
 								))
 						|> (\t -> if (separators) TLines2(t, m2t(MSeparator(true), p3)) else t);
-=======
-						mapi(row2, \i0, cell -> {
-							i = i0 + b2i(isSome(checkboxSelection));
-							if (i >= columnsCount)
-								TEmpty()
-							else {
-								colStyle = columns[i].style;
-								box = cellBox(i, false);
-								// TODO : improve
-								// Hotfix : rerender content in the column if rowsCountB changed.
-								content =
-									if (contains(colStyle, MWidthByContent()))
-										MSelect(cellWs, \cws ->
-											MAttachWidth(cell, elementAt(elementAt(cws, j, []), i, make(0.0)))
-										)
-									else
-										cell;
-
-								MCellContent2T(manager, p3,	content, rowHeight,	box, crop, m2t)
-								|> alignCellContent(colStyle, box)
-							}
-						})
-							|> (\cells -> expandContent(cells, er))
-							|> TColsA
-							|> addCheckbox(p3)
-							|> TBorderLeftRight(externalBorder)
-							|> (\t -> TFixSize(t, TFillXH(countRowHeight(er) - separatorsHeight)))
-							|> (\t -> eitherMap(rowBackgroundStyle, \rb ->
-										TIfLazy2(
-											fselect(selection.selected, FLift(\arr -> contains(arr, j))),
-											\v -> if (v && isSome(selectedBgStyle)) t else TFrame(0., 0., rb.fn(j), t),
-											false
-										), t
-									))
-							|> (\t -> if (separators) TLines2(t, m2t(MSeparator(true), p3)) else t);
->>>>>>> 22934503
 
 					MCustomLine(
 						MGetFocusGroup(makeLineContent),
