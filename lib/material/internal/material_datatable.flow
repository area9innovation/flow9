import material/internal/material_textinput;
import material/internal/material_dropdown;
import material/internal/material_list;

export {
	MDynamicDataTable2T(manager : MaterialManager, parent : MFocusGroup, m : MDynamicDataTable, m2t : (Material, MFocusGroup) -> Tropic) -> Tropic;
}

MDynamicDataTable2T(manager : MaterialManager, parent : MFocusGroup, m : MDynamicDataTable, m2t : (Material, MFocusGroup) -> Tropic) -> Tropic {
	style = m.style;
	rows = m.rows;
	rowsCountB = flength(rows);

	sorting = makeMSortingState(rows, style);
	paginationState = makeMPaginationState(style);
	page = paginationState.page;

	state = makeMDataTableState(m, manager, parent, m2t, rowsCountB, paginationState, sorting);

	reorderList = tryExtractStruct(style, MListReorder(make([]), const(false)));
	isReorderEnabled = eitherMap(reorderList, \rl : MListReorder -> fgetValue(rl.enabled), false);
	reorderShowIcon = !contains(style, MListReorderHideIcon());
	// Reserved space for column with drag&drop reorder icon. Icon added at function MListLine2T
	reorderIconSpace = if (isReorderEnabled && reorderShowIcon) 40. else 0.;

	rowsBoxScrollPosition : TScrollPosition = extractStruct(style, MScrollPosition(make(zeroPoint)));
	hoverEnabled : MHoverEnabled = extractStruct(style, MHoverEnabled(const(true)));
	expandRowEnabled = extractStruct(style, MExpandRow(const(false))).enabled;
	isDefExpandRow = isFConst(expandRowEnabled) && !fgetValue(expandRowEnabled);
	scrollEnabled = extractStruct(style, TScrollEnabled(const(false))).enabled;
	
	defaultHS = MHeaderStyle([], [], []);
	headerStyle = tryExtractStruct(style, defaultHS);
	rowBackgroundStyle = tryExtractStruct(style, MRowBackgroundStyle(\__ -> []));
	selectedBgStyle : Maybe<MSelectedBackgroundStyle> = tryExtractStruct(style, MSelectedBackgroundStyle([]));
	mRowsPerPage = tryExtractStruct(style, MRowsPerPage(make(0)));
	
	showFixedRow = eitherMap(state.fixedRow, \fr -> fr.show, const(false));
	lifted = eitherMap(tryExtractStruct(style, MDataTableInnerScroll(MStandardMode(), [])), \is -> is.mode == MLiftedFirstColumnMode(), false);
	isAnyWidthByContent = state.widthByContent || any(map(state.columns, isWidthByContent));

	screenW = make(0.);
	rowsBoxH = make(0.);
	
	splitWithoutHead : ([flow], int) -> [flow] = \arr : [flow], er : int -> {
		concat(map(colsHead(state, arr), v2a), splitByNumber(colsTail(state, arr), er));
	}
	mapSplitWithoutHead = \arr : [flow], er, fn -> map(splitWithoutHead(arr, er), fn);

	tableWidth : (Transform<int>) -> Transform<double> = \expRow ->
		if (length(state.columns) == 0)
			const(0.)
		else
			fselect2(fmerge(state.columnWidths), expRow, FLift2(\colWs : [double], er : int ->
				dsum(mapSplitWithoutHead(if (lifted) colsTail(state, colWs) else colWs, er, \ws -> either(maxA(ws), 0.))) + 2. * state.externalBorder
			));

	minWidthsSum = if (isAnyWidthByContent) tableWidth(const(1)) else fsum(state.minWidths);
	
	innerScrollState = makeMInnerScrollState(state.fullWidth, screenW, minWidthsSum, state.externalBorder, style);
	isInnerScroll = isSome(innerScrollState);
	glued = eitherMap(innerScrollState, \is -> is.glued, false);

	expandRow = initExpandRow(expandRowEnabled, screenW, minWidthsSum, state.externalBorder);

	// Height handling

	separatorsHeight = extractStruct(style, MRowSpacing(b2d(state.separators))).spacing;

	noFooter = contains(style, MNoFooter()) && !paginationState.anyType;
	footerHeight = if (noFooter) 0. else 56.;
	footerMinWidth = make(0.);
	tableHeight = make(0.);

	countRowHeight0 = \er : int, isHeader : bool ->
		state.lineHeight(isHeader) * (i2d(er) + b2d(lifted && !isHeader)) + separatorsHeight;
	countRowHeight = \er -> countRowHeight0(er, false);
	countHeaderRowHeight = \er -> countRowHeight0(er, true);

	minimumRowsDef = 3;
	minTableHeightDef = i2d(minimumRowsDef) * countRowHeight(1) + b2d(!state.replaceHeader) * countHeaderRowHeight(1) + footerHeight;
	minTableHeight =
		extractStruct(style, MMinTableHeigth(minTableHeightDef)).height
		|> (\h -> max(h, state.rowHeight + footerHeight));

	minimumRows = \er -> min(
		ceil((minTableHeight - b2d(!state.replaceHeader) * countHeaderRowHeight(1) - footerHeight) / countRowHeight(er)),
		fgetValue(rowsCountB)
	);

	rowsAvailableHeight =
		fselect4(paginationState.rowsPerPage, rowsCountB, showFixedRow, expandRow, \rpp, rc, fr, er ->
			i2d(min(rpp, rc) + b2i(fr)) * countRowHeight(er)
		);

	currentVisibleRowsCount =
		fselect2(rowsCountB, page, FLift2(\rc, p -> min(p.second, rc - p.first)));

	visibleRowsHeight =
		fselect3(currentVisibleRowsCount, showFixedRow, expandRow, \vrc, fr, er ->
			i2d(vrc + b2i(fr)) * countRowHeight(er)
		);

	// Helpers
	expandContent = \cells : [Tropic], er : int -> map(splitWithoutHead(cells, er), \l -> TLinesDir(l, parent.rtl));

	wrapItemsForFirstColumnMode = \p -> \items ->
		eitherMap(innerScrollState, \is ->
			if (is.lifted) colsTail(state,items)
			else if (is.glued) concat([TShow(fnot(is.visible), TColsDir(colsHead(state, items), p.rtl))], colsTail(state, items))
			else items,
			items
		);

	wrapIntoBorders = \p -> \t -> eitherMap(innerScrollState, \is ->
		if (is.glued) TBorderTDir(fif(is.visible, zero, const(state.externalBorder)), zero, const(state.externalBorder), zero, t, p.rtl)
		else t |> TBorderLeftRight(state.externalBorder),
		t |> TBorderLeftRight(state.externalBorder)
	);

	// Header
	tableHeader = \headers, p ->
		TSelect(expandRow, \er ->
			expandContent(headers, er)
			|> wrapItemsForFirstColumnMode(p)
			|> (\t -> TColsDir(t, p.rtl))
		)
		|> wrapIntoBorders(p)
		|> (\t -> TBorderDir(0., 0., reorderIconSpace, 0., t, p.rtl))
		|> (\t ->
			eitherMap(
				headerStyle,
				\hs ->
					TCopySize(
						t,
						\tr ->
							TRounded(2., 2., 0., 0., hs.background, tr),
						false
					),
				t
			)
		);

	addHeaderActions = \p -> \t : Tropic ->
		if (state.headerActions.actions != TEmpty())
			TLines2Dir(
				m2t(state.headerActions.actions, p)
				|> (\t2 -> TAvailableHeight(t2, const(state.rowHeight))),
				t,
				p.rtl
			)
		else t;

	(\p -> {
		headers =
			MDTTitles(state, p, sorting, defaultHS, headerStyle, isSome(reorderList), scrollEnabled, rowsCountB, page);
		footer =
			MDTFooter(manager, p, paginationState, rowsCountB, scrollEnabled, noFooter, footerHeight, footerMinWidth, m2t);

		// Data rows
		MSelect2T(manager, p, "MDynamicDataTableLines", [], expandRow, \er, p2 ->
			eitherMap(
				state.fixedRow,
				\fr -> fconcat(const([fr.cols]), rows),
				rows
			)
			|> (\rc -> fmapi(rc, \j0, row -> {

					j = j0 - b2i(isSome(state.fixedRow));
					
					makeLineContent = \p3 : MFocusGroup ->
						state.makeCells(p3, j, row)
						|> (\cells : [Tropic] -> expandContent(cells, er))
						|> wrapItemsForFirstColumnMode(p)
						|> (\t -> TColsDir(t, p.rtl))
						|> wrapIntoBorders(p2)
						|> (if (lifted) TBorderTop(state.rowHeight) else idfn)
						|> (\t -> TFixSize(t, TFillXH(countRowHeight(er) - separatorsHeight)))
						|> (\t -> eitherMap(rowBackgroundStyle, \rb -> if (j == -1) t else
									TIfLazy2(
										fselect(state.selection.selected, FLift(\arr -> contains(arr, j))),
										\v -> if (v && isSome(selectedBgStyle)) t else TFrame(0., 0., rb.fn(j), t),
										false
									), t
								))
						|> (\t -> if (state.separators) TLines2Dir(t, m2t(MSeparator(true), p3), p.rtl) else t);

					MCustomLine(
						MGetFocusGroup(makeLineContent),
						[state.clickEnabled, MHeight(countRowHeight(er))]
					);
				})
			)
			|> (\rws0 : Transform<[MCustomLine]> ->
				(
					if (isSome(state.fixedRow))
						fselect(rws0, tail |> FLift)
					else
						rws0
				)
				|> (\rws : Transform<[MCustomLine]> ->
					eitherFn(
						reorderList,
						\rl ->
							MSelect2T(
								manager,
								p2,
								"MDataTableContent",
								[],
								rws,
								\f4, p3 ->
									MList2T(
										manager,
										p3,
										MList(
											f4,
											concat(
												[MSideBorders(const(0.)), MAddScroll(None())],
												eitherMap(selectedBgStyle, v2a, [])
											),
											[state.selection, state.onClick, rl, hoverEnabled]
											|> (\st : [MListState] -> ifArrayPush(st, !reorderShowIcon, MListReorderHideIcon()))
										),
										m2t
									)
							),
						\ -> {
							listSort = make([]);

							TConstruct(
								[
									\ -> fconnect(sorting.result, listSort),
								]
								|> (\arr -> maybeArrayPush(arr,
										maybeMap(mRowsPerPage, \mrpp -> \ -> fconnect(paginationState.rowsPerPage, mrpp.rowsPerPage)))),
								MDynamicList2T(
									manager,
									p2,
									MDynamicList(
										cast(rws : Transform<[MCustomLine]> -> Transform<[MListLine]>),
										concat(
											[MSideBorders(const(0.))],
											eitherMap(selectedBgStyle, v2a, [])
										),
										[state.selection, state.selectionEnabled, state.onClick, MListReorder(listSort, const(false)),
											rowsBoxScrollPosition, TScrollEnabled(scrollEnabled),
											MScrollbars(
												TScrollbarStyle(getMaterialScrollBar().x with visible = scrollEnabled),
												TScrollbarStyle(getMaterialScrollBar().y with visible = scrollEnabled)
											), hoverEnabled, MScrollBound(scrollEnabled, scrollEnabled)]
									),
									m2t
								)
							)
						}
					)
				)
				|> (\f : Tropic ->
					eitherMap(
						state.fixedRow,
						\fr -> {
							bStyle = filtermap(fr.style, \st -> switch (st) {
								TGraphicsStyle() : {a : Maybe<TGraphicsStyle> = Some(st); a};
								default : None()
							});

							onFixedRowClick = tryExtractStruct(fr.style, MOnClick(nop));

							TCopySize(
								MSelect2T(manager, p2, "MDataTableFixedRow", [], rws0, \fr2, p3 ->
									firstElement(fr2, MCustomLine(TEmpty(), [])).content
									|> (\f4 -> eitherMap(
										onFixedRowClick,
										\onclk ->
											MComponent([
												MOnClick(onclk.click),
												MRippleType(const(MRippleFill())),
												state.clickEnabled
											], \__ -> f4),
										f4
									))
									|> (\f4 -> m2t(f4, p3))
								),
								\tr -> TRounded(2., 2., 0., 0., bStyle, tr),
								false
							)
							|> (\t -> TShow(fr.show, t))
							|> (\t -> TLines2Dir(t, f, p.rtl))
						},
						f
					)
				)
			)
		)
		|> (\f -> TAvailableHeight(f, rowsAvailableHeight))
		|> (\f -> TConstruct(
				concat(
					if (paginationState.isEmpty) [
						makeSubscribeUns(
						fOr(const(paginationState.auto), scrollEnabled),
						\v ->
							if (v)
								[make4Subscribe(
									rowsBoxH,
									expandRow,
									showFixedRow,
									rowsCountB,
									\height, er, fr, rowsCount -> {
										newRowsCount =
											forceRange(
												floor(height / countRowHeight(er)),
												minimumRows(er),
												rowsCount + b2i(fr)
											) - b2i(fr);

										pg = getValue(page);
										if (pg.second != newRowsCount)
											next(page,
												Pair(
													forceRange(
														pg.first * newRowsCount / max(pg.second, 1),
														0,
														max(rowsCount - 1, 0)
													),
													newRowsCount
												)
											);
								})()]
							else
								[makeSubscribe(rowsCountB, paginationState.updateRowsPerPage)()]
					)] else
						[],

					if (state.fullWidth && !state.widthByContent && length(state.columnWidths) > 0) [
						make4Subscribe(screenW, expandRow, fmerge(state.columnWidths), fmerge(state.minWidths), \width, er, colWs, minWs -> {
							cutFirstColumn = \arr : [flow] -> if (lifted || glued) colsTail(state, arr) else arr;

							miw =
								mapi(state.columns, \i, c -> {
									if (isWidthByContent(c))
										colWs[i]
									else
										minWs[i]
								})
								|> (\arr ->
									mapSplitWithoutHead(arr, er,
										\r -> either(maxA(r), -1.)
									)
								)
								|> cutFirstColumn;

							maw =
								mapi(state.columns, \i, c -> {
									if (isWidthByContent(c))
										colWs[i]
									else {
										w = extractStruct(c.style, MMaxWidth(-1)).width;

										if (w == -1)
											-1.
										else
											max(i2d(w) + state.cellBorder, minWs[i])
									}
								})
								|> (\arr ->
									mapSplitWithoutHead(arr, er,
										\r -> if (contains(r, -1.)) -1. else either(maxA(r), -1.)
									)
								)
								|> cutFirstColumn;

							newSizes =
								distributeSizesEvenly(
									miw,
									maw,
									max(width - state.externalBorder * 2. - reorderIconSpace, getValue(footerMinWidth))
									- if (glued) dsum(colsHead(state, colWs)) else 0.
								);

							iteri(
								splitWithoutHead(state.columnWidths, er) |> cutFirstColumn,
								\i, r -> iter(r, \r0 : Transform<double> ->
									switch (r0) {
										DynamicBehaviour(__, __):
											nextDistinct(r0, newSizes[i]);
										default: {}
									}
								)
							)
						})] else []
					),
					f
				)
		)
		|> (\t -> TAttachAvailableHeight(t, rowsBoxH))
		|> (if (!paginationState.anyType && isFConst(m.rows) && !fgetValue(scrollEnabled) && isFConst(expandRow))
				makeTropicConstantHeight(Some(i2d(fgetValue(rowsCountB)) * countRowHeight(fgetValue(expandRow))))
			else idfn)
		|> (\t -> if (state.separators) TLines2Dir(m2t(MSeparator(true), p), t, p.rtl) else t)
		// Header
		|> (\f -> TLines2Dir(tableHeader(headers, p), f, p.rtl))
		|> (\t : Tropic -> eitherMap(innerScrollState, \is -> {
				defaultScrollBarStyle : TScrollbars = extractStruct(is.style, getMaterialScrollBar());

				scrollStyle = concat(is.style, [
					TScrollInspectShowScrolling(is.visibilityInspector),
					MScrollPosition(is.position),
					MScrollDisableOutOfBounds(const(true)),
					TScrollEnabled(is.enabled),
					MScrollbars(
						TScrollbarStyle(defaultScrollBarStyle.x with visible = is.enabled),
						TScrollbarStyle(defaultScrollBarStyle.y with visible = is.enabled)
					)
				]);

				scroll =
					if (paginationState.auto || (!paginationState.anyType && fgetValue(scrollEnabled)))
						MScroll(t, TFillMin(0., minTableHeight - footerHeight), arrayPush(scrollStyle, MScrollCropByContent()))
					else {
						contentHeight = make(0.);
						MScroll(MAttachHeight(t, contentHeight), TFillXHT(contentHeight), scrollStyle)
					}

				MScroll2T(manager, p, scroll, m2t)
			}, t))
		|> MDTFirstColumn(state, p, headers, rows, sorting, innerScrollState, expandRow, rowsBoxScrollPosition,
				rowBackgroundStyle, selectedBgStyle,visibleRowsHeight, rowsAvailableHeight)
		|> addHeaderActions(p)
		// Bottom bar
		|> (\f : Tropic -> TLines2Dir(f, footer, p.rtl))
		// Card
		|> (\f ->
			if (contains(style, MInCard())) {
				MShapeFrame(p, [MThemeFill(p, MSurfaceColor())], f, "MDynamicDataTable")
				|> (\f2 -> TShadowShape(p, const(2.0), f2, RectangleShape("MDynamicDataTable")))
			} else
				f)
		|> (\f ->
			TConstruct(
				concat(
					[\ -> fBidirectionalLink(
						fpair(page, expandRow),
						fpair(rowsBoxScrollPosition.position, expandRow),
						\pair -> if (paginationState.anyType)
							nextDistinct(rowsBoxScrollPosition.position, Point(0., i2d(pair.first.first) * countRowHeight(pair.second))),
						\pair ->
							paginationState.updatePageNumber(floor(pair.first.y) / floor(countRowHeight(pair.second)))
					)],
					state.subs
				),
				f
			)
		)
		|> (\t -> TAvailableWidth(t, if (isInnerScroll) fmin(screenW, tableWidth(expandRow)) else tableWidth(expandRow)))
		|> (\t -> if (state.fullWidthAdvanced) TTweak([TSnapSize(8., -1., false)], t, TEmpty()) else t)
		|> (if (!paginationState.anyType && isFConst(m.rows) && !fgetValue(scrollEnabled)) makeTropicConstantHeight(None()) else idfn)
		|> (if (state.fullWidth || isAnyWidthByContent || isInnerScroll || !isDefExpandRow) idfn else makeTropicConstantWidth(None()))
		|> (\t ->
			if (state.fullWidth) {
				table = if (paginationState.auto || fgetValue(scrollEnabled)) t else TAttachHeight(t, tableHeight);
				box = if (paginationState.auto || fgetValue(scrollEnabled)) TFillXY() else TFillXHT(tableHeight);
				MScroll2T(manager, p, MScroll(table, box, [MScrollCropByContent()]), m2t)
			} else t)
	})
	|> (\f ->
		MComponentGroup2T(
			manager,
			parent,
			"MDynamicDataTable",
			[
				MEnabled(state.enabled),
				IScriptBehaviour("current_page", paginationState.pageNumber, ISInputValue([], "int", true)),
				IScriptBehaviour("sort_by", sorting.sortColumnNumber, ISInputValue(map(state.columns, \c -> fgetValue(c.header)), "index", true))
			],
			f
		)
	)
	|> (\t ->
		if (isInnerScroll || !isDefExpandRow) TAttachAvailableWidth(t, screenW)
		else if (state.fullWidth) TAttachWidth2(TFillX(), screenW, t)
		else t
	)
}

MDTState(
	manager : MaterialManager,
	columns : [MColumnDynamic],
	cellWs : Transform<[[DynamicBehaviour<double>]]>,
	minWidths : [Transform<double>],
	columnWidths : [Transform<double>],
	rowHeight: double,
	lineHeight : (bool) -> double,
	headerActions : MHeaderActions,
	replaceHeader : bool,
	separators : bool,
	selection : MListSelection,
	selectionEnabled : MListSelectionEnabled,
	onClick : MOnListClick,
	clickEnabled : MClickEnabled,
	fixedRow : Maybe<MFixedRow>,
	fullWidthAdvanced : bool,
	fullWidth : bool,
	cellBorder : double,
	externalBorder : double,
	showRowNumbers : bool,
	widthByContent : bool,
	headCount : int,
	isCheckboxColumn : (int) -> bool,
	makeChkbox : (MFocusGroup, DynamicBehaviour<bool>, Transform<bool>, () -> void, Maybe<[MIconStyle]>) -> Tropic,
	makeCells : (MFocusGroup, int, [Material]) -> [Tropic],
	cellBox : (int, bool) -> Tropic,
	enabled : Transform<bool>,
	subs : [() -> () -> void],
	m2t : (Material, MFocusGroup) -> Tropic
);

makeMDataTableState(
	m : MDynamicDataTable,
	manager : MaterialManager,
	parent : MFocusGroup,
	m2t : (Material, MFocusGroup) -> Tropic,
	rowsCountB : Transform<int>,
	paginationState : MPaginationState,
	sorting : MSortingState
) -> MDTState {
	style = m.style;

	cellBorder = 16.;
	externalBorder = 16.;

	enabled = extractStruct(style, MEnabled(const(true))).enabled;

	rowHeight = extractStruct(style, MRowHeight(if (extractStruct(style, MCondensed(false)).condensed) 32. else 48.)).height;
	headerActions = extractStruct(style, MHeaderActions(TEmpty(), []));
	replaceHeader = contains(headerActions.style, MReplaceHeader());
	headerRowHeight = if (replaceHeader) 0. else extractStruct(style, MHeaderRowHeight(rowHeight)).height;
	lineHeight = \isHeader -> if (!isHeader) rowHeight else headerRowHeight;

	separators = !contains(style, MNoSeparators());
	onClick : MOnListClick = extractStruct(style, MOnListClick(const(false), nop1));
	clickEnabled : MClickEnabled = extractStruct(style, MClickEnabled(const(true)));

	singleSelection = tryExtractStruct(style, MSingleSelection(make(-1)));
	multiSelection = tryExtractStruct(style, MMultiSelection(make(makeSet())));
	selection : MListSelection =
		extractStruct(style, MListSelection(
			const(isSome(singleSelection) || isSome(multiSelection)),
			isSome(multiSelection),
			false,
			make([])
		));
	selectionEnabled : MListSelectionEnabled = extractStruct(style, MListSelectionEnabled(const([])));

	crop = !contains(style, MNoCrop());
	fixedRow = tryExtractStruct(style, MFixedRow(const(false), [], []));

	fullWidthAdvanced = contains(style, MFullWidthAdvanced());
	fullWidth = contains(style, MFullWidth()) || fullWidthAdvanced;

	checkboxSelection = tryExtractStruct(style, MCheckBoxSelection([]));
	isCheckboxColumn = \i -> isSome(checkboxSelection) && i == 0;
	checkboxColor = eitherMap(checkboxSelection, \cs -> extractMColor(parent, cs.style, MPrimaryColor()), MPrimaryColor());
	checkboxBorder = \rh -> forceRange((rh - 24.) / 2., 0., 12.);
	checkboxColumnWidth = checkboxBorder(rowHeight) * 3. / 2. + standardIconSize - cellBorder;

	makeChkbox = \p, trigger, en, onClk, hStyle -> {
		lh = lineHeight(isSome(hStyle));
		chStyle =
			[MIconButtonBorder(checkboxBorder(lh)), checkboxColor, MEnabled(en), MOnClick(onClk)]
			|> (\st -> eitherMap(hStyle, \hs : [MIconStyle] -> concat3(st, hs, [MUncheckedIconStyle(hs)]), st));

		MCheckBox2T(manager, p, MCheckBox(TEmpty(), trigger, chStyle), m2t)
		|> (\t -> TBorderDir(-checkboxBorder(lh) / 2. - cellBorder / 2., 0., 0., 0., t, p.rtl))
		|> (\t -> TCenterYIn(t, TFixed(0., lh)))
	}

	showRowNumbers = contains(style, MShowRowNumbers());

	widthByContent = contains(style, MWidthByContent());
	headCount = 1 + b2i(showRowNumbers) + b2i(isSome(checkboxSelection));

	columns = m.columns
		|> (\arr -> map(arr, \col ->
			if (widthByContent || contains(col.style, MWidthByContent()))
				MColumnDynamic(col with style = arrayPush(col.style, MWidthByContentLimited(const(-1.), const(-1.))))
			else col
		))
		|> (\arr -> if (showRowNumbers) concat([MColumn("#", "Row number", 80, [MWidthByContentLimited(const(-1.), const(-1.))])], arr) else arr)
		|> (\arr -> if (isSome(checkboxSelection)) concat([MColumn("", "", floor(checkboxColumnWidth), [MMaxWidth(floor(checkboxColumnWidth))])], arr) else arr);

	columnsCount = length(columns);

	cellWs : Transform<[[DynamicBehaviour<double>]]> =
		fselect(rowsCountB, FLift(\rc ->
			generate(0, rc + b2i(isSome(fixedRow)), \__ ->
				generate(0, columnsCount, \i ->
					if (isCheckboxColumn(i)) make(checkboxColumnWidth)
					else make(0.0)
				)
			)
		));

	minWidths = map(columns, \c -> fselect(c.width, FLift(\w -> i2d(w) + cellBorder)));
	columnWidths : [Transform<double>] =
		mapi(columns, \i, col ->
			eitherMap(
				tryExtractStruct(col.style, MWidthByContentLimited(const(-1.), const(-1.))), \mwc ->
				fsubselect(cellWs, FLift(\cWs ->
					fsubselect(paginationState.page, FLift(\pg ->
						fsubselect(sorting.result, FLift(\srt ->	{
							currentRows =
								eitherMap(
									fixedRow,
									\__ -> concat([firstElement(cWs, [])],
										map(subrange(srt, pg.first, pg.second), \idx -> elementAt(tail(cWs), idx, []))
									),
									map(subrange(srt, pg.first, pg.second), \idx -> elementAt(cWs, idx, []))
								);

							(
								if (length(currentRows) != 0)
									fmaxA(map(currentRows, \row -> elementAt(row, i, make(0.))), 0.)
								else
									fi2d(col.width)
							)
							|> (\colW -> fselect3(colW, mwc.minWidth, mwc.maxWidth, \cw, minW, maxW ->
									if (maxW == -1.) max(cw, minW)
									else forceRange(cw, minW, maxW)
								))
							|> (\colW -> faddition(colW, const(cellBorder)))
						}))
					))
				)),
			if (fullWidth)
				make(fgetValue(minWidths[i]))
			else
				minWidths[i]
			)
		);

	cellBox = \i, h -> TSizedWidth(columnWidths[i], lineHeight(h));

	makeCells = \p, j, row -> {
		checkbox = eitherMap(checkboxSelection, \__ ->
			if (j >= 0) {
				selRow = make(contains(getValue(selection.selected), j));
				makeChkbox(p, selRow,
					fsubselect(selectionEnabled.enabled, FLift(\en ->
						fand(selection.enabled, elementAt(en, j, const(true))),
					)),
					\ -> {
						sel = getValue(selection.selected);

						if (selection.multiple) {
							if (!getValue(selRow))
								nextDistinct(selection.selected, removeAll(sel, j))
							else if (!contains(sel, j))
								nextDistinct(selection.selected, arrayPush(sel, j))
						} else {
							if (getValue(selRow))
								nextDistinct(selection.selected, [j])
							else if (selection.toggle)
								nextDistinct(selection.selected, [])
						}
					},
					None()
				)
				|> (\t -> TConstruct(
					[\ -> fconnectSelect(selection.selected, selRow, \s -> contains(s, j))], t
				))
				|> v2a
			}
			else [TFixed(checkboxColumnWidth, 0.)],
			[]
		);

		fullRow = [
			checkbox,
			if (showRowNumbers) [MText(i2s(j + 1), [])] else [],
			row
		] |> concatA;

		mapi(fullRow, \i, cell -> {
			if (i >= columnsCount)
				TEmpty()
			else {
				colStyle = columns[i].style;
				box = cellBox(i, false);
				content =
					eitherMap(
						tryExtractStruct(colStyle, MWidthByContentLimited(const(-1.), const(-1.))), \wbcl ->
						MSelect(fstall(cellWs, 0), \cws -> {
							widthInspector = elementAt(elementAt(cws, j + b2i(isSome(fixedRow)), []), i, make(0.0));
							if (fgetValue(wbcl.maxWidth) == -1.)
								MAttachWidth(cell, widthInspector)
							else
								MInspect([IMaxWidth(widthInspector)], cell)
						}),
						cell
					);

				MCellContent2T(manager, p, content, rowHeight, box, crop && !isCheckboxColumn(i), m2t)
				|> alignCellContent(p, cellBorder, colStyle, box)
			}
		})
	};

	subs = concatA([
			[makeSubscribe(selection.selected, \ar -> {
				maybeApply(singleSelection, \ss -> nextDistinct(ss.selected, if (length(ar) > 0) ar[0] else -1));
				maybeApply(multiSelection, \ms -> nextDistinct(ms.selected, buildSet(ar)));
			})],
			sorting.subs(columns),
			paginationState.subs(rowsCountB, sorting.result)
		])
		|> (\f2 ->
			eitherMap(
				singleSelection,
				\ss ->
					concat([makeSubscribe(ss.selected, \ar -> nextDistinct(selection.selected, if (ar >= 0) [ar] else []))], f2),
				f2
			)
		)
		|> (\f2 ->
			eitherMap(
				multiSelection,
				\ms ->
					concat([makeSubscribe(ms.selected, \ar -> nextDistinct(selection.selected, set2array(ar)))], f2),
				f2
			)
		);

	MDTState(
		manager,
		columns,
		cellWs,
		minWidths,
		columnWidths,
		rowHeight,
		lineHeight,
		headerActions,
		replaceHeader,
		separators,
		selection,
		selectionEnabled,
		onClick,
		clickEnabled,
		fixedRow,
		fullWidthAdvanced,
		fullWidth,
		cellBorder,
		externalBorder,
		showRowNumbers,
		widthByContent,
		headCount,
		isCheckboxColumn,
		makeChkbox,
		makeCells,
		cellBox,
		enabled,
		subs,
		m2t
	)
}

MPaginationState(
	pagination : MPagination,
	page : DynamicBehaviour<Pair<int, int>>,
	pageNumber : DynamicBehaviour<int>,
	rowsPerPage : Transform<int>,
	updatePageNumber : (int) -> void,
	updateRowsPerPage : (int) -> void,
	anyType : bool,
	auto : bool,
	isEmpty : bool,
	hideAutoPaginationFooter : bool,
	subs : (Transform<int>, Transform<[int]>) -> [() -> () -> void]
);

makeMPaginationState(style : [MDataTableStyle]) -> MPaginationState {
	reorderList = tryExtractStruct(style, MListReorder(make([]), const(false)));
	currentPage = tryExtractStruct(style, MCurrentPage(make(0)));
	goToIndex = tryExtractStruct(style, MGoToIndex(make(-1)));
	paginationDef = MPagination(make(0), []);
	pagination = if (isSome(reorderList)) paginationDef else extractStruct(style, paginationDef);
	isEmpty = pagination.rowsPerPage == [];
	auto = isNone(reorderList) && isEmpty && contains(style, MPaginationAutoScaling());
	anyType = !isEmpty || auto;

	hideAutoPaginationFooter = contains(style, MHideAutoPaginationFooter());

	page = make(Pair(0, 0));

	updatePageNumber = \newPageNumber ->
		nextDistinct(page, Pair(newPageNumber, getValue(page).second));

	updateRowsPerPage = \newRowsPerPage ->
		nextDistinct(page, Pair(getValue(page).first, newRowsPerPage));

	pageNumber = make(0);
	rowsPerPage = fSecondOfPair(page);

	subs = \rowsCountB, sortingResult -> [
		\ -> fBidirectionalLink(page, pageNumber,
			\pair -> nextDistinct(pageNumber, pair.first / max(pair.second, 1)),
			\num -> {
				rpp = fgetValue(rowsPerPage);
				rowsCount = fgetValue(rowsCountB);
				updatePageNumber(forceRange(num * rpp, 0, rowsCount - 1))
			})
		]
		|> (\sbs ->
			eitherMap(
				currentPage,
				\cp ->
					concat(
						[
							make2Subscribe(cp.page, rowsCountB, \pg, rowsCount -> {
								rpp = fgetValue(rowsPerPage);
								updatePageNumber(max(0, min(pg * rpp, rowsCount -1)))
							}),
							\ -> fconnectSelect(page, cp.page, \pg -> pg.first / max(pg.second, 1))
						],
						sbs
					),
				sbs
			)
		)
		|> (\sbs ->
			eitherMap(
				goToIndex,
				\gti ->
					concat(
						[
							make2Subscribe(gti.index, rowsCountB, \ind, rowsCount ->
								fromArrayIndex([ind],  Pair(0, rowsCount), rowsCount, fgetValue(sortingResult))
								|> (\f3 -> if (length(f3) > 0) {
										rpp = fgetValue(rowsPerPage);
										updatePageNumber(if (rpp == 0) 0 else f3[0] / rpp * rpp)
									})
							)
						],
						sbs
					),
				sbs
			)
		);

	MPaginationState(
		pagination,
		page,
		pageNumber,
		rowsPerPage,
		updatePageNumber,
		updateRowsPerPage,
		anyType,
		auto,
		isEmpty,
		hideAutoPaginationFooter,
		subs
	)
}

MSortingState(
	result : Transform<[int]>,
	sortedBy : DynamicBehaviour<MDataTableSorting>,
	sortColumnNumber : DynamicBehaviour<int>,
	hasExtOrderBy : bool,
	onColumnClick : (int, Maybe<MSort>, bool) -> void,
	subs : ([MColumnDynamic]) -> [() -> () -> void]
);

MDataTableSorting(
	column : int,
	ascending : bool,
	sortInfo : Maybe<MSort>,
);

makeMSortingState(rows : Transform<[[Material]]>, style : [MDataTableStyle]) -> MSortingState {
	reorderList = tryExtractStruct(style, MListReorder(make([]), const(false)));
	defaultParam : DynamicBehaviour<MSortingParam> = extractStruct(style, MSortingDefault(make(MSortingParam(0, true)))).sorting;
	listSortedCallback = extractStruct(style, MListSorted(nop1)).newOrderCallback;
	sortedBy : DynamicBehaviour<MDataTableSorting> = make(MDataTableSorting(-1, true, None()));
	sortColumnNumber = make(-1);
	sortUpdating = tryExtractStruct(style, MUpdateSorting(0));
	hasExtOrderBy = contains(style, MExternalSort());

	updatingTrigger = make(true);
	maybeApply(sortUpdating, \su -> updateTrigger(updatingTrigger, su.delay));

	result = fsubselect(rows, FLift(\rws : [[Material]] ->
		fselect2(sortedBy, updatingTrigger, FLift2(\sb : MDataTableSorting, __ -> {
			sorted =
				if (sb.column >= 0 && !hasExtOrderBy)
					eitherFn(
						sb.sortInfo,
						\sInfo ->
							mergeSort(
								enumFromTo(0, length(rws) - 1),
								\a, b ->
									if (sb.ascending) sInfo.colCompares(a, b)
									else sInfo.colCompares(b, a)
							),
						\ ->
							map(
								sortCustom(
									mapi(rws, \j, r ->
										Pair({
											cellM = elementAt(r, sb.column, TEmpty());
											switch (cellM) {
												MMutable(mutContent): fgetValue(mutContent);
												TMutable(mutContent): fgetValue(mutContent);
												default: cellM
											}
										}, j)),
									firstOfPair, sb.ascending
								),
								secondOfPair
							)
					)
				else enumFromTo(0, length(rws) - 1);
			listSortedCallback(sorted);
			sorted
		})
	)));

	onColumnClick = \i, columnSortStyle, checkIsCurrent ->
		if (!checkIsCurrent || getValue(defaultParam).colIndex == i) {
			sb = fgetValue(sortedBy);
			
			if (sb.column == i && !sb.ascending) {
				nextDistinct(defaultParam, MSortingParam(-1, true));
				next(sortedBy, MDataTableSorting(-1, false, None()))
			} else {
				asc =
					if (sb.column == -1)
						getValue(defaultParam).isAsc
					else
						sb.column != i;
				nextDistinct(defaultParam, MSortingParam(i, asc));
				next(sortedBy, MDataTableSorting(i, asc, columnSortStyle))
			}
			isFirstClick := false
		}
<<<<<<< HEAD
=======
	}
>>>>>>> 707ee0f4

	subs = \columns -> [
		\ -> fBidirectionalLink(sortedBy, sortColumnNumber,
			\sb -> nextDistinct(sortColumnNumber, sb.column),
			\num -> {
				sortColumn =
					if (num >= 0 && isNone(reorderList))
						tryExtractStruct(columns[num].style, MSort(\__, __ -> 0))
					else
						None();

				nextDistinct(sortedBy, MDataTableSorting(num, !getValue(defaultParam).isAsc, sortColumn));
			})
	];

	MSortingState(
		result,
		sortedBy,
		sortColumnNumber,
		hasExtOrderBy,
		onColumnClick,
		subs
	)
}

MInnerScrollState(
	lifted : bool,
	glued : bool,
	gluedStyle : Maybe<[MGluedFirstColumnModeStyle]>,
	enabled : Transform<bool>,
	visibilityInspector : DynamicBehaviour<bool>,
	visible : Transform<bool>,
	position : DynamicBehaviour<Point>,
	style : [MScrollStyle]
);

makeMInnerScrollState(
	fullWidth : bool,
	screenW : Transform<double>,
	minWidthsSum : Transform<double>,
	externalBorder : double,
	style : [MDataTableStyle]) -> Maybe<MInnerScrollState> {

	innerScroll = tryExtractStruct(style, MDataTableInnerScroll(MStandardMode(), []));

	maybeMap(innerScroll, \is -> {
		lifted = is.mode == MLiftedFirstColumnMode();
		gluedStyle = switch (is.mode) {
			MGluedFirstColumnMode(gstyle) : Some(gstyle);
			default : None()
		};
		glued = isSome(gluedStyle);
		enabled = if (fullWidth) fless(screenW, faddition(minWidthsSum, const(2. * externalBorder))) else const(true);
		visibilityInspector = make(false);
		visible = fstall(fand(enabled, visibilityInspector), 0);
		position = extractStruct(is.style, MScrollPosition(makePoint())).position;
		uiEnabled = fand(enabled, extractStruct(style, MEnabled(const(true))).enabled);
		MInnerScrollState(lifted, glued, gluedStyle, uiEnabled, visibilityInspector, visible, position, is.style)
	});
}

MDTTitles(
	state : MDTState,
	p : MFocusGroup,
	sorting : MSortingState,
	defaultHS : MHeaderStyle,
	headerStyle : Maybe<MHeaderStyle>,
	isReorder : bool,
	scrollEnabled : Transform<bool>,
	rowsCountB : Transform<int>,
	page : DynamicBehaviour<Pair<int, int>>,
) -> [Tropic] {
	mapi(state.columns, \i0, c : MColumnDynamic -> if (state.replaceHeader) state.cellBox(i0, true) else {
		colHeaderStyle = tryExtractStruct(concat(c.style, eitherMap(headerStyle, \e -> [e], [])), defaultHS);
		arrowStyle = eitherMap(colHeaderStyle, \chs -> style2MIconStyle(chs.textStyle), []);
		rightAlign = (contains(c.style, RightAlign()) != (p.rtl && !isUrlParameterTrue("new"))) || contains(c.style, if (p.rtl) StartAlign() else EndAlign());
		sortStyle = if (isReorder) None() else tryExtractStruct(c.style, MSort(\__, __ -> 0));
		sortable = isSome(sortStyle) || (!isReorder && (sorting.hasExtOrderBy || contains(c.style, MAutoSort())));
		i = i0 - state.headCount + 1;

		defHeaderTitle = \isSelected : bool -> {
			defFont = if (isSelected) MCaptionColumnSelected() else MCaptionColumn();
			TSelect(c.header, \header ->
				MEllipsisText2T(
					state.manager,
					p,
					MEllipsisText(
						header,
						eitherMap(colHeaderStyle, \hs -> concat([defFont], hs.textStyle), [defFont])
					),
					state.m2t
				)
			)};

		makeHeaderTitle = 
			eitherMap(
				tryExtractStruct(c.style, MColumnCustomTitle(\__ -> TEmpty())),
				\customTitle -> \isSelected -> state.m2t(customTitle.fn(isSelected), p),
				defHeaderTitle
			);

		(if (sortable) {
			hover = make(false);
			clickColumn = \checkIsCurrent -> sorting.onColumnClick(i, sortStyle, checkIsCurrent);
			clickColumn(true);

				TIfLazy2(
					fselect(sorting.sortedBy, FLift(\sb : MDataTableSorting -> sb.column == i)),
					\isSorting ->
						TSelect(
							fand(state.enabled, hover),
							\h ->
								TColsDir(
									[
										makeHeaderTitle(h)
											|> (\t -> TBorderDir(0.0, 0.0, 4.0, 0.0, t, p.rtl)),
										if (isSorting)
											TIfLazy2(fselect(sorting.sortedBy, FLift(\sb -> sb.ascending)), \sb0 ->
												MIcon2T(p, if (sb0) "arrow_upward" else "arrow_downward", concat([MIconSize(16.)], arrowStyle)),
												true
											)
											|> TBorderTop(-1.)
										else if (h)
											MIcon2T(p, "arrow_upward", concat([MIconSize(16.), FillOpacity(0.24)], arrowStyle))
											|> TBorderTop(-1.)
										else
											TFixed(16., 0.)
									]
										|> (\f2 -> if (rightAlign) reverseA(f2) else f2),
									p.rtl
								)
						),
					false
				)
				|> (\t -> mouseOnDownAroundCommon(state.manager, [
						THovering(hover),
						MOnClick(\ -> clickColumn(false)),
						TEnabled(state.enabled)
					], t))
		} else
			makeHeaderTitle(false)
		)
		|> (\f2 : Tropic ->
			if (c.tooltip == const(""))
				f2
			else
				MTooltip2T(state.manager, p,
					MTooltip(f2, MSelect(c.tooltip, \t -> MText(t, [MTooltipDesktop(), sameLightMColor(p)])), [MBlockHover()]),
					state.m2t
				)
		)
		|> (\t -> if (state.isCheckboxColumn(i0)) {
				selAll = make(false);
				selPage =
					fselect3(
						fif(scrollEnabled, fselect(rowsCountB, FLift(\rc -> Pair(0, rc))), page),
						sorting.result,
						fsubselect(state.selectionEnabled.enabled, FLift(fmerge)),
						\pg, sr, en ->
							fold(
								subrange(sr, pg.first, min(pg.second, length(sr))),
								[], \acc, j ->
									ifArrayPush(
										acc, 
										elementAt(en, j, true), 
										j
									)
							)
					);

				state.makeChkbox(p, selAll,
					if (state.selection.multiple)
						fand(state.selection.enabled, fselect(selPage, FLift(\pg -> length(pg) > 0)))
					else
						const(false),
					\ -> nextDistinct(state.selection.selected,
						if (getValue(selAll))
							concat(getValue(state.selection.selected), fgetValue(selPage)) |> uniq
						else 
							filter(getValue(state.selection.selected), \x -> !contains(fgetValue(selPage), x))
					),
					Some(arrowStyle)
				)
				|> (\t2 ->
					if (state.selection.multiple)
						TConstruct(
							[
								make2Subscribe(state.selection.selected, selPage, \sel, pg ->
									nextDistinct(
										selAll,
										length(pg) != 0 && length(sel) >= length(pg)
											&& forall(pg, \j -> contains(sel, j))
									)
								)
							],
							t2
						)
					else
						t2
				)
			} else t
		)
		|> alignCellContent(p, state.cellBorder, c.style, state.cellBox(i0, true))
	});
}

MDTFirstColumn(
	state : MDTState,
	parent : MFocusGroup,
	headers : [Tropic],
	rows : Transform<[[Material]]>,
	sorting : MSortingState,
	innerScrollState : Maybe<MInnerScrollState>,
	expandRow : Transform<int>,
	rowsBoxScrollPosition : TScrollPosition,
	rowBackgroundStyle : Maybe<MRowBackgroundStyle>,
	selectedBgStyle : Maybe<MSelectedBackgroundStyle>,
	visibleRowsHeight : Transform<double>,
	rowsAvailableHeight : Transform<double>,
) -> (Tropic) -> Tropic {
	\table ->
		eitherMap(innerScrollState, \is -> if (is.glued || is.lifted) {

			implementExpandRow = \isHeader ->
				\t -> TBorderT(zero, zero, zero, fselect(expandRow, FLift(\er -> state.lineHeight(isHeader) * (i2d(er - 1)))), t);

			firstColumnWidth = arrayPush(colsHead(state, state.columnWidths), const(state.externalBorder)) |> fsum;

			firstColumnHeader =
				(
					if (is.lifted) TFixed(0., state.lineHeight(true))
					else colsHead(state, headers)
						|> (\t -> TColsDir(t, parent.rtl))
						|> (\t -> TBorderDir(state.externalBorder, 0., 0., 0., t, parent.rtl))
				)
				|> implementExpandRow(true);

			cells =
				fselect2(sorting.result, rows, FLift2(\sortRes, rws -> {
					map(sortRes, \i -> elementAt(rws, i, []))
					|> (\arr -> eitherMap(state.fixedRow, \fr -> concat([fr.cols], arr), arr))
					|> (\arr -> mapi(arr, \i0, row -> {
						i = i0 - b2i(isSome(state.fixedRow));
						state.makeCells(parent, i, row)
						|> (\cells -> colsHead(state, cells))
						|> (\t -> TColsDir(t, parent.rtl))
						|> (\t ->
							if (is.lifted)
								TAlpha(fselect(is.position, FLift(\isp -> max(0.5, 1. - abs(isp.x) / 100.))), t)
								|> TBorderBottom(state.rowHeight)
							else t
						)
						|> implementExpandRow(false)
						|> (\t -> TBorderDir(state.externalBorder, 0., 0., 0., t, parent.rtl))
						|> (\t -> if (is.glued)
								eitherMap(rowBackgroundStyle, \rb -> if (i == -1) t else
									TIfLazy2(
										fselect(state.selection.selected, FLift(\arr2 -> contains(arr2, sortRes[i]))),
										\v -> if (v && isSome(selectedBgStyle)) TFrame(0., 0., eitherMap(selectedBgStyle, \sbs -> sbs.style, []), t)
											else TFrame(0., 0., rb.fn(sortRes[i]), t),
										false
									), t
								)
							else t
						)
						|> (\t -> if (is.glued)
							MComponent2T(state.manager, parent, "MDataTableLine" + i2s(i), [
								MOnClick(\ -> MListOnClickHandler(state.selection, state.selectionEnabled, state.onClick)(sortRes[i])),
								MRippleType(const(MRippleFill())),
								state.clickEnabled
							], \__ -> t, state.m2t) else t)
						|> (\t -> if (state.separators && is.glued) TLines2Dir(t, MSeparator2T(state.manager, parent, true), parent.rtl) else t)
					}))
				}));

			firstColumn =
				TSelect(eitherMap(state.fixedRow, \__ -> fselect(cells, FLift(tail)), cells), \l -> TLinesDir(l, parent.rtl))
				|> (\t -> MScroll2T(state.manager, parent, MScroll(t, TFillXY(), [
						MScrollCropByContent(),
						TScrollEnabled(const(false)),
						MScrollbars(
							TScrollbarStyle(getMaterialScrollBar().x with visible = const(false)),
							TScrollbarStyle(getMaterialScrollBar().y with visible = const(false))
						),
						rowsBoxScrollPosition,
						MScrollBound(const(false), const(false))
					]), state.m2t))
				|> (\t -> eitherMap(state.fixedRow, \fr -> {
						bStyle =
							filtermap(fr.style, \st -> switch (st) {
								TGraphicsStyle() : {a : Maybe<TGraphicsStyle> = Some(st); a};
								default : None()
							});

						TSelect(cells, \cells0 -> firstElement(cells0, TEmpty()))
						|> (\t2 -> TCopySize(t2, \tr -> TRounded(2., 2., 0., 0., bStyle, tr), false))
						|> (\t2 -> TShow(fr.show, t2))
						|> (\t2 -> TLines2Dir(t2, t, parent.rtl))
					}, t))
				|> (\t -> TAlpha(fif(parent.enabled, const(1.), const(if (getLightBackground(parent)) 0.26 else 0.3)), t))
				|> (\t -> TAvailableHeight(t, rowsAvailableHeight))
				|> (\t -> if (state.separators && is.glued) TLines2Dir(MSeparator2T(state.manager, parent, true), t, parent.rtl) else t)
				|> (\t -> TAvailableWidth(t, firstColumnWidth))
				|> (\t -> TLines2Dir(firstColumnHeader, t, parent.rtl))
				|> (\t ->
						eitherMap(is.gluedStyle, \gStyle ->
							TGroup2(
								TShow(is.visible, t),
								TShow(
									extractStruct(gStyle, MSeparatorVisible(is.visible)).visible,
									TAvailableHeight(
										MSeparator2T(state.manager, parent, false),
										faddition(visibleRowsHeight, fselect(expandRow, FLift(\er -> state.lineHeight(true) * i2d(er))))
									)
								)
								|> (\sep -> TBorderTDir(firstColumnWidth, zero, zero, zero, sep, parent.rtl))
							),
							t
						)
				)
				|> (\sep -> TAlignStartDir(sep, parent.rtl));

			TGroup2(
				if (is.glued) TBorderTDir(fif(is.visible, firstColumnWidth, zero), zero, zero, zero, table, parent.rtl) else table,
				firstColumn
			)
		} else table, table)
}

MDTFooter(
	manager : MaterialManager,
	parent : MFocusGroup,
	paginationState : MPaginationState,
	rowsCountB : Transform<int>,
	scrollEnabled : Transform<bool>,
	noFooter : bool,
	footerHeight : double,
	footerMinWidth : DynamicBehaviour<double>,
	m2t : (Material, MFocusGroup) -> Tropic
) -> Tropic {

	pagination = paginationState.pagination;
	page = paginationState.page;
	fixPaginationCurrent = \current -> forceRange(current, 0, length(pagination.rowsPerPage) - 1);
	
	footer =
		if (paginationState.anyType)
			MSelect2T(manager, parent, "MDynamicDataTableFooter", [], rowsCountB, \rowsCount, p2 -> {
				makeFooterButton = \title : string, makeUpdatedRow : (Pair<int, int>) -> int, makeEnabled : (Pair<int, int>) -> bool ->
					MIconButton2T(
						manager,
						p2,
						MIconButton(
							title,
							\ -> paginationState.updatePageNumber(makeUpdatedRow(getValue(page))),
							[],
							[MEnabled(fselect(page, FLift(makeEnabled)))]
						),
						m2t
					)
					|> TCenterY;

				showFooter =
					eitherMap(minA(pagination.rowsPerPage),
						\rpp -> const(rowsCount >= rpp),
						fOr(const(!paginationState.hideAutoPaginationFooter), fselect(paginationState.rowsPerPage, FLift(\rpp -> rowsCount > rpp)))
					);

				if (!paginationState.isEmpty) {
					selectedRowsPerPage = fixPaginationCurrent(getValue(pagination.current));
					paginationState.updateRowsPerPage(pagination.rowsPerPage[selectedRowsPerPage])
				};

				
				concatA([
					[TFillX()],
					if (length(pagination.rowsPerPage) > 1)
						[
							MText2T(p2, _("Rows per Page:"), [MCaption()])
							|> TCenterY
							|> (\t -> TBorder(8., 0., 16., 0., t)),
							MDropDown2T(
								manager,
								p2,
								MDropDown(
									pagination.current,
									"",
									map(pagination.rowsPerPage, toString),
									[MDataTableFooter(), MCroppedButton()]
								),
								m2t
							)
							|> (\f2 ->
								TConstruct([
									makeSubscribe2(pagination.current, \c ->
										paginationState.updateRowsPerPage(pagination.rowsPerPage[c])
									)
								], f2)
							)
							|> TCenterY
							|> TBorderRight(16.)
						]
					else
						[],

					[
						TSelect(page, \pg -> {
							text =  formatString(
								if (parent.rtl) _("%1 of %2-%3") else _("%3-%2 of %1"),
								[i2s(rowsCount), i2s(max(min(pg.first + pg.second, rowsCount), 0)), i2s(min(pg.first + 1, rowsCount))]
							);

							MText2T(p2, text, [MCaption()])
						})
							|> TCenterY
							|> TBorderRight(16.),
						makeFooterButton(
							"first_page",
							\__ -> 0,
							\pg -> pg.first > 0
						)
							|> hideIfLittlePages(rowsCount, paginationState.rowsPerPage),
						makeFooterButton(
							"navigate_before",
							\pg -> max(pg.first - pg.second, 0),
							\pg -> pg.first > 0
						),
						makeFooterButton(
							"navigate_next",
							\pg -> min(pg.first + pg.second, rowsCount - if (fgetValue(scrollEnabled)) pg.second else 0),
							\pg -> (rowsCount > 0) && (pg.first + pg.second < rowsCount)
						),
						makeFooterButton(
							"last_page",
							\pg -> (rowsCount - 1) / pg.second * pg.second,
							\pg -> pg.first + pg.second < rowsCount
						)
							|> hideIfLittlePages(rowsCount, paginationState.rowsPerPage)
					]
				])
				|> (\t -> TColsDir(t, parent.rtl))
				|> (\t -> TAvailableHeight(t, const(footerHeight)))
				|> makeTropicConstantHeight(footerHeight |> Some)
				|> (\t -> TShowLazy(showFooter, \ -> t))
			})
		else if (noFooter)
			TEmpty()
		else
			TFixed(0., footerHeight);

	footer
	|> (\t -> TAttachMinWidth(t, footerMinWidth));
}

MCellContent2T(manager : MaterialManager, parent : MFocusGroup, c : Material, rowHeight : double, box : Tropic, crop : bool, m2t : (Material, MFocusGroup) -> Tropic) -> Tropic {
	wrapCellContent = \m -> MCellContent2T(manager, parent, m, rowHeight, box, crop, m2t);
	wrapCellContentDef = \m -> MCellContentDefault2T(parent, m, box, crop, m2t);

	switch (c) {
		MSmallEditDialog(__, __, __): {
			MSmallEditDialog2T(manager, parent, c, m2t)
		}
		MSwitchControl(__, __): {
			TBorder(-4.0, -8., -4.0, -8., MSwitchControl2T(manager, parent, c, m2t))
		}
		MDropDown(__, __, __, __): {
			TBorder(-24., 0., -24., 0., MDropDown2T(manager, parent, c, m2t))
		}
		MDropDownMenu(__, __, __): {
			TBorder(-24., 0., -24., 0., MDropDownMenu2T(manager, parent, c, m2t))
		}
		MText(text, style): {
			MEllipsisText2T(manager, parent, MEllipsisText(text, replaceStructMany(style, [MShowTooltip(const(true))])), m2t)
		}
		MIconButton(name, onClick, style, state): {
			MIconButton2T(manager, parent, MCellIconButton(name, onClick, style, state, rowHeight), m2t)
		}
		MTooltip(cont, tooltip, st): {
			MTooltip2T(manager, parent, MTooltip(wrapCellContent(cont), tooltip, st), m2t)
		}
		MConstruct(cons, content): {
			TConstruct(cons, wrapCellContent(content));
		}
		MShow(show, content): {
			TShow(show, wrapCellContent(content));
		}
		MVisible(visible, content): {
			TVisible(visible, wrapCellContent(content));
		}
		MMutable(contentT): {
			TMutable(fselect(contentT, FLift(wrapCellContent)))
		}
		MIf(cond, contentA, contentB): {
			TIf(cond, wrapCellContent(contentA), wrapCellContent(contentB))
		}
		MGroup(elements): {
			TGroup(map(elements, wrapCellContent))
		}
		MGroup2(m1, m2): {
			TGroup2(wrapCellContent(m1), wrapCellContent(m2))
		}
		MLines(elements): {
			TLinesDir(map(elements, wrapCellContent), parent.rtl)
		}
		MLines2(m1, m2): {
			TLines2Dir(wrapCellContent(m1), wrapCellContent(m2), parent.rtl)
		}
		MCols(elements): {
			TColsDir(map(elements, wrapCellContent), parent.rtl)
		}
		MCols2(m1, m2): {
			TCols2Dir(wrapCellContent(m1), wrapCellContent(m2), parent.rtl)
		}
		MCenter(m): {
			TCenter(wrapCellContent(m))
		}
		MCenterX(m): {
			TCenterX(wrapCellContent(m))
		}
		MCenterY(m): {
			TCenterY(wrapCellContent(m))
		}
		MBorder(l, t, r, b, m): {
			TBorder(l, t, r, b, wrapCellContent(m))
		}
		MClickable(m, onClick): {
			clickable(manager, parent, wrapCellContent(m), onClick)
		}
		MInteractive(interactivity, m): {
			TInteractive(interactivity, wrapCellContent(m))
		}
		MInspect(inspectors, m): {
			TInspect(inspectors, wrapCellContent(m))
		}
		MMenu(button, items, style): {
			switch (button) {
				MIconButton(name, onClick, iconStyle, state): {
					wrapCellContentDef(MMenu(MCellIconButton(name, onClick, iconStyle, state, rowHeight), items, style))
				}
				default: wrapCellContentDef(c);
			}
		}
		MGetFocusGroup(fn): {
			wrapCellContent(fn(parent))
		}
		MGetManager(fn): {
			wrapCellContent(fn(manager))
		}
		MGetMaterial2Tropic(fn): {
			wrapCellContent(fn(m2t))
		}
		default: {
			wrapCellContentDef(c)
		}
	}
}

MCellIconButton(name : string, onClick : () -> void, style : [MIconButtonStyle], state : [MButtonState], rowHeight : double) -> MIconButton {
	iconSize : MIconSize = MIconSize(min(extractStruct(style, MIconSize(if (rowHeight > 32.) 24. else 18.)).size, rowHeight));
	circleBackground : MCircleBackground =
		extractStruct(style, MCircleBackground(MRed(500), 0.))
		|> (\f -> MCircleBackground(f.color, min(f.size, rowHeight)));
	border : MIconButtonBorder =
		MIconButtonBorder(
			forceRange(
				extractStruct(style, MIconButtonBorder(iconSize.size / 2.)).border,
				0.,
				(rowHeight - iconSize.size) / 2.
			)
		);

	MIconButton(name, onClick, replaceStructMany(style, [iconSize, circleBackground, border]), state);
}

MCellContentDefault2T(parent : MFocusGroup, c : Material, box : Tropic, crop : bool,  m2t : (Material, MFocusGroup) -> Tropic) -> Tropic {
	m2t(c, parent)
	|> (\f -> if (crop) TCopySize2(f, \tr2, f3 -> TCropSize(TMinimumGroup2(tr2, box), f3)) else f)
}

initExpandRow(enabled : Transform<bool>, screenW : Transform<double>, minWidthsSum : Transform<double>, externalBorder : double) -> Transform<int> {
	prevER = ref 1;

	countExpandRow : (double, double) -> int = \aw, widthsSum ->
		(if (^prevER == 1 && (aw - externalBorder * 2.) < widthsSum * 2. / 3. && aw != 0.)
			2
		else if (^prevER == 2 && (aw - externalBorder * 2.) > widthsSum)
			1
		else
			^prevER) |> (\f -> {prevER := f; f});

	fif(
		enabled,
		fselect2(screenW, minWidthsSum, FLift2(countExpandRow)),
		const(1)
	);
}

alignCellContent(parent : MFocusGroup, cellBorder : double, colstyle : [MColumnStyle], box : Tropic) -> (Tropic) -> Tropic {
	\content : Tropic -> {
		right = (contains(colstyle, RightAlign()) != (parent.rtl && !isUrlParameterTrue("new"))) || contains(colstyle, if (parent.rtl) StartAlign() else EndAlign());
		center = contains(colstyle, CenterAlign());
		TCopySize(
			box,
			\tr ->
				TTweak(
					[TAlign(const(if (center) 0.5 else if (right) 1. else 0.), const(0.5))],
					TBorderDir(cellBorder / 2., 0., cellBorder / 2., 1.,
						TAvailable(content, TBorderDir(-cellBorder, 0., 0., -1., tr, parent.rtl)),
						parent.rtl
					),
					tr
				),
			false
		)
	}
}

colsHead(state : MDTState, arr : [?]) -> [?] {
	take(arr, state.headCount)
}

colsTail(state : MDTState, arr : [?]) -> [?] {
	tailFrom(arr, state.headCount)
}

isWidthByContent(col : MColumnDynamic) -> bool {
	containsStruct(col.style, MWidthByContentLimited(const(-1.), const(-1.)))
}

toArrayIndex(arr : [int], pageNumber : int, rowsCount : int, sortedBy : [int]) -> [int] {
	filtermap(arr, \a -> {
		idx = pageNumber + a;
		if (idx >= 0 && idx < rowsCount)
			Some(if (sortedBy != []) sortedBy[idx] else idx)
		else
			None()
	})
}

fromArrayIndex(ar : [int], pg : Pair<int, int>, rowsCount : int, sortedBy : [int]) -> [int] {
	fold(ar, [], \acc, arInd -> {
		if (arInd < rowsCount) {
			a = (if (sortedBy != []) elemIndex(sortedBy, arInd, 0) else arInd) - pg.first;
			if (a >= 0 && a < pg.second)
				arrayPush(acc, a)
			else
				acc
		} else {
			acc
		}
	})
}

hideIfLittlePages(rowsCount : int, rowsPerPage : Transform<int>) -> (Tropic) -> Tropic {
	\t -> TShow(fselect(rowsPerPage, FLift(\rpp -> divCeil(rowsCount, rpp) > 2)), t)
}

divCeil(a : int, b : int) -> int {
	ceil(i2d(a) / i2d(b))
}

updateTrigger(trigger : DynamicBehaviour<bool>, delay : int) -> void {
	timer(delay, \ -> {
		reverseBehaviour(trigger);
		updateTrigger(trigger, delay)
	})
}<|MERGE_RESOLUTION|>--- conflicted
+++ resolved
@@ -942,10 +942,7 @@
 			}
 			isFirstClick := false
 		}
-<<<<<<< HEAD
-=======
 	}
->>>>>>> 707ee0f4
 
 	subs = \columns -> [
 		\ -> fBidirectionalLink(sortedBy, sortColumnNumber,
