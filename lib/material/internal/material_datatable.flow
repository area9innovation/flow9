import material/internal/material_textinput;
import material/internal/material_dropdown;
import material/internal/material_list;

export {
	MDynamicDataTable2T(manager : MaterialManager, parent : MFocusGroup, m : MDynamicDataTable, m2t : (Material, MFocusGroup) -> Tropic) -> Tropic;
}

MDynamicDataTable2T(manager : MaterialManager, parent : MFocusGroup, m : MDynamicDataTable, m2t : (Material, MFocusGroup) -> Tropic) -> Tropic {
	style = m.style;
	rows = m.rows;

	cellBorder = 16.;
	externalBorder = 16.;

	reorderList = tryExtractStruct(style, MListReorder(make([]), const(false)));
	isReorderEnabled = eitherMap(reorderList, \rl : MListReorder -> fgetValue(rl.enabled), false);
	reorderShowIcon = !contains(style, MListReorderHideIcon());
	// Reserved space for column with drag&drop reorder icon. Icon added at function MListLine2T
	reorderIconSpace = if (isReorderEnabled && reorderShowIcon) 40. else 0.;
	paginationDef = MPagination(make(0), []);
	pagination = if (isSome(reorderList)) paginationDef else extractStruct(style, paginationDef);
	isEmptyPagination = pagination.rowsPerPage == [];
	autoPagination = isNone(reorderList) && isEmptyPagination && contains(style, MPaginationAutoScaling());
	anyTypePagination = !isEmptyPagination || autoPagination;

	singleSelection = tryExtractStruct(style, MSingleSelection(make(-1)));
	multiSelection = tryExtractStruct(style, MMultiSelection(make(makeSet())));

	headerActions = extractStruct(style, MHeaderActions(TEmpty(), []));
	replaceHeader = contains(headerActions.style, MReplaceHeader());

	currentPage = tryExtractStruct(style, MCurrentPage(make(0)));
	scrollPosition : TScrollPosition = extractStruct(style, MScrollPosition(make(zeroPoint)));

	selection : MListSelection =
		extractStruct(style, MListSelection(
			const(isSome(singleSelection) || isSome(multiSelection)),
			isSome(multiSelection),
			false,
			make([])
		));
	selectionEnabled : MListSelectionEnabled = extractStruct(style, MListSelectionEnabled(const([])));
	hoverEnabled : MHoverEnabled = extractStruct(style, MHoverEnabled(const(true)));
	expandRowEnabled = extractStruct(style, MExpandRow(const(false))).enabled;
	isDefExpandRow = isFConst(expandRowEnabled) && !fgetValue(expandRowEnabled);
	scrollEnabled = extractStruct(style, TScrollEnabled(const(false))).enabled;
	onClick : MOnListClick = extractStruct(style, MOnListClick(const(false), nop1));
	clickEnabled : MClickEnabled = extractStruct(style, MClickEnabled(const(true)));

	rowHeight = extractStruct(style, MRowHeight(if (extractStruct(style, MCondensed(false)).condensed) 32. else 48.)).height;
	headerRowHeight = extractStruct(style, MHeaderRowHeight(rowHeight)).height;
	lineHeight = \isHeader -> if (!isHeader) rowHeight else if (replaceHeader) 0. else headerRowHeight;
	checkboxSelection = tryExtractStruct(style, MCheckBoxSelection([]));
	isCheckboxColumn = \i -> isSome(checkboxSelection) && i == 0;
	checkboxColor = eitherMap(checkboxSelection, \cs -> extractStruct(cs.style, getPrimaryColor(parent)), getPrimaryColor(parent));
	checkEnabled = extractStruct(
		either(checkboxSelection, MCheckBoxSelection([])).style,
		MCheckBoxEnabled(\__ -> true)
	).fn;
	checkboxBorder = \rh -> forceRange((rh - 24.) / 2., 0., 12.);
	checkboxColumnWidth = checkboxBorder(rowHeight) * 3. / 2. + standardIconSize - cellBorder;

	headerStyle = tryExtractStruct(style, MHeaderStyle([], [], []));
	rowBackgroundStyle = tryExtractStruct(style, MRowBackgroundStyle(\__ -> []));
	selectedBgStyle : Maybe<MSelectedBackgroundStyle> = tryExtractStruct(style, MSelectedBackgroundStyle([]));
	hasExtOrderBy = contains(style, MExternalSort());
	crop = !contains(style, MNoCrop());
	goToIndex = tryExtractStruct(style, MGoToIndex(make(-1)));
	fixedRow = tryExtractStruct(style, MFixedRow(const(false), [], []));
	showFixedRow = eitherMap(fixedRow, \fr -> fr.show, const(false));
	showRowNumbers = contains(style, MShowRowNumbers());
	mRowsPerPage = tryExtractStruct(style, MRowsPerPage(make(0)));

	widthByContent = contains(style, MWidthByContent());
	innerScroll = tryExtractStruct(style, MDataTableInnerScroll(MStandardMode()));
	isInnerScroll = isSome(innerScroll);

	glued = eitherMap(innerScroll, \is -> is.mode == MGluedFirstColumnMode(), false);
	lifted = eitherMap(innerScroll, \is -> is.mode == MLiftedFirstColumnMode(), false);

	columns = m.columns
		|> (\arr -> if (widthByContent) map(arr, \col -> MColumnDynamic(col.header, col.tooltip, col.width, arrayPush(col.style, MWidthByContent()))) else arr)
		|> (\arr -> if (showRowNumbers) concat([MColumn("#", "Row number", 80, [MWidthByContent()])], arr) else arr)
		|> (\arr -> if (isSome(checkboxSelection)) concat([MColumn("", "", floor(checkboxColumnWidth), [MMaxWidth(floor(checkboxColumnWidth))])], arr) else arr);
	columnsCount = length(columns);
	isAnyWidthByContent = widthByContent || any(map(columns, \col -> contains(col.style, MWidthByContent())));

	defaultSorted : MSortingDefault = extractStruct(style, MSortingDefault(make(MSortingParam(0, true))));
	listSortedCallback = extractStruct(style, MListSorted(nop1)).newOrderCallback;
	sortedByB : DynamicBehaviour<Triple<int, bool, Maybe<MSort>>> = make(Triple(-1, true, None()));
	sortColumnNumberB = make(-1);
	sortUpdating = tryExtractStruct(style, MUpdateSorting(0));

	updatingTrigger = make(true);
	maybeApply(sortUpdating, \su -> updateTrigger(updatingTrigger, su.delay));

	sortingResult = fsubselect(rows, FLift(\rws : [[Material]] ->
		fselect2(sortedByB, updatingTrigger, FLift2(\sb : Triple<int, bool, Maybe<MSort>>, __ -> {
			sorted =
				if (sb.first >= 0 && sb.first < (columnsCount - (b2i(showRowNumbers) + b2i(isSome(checkboxSelection)))) && !hasExtOrderBy)
					eitherFn(
						sb.third,
						\sc ->
							mergeSort(
								enumFromTo(0, length(rws) - 1),
								\a, b ->
									if (sb.second) sc.colCompares(a, b)
									else sc.colCompares(b, a)
							),
						\ ->
							map(
								sortCustom(
									mapi(rws, \j, r ->
										Pair({
											cellM = r[sb.first];
											switch (cellM) {
												MMutable(mutContent): fgetValue(mutContent);
												TMutable(mutContent): fgetValue(mutContent);
												default: cellM
											}
										}, j)),
									firstOfPair, sb.second
								),
								secondOfPair
							)
					)
				else enumFromTo(0, length(rws) - 1);
			listSortedCallback(sorted);
			sorted
		})
	)));

	rowsCountB = flength(rows);

	fixPaginationCurrent = \current -> forceRange(current, 0, length(pagination.rowsPerPage) - 1);

	page = make(Pair(0, 0));

	updatePageNumber = \newPageNumber ->
		nextDistinct(page, Pair(newPageNumber, getValue(page).second));

	updateRowsPerPage = \newRowsPerPage ->
		nextDistinct(page, Pair(getValue(page).first, newRowsPerPage));

	pageNumber = fFirstOfPair(page);
	rowsPerPage = fSecondOfPair(page);

	pageNumberB = make(0);

	// Width handling

	screenW = make(0.);
	rowsBoxH = make(0.);

	fullWidthAdvanced = contains(style, MFullWidthAdvanced());
	fullWidth = contains(style, MFullWidth()) || fullWidthAdvanced;

	minWidths = map(columns, \c -> i2d(c.width) + cellBorder);

	cellWs : Transform<[[DynamicBehaviour<double>]]> =
		fselect(rowsCountB, FLift(\rc ->
			generate(0, rc + b2i(isSome(fixedRow)), \__ ->
				generate(0, columnsCount, \i ->
					if (!widthByContent && !contains(columns[i].style, MWidthByContent())) make(0.)
					else if (isCheckboxColumn(i)) make(checkboxColumnWidth)
					else make(^tropicFillersMax)
				)
			)
		));

	columnWidths : [Transform<double>] =
		generate(0, columnsCount, \i ->
			if (widthByContent || contains(columns[i].style, MWidthByContent()))
				fsubselect(cellWs, FLift(\cWs ->
					fsubselect(page, FLift(\pg ->
						fsubselect(sortingResult, FLift(\srt ->	{
							currentRows =
								eitherMap(
									fixedRow,
									\__ -> concat([firstElement(cWs, [])],
										map(subrange(srt, pg.first, pg.second), \idx -> elementAt(tail(cWs), idx, []))
									),
									map(subrange(srt, pg.first, pg.second), \idx -> elementAt(cWs, idx, []))
								);

							faddition(
								fmaxA(
									map(currentRows, \row -> elementAt(row, i, make(0.))),
									i2d(columns[i].width)
								),
								const(cellBorder)
							)
						}))
					))
				))
			else if (fullWidth)
				make(minWidths[i])
			else
				const(minWidths[i])
		);

	headCount = 1 + b2i(showRowNumbers) + b2i(isSome(checkboxSelection));

	colsHead = \arr : [flow] -> take(arr, headCount);
	colsTail = \arr : [flow] -> tailFrom(arr, headCount);
	splitWithoutHead = \arr, er -> concat(map(colsHead(arr), v2a), splitByNumber(colsTail(arr), er));
	mapSplitWithoutHead = \arr, er, fn -> map(splitWithoutHead(arr, er), fn);

	tableWidth : (Transform<int>) -> Transform<double> = \expRow ->
		if (columnsCount == 0)
			const(0.)
		else
			fselect2(fmerge(columnWidths), expRow, FLift2(\colWs : [double], er : int ->
				dsum(mapSplitWithoutHead(if (lifted) colsTail(colWs) else colWs, er, \ws -> either(maxA(ws), 0.))) + 2. * externalBorder
			));

	prevER = ref 1;

	countExpandRow : (double, double) -> int = \aw, widthsSum ->
		(if (^prevER == 1 && (aw - externalBorder * 2.) < widthsSum * 2. / 3. && aw != 0.)
			2
		else if (^prevER == 2 && (aw - externalBorder * 2.) > widthsSum)
			1
		else
			^prevER) |> (\f -> {prevER := f; f});

	minWidthsSum = if (isAnyWidthByContent) tableWidth(const(1)) else const(dsum(minWidths));
	
	innerScrollEnabled = if (fullWidth) fless(screenW, faddition(minWidthsSum, const(2. * externalBorder))) else const(true);
	innerScrollVisible0 = make(false);
	innerScrollVisible = fand(innerScrollEnabled, innerScrollVisible0);
	innerScrollPosition = makePoint();

	expandRow =
		fif(
			expandRowEnabled,
			fselect2(screenW, minWidthsSum, FLift2(countExpandRow)),
			const(1)
		);

	// Height handling

	separators = !contains(style, MNoSeparators());
	separatorsHeight = b2d(separators);

	noFooter = contains(style, MNoFooter()) && !anyTypePagination;
	footerHeight = if (noFooter) 0. else 56.;
	footerMinWidth = make(0.);
	tableHeight = make(0.);

	countRowHeight = \er : int ->
		rowHeight * (i2d(er) + b2d(lifted)) + separatorsHeight;

	minimumRowsDef = 3;
	minTableHeightDef = i2d(minimumRowsDef + b2i(!replaceHeader)) * countRowHeight(1) + footerHeight;
	minTableHeight =
		extractStruct(style, MMinTableHeigth(minTableHeightDef)).height
		|> (\h -> max(h, rowHeight + footerHeight));

	minimumRows = \er -> min(
		ceil((minTableHeight - footerHeight) / countRowHeight(er)) - b2i(!replaceHeader),
		fgetValue(rowsCountB)
	);

	rowsAvailableHeight =
		fselect4(rowsPerPage, rowsCountB, showFixedRow, expandRow, \rpp, rc, fr, er ->
			i2d(min(rpp, rc) + b2i(fr)) * countRowHeight(er)
		);

	// Helpers

	makeChkbox = \p, trigger, en, onClk, h -> {
		lh = lineHeight(h);
		MCheckBox2T(
			manager,
			p,
			MCheckBox(TEmpty(), trigger, [MIconButtonBorder(checkboxBorder(lh)), checkboxColor, MEnabled(en), MOnClick(onClk)]),
			m2t
		)
		|> (\t -> TBorderA(-checkboxBorder(lh) / 2. - cellBorder / 2., 0., 0., 0., t))
		|> (\t -> TCenterYIn(t, TFixed(0., lh)))
	}

	cellBox = \i, h -> TSizedWidth(columnWidths[i], lineHeight(h));

	alignCellContent = \colstyle : [MColumnStyle], box : Tropic ->
		\content : Tropic -> {
			right = changeBoolIfRTL(contains(colstyle, RightAlign()));
			center = contains(colstyle, CenterAlign());
			TCopySize(
				box,
				\tr ->
					TTweak(
						[TAlign(const(if (center) 0.5 else if (right) 1. else 0.), const(0.5))],
						TBorderA(cellBorder / 2., 0., cellBorder / 2., 1., TAvailable(content, TBorderA(-cellBorder, 0., 0., -1., tr))),
						tr
					),
				false
			)
		}

	expandContent = \cells : [Tropic], er : int -> map(splitWithoutHead(cells, er), TLines);

	// Header

	headerTitles = \p ->
		mapi(columns, \i0, c : MColumnDynamic -> if (replaceHeader) cellBox(i0, true) else {
			rightAlign = changeBoolIfRTL(contains(c.style, RightAlign()));
			sortStyle = if (isSome(reorderList)) None() else tryExtractStruct(c.style, MSort(\__, __ -> 0));
			sortable = isNone(reorderList) && (hasExtOrderBy || contains(c.style, MAutoSort()));
			i = i0 - headCount + 1;

			makeHeaderTitle = \isSelected : bool ->
				TSelect(c.header, \header ->
					MEllipsisText2T(
						manager,
						p,
						MEllipsisText(
							header,
							eitherMap(headerStyle, \hs -> hs.textStyle, [if (isSelected) MCaptionColumnSelected() else MCaptionColumn()])
						),
						m2t
					)
				);

			(if (isSome(sortStyle) || sortable) {
				hover = make(false);

				clickColumn = \ -> {
					sb = fgetValue(sortedByB);
					asc =
						if (sb.first == -1)
							getValue(defaultSorted.sorting).isAsc
						else if (sb.first == i)
							!sb.second
						else
							false;

					nextDistinct(defaultSorted.sorting, MSortingParam(i, asc));
					next(sortedByB, Triple(i, asc, sortStyle))
				};

				if (getValue(defaultSorted.sorting).colIndex == i)
					clickColumn();

				mouseDownAround(manager, None(), make(false), hover, clickColumn,
					TIfLazy2(
						fselect(sortedByB, FLift(\sb : Triple<int, bool, Maybe<MSort>> -> sb.first == i)),
						\sb ->
							TIfLazy2(
								hover,
								\h ->
									TCols(
										[
											makeHeaderTitle(h)
												|> (\t -> TBorderA(0.0, 0.0, 4.0, 0.0, t)),
											if (sb)
												TIfLazy2(fselect(sortedByB, FLift(secondOfTriple)), \sb0 ->
													MIcon2T(p, if (sb0) "arrow_upward" else "arrow_downward", [MIconSize(15.)]),
													true
												)
											else if (h)
												MIcon2T(p, "arrow_downward", [MIconSize(15.), FillOpacity(0.24)])
											else
												TFixed(16., 0.)
										]
											|> (\f2 -> if (rightAlign) reverseA(f2) else f2)
									),
								false
							),
						false
					)
				)
			} else
				makeHeaderTitle(false)
			)
			|> (\f2 : Tropic ->
				if (c.tooltip == const(""))
					f2
				else
					MTooltip2T(manager, p, MTooltip(f2, MDynamicText(c.tooltip, [MTooltipDesktop(), sameLightMColor(p)]), []), m2t)
			)
			|> (\t -> if (isCheckboxColumn(i0)) {
					selAll = make(false);
					selPage =
						fselect3(
							fif(scrollEnabled, fselect(rowsCountB, FLift(\rc -> Pair(0, rc))), page),
							sortingResult,
							fsubselect(selectionEnabled.enabled, FLift(fmerge)),
							\pg, sr, en ->
								fold(
									enumFromTo(pg.first, min(pg.first + pg.second, length(sr)) - 1),
									[], \acc, j ->
										ifArrayPush(acc, elementAt(en, j, true), elementAt(sr, j, j))
								)
						);

					makeChkbox(p, selAll,
						if (selection.multiple)
							fand(selection.enabled, fselect(selPage, FLift(\pg -> length(pg) > 0)))
						else
							const(false),
						\ -> nextDistinct(selection.selected,
							if (getValue(selAll))
								concat(getValue(selection.selected), fgetValue(selPage)) |> uniq
							else
								filter(getValue(selection.selected), \x -> !contains(fgetValue(selPage), x))
						),
						true
					)
					|> (\t2 ->
						if (selection.multiple)
							TConstruct(
								[
									make2Subscribe(selection.selected, selPage, \sel, pg ->
										nextDistinct(
											selAll,
											length(pg) != 0 && length(sel) >= length(pg)
												&& forall(pg, \j -> contains(sel, j))
										)
									)
								],
								t2
							)
						else
							t2
					)
				} else t
			)
			|> alignCellContent(c.style, cellBox(i0, true))
		});

	tableHeader = \headers0 ->
		TSelect(expandRow, \er ->
			expandContent(headers0, er)
			|> (\headers ->
				if (lifted) colsTail(headers)
				else if (glued)	concat([TShow(fthrottle(fnot(innerScrollVisible), 1), colsHead(headers) |> TCols)], colsTail(headers))
				else headers
			)
			|> TColsA
		)
		|> (\t -> if (glued)
				TBorderT(fif(innerScrollVisible, zero, const(externalBorder)), zero, const(externalBorder + reorderIconSpace), zero, t)
			else TBorderA(externalBorder, 0., externalBorder + reorderIconSpace, 0., t)
		)
		|> (\t ->
			eitherMap(
				headerStyle,
				\hs ->
					TCopySize(
						t,
						\tr ->
							TRounded(2., 2., 0., 0., hs.background, tr),
						false
					),
				t
			)
		);

	makeCells : (MFocusGroup, int, [Material]) -> [Tropic] = \p, j, row -> {
		checkbox = eitherMap(checkboxSelection, \__ ->
			if (j >= 0) {
				selRow = make(contains(getValue(selection.selected), j));
				makeChkbox(p, selRow,
					fsubselect(selectionEnabled.enabled, FLift(\en ->
						fand(selection.enabled, elementAt(en, j, const(true))),
					)),
					\ -> {
						sel = getValue(selection.selected);

						if (selection.multiple) {
							if (!getValue(selRow))
								nextDistinct(selection.selected, removeAll(sel, j))
							else if (!contains(sel, j))
								nextDistinct(selection.selected, arrayPush(sel, j))
						} else {
							if (getValue(selRow))
								nextDistinct(selection.selected, [j])
							else if (selection.toggle)
								nextDistinct(selection.selected, [])
						}
					},
					false
				)
				|> (\t -> TConstruct(
					[\ -> fconnectSelect(selection.selected, selRow, \s -> contains(s, j))], t
				))
				|> v2a
			}
			else [TFixed(checkboxColumnWidth, 0.)],
			[]
		);

		fullRow = [
			checkbox,
			if (showRowNumbers) [MText(i2s(j + 1), [])] else [],
			row
		] |> concatA;

		mapi(fullRow, \i, cell -> {
			if (i >= columnsCount)
				TEmpty()
			else {
				colStyle = columns[i].style;
				box = cellBox(i, false);
				// TODO : improve
				// Hotfix : rerender content in the column if rowsCountB changed. 
				content =
					if (contains(colStyle, MWidthByContent()))
						MSelect(cellWs, \cws ->
							MAttachWidth(cell, elementAt(elementAt(cws, j, []), i, make(0.0)))
						)
					else
						cell;

				MCellContent2T(manager, p, content, rowHeight, box, crop && !isCheckboxColumn(i), m2t)
				|> alignCellContent(colStyle, box)
			}
		})
	};


	addSeparatedFirstColumn = \p, headers0 -> \table ->
		if (glued || lifted) {

			implementExpandRow = \isHeader ->
				\t -> TBorderT(zero, zero, zero, fselect(expandRow, FLift(\er -> lineHeight(isHeader) * (i2d(er - 1)))), t);

			firstColumnWidth = arrayPush(colsHead(columnWidths), const(externalBorder)) |> fsum;

			firstColumnHeader =
				(
					if (lifted) TFixed(0., lineHeight(true))
					else colsHead(headers0) |> TCols |> TBorderLeft(externalBorder)
				)
				|> implementExpandRow(true);

			cells =
				fselect(sortingResult, FLift(\sortRes -> {
					rws = fgetValue(rows);
					map(sortRes, \i -> elementAt(rws, i, []))
					|> (\arr -> eitherMap(fixedRow, \fr -> concat([fr.cols], arr), arr))
					|> (\arr -> mapi(arr, \i0, row -> {
						i = i0 - b2i(isSome(fixedRow));
						makeCells(p, i, row)
						|> colsHead
						|> TCols
						|> (\t ->
							if (lifted)
								TAlpha(fselect(innerScrollPosition, FLift(\isp -> max(0.5, 1. - abs(isp.x) / 100.))), t)
								|> TBorderBottom(rowHeight)
							else t
						)
						|> implementExpandRow(false)
						|> TBorderLeft(externalBorder)
						|> (\t -> if (glued)
								eitherMap(rowBackgroundStyle, \rb -> if (i == -1) t else
									TIfLazy2(
										fselect(selection.selected, FLift(\arr2 -> contains(arr2, sortRes[i]))),
										\v -> if (v && isSome(selectedBgStyle)) TFrame(0., 0., eitherMap(selectedBgStyle, \sbs -> sbs.style, []), t)
											else TFrame(0., 0., rb.fn(sortRes[i]), t),
										false
									), t
								)
							else t
						)
						|> (\t -> if (separators && glued) TLines2(t, MSeparator2T(manager, p, true)) else t)
					}))
				}));

			firstColumn =
				TSelect(eitherMap(fixedRow, \__ -> fselect(cells, FLift(tail)), cells), TLines)
				|> (\t -> MScroll2T(manager, p, MScroll(t, TFillXY(), [
						MScrollCropByContent(),
						TScrollEnabled(const(false)),
						MScrollbars(
							TScrollbarStyle(getMaterialScrollBar().x with visible = const(false)),
							TScrollbarStyle(getMaterialScrollBar().y with visible = const(false))
						),
						scrollPosition,
						MScrollBound(const(false), const(false))
					]), m2t))
				|> (\t -> eitherMap(fixedRow, \fr -> {
						bStyle =
							filtermap(fr.style, \st -> switch (st) {
								TGraphicsStyle() : {a : Maybe<TGraphicsStyle> = Some(st); a};
								default : None()
							});

						TSelect(cells, \cells0 -> firstElement(cells0, TEmpty()))
						|> (\t2 -> TCopySize(t2, \tr -> TRounded(2., 2., 0., 0., bStyle, tr), false))
						|> (\t2 -> TShow(fr.show, t2))
						|> (\t2 -> TLines2(t2, t))
					}, t))
				|> (\t -> TAvailableHeight(t, rowsAvailableHeight))
				|> (\t -> if (separators && glued) TLines2(MSeparator2T(manager, p, true), t) else t)
				|> (\t -> TAvailableWidth(t, firstColumnWidth))
				|> (\t -> TLines2(firstColumnHeader, t))
				|> (\t ->
						if (glued)
							TShow(innerScrollVisible,
								TCols2(t, TAvailableHeight(
									MSeparator2T(manager, p, false),
									faddition(rowsAvailableHeight, fselect(expandRow, FLift(\er -> lineHeight(true) * i2d(er))))
								))
							)
						else t
				);

			TGroup2(
				if (glued) TBorderT(fdelay(fif(innerScrollVisible, firstColumnWidth, zero), 0), zero, zero, zero, table) else table,
				firstColumn
			)
		} else table;

	addHeaderActions = \p -> \t : Tropic ->
		if (headerActions.actions != TEmpty())
			TLines2(
				m2t(headerActions.actions, p)
				|> (\t2 -> TAvailableHeight(t2, const(rowHeight))),
				t
			)
		else t;

	footer = \p -> (
		if (anyTypePagination)
			MSelect2T(manager, p, "MDynamicDataTableFooter", [], rowsCountB, \rowsCount, p2 -> {
				makeFooterButton = \title : string, makeUpdatedRow : (Pair<int, int>) -> int, makeEnabled : (Pair<int, int>) -> bool ->
					MIconButton2T(
						manager,
						p2,
						MIconButton(
							title,
							\ -> updatePageNumber(makeUpdatedRow(getValue(page))),
							[],
							[MEnabled(fselect(page, FLift(makeEnabled)))]
						),
						m2t
					)
					|> TCenterY;

				hideFooter = eitherMap(minA(pagination.rowsPerPage), \rpp -> rowsCount < rpp, false);

				if (!isEmptyPagination) {
					selectedRowsPerPage = fixPaginationCurrent(getValue(pagination.current));
					updateRowsPerPage(pagination.rowsPerPage[selectedRowsPerPage])
				};

				if (hideFooter)
					TEmpty()
				else
					concatA([
						[TFillX()],
						if (length(pagination.rowsPerPage) > 1)
							[
								MText2T(p2, "Rows per Page:", [MCaption()])
								|> TCenterY
								|> (\t -> TBorder(8., 0., 16., 0., t)),
								MDropDown2T(
									manager,
									p2,
									MDropDown(
										pagination.current,
										"",
										map(pagination.rowsPerPage, toString),
										[MDataTableFooter(), MCroppedButton()]
									),
									m2t
								)
								|> (\f2 ->
									TConstruct([
										makeSubscribe2(pagination.current, \c ->
											updateRowsPerPage(pagination.rowsPerPage[c])
										)
									], f2)
								)
								|> TCenterY
								|> TBorderRight(16.)
							]
						else
							[],

						[
							TSelect(page, \pg -> {
								text =  formatString(
									if (getDefaultRtl()) _("%1 of %2-%3") else _("%3-%2 of %1"),
									[i2s(rowsCount), i2s(max(min(pg.first + pg.second, rowsCount), 0)), i2s(min(pg.first + 1, rowsCount))]
								);

								MText2T(p2, text, [MCaption()])
							})
								|> TCenterY
								|> TBorderRight(16.),
							makeFooterButton(
								"first_page",
								\__ -> 0,
								\pg -> pg.first > 0
							)
								|> hideIfLittlePages(rowsCount, rowsPerPage),
							makeFooterButton(
								"navigate_before",
								\pg -> max(pg.first - pg.second, 0),
								\pg -> pg.first > 0
							),
							makeFooterButton(
								"navigate_next",
								\pg -> min(pg.first + pg.second, rowsCount - if (fgetValue(scrollEnabled)) pg.second else 0),
								\pg -> (rowsCount > 0) && (pg.first + pg.second < rowsCount)
							),
							makeFooterButton(
								"last_page",
								\pg -> (rowsCount - 1) / pg.second * pg.second,
								\pg -> pg.first + pg.second < rowsCount
							)
								|> hideIfLittlePages(rowsCount, rowsPerPage)
						]
					])
					|> TColsA
					|> (\t -> TAvailableHeight(t, const(footerHeight)))
					|> makeTropicConstantHeight(footerHeight |> Some)
			})
		else if (noFooter)
			TEmpty()
		else
			TFixed(0., footerHeight)
	)
	|> (\t -> TAttachMinWidth(t, footerMinWidth));

	(\p -> {
		headers0 = headerTitles(p);

		// Data rows
		MSelect2T(manager, p, "MDynamicDataTableLines", [], expandRow, \er, p2 ->
			eitherMap(
				fixedRow,
				\fr -> fconcat(const([fr.cols]), rows),
				rows
			)
<<<<<<< HEAD
			|> (\rc -> fmapi(rc, \j, row -> {
					addCheckbox = \p3 : MFocusGroup -> \cells : Tropic ->
						eitherMap(checkboxSelection, \cs -> {
							j0 = j - b2i(isSome(fixedRow));
							if (j0 >= 0) {
								selRow = make(contains(getValue(selection.selected), j0));
								chEnabled = checkEnabled(j0);
								makeChkbox(p3, selRow,
									fands([
										selection.enabled, 
										fsubselect(selectionEnabled.enabled, FLift(\en ->
											elementAt(en, j0, const(true)),
										)),
										const(chEnabled)
									], true),
									\ -> {
										sel = getValue(selection.selected);

										if (selection.multiple) {
											if (!getValue(selRow) && chEnabled)
												nextDistinct(selection.selected, removeAll(sel, j0))
											else if (!contains(sel, j0) && chEnabled)
												nextDistinct(selection.selected, arrayPush(sel, j0))
										} else {
											if (getValue(selRow) && chEnabled)
												nextDistinct(selection.selected, [j0])
											else if (selection.toggle && chEnabled)
												nextDistinct(selection.selected, [])
										}
									},
									false
								)
								|> (\t -> TConstruct(
										[\ -> fconnectSelect(selection.selected, selRow, \s -> contains(s, j0) && chEnabled)], t
									))
								|> (\t -> TCols2A(t, cells))
							} else
								TBorderA(checkboxColumnWidth, 0., 0., 0., cells)
							},
							cells
						);
					row2 = if (showRowNumbers) concat([MText(i2s(j + 1), [])], row) else row;
=======
			|> (\rc -> fmapi(rc, \j0, row -> {

					j = j0 - b2i(isSome(fixedRow));
					
>>>>>>> 5dfa9aa2
					makeLineContent = \p3 : MFocusGroup ->
						makeCells(p3, j, row)
						|> (\cells : [Tropic] -> expandContent(cells, er))
						|> (\cells ->
							if (lifted) colsTail(cells)
							else if (glued) concat([TShow(fnot(innerScrollVisible), colsHead(cells) |> TCols)], colsTail(cells))
							else cells
						)
						|> TColsA
						|> (\t -> 
							if (glued) TBorderT(fif(innerScrollVisible, zero, const(externalBorder)), zero, const(externalBorder), zero, t)
							else t |> TBorderLeftRight(externalBorder)
						)
						|> (if (lifted) TBorderTop(rowHeight) else idfn)
						|> (\t -> TFixSize(t, TFillXH(countRowHeight(er) - separatorsHeight)))
						|> (\t -> eitherMap(rowBackgroundStyle, \rb -> if (j == -1) t else
									TIfLazy2(
										fselect(selection.selected, FLift(\arr -> contains(arr, j))),
										\v -> if (v && isSome(selectedBgStyle)) t else TFrame(0., 0., rb.fn(j), t),
										false
									), t
								))
						|> (\t -> if (separators) TLines2(t, m2t(MSeparator(true), p3)) else t);

					MCustomLine(
						MGetFocusGroup(makeLineContent),
						[clickEnabled, MHeight(countRowHeight(er))]
					);
				})
			)
			|> (\rws0 : Transform<[MCustomLine]> ->
				(
					if (isSome(fixedRow))
						fselect(rws0, tail |> FLift)
					else
						rws0
				)
				|> (\rws : Transform<[MCustomLine]> ->
					eitherFn(
						reorderList,
						\rl ->
							MSelect2T(
								manager,
								p2,
								"MDataTableContent",
								[],
								rws,
								\f4, p3 ->
									MList2T(
										manager,
										p3,
										MList(
											f4,
											concat(
												[MSideBorders(const(0.)), MAddScroll(None())],
												eitherMap(selectedBgStyle, v2a, [])
											),
											[selection, onClick, rl, hoverEnabled]
											|> (\st : [MListState] -> ifArrayPush(st, !reorderShowIcon, MListReorderHideIcon()))
										),
										m2t
									)
							),
						\ -> {
							listSort = make([]);

							TConstruct(
								[
									\ -> fconnect(sortingResult, listSort),
								]
								|> (\arr -> maybeArrayPush(arr,
										maybeMap(mRowsPerPage, \mrpp -> \ -> fconnect(rowsPerPage, mrpp.rowsPerPage)))),
								MDynamicList2T(
									manager,
									p2,
									MDynamicList(
										cast(rws : Transform<[MCustomLine]> -> Transform<[MListLine]>),
										concat(
											[MSideBorders(const(0.))],
											eitherMap(selectedBgStyle, v2a, [])
										),
										[selection, selectionEnabled, onClick, MListReorder(listSort, const(false)), scrollPosition, TScrollEnabled(scrollEnabled),
											MScrollbars(
												TScrollbarStyle(getMaterialScrollBar().x with visible = scrollEnabled),
												TScrollbarStyle(getMaterialScrollBar().y with visible = scrollEnabled)
											), hoverEnabled, MScrollBound(scrollEnabled, scrollEnabled)]
									),
									m2t
								)
							)
						}
					)
				)
				|> (\f : Tropic ->
					eitherMap(
						fixedRow,
						\fr -> {
							bStyle = filtermap(fr.style, \st -> switch (st) {
								TGraphicsStyle() : {a : Maybe<TGraphicsStyle> = Some(st); a};
								default : None()
							});

							onFixedRowClick = tryExtractStruct(fr.style, MOnClick(nop));

							TCopySize(
								MSelect2T(manager, p2, "MDataTableFixedRow", [], rws0, \fr2, p3 ->
									firstElement(fr2, MCustomLine(TEmpty(), [])).content
									|> (\f4 -> eitherMap(
										onFixedRowClick,
										\onclk ->
											MComponent([
												MOnClick(onclk.click),
												MRippleType(const(MRippleFill())),
												clickEnabled
											], \__ -> f4),
										f4
									))
									|> (\f4 -> m2t(f4, p3))
								),
								\tr -> TRounded(2., 2., 0., 0., bStyle, tr),
								false
							)
							|> (\t -> TShow(fr.show, t))
							|> (\t -> TLines2(t, f))
						},
						f
					)
				)
			)
		)
		|> (\f -> TAvailableHeight(f, rowsAvailableHeight))
		|> (\f -> TConstruct(
				concat(
					if (isEmptyPagination) [
						makeSubscribeUns(
						fOr(const(autoPagination), scrollEnabled),
						\v ->
							if (v)
								[make4Subscribe(
									rowsBoxH,
									expandRow,
									showFixedRow,
									rowsCountB,
									\height, er, fr, rowsCount -> {
										newRowsCount =
											forceRange(
												floor(height / countRowHeight(er)),
												minimumRows(er),
												rowsCount + b2i(fr)
											) - b2i(fr);

										pg = getValue(page);
										if (pg.second != newRowsCount)
											next(page,
												Pair(
													forceRange(
														pg.first * newRowsCount / max(pg.second, 1),
														0,
														max(rowsCount - 1, 0)
													),
													newRowsCount
												)
											);
								})()]
							else
								[makeSubscribe(rowsCountB, updateRowsPerPage)()]
					)] else
						[],

					if (fullWidth && !widthByContent && length(columnWidths) > 0) [
						make3Subscribe(screenW, expandRow, fmerge(columnWidths), \width, er, colWs -> {
							cutFirstColumn = \arr : [flow] -> if (lifted || glued) colsTail(arr) else arr;

							miw =
								mapi(columns, \i, c -> {
									if (contains(c.style, MWidthByContent()))
										colWs[i]
									else
										minWidths[i]
								})
								|> (\arr ->
									mapSplitWithoutHead(arr, er,
										\r -> either(maxA(r), -1.)
									)
								)
								|> cutFirstColumn;

							maw =
								mapi(columns, \i, c -> {
									if (contains(c.style, MWidthByContent()))
										colWs[i]
									else {
										w = extractStruct(c.style, MMaxWidth(-1)).width;

										if (w == -1)
											-1.
										else if (w < c.width)
											i2d(c.width) + cellBorder
										else
											i2d(w) + cellBorder
									}
								})
								|> (\arr ->
									mapSplitWithoutHead(arr, er,
										\r -> if (contains(r, -1.)) -1. else either(maxA(r), -1.)
									)
								)
								|> cutFirstColumn;

							newSizes =
								distributeSizesEvenly(
									miw,
									maw,
									max(width - externalBorder * 2. - reorderIconSpace, getValue(footerMinWidth))
									- if (glued) fgetValue(fsum(colsHead(columnWidths))) else 0.
								);

							iteri(
								splitWithoutHead(columnWidths, er) |> cutFirstColumn,
								\i, r -> iter(r, \r0 : Transform<double> ->
									switch (r0) {
										DynamicBehaviour(__, __):
											nextDistinct(r0, newSizes[i]);
										default: {}
									}
								)
							)
						})] else []
					),
					f
				)
		)
		|> (\t -> TAttachAvailableHeight(t, rowsBoxH))
		|> (if (!anyTypePagination && isFConst(m.rows) && !fgetValue(scrollEnabled) && isFConst(expandRow))
				makeTropicConstantHeight(Some(i2d(fgetValue(rowsCountB)) * countRowHeight(fgetValue(expandRow))))
			else idfn)
		|> (\t -> if (separators) TLines2(m2t(MSeparator(true), p), t) else t)
		// Header
		|> (\f -> TLines2(tableHeader(headers0), f))
		|> (\t : Tropic -> if (isInnerScroll) {
				scrollStyle = [
					TScrollInspectShowScrolling(innerScrollVisible0),
					MScrollPosition(innerScrollPosition),
					MScrollDisableOutOfBounds(const(true)),
					TScrollEnabled(innerScrollEnabled),
					MScrollbars(
						TScrollbarStyle(getMaterialScrollBar().x with visible = innerScrollEnabled),
						TScrollbarStyle(getMaterialScrollBar().y with visible = innerScrollEnabled)
					),
				];
				scroll =
					if (autoPagination || fgetValue(scrollEnabled)) MScroll(t, TFillMin(0., minTableHeight - footerHeight), arrayPush(scrollStyle, MScrollCropByContent()))
					else {
						contentHeight = make(0.);
						MScroll(MAttachHeight(t, contentHeight), TFillXHT(contentHeight), scrollStyle)
					}

				MScroll2T(manager, p, scroll, m2t)
			} else t)
		|> addSeparatedFirstColumn(p, headers0)
		|> addHeaderActions(p)
		// Bottom bar
		|> (\f : Tropic -> TLines2(f, footer(p)))
		// Card
		|> (\f ->
			if (contains(style, MInCard())) {
				MShapeFrame(p, [Fill(if (getLightBackground(p)) white else 0x424242)], f, "MDynamicDataTable")
				|> (\f2 -> TShadowShape(p, const(2.0), f2, RectangleShape("MDynamicDataTable")))
			} else
				f)
		|> (\f ->
			TConstruct(
				[
					makeSubscribe(selection.selected, \ar -> {
						maybeApply(singleSelection, \ss -> nextDistinct(ss.selected, if (length(ar) > 0) ar[0] else -1));
						maybeApply(multiSelection, \ms -> nextDistinct(ms.selected, buildSet(ar)));
					}),
					make2Subscribe(page, expandRow, \pg, er -> {
						if (anyTypePagination)
							nextDistinct(scrollPosition.position, Point(0., i2d(pg.first) * countRowHeight(er)));

						maybeApply(currentPage, \cp -> nextDistinct(cp.page, pg.first / max(pg.second, 1)));
					}),
					\ -> fBidirectionalLink(sortedByB, sortColumnNumberB, \sb -> nextDistinct(sortColumnNumberB, sb.first), \num -> {
						sortColumn =
							if (num >= 0 && isNone(reorderList))
								tryExtractStruct(columns[num].style, MSort(\__, __ -> 0))
							else
								None();

						nextDistinct(sortedByB, Triple(num, !getValue(defaultSorted.sorting).isAsc, sortColumn));
					}),
					\ -> fBidirectionalLink(page, pageNumberB,
							\pair -> nextDistinct(pageNumberB, pair.first / max(pair.second, 1)),
							\num -> {
								rpp = fgetValue(rowsPerPage);
								rowsCount = fgetValue(rowsCountB);
								updatePageNumber(forceRange(num * rpp, 0, rowsCount - 1))
							})
				]
				|> (\f2 ->
					eitherMap(
						singleSelection,
						\ss ->
							concat([makeSubscribe(ss.selected, \ar -> nextDistinct(selection.selected, if (ar >= 0) [ar] else []))], f2),
						f2
					)
				)
				|> (\f2 ->
					eitherMap(
						multiSelection,
						\ms ->
							concat([makeSubscribe(ms.selected, \ar -> nextDistinct(selection.selected, set2array(ar)))], f2),
						f2
					)
				)
				|> (\f2 ->
					eitherMap(
						currentPage,
						\cp ->
							concat(
								[
									make2Subscribe(cp.page, rowsCountB, \pg, rowsCount -> {
										rpp = fgetValue(rowsPerPage);
										updatePageNumber(max(0, min(pg * rpp, rowsCount -1)))
									})
								],
								f2
							),
						f2
					)
				)
				|> (\f2 ->
					eitherMap(
						goToIndex,
						\gti ->
							concat(
								[
									make2Subscribe(gti.index, rowsCountB, \ind, rowsCount ->
										fromArrayIndex([ind],  Pair(0, rowsCount), rowsCount, fgetValue(sortingResult))
										|> (\f3 -> if (length(f3) > 0) {
												rpp = fgetValue(rowsPerPage);
												updatePageNumber(if (rpp == 0) 0 else f3[0] / rpp * rpp)
											})
									)
								],
								f2
							),
						f2
					)
				),
				f
			)
		)
		|> (\t -> TAvailableWidth(t, if (isInnerScroll) fmin(screenW, tableWidth(expandRow)) else tableWidth(expandRow)))
		|> (\t -> if (fullWidthAdvanced) TTweak([TSnapSize(8., -1., false)], t, TEmpty()) else t)
		|> (if (!anyTypePagination && isFConst(m.rows) && !fgetValue(scrollEnabled)) makeTropicConstantHeight(None()) else idfn)
		|> (if (fullWidth || isAnyWidthByContent || isInnerScroll || !isDefExpandRow) idfn else makeTropicConstantWidth(None()))
		|> (\t ->
			if (fullWidth) {
				table = if (autoPagination || fgetValue(scrollEnabled)) t else TAttachHeight(t, tableHeight);
				box = if (autoPagination || fgetValue(scrollEnabled)) TFillXY() else TFillXHT(tableHeight);
				MScroll2T(manager, p, MScroll(table, box, [MScrollCropByContent()]), m2t)
			} else t)
	})
	|> (\f ->
		MComponentGroup2T(
			manager,
			parent,
			"MDynamicDataTable",
			[
				IScriptBehaviour("current_page", pageNumberB, ISInputValue([], "int", true)),
				IScriptBehaviour("sort_by", sortColumnNumberB, ISInputValue(map(columns, \c -> fgetValue(c.header)), "index", true))
			],
			f
		)
	)
	|> (\t ->
		if (isInnerScroll || !isDefExpandRow) TAttachAvailableWidth(t, screenW)
		else if (fullWidth) TAttachWidth2(TFillX(), screenW, t)
		else t
	)
}

MCellContent2T(manager : MaterialManager, parent : MFocusGroup, c : Material, rowHeight : double, box : Tropic, crop : bool, m2t : (Material, MFocusGroup) -> Tropic) -> Tropic {
	wrapCellContent = \m -> MCellContent2T(manager, parent, m, rowHeight, box, crop, m2t);
	wrapCellContentDef = \m -> MCellContentDefault2T(parent, m, box, crop, m2t);

	switch (c) {
		MSmallEditDialog(__, __, __): {
			MSmallEditDialog2T(manager, parent, c, m2t)
		}
		MSwitchControl(__, __): {
			TBorder(-4.0, -8., -4.0, -8., MSwitchControl2T(manager, parent, c, m2t))
		}
		MDropDown(__, __, __, __): {
			TBorder(-24., 0., -24., 0., MDropDown2T(manager, parent, c, m2t))
		}
		MDropDownMenu(__, __, __): {
			TBorder(-24., 0., -24., 0., MDropDownMenu2T(manager, parent, c, m2t))
		}
		MText(text, style): {
			MEllipsisText2T(manager, parent, MEllipsisText(text, replaceStructMany(style, [MShowTooltip(const(true))])), m2t)
		}
		MIconButton(name, onClick, style, state): {
			MIconButton2T(manager, parent, MCellIconButton(name, onClick, style, state, rowHeight), m2t)
		}
		MTooltip(cont, tooltip, st): {
			MTooltip2T(manager, parent, MTooltip(wrapCellContent(cont), tooltip, st), m2t)
		}
		MConstruct(cons, content): {
			TConstruct(cons, wrapCellContent(content));
		}
		MShow(show, content): {
			TShow(show, wrapCellContent(content));
		}
		MVisible(visible, content): {
			TVisible(visible, wrapCellContent(content));
		}
		MMutable(contentT): {
			TMutable(fselect(contentT, FLift(wrapCellContent)))
		}
		MIf(cond, contentA, contentB): {
			TIf(cond, wrapCellContent(contentA), wrapCellContent(contentB))
		}
		MGroup(elements): {
			TGroup(map(elements, wrapCellContent))
		}
		MGroup2(m1, m2): {
			TGroup2(wrapCellContent(m1), wrapCellContent(m2))
		}
		MLines(elements): {
			TLinesA(map(elements, wrapCellContent))
		}
		MLines2(m1, m2): {
			TLines2(wrapCellContent(m1), wrapCellContent(m2))
		}
		MCols(elements): {
			TColsA(map(elements, wrapCellContent))
		}
		MCols2(m1, m2): {
			TCols2(wrapCellContent(m1), wrapCellContent(m2))
		}
		MCenter(m): {
			TCenter(wrapCellContent(m))
		}
		MCenterX(m): {
			TCenterX(wrapCellContent(m))
		}
		MCenterY(m): {
			TCenterY(wrapCellContent(m))
		}
		MBorder(l, t, r, b, m): {
			TBorder(l, t, r, b, wrapCellContent(m))
		}
		MClickable(m, onClick): {
			clickable(manager, parent, wrapCellContent(m), onClick)
		}
		MInspect(inspectors, m): {
			TInspect(inspectors, wrapCellContent(m))
		}
		MMenu(button, items, style): {
			switch (button) {
				MIconButton(name, onClick, iconStyle, state): {
					wrapCellContentDef(MMenu(MCellIconButton(name, onClick, iconStyle, state, rowHeight), items, style))
				}
				default: wrapCellContentDef(c);
			}
		}
		default: {
			wrapCellContentDef(c)
		}
	}
}

MCellIconButton(name : string, onClick : () -> void, style : [MIconButtonStyle], state : [MButtonState], rowHeight : double) -> MIconButton {
	iconSize : MIconSize = MIconSize(min(extractStruct(style, MIconSize(if (rowHeight > 32.) 24. else 18.)).size, rowHeight));
	circleBackground : MCircleBackground =
		extractStruct(style, MCircleBackground(MRed(500), 0.))
		|> (\f -> MCircleBackground(f.color, min(f.size, rowHeight)));
	border : MIconButtonBorder =
		MIconButtonBorder(
			forceRange(
				extractStruct(style, MIconButtonBorder(iconSize.size / 2.)).border,
				0.,
				(rowHeight - iconSize.size) / 2.
			)
		);

	MIconButton(name, onClick, replaceStructMany(style, [iconSize, circleBackground, border]), state);
}

MCellContentDefault2T(parent : MFocusGroup, c : Material, box : Tropic, crop : bool,  m2t : (Material, MFocusGroup) -> Tropic) -> Tropic {
	m2t(c, parent)
	|> (\f -> if (crop) TCopySize2(f, \tr2, f3 -> TCropSize(TMinimumGroup2(tr2, box), f3)) else f)
}

toArrayIndex(arr : [int], pageNumber : int, rowsCount : int, sortedBy : [int]) -> [int] {
	filtermap(arr, \a -> {
		idx = pageNumber + a;
		if (idx >= 0 && idx < rowsCount)
			Some(if (sortedBy != []) sortedBy[idx] else idx)
		else
			None()
	})
}

fromArrayIndex(ar : [int], pg : Pair<int, int>, rowsCount : int, sortedBy : [int]) -> [int] {
	fold(ar, [], \acc, arInd -> {
		if (arInd < rowsCount) {
			a = (if (sortedBy != []) elemIndex(sortedBy, arInd, 0) else arInd) - pg.first;
			if (a >= 0 && a < pg.second)
				arrayPush(acc, a)
			else
				acc
		} else {
			acc
		}
	})
}

hideIfLittlePages(rowsCount : int, rowsPerPage : Transform<int>) -> (Tropic) -> Tropic {
	\t -> TShow(fselect(rowsPerPage, FLift(\rpp -> divCeil(rowsCount, rpp) > 2)), t)
}

divCeil(a : int, b : int) -> int {
	ceil(i2d(a) / i2d(b))
}

updateTrigger(trigger : DynamicBehaviour<bool>, delay : int) -> void {
	timer(delay, \ -> {
		reverseBehaviour(trigger);
		updateTrigger(trigger, delay)
	})
}<|MERGE_RESOLUTION|>--- conflicted
+++ resolved
@@ -463,29 +463,34 @@
 		checkbox = eitherMap(checkboxSelection, \__ ->
 			if (j >= 0) {
 				selRow = make(contains(getValue(selection.selected), j));
+				chEnabled = checkEnabled(j);
 				makeChkbox(p, selRow,
-					fsubselect(selectionEnabled.enabled, FLift(\en ->
-						fand(selection.enabled, elementAt(en, j, const(true))),
-					)),
+					fands([
+						selection.enabled, 
+						fsubselect(selectionEnabled.enabled, FLift(\en ->
+							elementAt(en, j, const(true)),
+						)),
+						const(chEnabled)
+					], true),
 					\ -> {
 						sel = getValue(selection.selected);
 
 						if (selection.multiple) {
-							if (!getValue(selRow))
+							if (!getValue(selRow) && chEnabled)
 								nextDistinct(selection.selected, removeAll(sel, j))
-							else if (!contains(sel, j))
+							else if (!contains(sel, j) && chEnabled)
 								nextDistinct(selection.selected, arrayPush(sel, j))
 						} else {
-							if (getValue(selRow))
+							if (getValue(selRow) && chEnabled)
 								nextDistinct(selection.selected, [j])
-							else if (selection.toggle)
+							else if (selection.toggle && chEnabled)
 								nextDistinct(selection.selected, [])
 						}
 					},
 					false
 				)
 				|> (\t -> TConstruct(
-					[\ -> fconnectSelect(selection.selected, selRow, \s -> contains(s, j))], t
+					[\ -> fconnectSelect(selection.selected, selRow, \s -> contains(s, j) && chEnabled)], t
 				))
 				|> v2a
 			}
@@ -738,55 +743,10 @@
 				\fr -> fconcat(const([fr.cols]), rows),
 				rows
 			)
-<<<<<<< HEAD
-			|> (\rc -> fmapi(rc, \j, row -> {
-					addCheckbox = \p3 : MFocusGroup -> \cells : Tropic ->
-						eitherMap(checkboxSelection, \cs -> {
-							j0 = j - b2i(isSome(fixedRow));
-							if (j0 >= 0) {
-								selRow = make(contains(getValue(selection.selected), j0));
-								chEnabled = checkEnabled(j0);
-								makeChkbox(p3, selRow,
-									fands([
-										selection.enabled, 
-										fsubselect(selectionEnabled.enabled, FLift(\en ->
-											elementAt(en, j0, const(true)),
-										)),
-										const(chEnabled)
-									], true),
-									\ -> {
-										sel = getValue(selection.selected);
-
-										if (selection.multiple) {
-											if (!getValue(selRow) && chEnabled)
-												nextDistinct(selection.selected, removeAll(sel, j0))
-											else if (!contains(sel, j0) && chEnabled)
-												nextDistinct(selection.selected, arrayPush(sel, j0))
-										} else {
-											if (getValue(selRow) && chEnabled)
-												nextDistinct(selection.selected, [j0])
-											else if (selection.toggle && chEnabled)
-												nextDistinct(selection.selected, [])
-										}
-									},
-									false
-								)
-								|> (\t -> TConstruct(
-										[\ -> fconnectSelect(selection.selected, selRow, \s -> contains(s, j0) && chEnabled)], t
-									))
-								|> (\t -> TCols2A(t, cells))
-							} else
-								TBorderA(checkboxColumnWidth, 0., 0., 0., cells)
-							},
-							cells
-						);
-					row2 = if (showRowNumbers) concat([MText(i2s(j + 1), [])], row) else row;
-=======
 			|> (\rc -> fmapi(rc, \j0, row -> {
 
 					j = j0 - b2i(isSome(fixedRow));
 					
->>>>>>> 5dfa9aa2
 					makeLineContent = \p3 : MFocusGroup ->
 						makeCells(p3, j, row)
 						|> (\cells : [Tropic] -> expandContent(cells, er))
