--- conflicted
+++ resolved
@@ -41,67 +41,7 @@
 
 	screenW = make(0.);
 	rowsBoxH = make(0.);
-<<<<<<< HEAD
-
-	fullWidthAdvanced = contains(style, MFullWidthAdvanced());
-	fullWidth = contains(style, MFullWidth()) || fullWidthAdvanced;
-
-	minWidths = map(columns, \c -> fselect(c.width, FLift(\w -> i2d(w) + cellBorder)));
-
-	cellWs : Transform<[[DynamicBehaviour<double>]]> =
-		fselect(rowsCountB, FLift(\rc ->
-			generate(0, rc + b2i(isSome(fixedRow)), \__ ->
-				generate(0, columnsCount, \i ->
-					if (isCheckboxColumn(i)) make(checkboxColumnWidth)
-					else make(0.)
-				)
-			)
-		));
-
-	columnWidths : [Transform<double>] =
-		mapi(columns, \i, col ->
-			eitherMap(
-				tryExtractStruct(col.style, MWidthByContentLimited(const(-1.), const(-1.))), \mwc ->
-				fsubselect(cellWs, FLift(\cWs ->
-					fsubselect(page, FLift(\pg ->
-						fsubselect(sortingResult, FLift(\srt ->	{
-							currentRows =
-								eitherMap(
-									fixedRow,
-									\__ -> concat([firstElement(cWs, [])],
-										map(subrange(srt, pg.first, pg.second), \idx -> elementAt(tail(cWs), idx, []))
-									),
-									map(subrange(srt, pg.first, pg.second), \idx -> elementAt(cWs, idx, []))
-								);
-
-							(
-								if (length(currentRows) != 0)
-									fmaxA(map(currentRows, \row -> elementAt(row, i, make(0.))), 0.)
-								else
-									fi2d(col.width)
-							)
-							|> (\colW -> fselect3(colW, mwc.minWidth, mwc.maxWidth, \cw, minW, maxW ->
-									if (maxW == -1.) max(cw, minW)
-									else forceRange(cw, minW, maxW)
-								))
-							|> (\colW -> faddition(colW, const(cellBorder)))
-						}))
-					))
-				)),
-			if (fullWidth)
-				make(fgetValue(minWidths[i]))
-			else
-				minWidths[i]
-			)
-		);
-
-	headCount = 1 + b2i(showRowNumbers) + b2i(isSome(checkboxSelection));
-
-	colsHead : ([flow]) -> [flow] = \arr : [flow] -> take(arr, headCount);
-	colsTail : ([flow]) -> [flow] = \arr : [flow] -> tailFrom(arr, headCount);
-=======
 	
->>>>>>> bcb2ce28
 	splitWithoutHead : ([flow], int) -> [flow] = \arr : [flow], er : int -> {
 		concat(map(colsHead(state, arr), v2a), splitByNumber(colsTail(state, arr), er));
 	}
@@ -652,9 +592,8 @@
 		fselect(rowsCountB, FLift(\rc ->
 			generate(0, rc + b2i(isSome(fixedRow)), \__ ->
 				generate(0, columnsCount, \i ->
-					if (!isWidthByContent(columns[i])) make(0.)
-					else if (isCheckboxColumn(i)) make(checkboxColumnWidth)
-					else make(^tropicFillersMax)
+					if (isCheckboxColumn(i)) make(checkboxColumnWidth)
+					else make(0.0)
 				)
 			)
 		));
