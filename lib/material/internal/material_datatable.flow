--- conflicted
+++ resolved
@@ -141,292 +141,6 @@
 			)
 		);
 
-<<<<<<< HEAD
-	makeCells : (MFocusGroup, int, [Material]) -> [Tropic] = \p, j, row -> {
-		checkbox = eitherMap(checkboxSelection, \__ ->
-			if (j >= 0) {
-				selRow = make(contains(getValue(selection.selected), j));
-				makeChkbox(p, selRow,
-					fsubselect(selectionEnabled.enabled, FLift(\en ->
-						fand(selection.enabled, elementAt(en, j, const(true))),
-					)),
-					\ -> {
-						sel = getValue(selection.selected);
-
-						if (selection.multiple) {
-							if (!getValue(selRow))
-								nextDistinct(selection.selected, removeAll(sel, j))
-							else if (!contains(sel, j))
-								nextDistinct(selection.selected, arrayPush(sel, j))
-						} else {
-							if (getValue(selRow))
-								nextDistinct(selection.selected, [j])
-							else if (selection.toggle)
-								nextDistinct(selection.selected, [])
-						}
-					},
-					false
-				)
-				|> (\t -> TConstruct(
-					[\ -> fconnectSelect(selection.selected, selRow, \s -> contains(s, j))], t
-				))
-				|> v2a
-			}
-			else [TFixed(checkboxColumnWidth, 0.)],
-			[]
-		);
-
-		fullRow = [
-			checkbox,
-			if (showRowNumbers) [MText(i2s(j + 1), [])] else [],
-			row
-		] |> concatA;
-
-		mapi(fullRow, \i, cell -> {
-			if (i >= columnsCount)
-				TEmpty()
-			else {
-				colStyle = columns[i].style;
-				box = cellBox(i, false);
-				content =
-					eitherMap(
-						tryExtractStruct(colStyle, MWidthByContentLimited(const(-1.), const(-1.))), \wbcl ->
-						MSelect(fstall(cellWs, 0), \cws -> {
-							widthInspector = elementAt(elementAt(cws, j + b2i(isSome(fixedRow)), []), i, make(0.0));
-							if (fgetValue(wbcl.maxWidth) == -1.)
-								MAttachWidth(cell, widthInspector)
-							else
-								MInspect([IMaxWidth(widthInspector)], cell)
-						}),
-						cell
-					);
-
-				MCellContent2T(manager, p, content, rowHeight, box, crop && !isCheckboxColumn(i), m2t)
-				|> alignCellContent(colStyle, box)
-			}
-		})
-	};
-
-
-	addSeparatedFirstColumn = \p, headers0 -> \table ->
-		if (glued || lifted) {
-
-			implementExpandRow = \isHeader ->
-				\t -> TBorderT(zero, zero, zero, fselect(expandRow, FLift(\er -> lineHeight(isHeader) * (i2d(er - 1)))), t);
-
-			firstColumnWidth = arrayPush(colsHead(columnWidths), const(externalBorder)) |> fsum;
-
-			firstColumnHeader =
-				(
-					if (lifted) TFixed(0., lineHeight(true))
-					else colsHead(headers0) |> TCols |> TBorderLeft(externalBorder)
-				)
-				|> implementExpandRow(true);
-
-			cells =
-				fselect2(sortingResult, rows, FLift2(\sortRes, rws -> {
-					map(sortRes, \i -> elementAt(rws, i, []))
-					|> (\arr -> eitherMap(fixedRow, \fr -> concat([fr.cols], arr), arr))
-					|> (\arr -> mapi(arr, \i0, row -> {
-						i = i0 - b2i(isSome(fixedRow));
-						makeCells(p, i, row)
-						|> colsHead
-						|> TCols
-						|> (\t ->
-							if (lifted)
-								TAlpha(fselect(innerScrollPosition, FLift(\isp -> max(0.5, 1. - abs(isp.x) / 100.))), t)
-								|> TBorderBottom(rowHeight)
-							else t
-						)
-						|> implementExpandRow(false)
-						|> TBorderLeft(externalBorder)
-						|> (\t -> if (glued)
-								eitherMap(rowBackgroundStyle, \rb -> if (i == -1) t else
-									TIfLazy2(
-										fselect(selection.selected, FLift(\arr2 -> contains(arr2, sortRes[i]))),
-										\v -> if (v && isSome(selectedBgStyle)) TFrame(0., 0., eitherMap(selectedBgStyle, \sbs -> sbs.style, []), t)
-											else TFrame(0., 0., rb.fn(sortRes[i]), t),
-										false
-									), t
-								)
-							else t
-						)
-						|> (\t -> if (glued)
-							MComponent2T(manager, p, "MDataTableLine" + i2s(i), [
-								MOnClick(\ -> if (fgetValue(onClick.enabled)) onClick.onClick(i)),
-								MRippleType(const(MRippleFill())),
-								clickEnabled
-							], \__ -> t, m2t) else t)
-						|> (\t -> if (separators && glued) TLines2(t, MSeparator2T(manager, p, true)) else t)
-					}))
-				}));
-
-			firstColumn =
-				TSelect(eitherMap(fixedRow, \__ -> fselect(cells, FLift(tail)), cells), TLines)
-				|> (\t -> MScroll2T(manager, p, MScroll(t, TFillXY(), [
-						MScrollCropByContent(),
-						TScrollEnabled(const(false)),
-						MScrollbars(
-							TScrollbarStyle(getMaterialScrollBar().x with visible = const(false)),
-							TScrollbarStyle(getMaterialScrollBar().y with visible = const(false))
-						),
-						rowsBoxScrollPosition,
-						MScrollBound(const(false), const(false))
-					]), m2t))
-				|> (\t -> eitherMap(fixedRow, \fr -> {
-						bStyle =
-							filtermap(fr.style, \st -> switch (st) {
-								TGraphicsStyle() : {a : Maybe<TGraphicsStyle> = Some(st); a};
-								default : None()
-							});
-
-						TSelect(cells, \cells0 -> firstElement(cells0, TEmpty()))
-						|> (\t2 -> TCopySize(t2, \tr -> TRounded(2., 2., 0., 0., bStyle, tr), false))
-						|> (\t2 -> TShow(fr.show, t2))
-						|> (\t2 -> TLines2(t2, t))
-					}, t))
-				|> (\t -> TAvailableHeight(t, rowsAvailableHeight))
-				|> (\t -> if (separators && glued) TLines2(MSeparator2T(manager, p, true), t) else t)
-				|> (\t -> TAvailableWidth(t, firstColumnWidth))
-				|> (\t -> TLines2(firstColumnHeader, t))
-				|> (\t ->
-						eitherMap(gluedMode, \gMode ->
-							TGroup2(
-								TShow(innerScrollVisible, t),
-								TShow(
-									extractStruct(gMode, MSeparatorVisible(innerScrollVisible)).visible,
-									TAvailableHeight(
-										MSeparator2T(manager, p, false),
-										faddition(visibleRowsHeight, fselect(expandRow, FLift(\er -> lineHeight(true) * i2d(er))))
-									)
-								)
-								|> (\sep -> TBorderT(firstColumnWidth, zero, zero, zero, sep))
-							),
-							t
-						)
-				);
-
-			TGroup2(
-				if (glued) TBorderT(fif(innerScrollVisible, firstColumnWidth, zero), zero, zero, zero, table) else table,
-				firstColumn
-			)
-		} else table;
-
-	addHeaderActions = \p -> \t : Tropic ->
-		if (headerActions.actions != TEmpty())
-			TLines2(
-				m2t(headerActions.actions, p)
-				|> (\t2 -> TAvailableHeight(t2, const(rowHeight))),
-				t
-			)
-		else t;
-
-	footer = \p -> (
-		if (anyTypePagination)
-			MSelect2T(manager, p, "MDynamicDataTableFooter", [], rowsCountB, \rowsCount, p2 -> {
-				makeFooterButton = \title : string, makeUpdatedRow : (Pair<int, int>) -> int, makeEnabled : (Pair<int, int>) -> bool ->
-					MIconButton2T(
-						manager,
-						p2,
-						MIconButton(
-							title,
-							\ -> updatePageNumber(makeUpdatedRow(getValue(page))),
-							[],
-							[MEnabled(fselect(page, FLift(makeEnabled)))]
-						),
-						m2t
-					)
-					|> TCenterY;
-
-				showFooter =
-					eitherMap(minA(pagination.rowsPerPage),
-						\rpp -> const(rowsCount >= rpp),
-						fOr(const(!hideAutoPaginationFooter), fselect(rowsPerPage, FLift(\rpp -> rowsCount > rpp)))
-					);
-
-				if (!isEmptyPagination) {
-					selectedRowsPerPage = fixPaginationCurrent(getValue(pagination.current));
-					updateRowsPerPage(pagination.rowsPerPage[selectedRowsPerPage])
-				};
-
-				
-				concatA([
-					[TFillX()],
-					if (length(pagination.rowsPerPage) > 1)
-						[
-							MText2T(p2, _("Rows per Page:"), [MCaption()])
-							|> TCenterY
-							|> (\t -> TBorder(8., 0., 16., 0., t)),
-							MDropDown2T(
-								manager,
-								p2,
-								MDropDown(
-									pagination.current,
-									"",
-									map(pagination.rowsPerPage, toString),
-									[MDataTableFooter(), MCroppedButton()]
-								),
-								m2t
-							)
-							|> (\f2 ->
-								TConstruct([
-									makeSubscribe2(pagination.current, \c ->
-										updateRowsPerPage(pagination.rowsPerPage[c])
-									)
-								], f2)
-							)
-							|> TCenterY
-							|> TBorderRight(16.)
-						]
-					else
-						[],
-
-					[
-						TSelect(page, \pg -> {
-							text =  formatString(
-								if (p.rtl) _("%1 of %2-%3") else _("%3-%2 of %1"),
-								[i2s(rowsCount), i2s(max(min(pg.first + pg.second, rowsCount), 0)), i2s(min(pg.first + 1, rowsCount))]
-							);
-
-							MText2T(p2, text, [MCaption()])
-						})
-							|> TCenterY
-							|> TBorderRight(16.),
-						makeFooterButton(
-							"first_page",
-							\__ -> 0,
-							\pg -> pg.first > 0
-						)
-							|> hideIfLittlePages(rowsCount, rowsPerPage),
-						makeFooterButton(
-							"navigate_before",
-							\pg -> max(pg.first - pg.second, 0),
-							\pg -> pg.first > 0
-						),
-						makeFooterButton(
-							"navigate_next",
-							\pg -> min(pg.first + pg.second, rowsCount - if (fgetValue(scrollEnabled)) pg.second else 0),
-							\pg -> (rowsCount > 0) && (pg.first + pg.second < rowsCount)
-						),
-						makeFooterButton(
-							"last_page",
-							\pg -> (rowsCount - 1) / pg.second * pg.second,
-							\pg -> pg.first + pg.second < rowsCount
-						)
-							|> hideIfLittlePages(rowsCount, rowsPerPage)
-					]
-				])
-				|> (\t -> TColsDir(t, p.rtl))
-				|> (\t -> TAvailableHeight(t, const(footerHeight)))
-				|> (\t -> TShowLazy(showFooter, \ -> t))
-			})
-		else if (noFooter)
-			TEmpty()
-		else
-			TFixed(0., footerHeight)
-	)
-	|> (\t -> TAttachMinWidth(t, footerMinWidth));
-=======
 	addHeaderActions = \p -> \t : Tropic ->
 		if (state.headerActions.actions != TEmpty())
 			TLines2(
@@ -435,7 +149,6 @@
 				t
 			)
 		else t;
->>>>>>> 924a5e10
 
 	(\p -> {
 		headers =
@@ -678,10 +391,7 @@
 					f
 				)
 		)
-		|> (\t -> TAttachAvailableHeight(t, rowsBoxH))
-		|> (if (!paginationState.anyType && isFConst(m.rows) && !fgetValue(scrollEnabled) && isFConst(expandRow))
-				makeTropicConstantHeight(Some(i2d(fgetValue(rowsCountB)) * countRowHeight(fgetValue(expandRow))))
-			else idfn)
+		|> (\t -> TAttachAvailableHeight(TGroup2(TFillY(), t), rowsBoxH))
 		|> (\t -> if (state.separators) TLines2(m2t(MSeparator(true), p), t) else t)
 		// Header
 		|> (\f -> TLines2(tableHeader(headers, p), f))
@@ -739,8 +449,6 @@
 		)
 		|> (\t -> TAvailableWidth(t, if (isInnerScroll) fmin(screenW, tableWidth(expandRow)) else tableWidth(expandRow)))
 		|> (\t -> if (state.fullWidthAdvanced) TTweak([TSnapSize(8., -1., false)], t, TEmpty()) else t)
-		|> (if (!paginationState.anyType && isFConst(m.rows) && !fgetValue(scrollEnabled)) makeTropicConstantHeight(None()) else idfn)
-		|> (if (state.fullWidth || isAnyWidthByContent || isInnerScroll || !isDefExpandRow) idfn else makeTropicConstantWidth(None()))
 		|> (\t ->
 			if (state.fullWidth) {
 				table = if (paginationState.auto || fgetValue(scrollEnabled)) t else TAttachHeight(t, tableHeight);
@@ -762,7 +470,7 @@
 		)
 	)
 	|> (\t ->
-		if (isInnerScroll || !isDefExpandRow) TAttachAvailableWidth(t, screenW)
+		if (isInnerScroll || !isDefExpandRow) TAttachAvailableWidth(TGroup2(TFillX(), t), screenW)
 		else if (state.fullWidth) TAttachWidth2(TFillX(), screenW, t)
 		else t
 	)
@@ -1539,26 +1247,11 @@
 										faddition(visibleRowsHeight, fselect(expandRow, FLift(\er -> state.lineHeight(true) * i2d(er))))
 									)
 								)
-<<<<<<< HEAD
-							)
-						})] else []
-					),
-					f
-				)
-		)
-		|> (\t -> TAttachAvailableHeight(TGroup2(TFillY(), t), rowsBoxH))
-		|> (\t -> if (separators) TLines2(m2t(MSeparator(true), p), t) else t)
-		// Header
-		|> (\f -> TLines2(tableHeader(headers0, p), f))
-		|> (\t : Tropic -> eitherMap(innerScroll, \is -> {
-				defaultScrollBarStyle : TScrollbars = extractStruct(is.style, getMaterialScrollBar());
-=======
 								|> (\sep -> TBorderT(firstColumnWidth, zero, zero, zero, sep))
 							),
 							t
 						)
 				);
->>>>>>> 924a5e10
 
 			TGroup2(
 				if (is.glued) TBorderT(fif(is.visible, firstColumnWidth, zero), zero, zero, zero, table) else table,
@@ -1650,100 +1343,6 @@
 								[i2s(rowsCount), i2s(max(min(pg.first + pg.second, rowsCount), 0)), i2s(min(pg.first + 1, rowsCount))]
 							);
 
-<<<<<<< HEAD
-						nextDistinct(sortedByB, MDataTableSorting(num, !getValue(defaultSorted).isAsc, sortColumn));
-					}),
-					\ -> fBidirectionalLink(page, pageNumberB,
-							\pair -> nextDistinct(pageNumberB, pair.first / max(pair.second, 1)),
-							\num -> {
-								rpp = fgetValue(rowsPerPage);
-								rowsCount = fgetValue(rowsCountB);
-								updatePageNumber(forceRange(num * rpp, 0, rowsCount - 1))
-							})
-				]
-				|> (\f2 ->
-					eitherMap(
-						singleSelection,
-						\ss ->
-							concat([makeSubscribe(ss.selected, \ar -> nextDistinct(selection.selected, if (ar >= 0) [ar] else []))], f2),
-						f2
-					)
-				)
-				|> (\f2 ->
-					eitherMap(
-						multiSelection,
-						\ms ->
-							concat([makeSubscribe(ms.selected, \ar -> nextDistinct(selection.selected, set2array(ar)))], f2),
-						f2
-					)
-				)
-				|> (\f2 ->
-					eitherMap(
-						currentPage,
-						\cp ->
-							concat(
-								[
-									make2Subscribe(cp.page, rowsCountB, \pg, rowsCount -> {
-										rpp = fgetValue(rowsPerPage);
-										updatePageNumber(max(0, min(pg * rpp, rowsCount -1)))
-									}),
-									\ -> fconnectSelect(page, cp.page, \pg -> pg.first / max(pg.second, 1))
-								],
-								f2
-							),
-						f2
-					)
-				)
-				|> (\f2 ->
-					eitherMap(
-						goToIndex,
-						\gti ->
-							concat(
-								[
-									make2Subscribe(gti.index, rowsCountB, \ind, rowsCount ->
-										fromArrayIndex([ind],  Pair(0, rowsCount), rowsCount, fgetValue(sortingResult))
-										|> (\f3 -> if (length(f3) > 0) {
-												rpp = fgetValue(rowsPerPage);
-												updatePageNumber(if (rpp == 0) 0 else f3[0] / rpp * rpp)
-											})
-									)
-								],
-								f2
-							),
-						f2
-					)
-				),
-				f
-			)
-		)
-		|> (\t -> TAvailableWidth(t, if (isInnerScroll) fmin(screenW, tableWidth(expandRow)) else tableWidth(expandRow)))
-		|> (\t -> if (fullWidthAdvanced) TTweak([TSnapSize(8., -1., false)], t, TEmpty()) else t)
-		|> (\t ->
-			if (fullWidth) {
-				table = if (autoPagination || fgetValue(scrollEnabled)) t else TAttachHeight(t, tableHeight);
-				box = if (autoPagination || fgetValue(scrollEnabled)) TFillXY() else TFillXHT(tableHeight);
-				MScroll2T(manager, p, MScroll(table, box, [MScrollCropByContent()]), m2t)
-			} else t)
-	})
-	|> (\f ->
-		MComponentGroup2T(
-			manager,
-			parent,
-			"MDynamicDataTable",
-			[
-				enabled,
-				IScriptBehaviour("current_page", pageNumberB, ISInputValue([], "int", true)),
-				IScriptBehaviour("sort_by", sortColumnNumberB, ISInputValue(map(columns, \c -> fgetValue(c.header)), "index", true))
-			],
-			f
-		)
-	)
-	|> (\t ->
-		if (isInnerScroll || !isDefExpandRow) TAttachAvailableWidth(TGroup2(TFillX(), t), screenW)
-		else if (fullWidth) TAttachWidth2(TFillX(), screenW, t)
-		else t
-	)
-=======
 							MText2T(p2, text, [MCaption()])
 						})
 							|> TCenterY
@@ -1774,7 +1373,6 @@
 				])
 				|> (\t -> TColsDir(t, parent.rtl))
 				|> (\t -> TAvailableHeight(t, const(footerHeight)))
-				|> makeTropicConstantHeight(footerHeight |> Some)
 				|> (\t -> TShowLazy(showFooter, \ -> t))
 			})
 		else if (noFooter)
@@ -1784,7 +1382,6 @@
 
 	footer
 	|> (\t -> TAttachMinWidth(t, footerMinWidth));
->>>>>>> 924a5e10
 }
 
 MCellContent2T(manager : MaterialManager, parent : MFocusGroup, c : Material, rowHeight : double, box : Tropic, crop : bool, m2t : (Material, MFocusGroup) -> Tropic) -> Tropic {
