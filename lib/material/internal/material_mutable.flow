import material/internal/material_focus;
import material/internal/material_theme;
import tropic/tropic_constant;

export {
	MSelect2T(manager : MaterialManager, parent : MFocusGroup, name : string, state : [MComponentGroupState], value : Transform<?>,
		fn : (?, MFocusGroup) -> Tropic) -> Tropic;
	MIfLazy2T(manager : MaterialManager, parent : MFocusGroup, value : Transform<bool>, fn : (bool, MFocusGroup) -> Tropic, sameSize : bool) -> Tropic;
	TIfLazy2(value : Transform<bool>, fn : (bool) -> Tropic, sameSize : bool) -> Tropic;

	MExplicitTheme2T(manager : MaterialManager, parent : MFocusGroup, state : [MComponentGroupState], light : Transform<bool>, fn : (MFocusGroup) -> Tropic) -> Tropic;

	MComponentGroup2T(manager : MaterialManager, parent : MFocusGroup, name : string, state : [MComponentGroupState], content : (MFocusGroup) -> Tropic) -> Tropic;
	extractDynamicBehaviours(v : Transform<?>, name : string, type : IScriptRecordType) -> [IScriptBehaviour];
	extractDynamicBehavioursEx(v : Transform<?>, name : string, type : IScriptRecordType) -> [IScriptBehaviour];

	TIfPreRender(condition : Transform<bool>, thenContent : Tropic, elseContent : Tropic, sameSize : bool) -> Tropic;
	MIfPreRender2T(manager : MaterialManager, parent : MFocusGroup, condition : Transform<bool>, thenContent : (MFocusGroup) -> Tropic,
		elseContent : (MFocusGroup) -> Tropic, sameSize : bool) -> Tropic;

	TRenderOnce(condition : Transform<bool>, content : () -> Tropic) -> Tropic;
	TSubscribe2(v : Transform<?>, fn : (?) -> Tropic) -> Tropic;

	// TShow which creates tropic only once and only when show is true
	MShow2(manager : MaterialManager, parent : MFocusGroup, show : Transform<bool>, tr : (MFocusGroup) -> Tropic) -> Tropic;
	MRenderOnce2T(manager : MaterialManager, parent : MFocusGroup, condition : Transform<bool>, content : (MFocusGroup) -> Tropic) -> Tropic;

	MDynamicGroup2T(manager : MaterialManager, parent : MFocusGroup, m : MDynamicGroup2, m2t : (Material, MFocusGroup) -> Tropic) -> Tropic;

	// Shows TPositionScale only when enabled is true
	MPositionScale2(positionScale : DynamicBehaviour<PositionScale>, content : Tropic, enabled : Transform<bool>) -> Tropic;
	// Shows TPositionScale and attaches boxWH only when enabled is true
	MPositionScaleAttachBox(positionScale : DynamicBehaviour<PositionScale>, boxWH : DynamicBehaviour<WidthHeight>,
		content : Tropic, enabled : Transform<bool>) -> Tropic;

	extractMComponentGroupState(state : [flow]) -> [MComponentGroupState];

	dummyParent = \manager : MaterialManager -> MFocusGroup(
		make(false), -2, const(-2), FEmpty(), const([]), const(-1), None(), "Dummy", None(), None(), None(), make(-1), make(-1), -1,
		make(makeTree()), 0, make(makeTree()), const(false), const(false), const(false), const(false), const(false), const(false), make(false), make(false),
		const(zeroTransformMatrix), const(zeroWH), None(), false, manager.focus.theme, makeTree()
	);
}

MIfLazy2T(manager : MaterialManager, parent : MFocusGroup, value : Transform<bool>, fn : (bool, MFocusGroup) -> Tropic, sameSize : bool) -> Tropic {
	if (isFConst(value)) {
		fn(fgetValue(value), parent)
	} else {
		tTrue : ref Maybe<TAcc> = ref None();
		tFalse : ref Maybe<TAcc> = ref None();
		uns = ref [];

		(\p -> TransformTAcc2(\t2a -> {
			ba =
				fselect(value, FLift(\v ->
					onlyOnce(
						if (v)
							tTrue
						else
							tFalse,
						\ -> {
							ba = t2a(fn(v, p));
							uns := concat(^uns, ba.disposers);
							ba;
						}
					)
				));

			TAcc(
				FMutable(fselect(ba, FLift(\ba0 : TAcc -> ba0.form))),
				TFormMetrics(
					fsubselect(ba, FLift(\ba0 : TAcc -> ba0.metrics.width)),
					fsubselect(ba, FLift(\ba0 : TAcc -> ba0.metrics.height)),
					fsubselect(ba, FLift(\ba0 : TAcc -> ba0.metrics.baseline))
				),
				fsubselect(ba, FLift(\ba0 : TAcc -> ba0.minWidth)),
				fsubselect(ba, FLift(\ba0 : TAcc -> ba0.minHeight)),
				fsubselect(ba, FLift(\ba0 : TAcc -> ba0.maxWidth)),
				fsubselect(ba, FLift(\ba0 : TAcc -> ba0.maxHeight)),
				fsubselect(ba, FLift(\ba0 : TAcc -> ba0.xFillers)),
				fsubselect(ba, FLift(\ba0 : TAcc -> ba0.yFillers)),
				fsubselect(ba, FLift(\ba0 : TAcc -> ba0.addFillers)),
				false,
				false,
				[\ -> {tTrue := None(); tFalse := None(); applyall(^uns);}]
			)
		}))
		|> (\f ->
			MComponentGroup2T(
				manager,
				parent,
				"MIfLazy2",
				[],
				f
			)
		)
		|> if (sameSize) makeTropicConstant(None(), None()) else idfn
	}
}

TIfLazy2(value : Transform<bool>, fn : (bool) -> Tropic, sameSize : bool) -> Tropic {
	TIfLazy(value, fn)
	|> if (sameSize) makeTropicConstant(None(), None()) else idfn
}

MSelect2T(manager : MaterialManager, parent : MFocusGroup, name : string, state : [MComponentGroupState], value : Transform<?>,
	fn : (?, MFocusGroup) -> Tropic) -> Tropic {
	if (isFConst(value))
		MComponentGroup2T(manager, parent, name, state, \p -> fn(fgetValue(value), p))
	else
		MComponentGroup2T(
			manager,
			parent,
			name,
			/*concat(*/state/*, extractDynamicBehaviours(value, "value", MLowLevelChanges()))*/,
			\p -> TSelect(value, \v -> fn(v, p))
		)
}

MExplicitTheme2T(manager : MaterialManager, parent : MFocusGroup, state : [MComponentGroupState], light : Transform<bool>,
	fn : (MFocusGroup) -> Tropic) -> Tropic {
	name = extractStruct(state, MFocusName("Theme")).name;

	TSelect(light, \lght -> {
		MComponentGroup2T(manager, parent, (if (lght) "Light" else "Dark") + name, replaceStruct(state, MLightBackground(lght)), fn)
	})
}

MComponentGroup2T(manager : MaterialManager, parent : MFocusGroup, name : string, state : [MComponentGroupState], content : (MFocusGroup) -> Tropic) -> Tropic {
	if (fgetValue(parent.id) != -2) {
		enabled = extractStruct(state, MEnabled(const(true))).enabled;
		focusEnabled = extractStruct(state, MFocusEnabled(const(true))).enabled;
		clickEnabled = extractStruct(state, MClickEnabled(const(true))).enabled;
		keysEnabled = extractStruct(state, MKeysEnabled(const(true))).enabled;
		monitorBehaviours = extractStructMany(state, IScriptBehaviour("", make(flow(false)), ISMiscEvent()));
		monitorEnabled = extractStruct(state, IScriptRecordingEnabled(const(true))).enabled;
		iScriptId = eitherMap(tryExtractStruct(state, IScriptId("")), \uid -> Some(uid.id), None());
		tabOrder = eitherMap(tryExtractStruct(state, MFocusId(const(-1))), \fid -> Some(fid.id), None());
		vertical = eitherMap(tryExtractStruct(state, MFocusVertical(false)), \v -> Some(v.vertical), None());
		horizontal = eitherMap(tryExtractStruct(state, MFocusHorizontal(false)), \v -> Some(v.horizontal), None());
		scrollInfo = tryExtractStruct(state, MScrollInfo(makePoint(), const(zeroWH), const(false), const(false)));
		focused = extractStruct(state, MFocused(make(false))).focused;
		accessRole = extractStruct(state, AccessRole("")).role;
		zorder = eitherMap(tryExtractStruct(state, MZorder(const(0))), \zo -> Some(zo.zorder), None());
		parentTheme = extractStruct(state, parent.theme);
		lightBackground = extractStruct(state, MLightBackground(parentTheme.palette.light)).light;
		lightTheme = MLightTheme(parentTheme, lightBackground);
		theme = extractStruct(state, UpdateMaterialTheme(idfn)).fn(lightTheme);
		active = extractStruct(state, MActive(make(false))).active;
		childActive = tryExtractStruct(state, MChildActive(make(false)));
		setParent = tryExtractStruct(state, MSetParent(const(None())));
		getParent = tryExtractStruct(state, MGetParent(make(None())));
		rtl = extractStruct(state, MSetRTL(parent.rtl)).rtl;
		focusName = extractStruct(state, MFocusName(name)).name;

		(\p -> addMaterialFocusGroupId(
<<<<<<< HEAD
			manager, p, focusName, accessRole, vertical, horizontal, scrollInfo, focused, active, enabled, focusEnabled,
			monitorBehaviours, monitorEnabled, clickEnabled, iScriptId, tabOrder, zorder, theme, rtl,
=======
			manager, p, name, accessRole, vertical, horizontal, scrollInfo, focused, active, enabled, focusEnabled,
			monitorBehaviours, monitorEnabled, clickEnabled, keysEnabled, iScriptId, tabOrder, zorder, theme, rtl,
>>>>>>> ea636f66
			\f -> {
				maybeApply(getParent, \p2 -> next(p2.parent, Some(f)));

				MComponent2TAccessibility(
					manager,
					content(f),
					f,
					extractFAccessProperties(state)
					|> (\f2 ->
						eitherMap(
							f.iScriptId,
							\id -> arrayPush(f2, FAccessAttribute("id", const(id))),
							f2
						)
					)
				)
				|> (\f2 ->
					eitherMap(
						childActive,
						\ac ->
							TConstruct(
								[
									\ -> fconnect(
										fselectdelay(fselect2(
											getCurrentFocusedItemBehaviour2(f),
											getCurrentActiveItemBehaviour2(f),
											FLift2(\foc, act -> {
												isSome(foc) ||
												isSome(act)
											})
										), \v -> if (v || isSome(getCurrentFocusedItem(manager))) 0 else 33),
										ac.active
									)
								],
								f2
							),
						f2
					)
				);
			}
		))
		|> (\f -> eitherFn(setParent, \p -> TSelect(p.parent, \p2 -> eitherFn(p2, f, \ -> f(parent))), \ -> f(parent)))
	} else {
		content(parent)
	}
}

extractDynamicBehaviours(v : Transform<?>, name : string, type : IScriptRecordType) -> [IScriptBehaviour] {
	mapi(fgetDynamicBehaviours(v), \i, v0 -> IScriptBehaviour(name + if (i > 0) i2s(i) else "", v0, type))
}

// We have a problem with the extraction of DynamicBehaviour from Transform.
// If Transform contains FSelect2 it split into an array of independent DynamicBehaviours - as a result we get a wrong IScriptBehavior.
extractDynamicBehavioursEx(v : Transform<?>, name : string, type : IScriptRecordType) -> [IScriptBehaviour] {
	fgetDynamicBehavioursEx = \v0 : Transform<?> -> {
		switch (v0 : Transform<?>) {
			DynamicBehaviour(b, s): [v0];
			default : []
		}
	};

	mapi(fgetDynamicBehavioursEx(v), \i, v0 -> IScriptBehaviour(name + if (i > 0) i2s(i) else "", v0, type))
}

TIfPreRender(condition : Transform<bool>, thenContent : Tropic, elseContent : Tropic, sameSize : bool) -> Tropic {
	if (isFConst(condition)) {
		if (fgetValue(condition))
			thenContent
		else
			elseContent
	} else {
		TCols2(
			TScale(
				fif(condition, const(Factor(1. , 1.)), const(Factor(0., 0.))),
				thenContent
			),
			TScale(
				fif(condition, const(Factor(0. , 0.)), const(Factor(1., 1.))),
				elseContent
			)
		)
		|> if (sameSize) makeTropicConstant(None(), None()) else idfn
	}
}

MIfPreRender2T(manager : MaterialManager, parent : MFocusGroup, condition : Transform<bool>, thenContent : (MFocusGroup) -> Tropic,
	elseContent : (MFocusGroup) -> Tropic, sameSize : bool) -> Tropic {
	if (isFConst(condition)) {
		if (fgetValue(condition))
			thenContent(parent)
		else
			elseContent(parent)
	} else {
		TCols2(
			TVisible(
				condition,
				TCopySize2(
					MComponentGroup2T(manager, parent, "MIfPreRender true", [MEnabled(condition)], thenContent),
					\sz, tr -> TFixSize(tr, TShow(condition, sz))
				)
			),
			TVisible(
				fnot(condition),
				TCopySize2(
					MComponentGroup2T(manager, parent, "MIfPreRender false", [MEnabled(fnot(condition))], elseContent),
					\sz, tr -> TFixSize(tr, TShow(fnot(condition), sz))
				)
			)
		)
		|> if (sameSize) makeTropicConstant(None(), None()) else idfn
	}
}

TRenderOnce(condition : Transform<bool>, content : () -> Tropic) -> Tropic {
	contRendered = ref false;
	scaleFactor = make(if (fgetValue(condition)) Factor(1., 1.) else Factor(0., 0.));

	TShowLazy(
		fselect(condition,
			FLift(\c -> {
				nextDistinct(scaleFactor, if (c) Factor(1., 1.) else Factor(0., 0.));

				if (^contRendered) {
					true
				} else if (c) {
					contRendered := true;
					true
				} else
					false
			})
		),
		content
	)
	|> (\f -> TScale(scaleFactor, f))
}

TSubscribe2(v : Transform<?>, fn : (?) -> Tropic) -> Tropic {
	if (isFConst(v)) {
		// If we are constant, let's avoid the mutable altogether
		TEmpty()
	} else {
		tMutable = make(TEmpty());

		TConstruct(
			[
				\ -> {
					nextDistinct(tMutable, TEmpty());
					makeSubscribe2(v, \v0 -> next(tMutable, fn(v0)))();
				}
			],
			TMutable(tMutable)
		);
	}
}

MShow2(manager : MaterialManager, parent : MFocusGroup, show : Transform<bool>, tr : (MFocusGroup) -> Tropic) -> Tropic {
	t : ref Maybe<Tropic> = ref None();

	MSelect2T(manager, parent, "MShow2", [], show, \s, p -> {
		if (s) onlyOnce(t, \ -> tr(p)) else TEmpty()
	})
}

MPositionScale2(positionScale : DynamicBehaviour<PositionScale>, content : Tropic, enabled : Transform<bool>) -> Tropic {
	TCopySize(content, \tr -> TShowLazy(enabled, \ -> TPositionScale(positionScale, tr)), true)
}

MPositionScaleAttachBox(positionScale : DynamicBehaviour<PositionScale>, boxWH : DynamicBehaviour<WidthHeight>, content : Tropic,
	enabled : Transform<bool>) -> Tropic {
	TCopySize(content, \tr -> TShowLazy(enabled, \ -> TPositionScale(positionScale, TAttachBox2(tr, boxWH, TEmpty()))), true)
}

MRenderOnce2T(manager : MaterialManager, parent : MFocusGroup, condition : Transform<bool>, content : (MFocusGroup) -> Tropic) -> Tropic {
	contRendered = ref false;
	scaleFactor = make(if (fgetValue(condition)) Factor(1., 1.) else Factor(0., 0.));

	(\p -> MSelect2T(
		manager,
		p,
		"MRenderOnceContent",
		[],
		fselect(
			condition,
			FLift(\c -> {
				nextDistinct(scaleFactor, if (c) Factor(1., 1.) else Factor(0., 0.));

				if (^contRendered) {
					true
				} else if (c) {
					contRendered := true;
					true
				} else
					false
			})
		),
		\cond, p0 -> if (cond) content(p0) else TEmpty()
	))
	|> (\f -> MComponentGroup2T(manager, parent, "MRenderOnceContentContainer", [MEnabled(condition), MFocusEnabled(condition)], f))
	|> (\f -> TScale(scaleFactor, f))
}

MDynamicGroup2T(manager : MaterialManager, parent : MFocusGroup, m : MDynamicGroup2, m2t : (Material, MFocusGroup) -> Tropic) -> Tropic {
	tStackChanges = make([]);

	TConstruct(
		[
			makeSubscribe(m.stackChanges, \grc : [MGroupChange] ->
				nextDistinct(
					tStackChanges,
					concat(
						getValue(tStackChanges),
						map(grc, \g ->
							switch (g : MGroupChange) {
								MGroupAdd(mat, z) : TGroupAdd(m2t(mat, parent), z);
								MGroupDelete(z) : TGroupDelete(z);
								MGroupMove(f, t) : TGroupMove(f, t);
								MGroupReplace(mat, z) : TGroupReplace(m2t(mat, parent), z);
							}
						)
					)
				)
			)
		],
		TDynamicGroup2(tStackChanges, ref map(^(m.currentStack), \mat -> m2t(mat, parent)), m.combiner)
	)
}

extractMComponentGroupState(state : [flow]) -> [MComponentGroupState] {
	filtermap(state, \st ->
		switch (st : flow) {
			MComponentGroupState(): {a : Maybe<MComponentGroupState> = Some(st); a};
			default: None();
		}
	)
}<|MERGE_RESOLUTION|>--- conflicted
+++ resolved
@@ -154,13 +154,8 @@
 		focusName = extractStruct(state, MFocusName(name)).name;
 
 		(\p -> addMaterialFocusGroupId(
-<<<<<<< HEAD
 			manager, p, focusName, accessRole, vertical, horizontal, scrollInfo, focused, active, enabled, focusEnabled,
-			monitorBehaviours, monitorEnabled, clickEnabled, iScriptId, tabOrder, zorder, theme, rtl,
-=======
-			manager, p, name, accessRole, vertical, horizontal, scrollInfo, focused, active, enabled, focusEnabled,
 			monitorBehaviours, monitorEnabled, clickEnabled, keysEnabled, iScriptId, tabOrder, zorder, theme, rtl,
->>>>>>> ea636f66
 			\f -> {
 				maybeApply(getParent, \p2 -> next(p2.parent, Some(f)));
 
