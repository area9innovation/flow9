--- conflicted
+++ resolved
@@ -252,30 +252,8 @@
 	mapi(fgetDynamicBehavioursEx(v), \i, v0 -> IScriptBehaviour(name + if (i > 0) i2s(i) else "", v0, type))
 }
 
-<<<<<<< HEAD
-TIfPreRender(condition : Transform<bool>, thenContent : Tropic, elseContent : Tropic, sameSize : bool) -> Tropic {
-	if (isFConst(condition)) {
-		if (fgetValue(condition))
-			thenContent
-		else
-			elseContent
-	} else {
-		TCols2(
-			TScale(
-				fif(condition, const(Factor(1. , 1.)), const(Factor(0., 0.))),
-				thenContent
-			),
-			TScale(
-				fif(condition, const(Factor(0. , 0.)), const(Factor(1., 1.))),
-				elseContent
-			)
-		)
-		|> if (sameSize) TLockSize else idfn
-	}
-=======
 MRenderOnce2T(manager : MaterialManager, parent : MFocusGroup, condition : Transform<bool>, content : (MFocusGroup) -> Tropic) -> Tropic {
 	MComponentGroup2T(manager, parent, "MRenderOnce", [MEnabled(condition)], \p -> TRenderOnce(condition, \ -> content(p)));
->>>>>>> b571d0ce
 }
 
 MIfPreRender2T(manager : MaterialManager, parent : MFocusGroup, condition : Transform<bool>, thenContent : (MFocusGroup) -> Tropic,
