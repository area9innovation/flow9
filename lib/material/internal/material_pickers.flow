--- conflicted
+++ resolved
@@ -125,37 +125,24 @@
 	}
 
 	infoSection1 =
-<<<<<<< HEAD
-		TAvailable(infoSection, if (album) TSizedHeight(pickerWidthInfoAlbum, height) else TFixed(pickerWidth, 100.0))
-		|> (\t ->
-			if (themeHeaderColor)
-				TGroup2(
-					TIfLazy2(
-						enabled,
-						\en -> headerBackground(en, color),
-						true
-					),
-					t
-				)
-			else
-				t
-=======
 		eitherMap(
 			infoSection,
 			\section ->
 				TAvailable(section, if (album) TSizedHeight(pickerWidthInfoAlbum, height) else TFixed(pickerWidth, 100.0))
 				|> (\t ->
-					TGroup2(
-						TIfLazy2(
-							enabled,
-							\en -> headerBackground(en, if (themeHeaderColor) color else MWhite()),
-							true
-						),
+					if (themeHeaderColor)
+						TGroup2(
+							TIfLazy2(
+								enabled,
+								\en -> headerBackground(en, color),
+								true
+							),
+							t
+						)
+					else
 						t
-					)
 				),
 			TEmpty()
->>>>>>> daf1d865
 		);
 
 	[infoSection1, mainSection1]
