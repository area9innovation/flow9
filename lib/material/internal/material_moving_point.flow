import material/material_gui;

export {
	// This is an editor primitive for a 2D-point that can be moved in the "movableArea"
	// As it is being moved, it updates "movablePointB" parameter
	movingPointMaterial(isActive : DynamicBehaviour<bool>, movablePointB : DynamicBehaviour<Point>, movableArea : Material, restrictor : (Point) -> Point) -> Material;
	// The frame with a movable corners and central points, allos to set some size in the "movableArea"
	movingRectMaterial(
		pointTLB : DynamicBehaviour<Point>,
		pointBRB : DynamicBehaviour<Point>,
		movableArea : Material,
		aspectRatio : Maybe<double>,
		moveByIcon : bool
	) -> Material;
<<<<<<< HEAD

	horizontalSegmentMaterialTest(
		pointTLB : DynamicBehaviour<Point>,
		pointBRB : DynamicBehaviour<Point>,
		movableArea : Material,
		aspectRatio : Maybe<double>,
		moveByIcon : bool
	) -> Material ;

=======
	movingMIcon(icon : string, iconSize : double, colorFn : (int) -> MColor, isActive : DynamicBehaviour<bool>) -> Material;
>>>>>>> 82164840
	defaultRestictorM(point : Point) -> Point {
		point;
	};
}

horizontalSegmentMaterialTest(
	// a : DynamicBehaviour<double>,
	// b : DynamicBehaviour<double>,
	// width : DynamicBehaviour<double>,
	// movableArea : Material
	pointTLB : DynamicBehaviour<Point>,
	pointBRB : DynamicBehaviour<Point>,
	movableArea : Material,
	aspectRatio : Maybe<double>,
	moveByIcon : bool
) -> Material {
	
	curCen = make(false);
	curTLB = make(false);
	// curTRB = make(false);
	// curBLB = make(false);
	curBRB = make(false);

	iconSize = 24.0;
	point1 = pointTLB |> getValue;
	point2 = pointBRB |> getValue;
	movePointB = Point((point1.x + point2.x) / 2.0, (point1.y + point2.y) / 2.0) |> make;


	horizontalRestrictorM = \point -> {
		movePoint = getValue(movePointB);

		Point(point.x, movePoint.y - iconSize/2.)
	};


	rectPointTLB = pointTLB;
	rectPointBRB = Point(point2.x - iconSize, point2.y - iconSize) |> make;

	// movable area for the center point
	movableAreaCenterB = movableArea |> make;

	// recalculating of center point position on rectangle resizing
	updateCenterPoint = \pointLT, pointRB -> {
		x = ((pointLT.x + pointRB.x + iconSize) / 2.0);
		y = ((pointLT.y + pointRB.y + iconSize) / 2.0);
		rx = x - pointLT.x;
		ry = y - pointLT.y;

		nextDistinct(movePointB, Point(x, y));
		nextDistinct(movableAreaCenterB, MSubtractGroup2(movableArea, TFixed(rx, ry)));
	}

	// restricting of moving center point to the TopLeft corner
	rectCenterRestictorM = \point -> {
		rectPointTL = rectPointTLB |> getValue;
		rectPointBR = rectPointBRB |> getValue;

		x = max(point.x, (rectPointBR.x - rectPointTL.x) / 2.0);
		y = max(point.y, (rectPointBR.y - rectPointTL.y) / 2.0);

		Point(x, y);
	};

	overB = make(false);
	showRectB = make(false);
	showRectBu = mergeu([curCen, overB, curTLB,/* curTRB, curBLB,*/ curBRB]);

	dataU = mergeu([rectPointTLB, rectPointBRB]);
	style = [Stroke(0x000000), StrokeWidth(0.5)];

	MSelect(dataU.first, \data -> {
		w = data[1].x + iconSize - data[0].x;
		h = data[1].y + iconSize - data[0].y;

		TRectangle(interactiveRectangleStyle, TFixed(w, h))
		|> (\m -> MInteractive([TMouseInside(overB, false)], m))
		|> (\m -> MTranslate(rectPointTLB, m))
	})
	|> (\m ->
		MGroup2( 
			m,
			MVisible(
				showRectB,
				MGroup([
					MFrame(0.0, 1.0, style, m) |> (\m2 -> MTranslate(rectPointTLB, m2)),
					if (moveByIcon)
						movingPointMaterial(curCen, movePointB, movableAreaCenterB |> MMutable, rectCenterRestictorM)
					else
						movableSubRectMaterial(movePointB, movableArea, rectPointTLB, pointBRB),
					movingRPointMaterial(curTLB, rectPointTLB, iconSize, movableArea, horizontalRestrictorM),
					// movingRPointMaterial(curTRB, rectPointTRB, iconSize, movableArea, defaultRestictorM),
					// movingRPointMaterial(curBLB, rectPointBLB, iconSize, movableArea, defaultRestictorM),
					movingRPointMaterial(curBRB, rectPointBRB, iconSize, movableArea, horizontalRestrictorM),
				])
			)
		)
	)
	|> (\m -> MConstruct(
		[
			\-> dataU.second,
			\-> showRectBu.second,
			// Top Left corner
			makeSubscribe(rectPointTLB, \rectPointTL -> {
				if (curTLB |> getValue) {
					limitX = getValue(rectPointBRB).x;
					// + iconSize; 
					limitY = getValue(rectPointBRB).y + iconSize;

					x = min(limitX - iconSize, rectPointTL.x);
					y = min(limitY - iconSize, rectPointTL.y);

					newPoint = eitherFn(
						aspectRatio,
						\ar -> {
							xShift = max(limitX - rectPointTL.x, iconSize * max(1.0, ar));

							d = if (xShift / ar > limitY) {
								limitY;
							} else {
								xShift / ar;
							}

							newX = limitX - d * ar;
							newY = limitY - d;

							// nextDistinct(rectPointTRB, Point(limitX - iconSize, newY));
							// nextDistinct(rectPointBLB, Point(newX, limitY - iconSize));
							Point(newX, newY);
						},
						\ -> {
							// nextDistinct(rectPointTRB, Point(limitX - iconSize, y));
							// nextDistinct(rectPointBLB, Point(x, limitY - iconSize));
							Point(x, y);
						}
					);
					println("TL SUBSC");
					if (newPoint != rectPointTL) {
						println("NEW TL RECT POINT");
						nextDistinct(rectPointTLB, newPoint);
					}
					updateCenterPoint(newPoint, rectPointBRB |> getValue);
				}
			}),
			// ToDo: to find a way to restrict moving a point down and right
			makeSubscribe(rectPointBRB, \rectPointBR -> {
				if (curBRB |> getValue) {
					limitX = getValue(rectPointTLB).x + iconSize;
					limitY = getValue(rectPointTLB).y;

					x = max(limitX + iconSize, rectPointBR.x + iconSize);
					y = limitY + iconSize;


					newPoint = 
					// Point(rectPointBR.x, rectPointBR.y);
					eitherFn(
						aspectRatio,
						\ar -> {
							xShift = max(rectPointBR.x + iconSize - limitX, iconSize * max(1.0, ar));

							d = xShift / ar;

							newX = limitX + d * ar;
							newY = limitY + d;

							// nextDistinct(rectPointTRB, Point(newX - iconSize, limitY));
							// nextDistinct(rectPointBLB, Point(limitX, newY - iconSize));
							Point(newX - iconSize, newY - iconSize);
						},
						\ -> {
							// nextDistinct(rectPointTRB, Point(x - iconSize, limitY));
							// nextDistinct(rectPointBLB, Point(limitX, y - iconSize));
							Point(x - iconSize, y - iconSize);
						}
					);
					println("BR SUBSC");
					if (newPoint != rectPointBR) {
						println("NEW RECT BR POINT");
						nextDistinct(rectPointBRB, newPoint);
					}
					nextDistinct(pointBRB, Point(newPoint.x + iconSize, newPoint.y + iconSize));
					updateCenterPoint(rectPointTLB |> getValue, newPoint);
				} else {
					nextDistinct(pointBRB, Point(rectPointBR.x + iconSize, rectPointBR.y + iconSize));
				}
			}),
			// Updating corner points positions when the center point is moved
			makeSubscribe(movePointB, \movePoint -> {
				if (!getValue(curTLB) && !getValue(curBRB)) {
					println("MOVEPOINT SUBSC");

					rectPointTL = rectPointTLB |> getValue;
					rectPointBR = rectPointBRB |> getValue;

					dx = movePoint.x - ((rectPointTL.x + rectPointBR.x + iconSize) / 2.0);
					dy = movePoint.y 
					// - rectPointTL.y;
					- ((rectPointTL.y + rectPointBR.y + iconSize) / 2.0);

					nextDistinct(rectPointTLB, Point(rectPointTL.x + dx, 
					rectPointTL.y + dy
					// movePoint.y
					));
					// nextDistinct(rectPointTRB, Point(rectPointTR.x + dx, rectPointTR.y + dy));
					// nextDistinct(rectPointBLB, Point(rectPointBL.x + dx, rectPointBL.y + dy));
					nextDistinct(rectPointBRB, Point(rectPointBR.x + dx, 
					rectPointBR.y + dy
					// 100.
					// movePoint.y
					));

					// updateCenterPoint(Point(rectPointTL.x + dx, 
					// // rectPointTL.y + dy
					// movePoint.y
					// ), Point(rectPointBR.x + dx, 
					// // rectPointBR.y + dy
					// movePoint.y
					// ))

				}
			}),
			makeSubscribe(showRectBu.first, \flags -> nextDistinct(showRectB, contains(flags, true))),
			// Updating corner points when the function is loaded
			\ -> {
				maybeApply(aspectRatio, \ar -> {
					centerPointValue = getValue(movePointB);
					pointTLValue = getValue(rectPointTLB);
					// pointTRValue = getValue(rectPointTRB);
					// pointBLValue = getValue(rectPointBLB);
					pointBRValue = getValue(rectPointBRB);

					currentWidth = pointBRValue.x - pointTLValue.x + iconSize;
					// pointTRValue.x - pointTLValue.x + iconSize;
					currentHeight = iconSize;
					// pointBLValue.y - pointTLValue.y + iconSize;

					currentArea = currentWidth * currentHeight;
					newHieght = sqrt(currentArea / ar);
					newWidth = currentArea / newHieght;

					topY = centerPointValue.y - (newHieght / 2.0);
					bottomY = centerPointValue.y + (newHieght / 2.0) - iconSize;
					leftX = centerPointValue.x - (newWidth / 2.0) ;
					rightX = centerPointValue.x + (newWidth / 2.0) - iconSize;

					// check if the area is too large to save the same
					pointsM = if (leftX > 0.0 && topY > 0.0 && (rightX - leftX > 10.0) && (bottomY - topY > 10.0)) {
						Some(Quadruple(leftX, rightX, topY, bottomY));
					} else {
						// choose the variant with the smallest of posible area
						if (ar > 1.0) {
							updatedTopY = centerPointValue.y - (currentWidth / ar / 2.0);
							updatedBottomY = centerPointValue.y + (currentWidth / ar / 2.0) - iconSize;
							updatedLeftX = centerPointValue.x - (currentWidth / 2.0) ;
							updatedRightX = centerPointValue.x + (currentWidth / 2.0) - iconSize;
							if ((updatedRightX - updatedLeftX > 10.0) && (updatedBottomY - updatedTopY > 10.0)) {
								Some(Quadruple(updatedLeftX, updatedRightX, updatedTopY, updatedBottomY));
							} else {
								None();
							}
						} else {
							updatedTopY = centerPointValue.y - (currentHeight / 2.0);
							updatedBottomY = centerPointValue.y + (currentHeight / 2.0) - iconSize;
							updatedLeftX = centerPointValue.x - (currentHeight * ar / 2.0);
							updatedRightX = centerPointValue.x + (currentHeight * ar / 2.0) - iconSize;
							if ((updatedRightX - updatedLeftX > 10.0) && (updatedBottomY - updatedTopY > 10.0)) {
								Some(Quadruple(updatedLeftX, updatedRightX, updatedTopY, updatedBottomY));
							} else {
								None();
							}
						}
					}
					maybeApply(pointsM, \p -> {
						nextDistinct(rectPointTLB, Point(p.first, p.third));
						nextDistinct(rectPointBRB, Point(p.second, p.fourth));
					});
				});
				nop;
			}
		],
		m
	));
}


movingPointMaterial(isActive : DynamicBehaviour<bool>, movablePointB : DynamicBehaviour<Point>, movableArea : Material, restrictor : (Point) -> Point) -> Material {
	iconSize = 16.0;
	iconSizeHalf = iconSize / 2.0;

	// expanding of movable area on half of icon size in all directions
	// to move point center in full movableArea
	addArea = TRectangle(interactiveRectangleStyle, TFixed(iconSize, iconSize));
	movableArea2 = MCols2(MLines2(movableArea, addArea), addArea)
	|> (\m -> MPad(-iconSizeHalf, -iconSizeHalf, m));

	// point to draw an icon,
	pointIconB = {
		point = movablePointB |> getValue;
		Point(point.x - iconSizeHalf, point.y - iconSizeHalf) |> make;
	};

	movingMIcon("gps_fixed", iconSize, MDeepOrangeA, isActive)
	|> (\m -> MMovable(m, movableArea2, [MMovablePosition(pointIconB)]))
	|> (\m -> MConstruct(
		[
			makeSubscribe(pointIconB, \pointIcon -> {
				point = restrictor(pointIcon);
				nextDistinct(pointIconB, point);
				nextDistinct(movablePointB, Point(point.x + iconSizeHalf, point.y + iconSizeHalf));
			}),
			makeSubscribe(movablePointB, \movablePoint -> {
				nextDistinct(pointIconB, Point(movablePoint.x - iconSizeHalf, movablePoint.y - iconSizeHalf));
			})
		], m
	));
}

movableSubRectMaterial(
	movablePoint : DynamicBehaviour<Point>,
	movableArea : Material,
	topLeftB : DynamicBehaviour<Point>,
	rightBottomB : DynamicBehaviour<Point>
) -> Material {
	movePointB = make(getValue(topLeftB));
	widthT = fselect2(topLeftB, rightBottomB, FLift2(\tl : Point, rb : Point -> rb.x - tl.x));
	heightT = fselect2(topLeftB, rightBottomB, FLift2(\tl : Point, rb : Point -> rb.y - tl.y));

	MConstruct(
		[
			make3Subscribe(movePointB, widthT, heightT, \movePoint, w, h -> {
				nextDistinct(movablePoint, Point(movePoint.x + w / 2., movePoint.y + h / 2.))
			}),
			\ -> fconnect(topLeftB, movePointB)
		],
		MMovable(
			MCursor(
				FingerCursor(),
				MSelect2(widthT, heightT, \w, h -> TFixed(w, h))
			),
			movableArea,
			[MMovablePosition(movePointB)]
		)
	);
}

movingRPointMaterial(isActive : DynamicBehaviour<bool>, movPointB : DynamicBehaviour<Point>, size : double, movableArea : Material, restrictor : (Point) -> Point) -> Material {
	movingMIcon("casino", size, MYellowA, isActive)
	|> (\m -> MMovable(m, movableArea, [MMovablePosition(movPointB)]))
	|> (\m -> MConstruct(
		[
			makeSubscribe(movPointB, \point -> {
				nextDistinct(movPointB, restrictor(point))
			})
		], m
	));
}

movingMIcon(icon : string, iconSize : double, colorFn : (int) -> MColor, isActive : DynamicBehaviour<bool>) -> Material {
	downB = make(false);
	overB = make(false);

	MSelect2(downB, overB, \down, over -> {
		color = if (down && over) {
			nextDistinct(isActive, true);
			colorFn(400)
		} else if (over) {
			nextDistinct(isActive, false);
			colorFn(200)
		} else if (down) {
			colorFn(500)
		} else {
			nextDistinct(isActive, false);
			colorFn(500)
		};

		MIcon(icon, [color, MIconSize(iconSize), FillOpacity(0.9)])
	})
	|> (\m -> MInteractive([TMouseDownGhost(downB), TMouseInside(overB, false)], m))
}

movingRectMaterial(
	pointTLB : DynamicBehaviour<Point>,
	pointBRB : DynamicBehaviour<Point>,
	movableArea : Material,
	aspectRatio : Maybe<double>,
	moveByIcon : bool
) -> Material {
	curCen = make(false);
	curTLB = make(false);
	curTRB = make(false);
	curBLB = make(false);
	curBRB = make(false);

	iconSize = 24.0;
	point1 = pointTLB |> getValue;
	point2 = pointBRB |> getValue;

	movePointB = Point((point1.x + point2.x) / 2.0, (point1.y + point2.y) / 2.0) |> make;
	rectPointTLB = pointTLB;
	rectPointTRB : DynamicBehaviour<Point> = Point(point2.x - iconSize, point1.y) |> make;
	rectPointBLB : DynamicBehaviour<Point> = Point(point1.x, point2.y - iconSize) |> make;
	rectPointBRB = Point(point2.x - iconSize, point2.y - iconSize) |> make;

	// movable area for the center point
	movableAreaCenterB = movableArea |> make;

	// recalculating of center point position on rectangle resizing
	updateCenterPoint = \pointLT, pointRB -> {
		x = ((pointLT.x + pointRB.x + iconSize) / 2.0);
		y = ((pointLT.y + pointRB.y + iconSize) / 2.0);
		rx = x - pointLT.x;
		ry = y - pointLT.y;

		nextDistinct(movePointB, Point(x, y));
		nextDistinct(movableAreaCenterB, MSubtractGroup2(movableArea, TFixed(rx, ry)));
	}

	// restricting of moving center point to the TopLeft corner
	rectCenterRestictorM = \point -> {
		rectPointTL = rectPointTLB |> getValue;
		rectPointBR = rectPointBRB |> getValue;

		x = max(point.x, (rectPointBR.x - rectPointTL.x) / 2.0);
		y = max(point.y, (rectPointBR.y - rectPointTL.y) / 2.0);

		Point(x, y);
	};

	overB = make(false);
	showRectB = make(false);
	showRectBu = mergeu([curCen, overB, curTLB, curTRB, curBLB, curBRB]);

	dataU = mergeu([rectPointTLB, rectPointBRB]);
	style = [Stroke(0x000000), StrokeWidth(0.5)];

	MSelect(dataU.first, \data -> {
		w = data[1].x + iconSize - data[0].x;
		h = data[1].y + iconSize - data[0].y;

		TRectangle(interactiveRectangleStyle, TFixed(w, h))
		|> (\m -> MInteractive([TMouseInside(overB, false)], m))
		|> (\m -> MTranslate(rectPointTLB, m))
	})
	|> (\m ->
		MGroup2( // группируем прямоугольник с рамкой, подвижными углами, центром и делаем прямоугольник подвижным
			m,
			MVisible(
				showRectB,
				MGroup([
					MFrame(0.0, 1.0, style, m) |> (\m2 -> MTranslate(rectPointTLB, m2)),
					if (moveByIcon)
						movingPointMaterial(curCen, movePointB, movableAreaCenterB |> MMutable, rectCenterRestictorM) // перемещение по центральной точке
					else
						movableSubRectMaterial(movePointB, movableArea, rectPointTLB, pointBRB), // добавляем возможность перемещения
					// интерактивные уголки
					movingRPointMaterial(curTLB, rectPointTLB, iconSize, movableArea, defaultRestictorM),
					movingRPointMaterial(curTRB, rectPointTRB, iconSize, movableArea, defaultRestictorM),
					movingRPointMaterial(curBLB, rectPointBLB, iconSize, movableArea, defaultRestictorM),
					movingRPointMaterial(curBRB, rectPointBRB, iconSize, movableArea, defaultRestictorM),
				])
			)
		)
	)
	|> (\m -> MConstruct(
		[
			\-> dataU.second,
			\-> showRectBu.second,
			// Top Left corner
			makeSubscribe(rectPointTLB, \rectPointTL -> {
				if (curTLB |> getValue) {
					// задаются пределы изменения двух зависящих углов от текущего угла
					limitX = getValue(rectPointBRB).x + iconSize; 
					limitY = getValue(rectPointBRB).y + iconSize;

					x = min(limitX - iconSize, rectPointTL.x);
					y = min(limitY - iconSize, rectPointTL.y);

					newPoint = eitherFn(
						aspectRatio,
						\ar -> {
							xShift = max(limitX - rectPointTL.x, iconSize * max(1.0, ar));

							d = if (xShift / ar > limitY) {
								limitY;
							} else {
								xShift / ar;
							}

							newX = limitX - d * ar;
							newY = limitY - d;

							nextDistinct(rectPointTRB, Point(limitX - iconSize, newY));
							nextDistinct(rectPointBLB, Point(newX, limitY - iconSize));
							Point(newX, newY);
						},
						\ -> {
							nextDistinct(rectPointTRB, Point(limitX - iconSize, y));
							nextDistinct(rectPointBLB, Point(x, limitY - iconSize));
							Point(x, y);
						}
					);

					if (newPoint != rectPointTL) {
						nextDistinct(rectPointTLB, newPoint);
					}
					updateCenterPoint(newPoint, rectPointBRB |> getValue);
				}
			}),
			// Top Right corner
			makeSubscribe(rectPointTRB, \rectPointTR -> {
				if (curTRB |> getValue) {
					limitX = getValue(rectPointBLB).x;
					limitY = getValue(rectPointBLB).y + iconSize;

					x = max(limitX + iconSize, rectPointTR.x + iconSize);
					y = min(limitY - iconSize, rectPointTR.y);

					newPoint = eitherFn(
						aspectRatio,
						\ar -> {
							xShift = max(rectPointTR.x - limitX + iconSize, iconSize * max(1.0, ar));

							d = if (xShift / ar > limitY) {
								limitY;
							} else {
								xShift / ar;
							}

							newX = limitX + d * ar;
							newY = limitY - d;

							nextDistinct(rectPointTLB, Point(limitX, newY));
							nextDistinct(rectPointBRB, Point(newX - iconSize, limitY - iconSize));
							Point(newX - iconSize, newY);
						},
						\ -> {
							nextDistinct(rectPointTLB, Point(limitX, y));
							nextDistinct(rectPointBRB, Point(x - iconSize, limitY - iconSize));
							Point(x - iconSize, y);
						}
					);

					if (newPoint != rectPointTR) {
						nextDistinct(rectPointTRB, newPoint);
					}
					updateCenterPoint(rectPointTLB |> getValue, rectPointBRB |> getValue);
				}
			}),
			// Bottom Left corner
			makeSubscribe(rectPointBLB, \rectPointBL -> {
				if (curBLB |> getValue) {
					limitX = getValue(rectPointTRB).x + iconSize;
					limitY = getValue(rectPointTRB).y;

					x = min(limitX - iconSize, rectPointBL.x);
					y = max(limitY + iconSize, rectPointBL.y + iconSize);

					newPoint = eitherFn(
						aspectRatio,
						\ar -> {
							xShift = max(limitX - rectPointBL.x, iconSize * max(1.0, ar));

							d = xShift / ar;

							newX = limitX - d * ar;
							newY = limitY + d;

							nextDistinct(rectPointTLB, Point(newX, limitY));
							nextDistinct(rectPointBRB, Point(limitX - iconSize, newY - iconSize));
							Point(newX, newY - iconSize);
						},
						\ -> {
							nextDistinct(rectPointTLB, Point(x, limitY));
							nextDistinct(rectPointBRB, Point(limitX - iconSize, y - iconSize));
							Point(x, y - iconSize);
						}
					);

					if (newPoint != rectPointBL) {
						nextDistinct(rectPointBLB, newPoint);
					}
					updateCenterPoint(rectPointTLB |> getValue, rectPointBRB |> getValue);
				}
			}),
			// Bottom Right corner
			// ToDo: to find a way to restrict moving a point down and right
			makeSubscribe(rectPointBRB, \rectPointBR -> {
				if (curBRB |> getValue) {
					limitX = getValue(rectPointTLB).x;
					limitY = getValue(rectPointTLB).y;

					x = max(limitX + iconSize, rectPointBR.x + iconSize);
					y = max(limitY + iconSize, rectPointBR.y + iconSize);

					newPoint = eitherFn(
						aspectRatio,
						\ar -> {
							xShift = max(rectPointBR.x + iconSize - limitX, iconSize * max(1.0, ar));

							d = xShift / ar;

							newX = limitX + d * ar;
							newY = limitY + d;

							nextDistinct(rectPointTRB, Point(newX - iconSize, limitY));
							nextDistinct(rectPointBLB, Point(limitX, newY - iconSize));
							Point(newX - iconSize, newY - iconSize);
						},
						\ -> {
							nextDistinct(rectPointTRB, Point(x - iconSize, limitY));
							nextDistinct(rectPointBLB, Point(limitX, y - iconSize));
							Point(x - iconSize, y - iconSize);
						}
					);

					if (newPoint != rectPointBR) {
						nextDistinct(rectPointBRB, newPoint);
					}
					nextDistinct(pointBRB, Point(newPoint.x + iconSize, newPoint.y + iconSize));
					updateCenterPoint(rectPointTLB |> getValue, newPoint);
				} else {
					nextDistinct(pointBRB, Point(rectPointBR.x + iconSize, rectPointBR.y + iconSize));
				}
			}),
			// Updating corner points positions when the center point is moved
			makeSubscribe(movePointB, \movePoint -> {
				if (!getValue(curTLB) && !getValue(curTRB) && !getValue(curBLB) && !getValue(curBRB)) {
					rectPointTL = rectPointTLB |> getValue;
					rectPointTR = rectPointTRB |> getValue;
					rectPointBL = rectPointBLB |> getValue;
					rectPointBR = rectPointBRB |> getValue;

					dx = movePoint.x - ((rectPointTL.x + rectPointTR.x + iconSize) / 2.0);
					dy = movePoint.y - ((rectPointTL.y + rectPointBL.y + iconSize) / 2.0);

					nextDistinct(rectPointTLB, Point(rectPointTL.x + dx, rectPointTL.y + dy));
					nextDistinct(rectPointTRB, Point(rectPointTR.x + dx, rectPointTR.y + dy));
					nextDistinct(rectPointBLB, Point(rectPointBL.x + dx, rectPointBL.y + dy));
					nextDistinct(rectPointBRB, Point(rectPointBR.x + dx, rectPointBR.y + dy));
				}
			}),
			makeSubscribe(showRectBu.first, \flags -> nextDistinct(showRectB, contains(flags, true))),
			// Updating corner points when the function is loaded
			\ -> {
				maybeApply(aspectRatio, \ar -> {
					centerPointValue = getValue(movePointB);
					pointTLValue = getValue(rectPointTLB);
					pointTRValue = getValue(rectPointTRB);
					pointBLValue = getValue(rectPointBLB);
					pointBRValue = getValue(rectPointBRB);

					currentWidth = pointTRValue.x - pointTLValue.x + iconSize;
					currentHeight = pointBLValue.y - pointTLValue.y + iconSize;

					currentArea = currentWidth * currentHeight;
					newHieght = sqrt(currentArea / ar);
					newWidth = currentArea / newHieght;

					topY = centerPointValue.y - (newHieght / 2.0);
					bottomY = centerPointValue.y + (newHieght / 2.0) - iconSize;
					leftX = centerPointValue.x - (newWidth / 2.0) ;
					rightX = centerPointValue.x + (newWidth / 2.0) - iconSize;

					// check if the area is too large to save the same
					pointsM = if (leftX > 0.0 && topY > 0.0 && (rightX - leftX > 10.0) && (bottomY - topY > 10.0)) {
						Some(Quadruple(leftX, rightX, topY, bottomY));
					} else {
						// choose the variant with the smallest of posible area
						if (ar > 1.0) {
							updatedTopY = centerPointValue.y - (currentWidth / ar / 2.0);
							updatedBottomY = centerPointValue.y + (currentWidth / ar / 2.0) - iconSize;
							updatedLeftX = centerPointValue.x - (currentWidth / 2.0) ;
							updatedRightX = centerPointValue.x + (currentWidth / 2.0) - iconSize;
							if ((updatedRightX - updatedLeftX > 10.0) && (updatedBottomY - updatedTopY > 10.0)) {
								Some(Quadruple(updatedLeftX, updatedRightX, updatedTopY, updatedBottomY));
							} else {
								None();
							}
						} else {
							updatedTopY = centerPointValue.y - (currentHeight / 2.0);
							updatedBottomY = centerPointValue.y + (currentHeight / 2.0) - iconSize;
							updatedLeftX = centerPointValue.x - (currentHeight * ar / 2.0);
							updatedRightX = centerPointValue.x + (currentHeight * ar / 2.0) - iconSize;
							if ((updatedRightX - updatedLeftX > 10.0) && (updatedBottomY - updatedTopY > 10.0)) {
								Some(Quadruple(updatedLeftX, updatedRightX, updatedTopY, updatedBottomY));
							} else {
								None();
							}
						}
					}
					maybeApply(pointsM, \p -> {
						nextDistinct(rectPointTLB, Point(p.first, p.third));
						nextDistinct(rectPointTRB, Point(p.second, p.third));
						nextDistinct(rectPointBLB, Point(p.first, p.fourth));
						nextDistinct(rectPointBRB, Point(p.second, p.fourth));
					});
				});
				nop;
			}
		],
		m
	));
}<|MERGE_RESOLUTION|>--- conflicted
+++ resolved
@@ -12,7 +12,6 @@
 		aspectRatio : Maybe<double>,
 		moveByIcon : bool
 	) -> Material;
-<<<<<<< HEAD
 
 	horizontalSegmentMaterialTest(
 		pointTLB : DynamicBehaviour<Point>,
@@ -22,9 +21,7 @@
 		moveByIcon : bool
 	) -> Material ;
 
-=======
 	movingMIcon(icon : string, iconSize : double, colorFn : (int) -> MColor, isActive : DynamicBehaviour<bool>) -> Material;
->>>>>>> 82164840
 	defaultRestictorM(point : Point) -> Point {
 		point;
 	};
