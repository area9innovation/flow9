import material/material;
import material/internal/material_iscript_internal;
import sys/speechsynthesis;

export {
	// when a modal dialog comes, use this to increase the z-order
	pushZorder(manager : MaterialManager) -> () -> void;
	popZorder(manager : MaterialManager) -> () -> void;

	// If you need a focus id, call this.
	// Returns a focus id, and transforms defining whether this button is enabled or not,
	// and wheter it has focus
	addMaterialFocusId(manager : MaterialManager, parent : MFocusGroup, name : string, title : Transform<string>, onClick : Maybe<() -> void>, down : DynamicBehaviour<bool>,
		rightDown : DynamicBehaviour<bool>, middleDown : DynamicBehaviour<bool>, hover : DynamicBehaviour<bool>, selected : DynamicBehaviour<bool>, focused : DynamicBehaviour<bool>,
		active : DynamicBehaviour<bool>, enabled : Transform<bool>, focusEnabled : Transform<bool>, keepFocus : bool, behaviours : [IScriptBehaviour], recordingEnabled : Transform<bool>,
		iScriptId : Maybe<string>, tabOrder : Maybe<Transform<int>>, fn : (MFocus) -> Tropic) -> Tropic;
	addMaterialFocusGroupId(manager : MaterialManager, parent : MFocusGroup, name : string, vertical : Maybe<bool>,
		horizontal : Maybe<bool>, focused : DynamicBehaviour<bool>, active : DynamicBehaviour<bool>, enabled : Transform<bool>, focusEnabled : Transform<bool>,
		behaviours : [IScriptBehaviour], recordingEnabled : Transform<bool>, clickEnabled : Transform<bool>, iScriptId : Maybe<string>,
		tabOrder : Maybe<Transform<int>>, zorderB : Maybe<Transform<int>>, theme : MaterialTheme, rtl : bool, fn : (parent : MFocusGroup) -> Tropic) -> Tropic;

	// yield focus to the next/previous focus id. 'gotonext' gives the direction.
	yieldFocus(manager : MaterialManager, gotonext : bool) -> void;
	yieldFocusVH(manager : MaterialManager, gotonext : bool, vertical : bool) -> void;
	resetMFocus(manager : MaterialManager) -> void;
	previousMFocus(manager : MaterialManager) -> void;

	getCurrentFocusedItem(manager : MaterialManager) -> Maybe<MFocus>;
	getPreviousFocusedItem(manager : MaterialManager) -> Maybe<MFocus>;

	isMFocusChild(parent : MFocusGroup, child : MaterialFocus) -> bool;

	managerTimer(manager : MaterialManager) -> LazyDeltaTimer;
	renderTimer(rend : MaterialRender) -> LazyDeltaTimer;

	makeTropicTag(manager : MaterialManager) -> int;

	addMInteractionItemId(manager : MaterialManager, itemId : int) -> void;
	removeMInteractionItemId(manager : MaterialManager, itemId : int) -> void;
	blockOtherMInteractionItemIds(manager : MaterialManager, itemId : int) -> void;
	isCurrentMInteractionItemId(manager : MaterialManager, itemId : int) -> bool;

	filterIScriptIdentifierWithoutFormPosition(id : List<IScriptIdentifier>) -> List<IScriptIdentifier>;
	filterIScriptIdentifierOnlyFormPosition(id : List<IScriptIdentifier>) -> List<IScriptFormPosition>;

	MComponent2TAccessibility(manager : MaterialManager, content : Tropic, focus : MaterialFocus, keyOnClick : Maybe<(bool) -> void>,
		accessRole : string, shortcut : string, oneWayConnection : Maybe<bool>, accessAttributes : [FAccessAttribute]) -> Tropic;

	mClickButton(manager : MaterialManager, name : string) -> void;

	mSpeechAccessiblityEnabled = ref isUrlParameterTrue("speech");
}

pushZorder(manager : MaterialManager) -> () -> void {
	v = getValue(manager.manager.zorder);
	next(manager.manager.zorder, v + 1);
	setForceZorder(v + 1);
	\ -> {
		vPrev = getValue(manager.manager.zorder);
		if (vPrev > v) {
			nextDistinct(manager.manager.zorder, v);
			setForceZorder(v);
		}
	}
}

popZorder(manager : MaterialManager) -> () -> void {
	v = getValue(manager.manager.zorder);
	next(manager.manager.zorder, v - 1);
	setForceZorder(v - 1);
	\ -> {
		vPrev = getValue(manager.manager.zorder);
		if (vPrev < v) {
			nextDistinct(manager.manager.zorder, v);
			setForceZorder(v);
		}
	}
}

getNextFocusId(parent : MFocusGroup) -> int {
	foldTree(getValue(parent.focusIds), 0, \k, __, acc -> if (k == acc) acc + 1 else acc)
}

getMFocusTabOrder(focus : MaterialFocus) -> [int] {
	switchMaterialFocus(
		focus,
		\f -> {
			arrayPush(getMFocusTabOrder(f.parent), fgetValue(f.id))
		},
		\f -> {
			eitherFn(
				f.parent,
				\fc ->
					arrayPush(getMFocusTabOrder(fc), fgetValue(f.id)),
				\ ->
					[fgetValue(f.id)]
			)
		}
	)
}

tryNext(t : Transform<?>, v : ?) -> void {
	switch (t) {
		DynamicBehaviour(__, __): nextDistinct(t, v);
		default: {}
	};
}

changeMaterialFocusId(manager : MaterialManager, parent : MFocusGroup, f : MaterialFocus, prevId : int, newId : int) -> void {
	tryNext(f.id, newId);

	if (prevId >= 0) {
		maybeApply(
			lookupTree(getValue(parent.focusIds), prevId),
			\fid -> if (fid == f) {
				next(parent.focusIds, removeFromTree(getValue(parent.focusIds), prevId));
				maybeApply(f.iScriptId, \id -> {
					iScriptIdParent = getIScriptUniqueIdParent(f);
					next(iScriptIdParent.iScriptIds, removeFromTree(getValue(iScriptIdParent.iScriptIds), id));
					traverseInOrder(getValue(iScriptIdParent.iScriptIds), \__, v -> fixIScriptUniqueId(v));
				});

				if (prevId >= 0 && getValue(parent.focusedId) == prevId) {
					next(f.focused, false);
					switchMaterialFocus(f, nop1, \foc -> next(foc.focusedId, -1));
					next(parent.focusedId, -1);
				}
			}
		)
	}

	if (newId >= 0) {
		setIdFn = \ -> {
		 	next(parent.focusIds, setTree(getValue(parent.focusIds), newId, f));
		 	fixIScriptUniqueId(f);

			if (prevId >= 0 && getValue(parent.focusedId) == prevId)
				next(parent.focusedId, -1);
		};

		eitherFn(
			lookupTree(getValue(parent.focusIds), newId),
			\fid -> {
				if (fid != f) {
					setIdFn();
					changeMaterialFocusId(manager, parent, fid, newId, getNextFocusId(parent))
				}
			},
			setIdFn
		);
	}
}

setParentFocusValue(parent : MFocusGroup, id : int, value : bool) -> bool {
	pValue = getValue(parent.focusedId) == id;

	if (value && !pValue) {
		if (setMFocus(parent, value)) {
			next(parent.focusedId, id);

			true
		} else
			false
	} else if (!value && pValue) {
		setMFocus(parent, value);
		next(parent.focusedId, -1);

		true
	} else
		true
}

setMFocus(focus : MaterialFocus, value : bool) -> bool {
	fid = fgetValue(focus.id);
	fen = fgetValue(focus.focusEnabled);

	switchMaterialFocus(
		focus,
		\f -> {
			if (value && !fen) {
				false
			} else if (fgetValue(f.parent.id) == -2) {
				next(focus.focused, value);
				true
			} else {
				setParentFocusValue(f.parent, fid, value)
			}
		},
		\f -> {
			if (value && !fen) {
				false
			} else {
				eitherFn(
					f.parent,
					\p ->
						setParentFocusValue(p, fid, value),
					\ -> {
						nextDistinct(f.focused, value);
						true
					}
				)
			}
		}
	)
}

filterIScriptIdentifierWithoutFormPosition(id : List<IScriptIdentifier>) -> List<IScriptIdentifier> {
	filterList(id, \id0 ->
		switch (id0) {
			IScriptFocusTreePosition(__): {
				true
			}
			IScriptId(__): {
				true
			}
			default:
				false
		}
	)
}

filterIScriptIdentifierOnlyFormPosition(id : List<IScriptIdentifier>) -> List<IScriptFormPosition> {
	filterList(id, \id0 ->
		switch (id0) {
			IScriptFormPosition(__): {
				true
			}
			default:
				false
		}
	)
	|> (\f -> cast(f : List<IScriptIdentifier> -> List<IScriptFormPosition>))
}

updateNextId(parent : MFocusGroup, id : int) -> void {
	maybeApply(parent.parent, \p -> {
		nextDistinct(p.nextId, id);
		updateNextId(p, fgetValue(parent.id));
	});
}

addMaterialFocusId(
	manager : MaterialManager,
	parent : MFocusGroup,
	name : string,
	title : Transform<string>,
	onClick : Maybe<() -> void>,
	down : DynamicBehaviour<bool>,
	rightDown : DynamicBehaviour<bool>,
	middleDown : DynamicBehaviour<bool>,
	hover : DynamicBehaviour<bool>,
	focused : DynamicBehaviour<bool>,
	active : DynamicBehaviour<bool>,
	selected : DynamicBehaviour<bool>,
	enabled : Transform<bool>,
	focusEnabled : Transform<bool>,
	keepFocus : bool,
	behaviours : [IScriptBehaviour],
	recordingEnabled : Transform<bool>,
	iScriptId : Maybe<string>,
	tabOrder : Maybe<Transform<int>>,
	fn : (MFocus) -> Tropic
) -> Tropic {
	defaultFocusId = make(-1);
	focusId = either(tabOrder, defaultFocusId);

	en = fand(parent.enabled, enabled);
	focusEn = fand(en, fand(parent.zorderEnabled, focusEnabled));
	recEn = fand(parent.recordingEnabled, recordingEnabled);

	focusedB = fand(focusEn, focused);

	behavioursWithFocusedId = fold(behaviours, makeTree(), \acc, mb -> setTree(acc, strReplace(mb.name, " ", "_"), Pair(mb.beh, mb.type)));
	boxWidth = make(make(0.0));
	boxHeight = make(make(0.0));

	TransformTAcc(\t2a, pi, s, mo -> {
		f =
			MFocus(
				focusId,
				FEmpty(),
				fselect2(parent.tabOrder, focusId, FLift2(\to, fi -> arrayPush(to, fi))),
				iScriptId,
				strReplace(name, " ", "_"),
				title,
				parent,
				onClick,
				down,
				hover,
				en,
				focusEn,
				recEn,
				focused,
				active,
				selected,
				fselect(pi.transformMatrix, getTransformPositionScale |> FLift),
				fsubselect2(boxWidth, boxHeight, \w, h -> fwidthheight(w, h)),
				make(true),
				behavioursWithFocusedId
			);

<<<<<<< HEAD
	MFocus(
		focusId,
		FEmpty(),
		fselect2(parent.tabOrder, focusId, FLift2(\to, fi -> arrayPush(to, fi))),
		iScriptId,
		strReplace(name, " ", "_"),
		title,
		parent,
		onClick,
		down,
		rightDown,
		middleDown,
		hover,
		en,
		focusEn,
		recEn,
		focused,
		active,
		selected,
		position,
		box,
		make(true),
		behavioursWithFocusedId
	)
	|> (\f : MFocus -> {
=======
>>>>>>> 142e1ea2
		updateParentFocusId = \foc -> {
			fid = fgetValue(f.id);
			pid = getValue(parent.focusedId);

			if (foc && pid != fid) {
				next(parent.focusedId, fid)
			} else if (!foc && pid == fid) {
				next(parent.focusedId, -1);
			}

			if (!foc) {
				deferred(\ -> nextDistinct(manager.previousFocus, Some(f)));
			}

			if (keepFocus) {
				if (foc) {
					manager.downInsideFocus ::= Some(f);
					deferred(\ -> manager.downInsideFocus ::= None());
				} else {
					manager.downInsideFocus ::= None();
				}
			}
		};

		content =
			TConstruct(
				[
					\ -> {
						if (isNone(tabOrder))
							next(defaultFocusId, getNextFocusId(parent));

						disps =
							[
								makeSubscribe(fselectWithLast(f.id, FIdentity2()), \id ->
									changeMaterialFocusId(manager, parent, f, firstOfPair(id), secondOfPair(id)))(),
								makeSubscribe2(focusedB, \foc -> updateParentFocusId(foc))(),
								\ -> changeMaterialFocusId(manager, parent, f, fgetValue(f.id), -1)
							]
							|> (\disps ->
								if (isIScriptRecording(manager))
									arrayPush(disps, initIScriptRecording(manager, f, true))
								else
									disps
							);

						if (fgetValue(focusedB)) {
							updateParentFocusId(true);
						} else if (getValue(focused)) {
							next(focused, false);
						}

						\ -> applyall(disps)
					},

					\ -> \ -> next(f.updateEnabled, false)
				],
				fn(f)
			);

		b = t2a(content, pi, s, mo);
		f.form ::= b.form;

		next(boxWidth, b.metrics.width);
		next(boxHeight, b.metrics.height);

		b;
	});
}

addMaterialFocusGroupId(manager : MaterialManager, parent : MFocusGroup, name : string, vertical : Maybe<bool>,
	horizontal : Maybe<bool>, focused : DynamicBehaviour<bool>, active : DynamicBehaviour<bool>,  enabled : Transform<bool>, focusEnabled : Transform<bool>,
	behaviours : [IScriptBehaviour], recordingEnabled : Transform<bool>, clickEnabled : Transform<bool>, iScriptId : Maybe<string>,
	tabOrder : Maybe<Transform<int>>, zorderB : Maybe<Transform<int>>, theme : MaterialTheme, rtl : bool, fn : (parent : MFocusGroup) -> Tropic) -> Tropic {
	defaultFocusId = make(-1);
	focusId = either(tabOrder, defaultFocusId);
	focusedId = make(-1);

	zorderKeeper = parent == manager.focus || isSome(zorderB);

	zorder =
		if (zorderKeeper)
			eitherMap(zorderB, idfn, const(getValue(manager.manager.zorder)))
		else
			parent.zorder;
	en = fand(parent.enabled, enabled);
	zorderEn =
		if (zorderKeeper)
			fand(fselect2(manager.manager.zorder, zorder, FLift2(\mz, z -> z >= mz)), clickEnabled)
		else
			fand(parent.zorderEnabled, clickEnabled);

	focusEn = fand(en, fand(parent.focusEnabled, focusEnabled));
	recEn = fand(parent.recordingEnabled, recordingEnabled);

	behavioursWithFocusedId = fold(behaviours, makeTree(), \acc, mb -> setTree(acc, strReplace(mb.name, " ", "_"), Pair(mb.beh, mb.type)));
	boxWidth = make(make(0.0));
	boxHeight = make(make(0.0));

	TransformTAcc(\t2a, pi, s, mo -> {
		f =
			MFocusGroup(
				parent.managerId,
				focusId,
				FEmpty(),
				fselect2(parent.tabOrder, focusId, FLift2(\to, fi -> arrayPush(to, fi))),
				zorder,
				eitherMap(iScriptId, \ui -> Some(strReplaces(ui, [" ", "_", "[", "_", "]", "_", ",", "_"])), None()),
				strReplace(name, " ", "_"),
				Some(parent),
				eitherMap(parent.vertical, \v -> Some(if (v == manager.focus) parent else v), None()),
				eitherMap(parent.horizontal, \h -> Some(if (h == manager.focus) parent else h), None()),
				focusedId,
				make(-1),
				getValue(focusedId),
				make(makeTree()),
				make(makeTree()),
				en,
				zorderEn,
				focusEn,
				recEn,
				const(false),
				focused,
				active,
				fselect(pi.transformMatrix, getTransformPositionScale |> FLift),
				fsubselect2(boxWidth, boxHeight, \w, h -> fwidthheight(w, h)),
				rtl,
				theme,
				behavioursWithFocusedId,
			);

		maybeApply(vertical, \v -> f.vertical ::= if (v) Some(f) else None());
		maybeApply(horizontal, \v -> f.horizontal ::= if (v) Some(f) else None());

		content =
			TConstruct(
				[
					\ -> {
						if (isNone(tabOrder))
							next(defaultFocusId, getNextFocusId(parent));

						[
							makeSubscribe(fselectWithLast(f.id, FIdentity2()), \id ->
								changeMaterialFocusId(manager, parent, f, firstOfPair(id), secondOfPair(id)))(),
							makeSubscribe2(fmin3(focusEnabled, enabled, if (zorderKeeper) zorderEn else clickEnabled), \fen -> if (!fen) {
								nextDistinct(f.focusedId, -1);
								nextDistinct(f.focused, false);
							})(),
							makeSubscribe2(f.nextId, \nid ->
								traverseInOrder(getValue(f.focusIds), \k, v -> if (k != nid) switchMaterialFocus(v, nop1, \fg -> nextDistinct(fg.nextId, -1)))
							)(),
							makeSubscribe(f.focusedId, \foc -> {
								if (foc != -1) {
									nextDistinct(f.nextId, foc);
								}

								fid = fgetValue(f.id);
								pid = getValue(parent.focusedId);

								if (foc == -1 && pid == fid)
									next(parent.focusedId, -1)
								else if (foc != -1 && pid != fid)
									next(parent.focusedId, fid);

								if (foc != f.previousFocusedId) {
									maybeApply(lookupTree(fgetValue(f.focusIds), f.previousFocusedId), \v -> switchMaterialFocus(
										v,
										\fc -> {
											nextDistinct(fc.focused, false);
										},
										\fc -> {
											nextDistinct(fc.focused, false);
											if (foc != -1) {
												next(fc.nextId, -1);
											}
											next(fc.focusedId, -1);
										}
									));

									maybeApply(lookupTree(fgetValue(f.focusIds), foc), \v -> switchMaterialFocus(
										v,
										\fc -> {
											if (fgetValue(fc.focusEnabled)) {
												nextDistinct(fc.focused, true);
											} else {
												nextDistinct(fc.focused, false);
												deferred(\ -> next(f.focusedId, -1));
											}
										},
										\fc -> {
											nextDistinct(fc.focused, true);
										}
									));

									f.previousFocusedId ::= foc;
								}
							})(),
							\ -> changeMaterialFocusId(manager, parent, f, fgetValue(f.id), -1)
						]
						|> (\disps ->
							if (isIScriptRecording(manager))
								arrayPush(disps, initIScriptRecording(manager, f, true))
							else
								disps
						)
						|> (\disps -> \ -> applyall(disps))
					}
				],
				fn(f)
			);

		b = t2a(content, pi, s, mo);
		f.form ::= b.form;

		next(boxWidth, b.metrics.width);
		next(boxHeight, b.metrics.height);

		b;
	});
}

managerTimer(manager : MaterialManager) -> LazyDeltaTimer {
	manager.manager.deltaTimer
}

renderTimer(rend : MaterialRender) -> LazyDeltaTimer {
	managerTimer(rend.manager)
}

makeTropicTag(manager : MaterialManager) -> int {
	makeTagId(manager.manager);
}

yieldFocus(manager : MaterialManager, gotonext : bool) -> void {
	if (isNone(nextFocus(manager, manager.focus, gotonext))) {
		resetMFocus(manager);
	}
}

nextFocus(manager : MaterialManager, parent : MFocusGroup, inOrder : bool) -> Maybe<MFocus> {
	currentFocusedId = getValue(parent.focusedId);
	nextFocusedId = getValue(parent.nextId);

	checkFocusedId =
		if (currentFocusedId != -1) {
			if (inOrder)
				\fid -> fid >= currentFocusedId
			else
				\fid -> fid <= currentFocusedId;
		// } else if (nextFocusedId != -1) {
		// 	\fid -> nextFocusedId == fid;
		} else {
			\__ -> true;
		};

	(\fid, focus ->
		if (checkFocusedId(fid))
			switchMaterialFocus(
				focus,
				\f : MFocus -> {
					if (fgetValue(f.focusEnabled) && fid != currentFocusedId && ((eitherMap(f.parent.vertical, \v -> getValue(v.focusedId) == -1, true) &&
						eitherMap(f.parent.horizontal, \h -> getValue(h.focusedId) == -1, true)) ||
						eitherMap(getCurrentFocusedItem(manager), \foc -> foc.name == "MSmallEditDialog" || foc.name == "MAutoComplete", false))) {
						if (setMFocus(f, true))
							Some(f)
						else
							None()
					} else
						None()
				},
				\f ->
					if (fgetValue(f.focusEnabled))
						nextFocus(manager, f, isSome(f.vertical) || isSome(f.horizontal) || inOrder)
					else
						None()
			)
		else
			None()
	)
	|> (\f -> if (inOrder) findInOrder(getValue(parent.focusIds), f) else findRInOrder(getValue(parent.focusIds), f));
}

yieldFocusVH(manager : MaterialManager, gotonext : bool, vertical : bool) -> void {
	if (isNone(nextFocusVH(manager, manager.focus, getCurrentFocusedItem(manager), getCurrentFocusedItem(manager), gotonext, vertical))) {
		resetMFocus(manager);
		nextFocusVH(manager, manager.focus, None(), None(), gotonext, vertical) |> ignore;
	}
}

calculateFocusWeight(currentFocus : MFocus, newFocus : MFocus, inOrder : bool, vertical : bool) -> double {
	if (currentFocus == newFocus) {
		-doubleMax
	} else {
		currentFocusPosition = fgetValue(currentFocus.position).pos;
		currentFocusWidthHeight = fgetValue(currentFocus.widthHeight);
		currentFocusPoint =
			Point(
				currentFocusPosition.x + currentFocusWidthHeight.width / 2.,
				currentFocusPosition.y + currentFocusWidthHeight.height / 2.
			);

		newFocusPosition = fgetValue(newFocus.position).pos;
		newFocusWidthHeight = fgetValue(newFocus.widthHeight);
		newFocusPoint =
			Point(
				newFocusPosition.x + newFocusWidthHeight.width / 2.,
				newFocusPosition.y + newFocusWidthHeight.height / 2.
			);

		dx = newFocusPoint.x - currentFocusPoint.x;
		dy = newFocusPoint.y - currentFocusPoint.y;

		if (vertical) {
			if (newFocusPosition.x + newFocusWidthHeight.width < currentFocusPosition.x ||
				newFocusPosition.x > currentFocusPosition.x + currentFocusWidthHeight.width)
				-doubleMax
			else if (inOrder && dy >= 0.)
				dy + abs(dx) * 10.
			else if (!inOrder && dy <= 0.)
				-dy + abs(dx) * 10.
			else
				-doubleMax
		} else {
			if (newFocusPosition.y + newFocusWidthHeight.height < currentFocusPosition.y ||
				newFocusPosition.y > currentFocusPosition.y + currentFocusWidthHeight.height)
				-doubleMax
			else if (inOrder && dx >= 0.)
				dx + abs(dy) * 10.
			else if (!inOrder && dx <= 0.)
				-dx + abs(dy) * 10.
			else
				-doubleMax
		}
	}
}

compareFocusWeights(initialFocus : Maybe<MFocus>, prevFocus : Maybe<MFocus>, newFocus : MFocus, inOrder : bool, vertical : bool) -> bool {
	eitherMap(
		initialFocus,
		\cf -> {
			prevFocusWeight = eitherMap(prevFocus, \pf -> calculateFocusWeight(cf, pf, inOrder, vertical), 0.);
			newFocusWeight = calculateFocusWeight(cf, newFocus, inOrder, vertical);

			newFocusWeight > 0. && (prevFocusWeight < 0. || prevFocusWeight > newFocusWeight)
		},
		isNone(prevFocus)
	)
}

nextFocusVH(manager : MaterialManager, parent : MFocusGroup, initialFocus : Maybe<MFocus>, previousFocus : Maybe<MFocus>, inOrder : bool, vertical : bool) -> Maybe<MFocus> {
	initialFocusedId = getValue(parent.focusedId);

	checkFocusedId =
		if (initialFocusedId != -1) {
			if (inOrder)
				\fid -> fid >= initialFocusedId
			else
				\fid -> fid <= initialFocusedId;
		} else {
			\__ -> true;
		};

	compareFocus = \fid, focus, prevFocus -> {
		fgetValue(focus.focusEnabled) &&
			fid != initialFocusedId &&
			((vertical && isSome(focus.parent.vertical)) || isSome(focus.parent.horizontal)) &&
			compareFocusWeights(initialFocus, prevFocus, focus, inOrder, vertical) &&
			setMFocus(focus, true)
	};

	(\fid, currentFocus, prevFocus -> {
		if (checkFocusedId(fid)) {
			switchMaterialFocus(
				currentFocus,
				\focus -> {
					if (compareFocus(fid, focus, prevFocus)) {
						Some(focus);
					} else {
						prevFocus;
					}
				},
				\focus -> {
					if (fgetValue(focus.focusEnabled)) {
						eitherMap(nextFocusVH(manager, focus, initialFocus, prevFocus, inOrder, vertical), \f -> Some(f), prevFocus)
					} else {
						prevFocus;
					}
				}
			)
		} else {
			prevFocus;
		}
	})
	|> (\f ->
		if (inOrder)
			foldTree(getValue(parent.focusIds), previousFocus, f)
		else
			foldRTree(getValue(parent.focusIds), previousFocus, f)
	)
	|> (\f ->
		if (f == previousFocus)
			None()
		else
			f
	)
}

resetMFocus(manager : MaterialManager) -> void {
	hasFocusedId = getValue(manager.focus.focusedId) != -1;
	if (hasFocusedId) {
		nextDistinct(manager.focus.focusedId, -1);
		nextDistinct(manager.focus.focused, false);
	} else {
		deferred(\ -> nextDistinct(manager.previousFocus, None()));
		nextDistinct(manager.focus.nextId, -1);
	}

	traverseInOrder(getValue(manager.focus.focusIds), \k, v ->
		switchMaterialFocus(
			v,
			\f -> {
				nextDistinct(f.focused, false);
			},
			\f -> {
				if (hasFocusedId) {
					nextDistinct(f.focused, false);
					nextDistinct(f.focusedId, -1);
				} else {
					nextDistinct(f.nextId, -1);
				}
			}
		)
	)
}

previousMFocus(manager : MaterialManager) -> void {
	maybeApply(getPreviousFocusedItem(manager), \f -> nextDistinct(f.focused, true));
}

getCurrentFocusedItem(manager : MaterialManager) -> Maybe<MFocus> {
	fgetValue(getCurrentFocusedItemBehaviour(manager));
}

isMFocusChild(parent : MFocusGroup, child : MaterialFocus) -> bool {
	foldTree(getValue(parent.focusIds), false, \k, v, acc -> switchMaterialFocus(v, \f -> acc || f == child, \f -> acc || isMFocusChild(f, child)))
}

getPreviousFocusedItem(manager : MaterialManager) -> Maybe<MFocus> {
	getValue(manager.previousFocus);
}

addMInteractionItemId(manager : MaterialManager, itemId : int) -> void {
	addInteractionItemId(manager.manager, itemId);
}

removeMInteractionItemId(manager : MaterialManager, itemId : int) -> void {
	removeInteractionItemId(manager.manager, itemId);
}

blockOtherMInteractionItemIds(manager : MaterialManager, itemId : int) -> void {
	blockOtherInteractionItemIds(manager.manager, itemId);
}

isCurrentMInteractionItemId(manager : MaterialManager, itemId : int) -> bool {
	isCurrentInteractionItemId(manager.manager, itemId);
}

getFFormById(f : FForm, id : List<IScriptFormPosition>) -> Transform<Maybe<FForm>> {
	switch (f : FForm) {
		FMask2(main1, mask, callstack): {
			fid = headList(id, IScriptFormPosition(-1)).id;

			if (fid == 0)
				getFFormById(main1, tailList(id))
			else if (fid == 1)
				getFFormById(mask, tailList(id))
			else
				const(None())
		}
		FGroup(layers, zorder): {
			fid = headList(id, IScriptFormPosition(-1)).id;

			if (fid >= 0 && fid < length(layers))
				getFFormById(layers[fid], tailList(id))
			else
				const(None())
		}
		FGroup2(layer1, layer2, zorder): {
			fid = headList(id, IScriptFormPosition(-1)).id;

			if (fid == 0)
				getFFormById(layer1, tailList(id))
			else if (fid == 1)
				getFFormById(layer2, tailList(id))
			else
				const(None())
		}
		FBorder(left, top, right, bottom, form): getFFormById(form, id);
		FConstructor(form, fn): getFFormById(form, id);
		FTranslate(x, y, form): getFFormById(form, id);
		FScale(x, y, form): getFFormById(form, id);
		FRotate(degree, form): getFFormById(form, id);
		FAlpha(alpha, form): getFFormById(form, id);
		FVisible(v, form): getFFormById(form, id);
		FAvailable2(widthHeight, form): getFFormById(form, id);
		FSize2(widthHeight, form): getFFormById(form, id);
		FSetPending(pending, form): getFFormById(form, id);
		FBaseline(baseline, form): getFFormById(form, id);
		FInteractive(listeners, form): getFFormById(form, id);
		FFilter2(filters, form, stack): getFFormById(form, id);
		FCursor(kind, form): getFFormById(form, id);
		FInspect(inspectors, form): getFFormById(form, id);
		FMutable2(form, stack): fsubselect(form, FLift(\f2 -> getFFormById(f2, id)));
		FCrop2(left, top, width, height, form, stack): getFFormById(form, id);
		FAccess(props, form): getFFormById(form, id);
		FControlFocus(focus, form): getFFormById(form, id);
		FFullWindow(fullscreen, av, form): getFFormById(form, id);
		default:
			if (countList(id) == 0)
				const(Some(f))
			else
				const(None())
	}
}

MComponent2TAccessibility(manager : MaterialManager, content : Tropic, focus : MaterialFocus, keyOnClick : Maybe<(bool) -> void>, accessRole : string,
	shortcut : string, oneWayConnection : Maybe<bool>, accessAttributes : [FAccessAttribute]) -> Tropic {
	if (focus.focusEnabled == const(false) || (!^fAccessibilityEnabled && !cpp) || (mobile && !js) ||
		switchMaterialFocus(focus, \f -> fgetValue(f.parent.id) == -2, \f -> eitherMap(f.parent, \p -> fgetValue(p.id) == -2, false)))
		content
	else
		switchMaterialFocus(
			focus,
			\f ->
				eitherFn(
					oneWayConnection,
					\owc -> {
						focused = make(false);
						accessEnabled = if (owc) fmin(f.focusEnabled, fnot(f.focused)) else f.focusEnabled;

						TConstruct(
							[
								makeSubscribe(focused, \foc -> if (foc) nextDistinct(f.focused, true) else if (!owc)
									deferred(\ -> if (getValue(f.focused)) nextDistinct(focused, true))),
								makeSubscribe(f.focused, \foc -> if (foc) nextDistinct(focused, true))
							],
							TAccess(
								[
									FAccessZorder(f.parent.zorder),
									AccessRole(accessRole),
									AccessFocused(focused),
									FAccessEnabled(accessEnabled),
									FAccessTabOrder(f.tabOrder)
								]
								|> (\f3 ->
									eitherMap(
										keyOnClick,
										\koc ->
											arrayPush(
												f3,
												AccessCallback(\ -> {
													koc(true);
													koc(false);
												})
											),
										f3
									)
								)
								|> (\f3 ->
									if (isUrlParameterTrue("accessorder"))
										concat(
											f3,
											[
												FAccessAttribute("aria-roledescription", const(f.name)),
												FAccessAttribute("manager-id", const(i2s(f.parent.managerId)))
											]
										)
									else
										f3
								)
								|> (\f3 -> MComponent2TAccessibilityTabindex(manager, f, f3))
								|> (\f3 -> concat(f3, accessAttributes))
								|> (\f3 -> if (shortcut != "") arrayPush(f3, AccessKbdShortcutString(shortcut)) else f3),
								content
							)
						)
					},
					\ ->
						TAccess(
							(if (accessRole != "")
								[
									FAccessZorder(f.parent.zorder),
									AccessRole(accessRole),
									AccessFocused(f.focused),
									FAccessEnabled(f.focusEnabled),
									FAccessTabOrder(f.tabOrder)
								]
							else
								[
									FAccessZorder(f.parent.zorder),
									AccessRole("group"),
									FAccessTabOrder(f.tabOrder)
								])
							|> (\f3 ->
								eitherMap(
									keyOnClick,
									\koc ->
										arrayPush(
											f3,
											AccessCallback(\ -> {
												koc(true);
												koc(false);
											})
										),
									f3
								)
							)
							|> (\f3 ->
								if (isUrlParameterTrue("accessorder"))
									concat(
											f3,
											[
												FAccessAttribute("aria-roledescription", const(f.name)),
												FAccessAttribute("manager-id", const(i2s(f.parent.managerId)))
											]
										)
								else
									f3
							)
							|> (\f3 -> MComponent2TAccessibilityTabindex(manager, f, f3))
							|> (\f3 -> concat(f3, accessAttributes))
							|> (\f3 -> if (shortcut != "") arrayPush(f3, AccessKbdShortcutString(shortcut)) else f3),
							content
						)
				)
				|> (\accessForm ->
					if (^mSpeechAccessiblityEnabled) {
						getSpeechName = \ -> {
							controlName =
								if (f.name == "MSwitchControl")
									"switch"
								else if (f.name == "MCheckBox")
									"checkbox"
								else if (f.name == "MRadio")
									"radio"
								else if (f.name == "MTextInput" || f.name == "MAutoComplete" || f.name == "MSmallEditDialog")
									"input"
								else
									accessRole;
							strReplace(fgetValue(f.title), "_", " ") + " " + controlName;
						}

						TConstruct(
							[
								makeSubscribeUns(f.focused, \foc ->
									if (foc) {
										[interruptibleTimer(100, \ -> speechSynthesis(getSpeechName(), [])), clearSpeechSynthesisQueue]
									} else {
										[]
									}
								)
							],
							accessForm
						)
					} else
						accessForm
				),
			\f ->
				TAccess(
					(if (accessRole != "")
						[
							FAccessZorder(f.zorder),
							AccessRole(accessRole),
							FAccessEnabled(f.focusEnabled),
							FAccessTabOrder(f.tabOrder)
						]
					else
						[
							FAccessZorder(f.zorder),
							AccessRole("group"),
							FAccessTabOrder(f.tabOrder)
						])
					|> (\f3 ->
						eitherMap(
							keyOnClick,
							\koc ->
								arrayPush(
									f3,
									AccessCallback(\ -> {
										koc(true);
										koc(false);
									})
								),
							f3
						)
					)
					|> (\f3 ->
						if (isUrlParameterTrue("accessorder"))
							concat(
								f3,
								[
									FAccessAttribute("aria-roledescription", const(f.name)),
									FAccessAttribute("manager-id", const(i2s(manager.id)))
								]
							)
						else
							f3
					)
					|> (\f3 -> concat(f3, accessAttributes)),
					content
				)
		)
}

MComponent2TAccessibilityTabindex(manager : MaterialManager, f : MFocus, accessProperties : [FAccessProperty]) -> [FAccessProperty] {
	if (isSome(f.parent.vertical) || isSome(f.parent.horizontal))
		arrayPush(
			accessProperties,
			FAccessTabindex(
				fif(
					fmax(
						fmax(
							f.focused,
							fselect(getCurrentFocusedItemBehaviour(manager), FLift(\foc ->
								eitherMap(foc, \fc -> fc.name == "MSmallEditDialog" || fc.name == "MAutoComplete", false)))
						),
						fmin(
							eitherMap(
								f.parent.horizontal,
								\h ->
									feq(h.focusedId, -1),
								const(true)
							),
							eitherMap(
								f.parent.vertical,
								\v ->
									feq(v.focusedId, -1),
								const(true)
							)
						)
					),
					const(0),
					const(-1)
				)
			)
		)
	else
		accessProperties
}

mClickButton(manager : MaterialManager, name : string) -> void {
	buttons = ref [];
	mClickButton2(manager.focus, name, buttons);
	if (length(^buttons) > 0) {
		maybeApply(^buttons[0].onClick, apply0);
	}
}

mClickButton2(focus : MaterialFocus, name : string, buttons : ref [MFocus]) -> void {
	switchMaterialFocus(
		focus,
		\f -> {
			if (fgetValue(f.enabled) && fgetValue(f.parent.zorderEnabled) &&
				(strContains(toLowerCase(f.name), toLowerCase(name)) || strContains(toLowerCase(fgetValue(f.title)), toLowerCase(name))))
				buttons := arrayPush(^buttons, f);
		},
		\fg -> {
			traverseInOrder(getValue(fg.focusIds), \k, v -> mClickButton2(v, name, buttons));
		}
	);
}<|MERGE_RESOLUTION|>--- conflicted
+++ resolved
@@ -286,6 +286,8 @@
 				parent,
 				onClick,
 				down,
+				rightDown,
+				middleDown,
 				hover,
 				en,
 				focusEn,
@@ -299,34 +301,6 @@
 				behavioursWithFocusedId
 			);
 
-<<<<<<< HEAD
-	MFocus(
-		focusId,
-		FEmpty(),
-		fselect2(parent.tabOrder, focusId, FLift2(\to, fi -> arrayPush(to, fi))),
-		iScriptId,
-		strReplace(name, " ", "_"),
-		title,
-		parent,
-		onClick,
-		down,
-		rightDown,
-		middleDown,
-		hover,
-		en,
-		focusEn,
-		recEn,
-		focused,
-		active,
-		selected,
-		position,
-		box,
-		make(true),
-		behavioursWithFocusedId
-	)
-	|> (\f : MFocus -> {
-=======
->>>>>>> 142e1ea2
 		updateParentFocusId = \foc -> {
 			fid = fgetValue(f.id);
 			pid = getValue(parent.focusedId);
