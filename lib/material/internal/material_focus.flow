--- conflicted
+++ resolved
@@ -27,11 +27,7 @@
 	resetMFocus(manager : MaterialManager) -> void;
 	previousMFocus(manager : MaterialManager) -> void;
 	scrollIntoView(focus : MaterialFocus) -> void;
-<<<<<<< HEAD
-	scrollIntoView2(parent : MFocusGroup, position : Point, widthHeight : WidthHeight) -> void;
-=======
 	scrollIntoView2(parent : MFocusGroup, transformMatrix : TransformMatrix, widthHeight : WidthHeight) -> void;
->>>>>>> 00b60423
 
 	getCurrentFocusedItem(manager : MaterialManager) -> Maybe<MFocus>;
 	getPreviousFocusedItem(manager : MaterialManager) -> Maybe<MFocus>;
