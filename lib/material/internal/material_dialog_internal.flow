--- conflicted
+++ resolved
@@ -695,12 +695,6 @@
 				renderFn(t),
 				\ -> unregisterFWDialog(zorder)
 			]
-<<<<<<< HEAD
-			else if (fgetValue(fwZorder) < 0 || zorder < fgetValue(fwZorder))
-				[renderFn(t)]
-			else
-				[make2SubscribeUns(fwZorder, ^fwAnimated, \fzorder, an -> if (zorder >= fzorder && an) [renderFn(t)] else [])()],
-=======
 			else {
 				startRender = \ -> {
 					uns = initUnsM();
@@ -721,7 +715,6 @@
 				else
 					[make2SubscribeUns(fwZorder, ^fwAnimated, \fzorder, an -> if (zorder >= fzorder && an) startRender() else [])()]
 			},
->>>>>>> 724aa6d9
 			[
 				\ -> maybeApply(previousFocus, \pf -> {
 					deferred(\ -> {
