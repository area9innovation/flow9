import material/internal/material_menu;
import material/internal/material_slider;
import material/internal/material_progress;

export {
	MVideoPlayer2T(manager : MaterialManager, parent : MFocusGroup, m : MVideoPlayer, m2t : (Material, MFocusGroup) -> Tropic) -> Tropic;
<<<<<<< HEAD

	getYouTubeURL(url0 : string) -> Maybe<string>;
	getVimeoURL(url0 : string) -> Maybe<string>;
}

getYouTubeURL(url0 : string) -> Maybe<string> {
	if (strContains(url0, "youtu.be") || strContains(url0, "youtube")) {
		deconstructedLink = strSplit(elementAt(strSplit(url0, "?"), 1, ""), "&");

		url = either(find(deconstructedLink, \p -> startsWith(p, "v=")), "");
		parameters = strGlue(filter(deconstructedLink, \p -> p != url), "&");

		if (url != "") {
			Some("https://youtube.com/embed/" + substring(url, 2, strlen(url)) + if (parameters != "") "?" + parameters else "");
		} else {
			None();
		}
	} else {
		None();
	}
}

getVimeoURL(url0 : string) -> Maybe<string> {
	if (strContains(url0, "vimeo")) {
		url = firstElement(strSplit(firstElement(strSplit(lastElement(strSplit(url0, "/"), ""), "#"), ""), "?"), "");

		if (url != "") {
			Some("https://player.vimeo.com/video/" + url);
		} else {
			None();
		}
	} else {
		None();
	}
=======
>>>>>>> bc193bae
}

MVideoPlayer2T(manager : MaterialManager, parent : MFocusGroup, m : MVideoPlayer, m2t : (Material, MFocusGroup) -> Tropic) -> Tropic {
	eitherFn2(
		getYouTubeURL(m.filename),
		getVimeoURL(m.filename),
		\url, __ -> {
			m2t(MRealHTML(url, m.wh, []), parent)
		},
		\url -> {
			m2t(MRealHTML(url, m.wh, []), parent)
		},
		\ -> {
			color : MColor = extractStruct(m.style, getAccentColor(parent));
			videoHasErrors = make(false);
			enabled =
				fands([
					extractStruct(m.style, MEnabled(const(true))).enabled,
					fnot(videoHasErrors),
					parent.enabled
				], true)
				|> MEnabled;

			controls = concat(extractStruct(m.style, MPlayerControls([VolumeControl()])).controls,
				extractStruct(m.style, FVideoControls([VolumeControl()])).controls);
			volumeControl = contains(controls, VolumeControl());
			fullScreenControl = contains(controls, FullScreenPlayer());
			playbackRateControl = !android() && contains(controls, PlaybackRateControl());
			streamStatus = extractStruct(m.style, StreamStatus(nop1)).fn;

			playing = extractStruct(m.style, FVideoPlay(make(false))).play;
			volume = extractStruct(m.style, FVideoVolume(make(1.))).volume;
			fullscreen =
				eitherFn(
					tryExtractStruct(m.style, FVideoFullscreen(make(false))),
					\fs -> Some(fs.fullscreen),
					\ ->
						if (fullScreenControl)
						 	Some(make(false))
						else
							None()
				);
			position = extractStruct(m.style, FVideoPosition(make(0.))).position;
			duration = extractStruct(m.style, FVideoLength(make(1.))).length;
			playbackRate = extractStruct(m.style, FVideoPlaybackRate(make(1.))).rate;
			autoHide = contains(m.style, MPlayerPanelAutoHide());
			showPanel = extractStruct(m.style, MPlayerShowPanel(const(true))).show;
			showPanelInner = make(true);

			controlsWH = makeWH();
			videoWH = makeWH();
			availableH = make(0.);
			sliderPosition = make(0.);
			volumeSliderVisible = make(false);
			volumeSliderDown = make(false);
			playbackRateSelected = make(3);
			showProgressCircle = make(true);

			uns = initUnsM();

			videoStyle =
				m.style
				|> videoPlayerStyle2FVideoStyle
				|> (\st -> removeAllStructs(st, FVideoControls([])))
				|> (\st -> removeAllStructs(st, FVideoFullscreen(make(false))))
				|> (\st ->
					replaceStructMany(
						st,
						[
							FVideoPlay(playing),
							FVideoVolume(volume),
							FVideoPosition(position),
							FVideoLength(duration),
							FVideoPlaybackRate(playbackRate),
							OnVideoLoadingError(\ -> nextDistinct(videoHasErrors, true)),
							StreamStatus(\s -> {nextDistinct(showProgressCircle, false); streamStatus(s)})
						]
					)
				);

			videoBox =
				TVideo(m.filename, videoWH, videoStyle)
				|> (\video ->
					TCopySize(
						video,
						\videoSize ->
							TGroupWithoutMetrics([
								mouseOnDownAround(
									manager,
									[
										MOnClick(\ -> reverseBehaviour(playing)),
										MPassClicks(),
										enabled
									],
									TSubtractGroup2(videoSize, TFixed(0., 10.)) // to avoid clicking while changing position
								),
								TZoomOnOverflow(
									TSubscribe2(playing, \pl ->
										TCopySize2(
											MIcon2T(
												parent,
												if (pl)
													"play_arrow"
												else
													"pause",
												[MCircleBackground(MGrey(900), 56.), MIconSize(32.)]
											),
											\size, icon ->
												TFixSize(
													TCenter(MFadeOutAnimation(manager, parent, icon)),
													TCenter(TScale(const(Factor(2., 2.)), size))
												)
										)
									)
									|> (\t -> TBorder4(16., t)),
									videoSize,
									true
								),
								TCenterIn(
									MProgressCircle2T(manager, parent, MProgressCircle([MWhite()])),
									videoSize
								)
								|> addTBackground(MBlack())
								|> (\t2 -> TShow(showProgressCircle, t2))
							]),
						true
					)
				)
				|> (\video -> TVisible(fselect(videoWH, FLift(\vwh -> vwh.width > 0. && vwh.height > 0.)), video))
				|> (\video ->
					TIf(videoHasErrors,
						TGroup2(
							TRectangle([Fill(black)], TFillXY()),
							TCenter(MParagraph2T(parent, "An error occurred. Please try again later.", [MWhite(), CenterAlign()]))
						),
						video
					)
				);

			slider = \p ->
				MSlider2T(
					manager,
					p,
					MSlider(
						sliderPosition,
						[
							MMaximizeOnHover(false),
							MOutlineOnMinimum(false),
							MCondensed(true),
							MSliderTooltip(\v -> d2timelineString(v * getValue(duration))),
							color,
							enabled
						]
					),
					m2t
				);

			playPauseButton = \p ->
				MIconToggle2T(
					manager,
					p,
					MIconToggle(
						"pause",
						[
							MToggleFalseIcon("play_arrow", [MIconSize(30.)]),
							MIconButtonBorder(3.), MIconSize(30.)
						],
						[
							MToggleValue(playing),
							MShortcut(" "),
							enabled
						]
					)
				)
				|> (\t -> TBorder(4., 0., 8., 0., t));

			showVolumeSlider =
				if (mobile)
					enabled.enabled
				else
					fand(fOr(volumeSliderVisible, volumeSliderDown), enabled.enabled);

			volumeControlButton = \p ->
				if (volumeControl)
					TBaselineCols2(
						TSelect(
							volume,
							\v ->
								MTooltip2T(
									manager,
									p,
									MTooltip(
										MIconButton(
											if (v == 0.)
												"volume_off"
											else if (v < 0.5)
												"volume_down"
											else
												"volume_up",
											\ ->
												next(volume, if (v == 0.) 1. else 0.),
											[MIconButtonBorder(6.)],
											[enabled]
										),
										MText(if (v == 0.) _("Unmute") else _("Mute"), []),
										[
											MTop(),
											MLightBackground(!getLightBackground(parent)),
											enabled
										]
									),
									m2t
								)
						)
						|> TBorderRight(12.),

						MSlider2T(
							manager,
							p,
							MSlider(
								volume,
								[
									MMaximizeOnHover(false),
									MOutlineOnMinimum(false),
									MWhite(),
									MMouseDown(volumeSliderDown),
									enabled,
									MWidth(52.0)
								]
							),
							m2t
						)
						|> (\t -> TBorder(-20., 0., -2., 0., t))
						|> (\t -> TShow(showVolumeSlider, t))
					)
					|> (\volumeSlider ->
						TCopySize(
							volumeSlider,
							\volumeSliderSize -> TInteractive([TMouseInside(volumeSliderVisible, false)], volumeSliderSize),
							true
						)
					)
					|> v2a
				else
					[];

			timeLabel = \p ->
				TSelect3(position, duration, enabled.enabled, \pos, dur, en ->
					MText2T(
						p,
						d2timelineString(pos) + " / " + d2timelineString(dur),
						if (en)
							[]
						else
							[MTextDisabled()]
					)
				);

			playbackRateControlButton = \p ->
				if (playbackRateControl)
					MMenu2T(
						manager,
						p,
						MMenu(
							MIconButton("settings", nop,  [], []),
							[
								MMenuSingleLine("0.25", []),
								MMenuSingleLine("0.5", []),
								MMenuSingleLine("0.75", []),
								MMenuSingleLine("Normal", []),
								MMenuSingleLine("1.25", []),
								MMenuSingleLine("1.5", []),
								MMenuSingleLine("2", [])
							],
							[
								MCondensed(true),
								MSingleSelection(playbackRateSelected),
								enabled,
								MSelectedColor(color)
							]
						),
						m2t
					)
					|> v2a
				else
					[];

			fullScreenControlButton = \p ->
				if (fullScreenControl)
					MIconToggle2T(
						manager,
						p,
						MIconToggle(
							"fullscreen_exit",
							[
								MToggleFalseIcon("fullscreen", [MIconSize(28.)]),
								MIconButtonBorder(4.), MIconSize(28.)
							],
							eitherMap(
								fullscreen,
								\fs -> [MToggleValue(fs), enabled],
								[enabled]
							)
						)
					)
					|> v2a
				else
					[];

			panel =
				(\p ->
					TLines2(
						slider(p),
						[
							[playPauseButton(p)],
							volumeControlButton(p),
							[
								timeLabel(p),
								TFillX(),
							],
							playbackRateControlButton(p),
							fullScreenControlButton(p)
						]
						|> concatA
						|> TColsYCenter
						|> (\videoButtons -> TBorder(12., 4., 12., 4., videoButtons))
					)
					|> addTBackground(MDialogColor(false))
					|> (\t -> TAnimatedExpander(manager, p, t, if (autoHide) fand(showPanel, showPanelInner) else showPanel, true, true))
				)
				|> (\makePanel ->
					MComponentGroup2T(
						manager,
						parent,
						"MVideoControls",
						[
							MLightBackground(false),
						],
						makePanel
					)
				)
				|> (\t -> TAttachBox(t, controlsWH))
				|> (\t -> TLines2(TFillY(), t));

			TGroup2(videoBox, panel)
			|> (\videoPlayer ->
				eitherMap(
					fullscreen,
					\fs ->
						TAttachAvailableHeight(videoPlayer, availableH)
						|> (\videoPlayerFullscreen -> TAvailable(videoPlayerFullscreen, TIf(fs, TFillXY(), TSized(m.wh))))
						|> (\videoPlayerFullscreen -> TFullScreen(fs, videoPlayerFullscreen)),
					TAvailable(videoPlayer, TSized(m.wh))
				)
			)
			|> (\t ->
				TConstruct(
					[
						\ -> fconnect(fdivide(position, duration), sliderPosition),
						\ -> fconnect(fmultiply(sliderPosition, duration), position),
						\ -> fconnect2Select(
							eitherMap(fullscreen, \fs -> fif(fs, availableH, fheight(m.wh)), fheight(m.wh)),
							controlsWH,
							videoWH,
							\vh, cwh -> WidthHeight(cwh.width, max(0., vh - cwh.height))
						),
						\ -> bidirectionalLink(playbackRate, playbackRateSelected, playbackRate2selected, selected2playbackRate)
					]
					|> (\arr -> ifArrayPush(arr, autoHide, makeSubscribe(playing, \pl -> {
							dispUnsM(uns);
							nextDistinct(showPanelInner, true);

							if (pl) {
								setUnsM(
									uns,
									interruptibleTimer(1000, \ -> nextDistinct(showPanelInner, false))
								)
							}
						}))),
					t
				)
			)
		}
	)
}

d2timelineString(d : double) -> string {
	mins = d2s(dfloor(d / 60.));
	secs = d2s(dfloor(d % 60.));

	mins + ":" + concatStrings(arrayPush(generate(0, max(0, 2 - strlen(secs)), \__ -> "0"), secs));
}

videoPlayerStyle2FVideoStyle(style : [MVideoPlayerStyle]) -> [FVideoStyle] {
	filtermap(style, \st ->
		switch (st) {
			FVideoStyle() : {a : Maybe<FVideoStyle> = Some(st); a};
			default : None()
		}
	)
}

playbackRate2selected(pr : double) -> int {
	if (pr <= 0.25)
		0
	else if (pr <= 0.5)
		1
	else if (pr <= 0.75)
		2
	else if (pr <= 1.)
		3
	else if (pr <= 1.25)
		4
	else if (pr <= 1.5)
		5
	else
		6
}

selected2playbackRate(rs : int) -> double {
	if (rs == 0)
		0.25
	else if (rs == 1)
		0.5
	else if (rs == 2)
		0.75
	else if (rs == 3)
		1.
	else if (rs == 4)
		1.25
	else if (rs == 5)
		1.5
	else
		2.
}<|MERGE_RESOLUTION|>--- conflicted
+++ resolved
@@ -4,43 +4,6 @@
 
 export {
 	MVideoPlayer2T(manager : MaterialManager, parent : MFocusGroup, m : MVideoPlayer, m2t : (Material, MFocusGroup) -> Tropic) -> Tropic;
-<<<<<<< HEAD
-
-	getYouTubeURL(url0 : string) -> Maybe<string>;
-	getVimeoURL(url0 : string) -> Maybe<string>;
-}
-
-getYouTubeURL(url0 : string) -> Maybe<string> {
-	if (strContains(url0, "youtu.be") || strContains(url0, "youtube")) {
-		deconstructedLink = strSplit(elementAt(strSplit(url0, "?"), 1, ""), "&");
-
-		url = either(find(deconstructedLink, \p -> startsWith(p, "v=")), "");
-		parameters = strGlue(filter(deconstructedLink, \p -> p != url), "&");
-
-		if (url != "") {
-			Some("https://youtube.com/embed/" + substring(url, 2, strlen(url)) + if (parameters != "") "?" + parameters else "");
-		} else {
-			None();
-		}
-	} else {
-		None();
-	}
-}
-
-getVimeoURL(url0 : string) -> Maybe<string> {
-	if (strContains(url0, "vimeo")) {
-		url = firstElement(strSplit(firstElement(strSplit(lastElement(strSplit(url0, "/"), ""), "#"), ""), "?"), "");
-
-		if (url != "") {
-			Some("https://player.vimeo.com/video/" + url);
-		} else {
-			None();
-		}
-	} else {
-		None();
-	}
-=======
->>>>>>> bc193bae
 }
 
 MVideoPlayer2T(manager : MaterialManager, parent : MFocusGroup, m : MVideoPlayer, m2t : (Material, MFocusGroup) -> Tropic) -> Tropic {
