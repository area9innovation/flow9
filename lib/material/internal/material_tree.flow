--- conflicted
+++ resolved
@@ -16,11 +16,11 @@
 }
 
 MTree2s(tree : MTree<?>) -> string {
-	children = getDynamicArrayValue(tree.children);
+	children = fgetValue(tree.children);
 
 	if (length(children) > 0) {
 		"MTree([" + "\n" +
-		strGlue(map(children, \c -> MTreeNode2s(c, "\t")), "\n") + "\n"
+		strGlue(map(fgetValue(tree.children), \c -> MTreeNode2s(c, "\t")), "\n") + "\n"
 		"])"
 	} else {
 		"MTree()"
@@ -28,11 +28,11 @@
 }
 
 MTreeNode2s(tree : MTreeNode<?>, prefix : string) -> string {
-	children = getDynamicArrayValue(tree.children);
+	children = fgetValue(tree.children);
 
 	if (length(children) > 0) {
 		prefix + "MTreeNode(" + toString(tree.content) + ", [" + "\n" +
-		strGlue(map(children, \c -> MTreeNode2s(c, prefix + "\t")), "\n") + "\n" +
+		strGlue(map(fgetValue(tree.children), \c -> MTreeNode2s(c, prefix + "\t")), "\n") + "\n" +
 		prefix + "])"
 	} else {
 		prefix + "MTreeNode(" + toString(tree.content) + ")"
@@ -50,11 +50,11 @@
 }
 
 MTreeOrderNode2s(tree : MTreeOrderNode<?>, prefix : string) -> string {
-	children = getDynamicArrayValue(tree.children);
+	children = fgetValue(tree.children);
 
 	if (length(children) > 0) {
 		prefix + "MTreeOrderNode(" + toString(tree.content) + ", [" + "\n" +
-		strGlue(map(getDynamicArrayValue(tree.children), \c -> MTreeOrderNode2s(c, prefix + "\t")), "\n") + "\n" +
+		strGlue(map(fgetValue(tree.children), \c -> MTreeOrderNode2s(c, prefix + "\t")), "\n") + "\n" +
 		prefix + "])"
 	} else {
 		prefix + "MTreeOrderNode(" + toString(tree.content) + ")"
@@ -62,17 +62,11 @@
 }
 
 MTreeState(
-<<<<<<< HEAD
-	items : DynamicArray<[int]>,
-	selected : DynamicArray<[int]>,
-	expanded : Maybe<MTreeExpanded>,
-=======
 	items : Behaviour<[[int]]>,
 	selected : DynamicBehaviour<Set<[int]>>,
 	selectionEnabled : bool,
 	expanded : DynamicBehaviour<Set<[int]>>,
 	expandedEnabled : bool,
->>>>>>> daf1d865
 	color : MColor,
 	multiSelection : bool,
 	showSeparators : bool,
@@ -82,7 +76,7 @@
 );
 
 MTreeDragDropState(
-	order : DynamicArray<MTreeOrderNode<?>>,
+	order : DynamicBehaviour<[MTreeOrderNode<?>]>,
 	onChange : Maybe<(newOrder : [MTreeOrderNode<?>]) -> void>,
 	content2id : (content : ?) -> int,
 	id2content : (id : int) -> Maybe<?>,
@@ -96,40 +90,57 @@
 	externalScroll : Maybe<MTreeLazyScrollModeExternalInfo>
 );
 
-dynamicSelectionIndexes(children : DynamicArray<MTreeNode<?>>) -> DynamicArray<[int]> {
-	mapiDynamicArray(children, \i, c -> dynamicSelectionIndexes2(const([i]), c.children))
-	|> mergeDynamicArray
-}
-
-dynamicSelectionIndexes2(index : Transform<[int]>, children : DynamicArray<MTreeNode<?>>) -> DynamicArray<[int]> {
-	concatDynamicArray(
-		selectDynamicArray(index, \i -> [i]),
-		mapiDynamicArray(children, \i, c -> dynamicSelectionIndexes2(farrayPush(index, const(i)), c.children))
-		|> mergeDynamicArray
-	)
-}
-
-unwrapMTreeNodes(order : DynamicArray<MTreeNode<?>>) -> DynamicArray<MTreeNode<?>> {
-	mergeDynamicArray(mapDynamicArray(order, \o -> concatDynamicArray(makeDynamicArray([o]), unwrapMTreeNodes(o.children))))
-}
-
-lengthMTreeNodes(children : DynamicArray<MTreeNode<?>>) -> Transform<int> {
-	lengthDynamicArray(unwrapMTreeNodes(children));
-}
-
-MTreeNodes2MTreeOrderNodes(nodes : DynamicArray<MTreeNode<?>>) -> DynamicArray<MTreeOrderNode<?>> {
-	mapDynamicArray(nodes, MTreeNode2MTreeOrderNode)
-}
-
-MTreeNode2MTreeOrderNode(node : MTreeNode<?>) -> MTreeOrderNode<?> {
-	MTreeOrderNode(node.content, mapDynamicArray(node.children, MTreeNode2MTreeOrderNode))
-}
-
-unwrapMTreeOrderNodes(order : DynamicArray<MTreeOrderNode<?>>) -> DynamicArray<MTreeOrderNode<?>> {
-	mergeDynamicArray(mapDynamicArray(order, \o -> concatDynamicArray(makeDynamicArray([o]), unwrapMTreeOrderNodes(o.children))))
-}
-
-moveMTreeOrderNode(nodes : DynamicArray<MTreeOrderNode<?>>, id1 : ?, id2 : ?, dropOperation : DropOperation) -> void {
+fSelectionIndexes(children : Transform<[MTreeNode<?>]>) -> Transform<[[int]]> {
+	fsubmapi(children, \i, c -> fSelectionIndexes2(farray(i), c.children)) |> fconcatA
+}
+
+fSelectionIndexes2(index : Transform<[int]>, children : Transform<[MTreeNode<?>]>) -> Transform<[[int]]> {
+	fconcat(
+		farray(index),
+		fsubmapi(children, \i, c ->
+			fSelectionIndexes2(farrayPush(index, i), c.children)
+		)
+		|> fconcatA
+	)
+}
+
+fItemsLength(children : Transform<[MTreeNode<?>]>) -> Transform<int> {
+	fselect(fsubmap(children, \c -> fItemsLength2(c.children)), sum |> FLift)
+}
+
+fItemsLength2(children : Transform<[MTreeNode<?>]>) -> Transform<int> {
+	fadditioni(fselect(fsubmap(children, \c -> fItemsLength2(c.children)), sum |> FLift), const(1))
+}
+
+MTreeNodes2MTreeOrderNodes(nodes : Transform<[MTreeNode<?>]>) -> Pair<Behaviour<[MTreeOrderNode<?>]>, () -> () -> void> {
+	children = make([]);
+
+	Pair(
+		children,
+		\ -> fconnect(fmapu(nodes, MTreeNode2MTreeOrderNode), children)
+	)
+}
+
+MTreeNode2MTreeOrderNode(node : MTreeNode<?>) -> Pair<MTreeOrderNode<?>, [() -> void]> {
+	children = make([]);
+
+	Pair(
+		MTreeOrderNode(node.content, children),
+		[
+			fconnect(fmapu(node.children, MTreeNode2MTreeOrderNode), children)
+		]
+	)
+}
+
+MTreeOrderOnChangeListener(node : MTreeOrderNode<?>) -> Transform<[MTreeOrderNode<?>]>  {
+	fconcat(
+		farray(const(node)),
+		fsubmap(node.children, MTreeOrderOnChangeListener)
+		|> fconcatA
+	)
+}
+
+moveMTreeOrderNode(nodes : DynamicBehaviour<[MTreeOrderNode<?>]>, id1 : ?, id2 : ?, dropOperation : DropOperation) -> void {
 	maybeApply(
 		findMTreeOrderNode(nodes, id1),
 		\n1 -> {
@@ -144,39 +155,48 @@
 }
 
 moveMTreeOrderNode2(
-	nodes : DynamicArray<MTreeOrderNode<?>>,
+	nodes : DynamicBehaviour<[MTreeOrderNode<?>]>,
 	node1 : MTreeOrderNode<?>,
 	node2 : MTreeOrderNode<?>,
 	dropOperation : DropOperation
 ) -> void {
-	id = ref 0;
-
-	iter(getDynamicArrayValue(nodes), \n -> {
-		if (n.content == node1.content) {
-			moveMTreeOrderNode2(n.children, node1, node2, dropOperation);
-
-			if (dropOperation == DropAbove()) {
-				insertDynamicArray(nodes, ^id, node2);
-				id := ^id + 1;
-			} else if (dropOperation == DropBelow()) {
-				insertDynamicArray(nodes, ^id + 1, node2);
-				id := ^id + 1;
+	nextDistinct(
+		nodes,
+		map(getValue(nodes), \n -> {
+			if (n.content == node1.content) {
+				moveMTreeOrderNode2(n.children, node1, node2, dropOperation);
+
+				if (dropOperation == DropAbove()) {
+					[
+						node2,
+						n
+					]
+				} else if (dropOperation == DropBelow()) {
+					[
+						n,
+						node2
+					]
+				} else {
+					next(n.children, concat([node2], getValue(n.children)));
+
+					[
+						n
+					]
+				}
+			} else if (n.content == node2.content) {
+				[]
 			} else {
-				insertDynamicArray(n.children, 0, node2);
+				moveMTreeOrderNode2(n.children, node1, node2, dropOperation);
+
+				[n];
 			}
-
-			id := ^id + 1;
-		} else if (n.content == node2.content) {
-			deleteDynamicArray(nodes, ^id);
-		} else {
-			moveMTreeOrderNode2(n.children, node1, node2, dropOperation);
-			id := ^id + 1;
-		}
-	});
-}
-
-findMTreeOrderNode(nodes : DynamicArray<MTreeOrderNode<?>>, id : ?) -> Maybe<MTreeOrderNode<?>> {
-	fold(getDynamicArrayValue(nodes), None(), \acc, n -> {
+		})
+		|> concatA
+	);
+}
+
+findMTreeOrderNode(nodes : DynamicBehaviour<[MTreeOrderNode<?>]>, id : ?) -> Maybe<MTreeOrderNode<?>> {
+	fold(getValue(nodes), None(), \acc, n -> {
 		if (isSome(acc)) {
 			acc;
 		} else if (n.content == id) {
@@ -217,31 +237,52 @@
 	))
 }
 
-MTreeOrder2MTreeNodes(nodes : DynamicArray<MTreeNode<?>>, order : DynamicArray<MTreeOrderNode<?>>) -> DynamicArray<MTreeNode<?>> {
-	filtersubmapDynamicArray(order, \n -> MTreeOrderNode2MTreeNode(nodes, n))
-}
-
-MTreeOrderNode2MTreeNode(nodes : DynamicArray<MTreeNode<?>>, node : MTreeOrderNode<?>) -> Transform<Maybe<MTreeNode<?>>> {
-	treeNode = findMTreeNode(nodes, node);
+fnodes2tree(nodes : Transform<[MTreeNode<?>]>) -> Transform<Tree<?, [MTreeNode<?>]>> {
+	fsubselect(
+		nodes,
+		FLift(\n : [MTreeNode<?>] ->
+			fold(
+				n,
+				const(makeTree()),
+				\acc : Transform<Tree<?, [MTreeNode<?>]>>, nn : MTreeNode<?> ->
+					fselect2(
+						acc,
+						fnodes2tree(nn.children),
+						FLift2(\a : Tree<?, [MTreeNode<?>]>, c : Tree<?, [MTreeNode<?>]> ->
+							concatTrees(
+								a,
+								concatTrees(
+									c,
+									makeTree1(nn.content, [nn])
+								)
+							)
+						)
+					)
+			)
+		)
+	)
+}
+
+MTreeOrder2MTreeNodes(nodes : Transform<[MTreeNode<?>]>, order : Transform<[MTreeOrderNode<?>]>) -> Transform<[MTreeNode<?>]> {
+	fsubfiltermap(order, \c -> MTreeOrderNode2MTreeNode(c, fnodes2tree(nodes)));
+}
+
+MTreeOrderNode2MTreeNode(node : MTreeOrderNode<?>, tree : Transform<Tree<?, [MTreeNode<?>]>>) -> Transform<Maybe<MTreeNode<?>>> {
+	treeNode = flookupTree(tree, const(node.content));
 
 	feitherMap(
 		treeNode,
-		\n -> {
+		\n ->
 			Some(
 				MTreeNode(
-					n.content,
-					n.content2material,
-					filtersubmapDynamicArray(node.children, \nn -> MTreeOrderNode2MTreeNode(nodes, nn)),
-					n.style
+					n[0].content,
+					n[0].content2material,
+					fsubfiltermap(node.children, \c -> MTreeOrderNode2MTreeNode(c, fremoveFirstFromTree(tree, node.content))),
+					n[0].style
 				)
-			)
-		},
+			),
 		const(None())
 	);
-}
-
-findMTreeNode(nodes : DynamicArray<MTreeNode<?>>, node : MTreeOrderNode<?>) -> Transform<Maybe<MTreeNode<?>>> {
-	findsubmapDynamicArray(nodes, \n -> if (n.content == node.content) const(Some(n)) else findMTreeNode(n.children, node));
 }
 
 applyMTreeLazyScrollMode(state : MTreeState<?>) -> (Tropic) -> Tropic {
@@ -268,7 +309,7 @@
 
 makeMTreeDragDropState(
 	manager : MaterialManager,
-	order : DynamicArray<MTreeOrderNode<?>>,
+	order : DynamicBehaviour<[MTreeOrderNode<?>]>,
 	onChange : Maybe<([MTreeOrderNode<?>]) -> void>
 ) -> MTreeDragDropState<?> {
 	idContents = ref makeTree();
@@ -320,7 +361,7 @@
 	dragDropStateM =
 		eitherFn(
 			maybeMap(
-				tryExtractStruct(m.style, MTreeOrder(makeDynamicArray([]))),
+				tryExtractStruct(m.style, MTreeOrder(make([]))),
 				\o ->
 					makeMTreeDragDropState(manager, o.order, maybeMap(tryExtractStruct(m.style, MTreeOnOrderChange(nop1)), \oc -> oc.onChange))
 			),
@@ -330,32 +371,32 @@
 				maybeMap(
 					tryExtractStruct(m.style, MTreeOnOrderChange(nop1)),
 					\oc ->
-						makeMTreeDragDropState(manager, makeDynamicArray([]), Some(oc.onChange))
+						makeMTreeDragDropState(manager, make([]), Some(oc.onChange))
 				)
 		);
 
 	children =
-		eitherMap(lazyLoadState, \st -> subrangeDynamicArray(m.children, const(0), st.loadQuota), m.children)
-		|> (\children -> eitherMap(dragDropStateM, \dragDropState -> MTreeOrder2MTreeNodes(children, dragDropState.order), children));
+		eitherMap(lazyLoadState, \st -> fselect2(m.children, st.loadQuota, FLift2(\arr, lq -> take(arr, lq))), m.children)
+		|> (\children ->
+			fguard(
+				eitherMap(dragDropStateM, \dragDropState -> MTreeOrder2MTreeNodes(children, dragDropState.order), children),
+				make([])
+			)
+		);
+	selIndexes = fguard(fSelectionIndexes(children.first), make([[]]));
 
 	singleSelection = tryExtractStruct(m.style, MSingleSelection(make(-1)));
-	multiSelection = tryExtractStruct(m.style, MTreeMultiSelection(makeDynamicArray([])));
+	multiSelection = tryExtractStruct(m.style, MMultiSelection(make(makeSet())));
 	itemsLength = tryExtractStruct(m.style, MItemsLength(make(0)));
 	showSeparators = !contains(m.style, MTreeHideSeparators());
 
 	state =
 		MTreeState(
-<<<<<<< HEAD
-			dynamicSelectionIndexes(children),
-			extractStruct(m.style, MTreeSelection(makeDynamicArray([]))).selected,
-			tryExtractStruct(m.style, MTreeExpanded(makeDynamicArray([]))),
-=======
 			selIndexes.first,
 			extractStruct(m.style, MTreeSelection(make(makeSet()))).selected,
 			!contains(m.style, MTreeDisableSelection()),
 			extractStruct(m.style, MTreeExpanded(make(makeSet()))).expanded,
 			!contains(m.style, MTreeDisableExpanded()),
->>>>>>> daf1d865
 			extractMColor(parent, m.style, MPrimaryColor()),
 			isSome(multiSelection),
 			showSeparators,
@@ -364,45 +405,46 @@
 			loadLazyButtonMode
 		);
 
-	(\p -> (\p2 -> SelectMDynamicLines2T(
-		manager,
-		p2,
-		children,
-		\index, __, c, p3 ->
-			MTreeNode2T(
-				manager,
-				p3,
-				state,
-				c,
-				farray(index),
-				m2t,
-				const(showSeparators)
-			)
-			|> applyMTreeLazyScrollMode(state)
-	)
-<<<<<<< HEAD
-	|> addUnfoldPanel(p2, m2t, m.children, lazyLoadState)
-	|> TBorderBottom(1.)
-	|> (\mtree : Tropic ->
-		eitherMap(
-			state.expanded,
-			\stateExpanded ->
-				TConstruct(
-					[
-						\ -> subscribeDynamicArray(state.selected, \selected ->
-							iter(selected, \sel ->
-								loop(
-									subrange(sel, 0, length(sel) - 1),
-									\s -> subrange(s, 0, length(s) - 1),
-									\s -> length(s) > 0,
-									\s -> pushDynamicArray(stateExpanded.expanded, s)
-								)
-							)
-						)
-					],
-					mtree
-				),
-=======
+	(\p -> (\p2 -> TIf(
+		flessi(flength(children.first), const(ARRAY_DIFF_TRESHOLD)),
+		SelectMLines2T(
+			manager,
+			p2,
+			fmap(children.first, \c : MTreeNode<?> -> c.content),
+			\index, __, __, p3 ->
+				TSelect(fthrottle2(felementAt(children.first, index, const(getValue(children.first)[fgetValue(index)])), 33), \c ->
+					MTreeNode2T(
+						manager,
+						p3,
+						state,
+						c,
+						farray(index),
+						m2t,
+						const(showSeparators)
+					)
+				)
+				|> applyMTreeLazyScrollMode(state)
+		),
+		TSelect(
+			fmap(children.first, \c : MTreeNode<?> -> c.content),
+			\contents : [?] -> mapi(contents, \i, __ ->
+				TSelect(
+					fselect(children.first, FLift(\nodes -> nodes[i])), \node ->
+					MTreeNode2T(
+						manager,
+						p2,
+						state,
+						node,
+						farray(const(i)),
+						m2t,
+						const(showSeparators)
+					)
+				)
+				|> applyMTreeLazyScrollMode(state)
+			)
+			|> TLines
+		)
+	)
 	|> (if (state.selectionEnabled) addUnfoldPanel(p2, m2t, m.children, lazyLoadState) else idfn)
 	|> (if (state.selectionEnabled) TBorderBottom(1.) else idfn)
 	|> (\mtree : Tropic ->
@@ -423,33 +465,9 @@
 				mtree
 			)
 		else
->>>>>>> daf1d865
 			mtree
 	)
 	|> (\mtree : Tropic ->
-<<<<<<< HEAD
-		eitherMap(
-			singleSelection,
-			\ss ->
-				TConstruct(
-					[
-						\ -> fBidirectionalLink(
-							feither(
-								elementAtDynamicArrayDef(
-									submapDynamicArray(state.selected, \s -> findiDynamicArray(state.items, \i -> i == s)),
-									const(0),
-									None()
-								),
-								const(-1)
-							),
-							fsubselect(ss.selected, FLift(\s -> elementAtDynamicArrayDef(state.items, const(s), []))),
-							\s -> nextDistinct(ss.selected, s),
-							\s -> nextDynamicArray(state.selected, if (s == []) [] else [s])
-						)
-					],
-					mtree
-				),
-=======
 		if (state.selectionEnabled)
 			eitherMap(
 				singleSelection,
@@ -470,26 +488,9 @@
 				mtree
 			)
 		else
->>>>>>> daf1d865
 			mtree
 	)
 	|> (\mtree : Tropic ->
-<<<<<<< HEAD
-		eitherMap(
-			multiSelection,
-			\ms ->
-				TConstruct(
-					[
-						\ -> bidirectionalLinkDynamicArray(
-							filtersubmapDynamicArray(state.selected, \s -> findiDynamicArray(state.items, \i -> i == s)),
-							filtersubmapDynamicArray(ms.selected, \s -> elementAtDynamicArray(state.items, const(s))),
-							\s -> nextDynamicArray(ms.selected, s),
-							\s -> nextDynamicArray(state.selected, s)
-						)
-					],
-					mtree
-				),
-=======
 		if (state.selectionEnabled)
 			eitherMap(
 				multiSelection,
@@ -526,7 +527,6 @@
 				mtree
 			)
 		else
->>>>>>> daf1d865
 			mtree
 	)
 	|> (\mtree : Tropic ->
@@ -535,27 +535,32 @@
 				state.dragDropState,
 				\dragDropState -> {
 					order = MTreeNodes2MTreeOrderNodes(m.children);
-					orderA = unwrapMTreeOrderNodes(order);
 
 					concat(
 						[
-							\ -> subscribe2DynamicArray(order, \or -> {
-								nextDynamicArray(dragDropState.order, or);
+							children.second,
+							selIndexes.second,
+							order.second,
+							makeSubscribe(fmap(fthrottle2(fsubmap(order.first, MTreeOrderOnChangeListener) |> fconcatA, 33), \it -> it.content), \__ -> {
+								nextDistinct(dragDropState.order, getValue(order.first));
 							})
 						],
-						eitherFn(
+						eitherMap(
 							dragDropState.onChange,
 							\oc ->
 								[
-									\ -> subscribe2DynamicArray(orderA, \__ -> {
-										oc(getDynamicArrayValue(order));
+									makeSubscribe2(fmap(fthrottle2(fsubmap(dragDropState.order, MTreeOrderOnChangeListener) |> fconcatA, 33), \it -> it.content), \__ -> {
+										oc(fgetValue(dragDropState.order));
 									})
 								],
-							\ -> []
+							[]
 						)
 					)
 				},
-				[]
+				[
+					children.second,
+					selIndexes.second,
+				]
 			),
 			mtree
 		)
@@ -565,7 +570,7 @@
 			itemsLength,
 			\il ->
 				TConstruct(
-					[ \ -> fconnect(lengthMTreeNodes(children), il.length) ],
+					[ \ -> fconnect(fItemsLength(children.first), il.length) ],
 					mtree
 				),
 			mtree
@@ -629,10 +634,10 @@
 	|> (\t -> MComponent([MOnClick(onClick)], \__ -> t))
 }
 
-addUnfoldPanel(parent : MFocusGroup, m2t : (Material, MFocusGroup) -> Tropic, children : DynamicArray<MTreeNode>, state : Maybe<MTreeLazyLoadState>) -> (Tropic) -> Tropic {
+addUnfoldPanel(parent : MFocusGroup, m2t : (Material, MFocusGroup) -> Tropic, children : Transform<[MTreeNode]>, state : Maybe<MTreeLazyLoadState>) -> (Tropic) -> Tropic {
 	\t ->
 		eitherMap(state, \st ->
-			TLines2(t, TShow(flessi(st.loadQuota, lengthDynamicArray(children)), m2t(st.panel, parent))),
+			TLines2(t, TShow(flessi(st.loadQuota, flength(children)), m2t(st.panel, parent))),
 			t
 		)
 }
@@ -661,9 +666,9 @@
 
 	lazyLoadState = maybeMap(state.loadLazyButtonMode, makeMTreeLazyLoadState);
 
-	children = eitherMap(lazyLoadState, \st -> subrangeDynamicArray(m.children, const(0), st.loadQuota), m.children);
-	childrenLength = lengthDynamicArray(children);
-	expanded = extractStruct(m.style, MExpanded(make(true))).expanded;
+	children = fguard(eitherMap(lazyLoadState, \st -> fselect2(m.children, st.loadQuota, FLift2(\arr, lq -> take(arr, lq))), m.children), make([]));
+	childrenLength = flength(children.first);
+	expanded = extractStruct(m.style, MExpanded(make(false))).expanded;
 	selected = extractStruct(m.style, MSelected(make(false))).selected;
 	focused = extractStruct(m.style, MFocused(make(false))).focused;
 	childSelected = tryExtractStruct(m.style, MChildSelected(make(false)));
@@ -695,7 +700,7 @@
 	hoveringIdB = make(-1);
 	draggingB = make(false);
 	hoveringCorner = make(None());
-	dropOperation = fselect2(feither(hoveringCorner, const(TopLeft())), lengthDynamicArray(children), FLift2(\c, l -> {
+	dropOperation = fselect2(feither(hoveringCorner, const(TopLeft())), flength(children.first), FLift2(\c, l -> {
 		switch (c : Corner) {
 			TopLeft(): {
 				DropAbove();
@@ -873,29 +878,55 @@
 				),
 				expanded
 			),
-			\ ->
-				SelectMDynamicLines2T(
+			\ -> TIf(
+				flessi(flength(children.first), const(ARRAY_DIFF_TRESHOLD)),
+				SelectMLines2T(
 					manager,
 					parent,
-					children,
-					\index, __, c, p -> {
+					fmap(children.first, \c : MTreeNode<?> -> c.content),
+					\index, __, __, p -> {
 						nextDistinct(expanded, true);
 
-						MTreeNode2T(
-							manager,
-							p,
-							state,
-							c,
-							farrayPush(treeIndex, index),
-							m2t,
-							if (state.showSeparators)
-								flessi(index, fadditioni(childrenLength, const(-1)))
-							else
-								const(false)
+						TSelect(fthrottle2(felementAt(children.first, index, const(getValue(children.first)[fgetValue(index)])), 33), \c -> {
+							MTreeNode2T(
+								manager,
+								p,
+								state,
+								c,
+								farrayPush(treeIndex, index),
+								m2t,
+								if (state.showSeparators)
+									flessi(index, fadditioni(childrenLength, const(-1)))
+								else
+									const(false)
+							)
+						})
+						|> applyMTreeLazyScrollMode(state)
+					}
+				),
+				TSelect(
+					fmap(children.first, \c : MTreeNode<?> -> c.content),
+					\contents -> mapi(contents, \i, __ ->
+						TSelect(
+							fselect(children.first, FLift(\nodes -> nodes[i])), \node ->
+							MTreeNode2T(
+								manager,
+								parent,
+								state,
+								node,
+								farrayPush(treeIndex, const(i)),
+								m2t,
+								if (state.showSeparators)
+									flessi(const(i), fadditioni(childrenLength, const(-1)))
+								else
+									const(false)
+							)
 						)
 						|> applyMTreeLazyScrollMode(state)
-					}
+					)
+					|> TLines
 				)
+			)
 				|> (\t ->
 					TLines2(
 						eitherMap(
@@ -958,76 +989,6 @@
 	)
 	|> (\treeNode ->
 		TConstruct(
-<<<<<<< HEAD
-			[
-				makeSubscribeUns(selected, \s -> if (s) [interruptibleDeferUntilNextFrameRendered(\ -> nextDistinct(focused, true))] else []),
-				\ ->
-					fBidirectionalLink(
-						fselectWithLast(fif(selected, treeIndex, const([])), FLift2(\v1, v2 -> Pair(v1, v2))),
-						fsubselect(
-							eitherMap(state.lazyScrollMode, \__ -> treeIndex, fstall(treeIndex, 0)),
-							FLift(\ti -> containsDynamicArray(state.selected, ti))
-						),
-						\s -> {
-							if (length(s.first) > 0 || length(s.second) > 0) {
-								if (length(s.first) > 0 && (!contains(getDynamicArrayValue(state.items), s.first) || length(s.second) == 0)) {
-									removeDynamicArray(state.selected, s.first) |> ignore;
-								}
-
-								if (length(s.second) > 0) {
-									if (state.multiSelection) {
-										pushDynamicArray(state.selected, s.second);
-									} else {
-										nextDynamicArray(state.selected, [s.second]);
-									}
-								}
-							}
-						},
-						\s -> {
-							nextDistinct(selected, s);
-						}
-					),
-				\ ->
-					eitherFn(
-						state.expanded,
-						\stateExpanded -> fBidirectionalLink(
-							fselectWithLast(fif(expanded, treeIndex, const([])), FLift2(\v1, v2 -> Pair(v1, v2))),
-							fsubselect(
-								eitherMap(state.lazyScrollMode, \__ -> treeIndex, fstall(treeIndex, 0)),
-								FLift(\ti -> containsDynamicArray(stateExpanded.expanded, ti))
-							),
-							\e -> {
-								if (length(e.first) > 0 || length(e.second) > 0) {
-									if (length(e.first) > 0) {
-										removeDynamicArray(stateExpanded.expanded, e.first) |> ignore;
-									}
-
-									if (length(e.second) > 0) {
-										pushDynamicArray(stateExpanded.expanded, e.second);
-									}
-								}
-							},
-							\e ->
-								nextDistinct(expanded, e)
-						),
-						\ -> nop
-					),
-				\ -> {
-					if (contains(getDynamicArrayValue(state.selected), fgetValue(treeIndex)))
-						nextDistinct(selected, true);
-
-					maybeApply(state.expanded, \stateExpanded ->
-						if (contains(getDynamicArrayValue(stateExpanded.expanded), fgetValue(treeIndex)))
-							nextDistinct(expanded, true)
-					);
-
-					\ -> if (!contains(getDynamicArrayValue(state.items), fgetValue(treeIndex))) {
-						maybeApply(state.expanded, \stateExpanded -> removeDynamicArray(stateExpanded.expanded, fgetValue(treeIndex)) |> ignore);
-						removeDynamicArray(state.selected, fgetValue(treeIndex)) |> ignore;
-					}
-				}
-			]
-=======
 			concat3(
 				[children.second],
 				if (state.selectionEnabled)
@@ -1112,7 +1073,6 @@
 				else
 					[]
 			)
->>>>>>> daf1d865
 			|> (\arr ->
 				arrayPushMaybe(
 					arr,
@@ -1120,24 +1080,17 @@
 						childSelected,
 						\cs ->
 							\ -> fconnect(
-								fsubselect(treeIndex, FLift(\i ->
-									existsDynamicArray(state.selected, \si -> length(si) > length(i) && subrange(si, 0, length(i)) == i)
-								)),
+								fselect2(state.selected, treeIndex, FLift2(\s, i ->
+									foldSet(s, false, \acc, si -> acc || (length(si) > length(i) && subrange(si, 0, length(i)) == i)))
+								),
 								cs.selected
 							)
 					)
 				)
 			)
-			|> (\arr ->
-				arrayPushMaybe(
-					arr,
-					maybeMap(
-						lazyLoadState,
-						\st ->
-							makeSubscribe2(expanded, \e -> if (!e) st.resetFn())
-					)
-				)
-			),
+			|> (\arr -> arrayPushMaybe(arr, maybeMap(lazyLoadState, \st ->
+				makeSubscribe2(expanded, \e -> if (!e) st.resetFn())
+			))),
 			treeNode
 		)
 	)
