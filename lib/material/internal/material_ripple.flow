import material/internal/material_clickable;

export {
	MRippleOnDownDefault2T(manager : MaterialManager, parent : MFocusGroup, content : Tropic, rippleType : Transform<RippleType>) -> Tropic;
	MRippleOnDown2T(manager : MaterialManager, parent : MFocusGroup, content : Tropic, color : Transform<MThemeColor>, opacity : Transform<double>,
		rippleType : Transform<RippleType>, focused : Transform<bool>, hovered : Transform<bool>, component : string) -> Tropic;

	MRipple2T(manager : MaterialManager, parent : MFocusGroup, content : Tropic, trigger : Transform<bool>, style : [MRippleStyle]) -> Tropic;

	defaultMaterialRippleOpacity = if (isWCAGEnabled) 0.2 else 0.1;
}

MRippleOnDownDefault2T(manager : MaterialManager, parent : MFocusGroup, content : Tropic, rippleType : Transform<RippleType>) -> Tropic {
	MRippleOnDown2T(
		manager,
		parent,
		content,
		const(contrastingMColor(parent)),
		const(1.0),
		rippleType,
		const(false),
		const(false),
		parent.name
	)
}

MRippleOnDown2T(manager : MaterialManager, parent : MFocusGroup, content : Tropic, color : Transform<MThemeColor>, opacity : Transform<double>,
	rippleType : Transform<RippleType>, focused : Transform<bool>, hovered : Transform<bool>, component : string) -> Tropic {
	down = make(false);
	point = make(zeroPoint);

	MRipple2T(
		manager,
		parent,
		mouseOnDownAround(manager, [TPressed(down), MMousePosition(point)], content),
		down,
		[
			MRipplePosition(point),
			MRippleColor(color),
			MRippleOpacity(opacity),
			MRippleType(rippleType),
			MRippleFocused(focused),
			MRippleHovered(hovered),
			MRippleShape(component),
			MRippleOverlay(true)
		]
	)
}

MRipple2T(manager : MaterialManager, parent : MFocusGroup, content : Tropic, trigger : Transform<bool>, style : [MRippleStyle]) -> Tropic {
	enabled = extractStruct(style, MEnabled(const(true))).enabled;
	rippleType = extractStruct(style, MRippleType(const(MNoRipple()))).type;
	focused = extractStruct(style, MRippleFocused(const(false))).focused;
	hovered = extractStruct(style, MRippleHovered(const(false))).hovered;
	selected = extractStruct(style, MRippleSelected(const(false))).selected;
	triggered = fselectdelay(fmax(extractStruct(style, MRippleTrigger(trigger)).trigger, focused), \tr -> if (tr) 0 else 400);

	if (parent.theme.enableRipple && enabled != const(false) &&
		(rippleType != const(MNoRipple()) || focused != const(false) || hovered != const(false) || selected != const(false))) {
		point = extractStruct(style, MRipplePosition(const(zeroPoint))).position;
		color = extractStruct(style, MRippleColor(const(contrastingMColor(parent)))).color;
<<<<<<< HEAD
		opacity = extractStruct(style, MRippleOpacity(const(defaultMaterialRippleOpacity))).opacity;
=======
		focusStrokeColor = const(MAccentColor());
		opacity = extractStruct(style, MRippleOpacity(const(0.1))).opacity;
>>>>>>> 32364ae4
		shape = extractStruct(style, MRippleShape("")).component;
		overlay = extractStruct(style, MRippleOverlay(true)).overlay;

		isCircleCenteredRipple = rippleType == const(MRippleCenter()) && getShapeByComponent(parent, shape).defaultShape == defaultMaterialRoundShape;

		TransformTAcc2(\t2a -> {
			b1 = content |> t2a;
			rippleWH = tryExtractStruct(style, MRippleWidthHeight(const(WidthHeight(0., 0.))));
			showRipple = fand(enabled, fmin(fneq(rippleType, MNoRipple()), triggered));

			wd = eitherMap(rippleWH, \b -> fselect(b.wh, FLift(\wh -> wh.width)), b1.metrics.width);
			hgt = eitherMap(rippleWH, \b -> fselect(b.wh, FLift(\wh -> wh.height)), b1.metrics.height);
			box = eitherMap(rippleWH, \b -> b.wh, fwidthheight(b1.metrics.width, b1.metrics.height));

			egrowth = makeMEasing(if (isCircleCenteredRipple) 0.3 else 0.6, easingStandartCurve, manager.manager.deltaTimer);
			efade = makeMEasing(0.4, easingStandartCurve, manager.manager.deltaTimer);

			next(egrowth.percent, 0.0);
			next(efade.percent, 1.0);

			startingPoint = ref fgetValue(point);

			opacityPercent =
				fmin(
					fmultiply(
						fmax(
							fsubtract(const(1.0), fmultiply(efade.percent, const(1.0))),
							fif(fmax(selected, focused), const(0.8), fif(hovered, const(0.4), zero))
						),
						fif(fselect(color, FLift(\c -> MThemeColor2int(parent, c) != black)), const(2.0), const(1.0))
					),
					const(1.0)
				);
			rippleOpacity = fmultiply(opacity, opacityPercent);
			radiusPercent = fif(triggered, egrowth.percent, fif(fmax(hovered, selected), const(1.0), zero));
			radius =
				fmultiply(
					if (isCircleCenteredRipple)
						fselect(box, FLift(\b -> max(b.width, b.height) / 2.0))
					else
						fselect(box, FLift(\b -> sqrt(b.width * b.width + b.height * b.height))),
					radiusPercent
				);
			position =
				fif(
					fmax(feq(rippleType, MRippleCenter()), fmin(fmax(hovered, selected), fnot(triggered))),
					fselect2(box, radius, FLift2(\b, r -> Point(b.width / 2.0 - r, b.height / 2.0 - r))),
					fselect(radius, FLift(\r -> Point(^startingPoint.x - r, ^startingPoint.y - r)))
				);

			rippleContent =
				FAlpha(
					rippleOpacity,
					FTranslate(
						fselect(position, FLift(\pt -> pt.x)),
						fselect(position, FLift(\pt -> pt.y)),
						FGraphics(
							fselect(radius, FLift(\r -> [GCircle(r, r, r)])),
							fselect(color, FLift(\c -> [MThemeFill(parent, c)]))
						)
					)
				);

			rippleFForm = \ -> {
				rippleContent
				|> (\f ->
					if (isCircleCenteredRipple) {
						f;
					} else if (shape != "") {
						container = FMaterialShape(parent, [Fill(black)], shape);

						FMask(f, FMutable(fselect(box, container |> FLift)));
					} else {
						FMask(f, FMutable(fselect2(rippleType, box, FLift2(\rt, b ->
							switch (rt : RippleType) {
								MRippleFill(): {
									FRectangle(b.width, b.height, [Fill(black)])
								}
								MRippleCenter(): {
									FTranslate(
										const((b.width - b.height) / 4.0),
										const((b.height - b.width) / 4.0),
										FCircle((b.width + b.height) / 4.0, [Fill(black)])
									);
								}
								MNoRipple(): {
									FEmpty();
								}
							}
						))))
					}
				)
			};

			hoverFForm = \ -> {
				FGraphics(
					fselect(box, FLift(\b ->
						if (isCircleCenteredRipple)
							[GCircle(b.width / 2.0, b.height / 2.0, max(b.width, b.height) / 2.0)]
						else
							[GRect(0.0, 0.0, b.width, b.height)]
					)),
					fselect2(color, fmultiply(opacity, fif(fmax(selected, focused), const(0.8), fif(hovered, const(0.4), zero))), FLift2(\c, op ->
						[
							MThemeFill(parent, c),
							FillOpacity(if (MColor2int(MThemeColor2MColor(parent, c)) == black) op else op * 2.0)
						]
					))
				)
				|> (\f ->
					if (isCircleCenteredRipple) {
						f;
					} else if (shape != "") {
						container = FMaterialShape(parent, [Fill(black)], shape);

						FMask(f, FMutable(fselect(box, container |> FLift)));
					} else {
						FMask(f, FMutable(fselect2(rippleType, box, FLift2(\rt, b ->
							switch (rt : RippleType) {
								MRippleFill(): {
									FRectangle(b.width, b.height, [Fill(black)])
								}
								MRippleCenter(): {
									FTranslate(
										const((b.width - b.height) / 4.0),
										const((b.height - b.width) / 4.0),
										FCircle((b.width + b.height) / 4.0, [Fill(black)])
									);
								}
								MNoRipple(): {
									FEmpty();
								}
							}
						))))
					}
				)
				|> (\f ->
					if (isWCAGEnabled) {
						focusedFForm : FForm =
							if (isCircleCenteredRipple) {
								FGraphics(
									fselect(box, FLift(\b -> [GCircle(b.width / 2.0, b.height / 2.0, max(b.width, b.height) / 2.0)])),
									fselect(focusStrokeColor, FLift(\c -> [MThemeStroke(parent, c), StrokeWidth(2.0)]))
								);
							} else if (shape != "") {
								FMutable(fselect3(rippleType, box, focusStrokeColor, \rt, b, c ->
									FMaterialShape(parent, [MThemeStroke(parent, c), StrokeWidth(2.0)], shape)(b)
								));
							} else {
								FMutable(fselect3(rippleType, box, focusStrokeColor, \rt, b, c ->
									switch (rt : RippleType) {
										MRippleFill(): {
											FRectangle(b.width, b.height, [MThemeStroke(parent, c), StrokeWidth(2.0)])
										}
										MRippleCenter(): {
											FTranslate(
												const((b.width - b.height) / 4.0),
												const((b.height - b.width) / 4.0),
												FCircle((b.width + b.height) / 4.0, [MThemeStroke(parent, c), StrokeWidth(2.0)])
											);
										}
										MNoRipple(): {
											FRectangle(b.width, b.height, [MThemeStroke(parent, c), StrokeWidth(2.0)])
										}
									}
								))
							};

						FGroup2(
							f,
							FShow(
								focused,
								focusedFForm
							),
							false
						)
					} else {
						f
					}
				)
			};

			contentFForm =
				if (isSome(rippleWH))
					FTranslate(
						fdivide(fmax(fsubtract(wd, b1.metrics.width), const(0.)), const(2.)),
						fdivide(fmax(fsubtract(hgt, b1.metrics.height), const(0.)), const(2.)),
						b1.form
					)
				else
					b1.form;

			TAcc(
				FDecorator(
					FConstruct(
						[
							\ -> {
								if (fgetValue(showRipple)) {
									startingPoint := Point(fgetValue(box).width / 2.0, fgetValue(box).height / 2.0);

									efade.stop();
									egrowth.start();
								}

								nop;
							},
							makeSubscribe2(trigger, \tr -> {
								if (tr) {
									startingPoint := fgetValue(point);

									efade.stop();
									egrowth.start();
								} else {
									efade.start();
								}
							}),
							makeSubscribe2Uns(focused, \tr -> {
								if (tr) {
									startingPoint := Point(fgetValue(box).width / 2.0, fgetValue(box).height / 2.0);

									efade.stop();
									egrowth.start();

									[efade.start]
								} else {
									[]
								}
							})
						]
						|> (\arr -> concat(arr, eitherMap(tryExtractStruct(style, MRipplePercents(make(0.), make(0.))),
								\prcs -> [
									\ -> fconnect(egrowth.percent, prcs.growth),
									\ -> fconnect(efade.percent, prcs.fade)
								],
								[]
						))),
						contentFForm
					),
					[
						Pair(
<<<<<<< HEAD
							fand(enabled, fmax(fmax(hovered, selected), focused)),
=======
							fand(enabled, fOr(fOr(hovered, selected), focused)),
>>>>>>> 32364ae4
							hoverFForm
						),
						Pair(
							showRipple,
							rippleFForm
						)
					],
					overlay
				),
				if (isSome(rippleWH))
					TFormMetrics(
						wd,
						hgt,
						faddition(b1.metrics.baseline, fdivide(fmax(fsubtract(hgt, b1.metrics.height), const(0.)), const(2.)))
					)
				else
					b1.metrics,
				b1.minWidth,
				b1.minHeight,
				b1.maxWidth,
				b1.maxHeight,
				b1.xFillers,
				b1.yFillers,
				b1.addFillers,
				b1.xConstant,
				b1.yConstant,
				b1.disposers
			)
		})
	} else {
		content;
	}
}<|MERGE_RESOLUTION|>--- conflicted
+++ resolved
@@ -59,12 +59,8 @@
 		(rippleType != const(MNoRipple()) || focused != const(false) || hovered != const(false) || selected != const(false))) {
 		point = extractStruct(style, MRipplePosition(const(zeroPoint))).position;
 		color = extractStruct(style, MRippleColor(const(contrastingMColor(parent)))).color;
-<<<<<<< HEAD
 		opacity = extractStruct(style, MRippleOpacity(const(defaultMaterialRippleOpacity))).opacity;
-=======
 		focusStrokeColor = const(MAccentColor());
-		opacity = extractStruct(style, MRippleOpacity(const(0.1))).opacity;
->>>>>>> 32364ae4
 		shape = extractStruct(style, MRippleShape("")).component;
 		overlay = extractStruct(style, MRippleOverlay(true)).overlay;
 
@@ -305,11 +301,7 @@
 					),
 					[
 						Pair(
-<<<<<<< HEAD
-							fand(enabled, fmax(fmax(hovered, selected), focused)),
-=======
 							fand(enabled, fOr(fOr(hovered, selected), focused)),
->>>>>>> 32364ae4
 							hoverFForm
 						),
 						Pair(
