import material/internal/material_clickable;

export {
	MRippleOnDownDefault2T(manager : MaterialManager, parent : MFocusGroup, content : Tropic, rippleType : Transform<RippleType>) -> Tropic;
	MRippleOnDown2T(manager : MaterialManager, parent : MFocusGroup, content : Tropic, color : Transform<MThemeColor>, opacity : Transform<double>,
		rippleType : Transform<RippleType>, focused : Transform<bool>, hovered : Transform<bool>, component : string) -> Tropic;

	MRipple2T(manager : MaterialManager, parent : MFocusGroup, content : Tropic, trigger : Transform<bool>, style : [MRippleStyle]) -> Tropic;

	defaultMaterialRippleOpacity = if (isWCAGEnabled) 0.2 else 0.1;
}

MRippleOnDownDefault2T(manager : MaterialManager, parent : MFocusGroup, content : Tropic, rippleType : Transform<RippleType>) -> Tropic {
	MRippleOnDown2T(
		manager,
		parent,
		content,
		const(contrastingMColor(parent)),
		const(1.0),
		rippleType,
		const(false),
		const(false),
		parent.name
	)
}

MRippleOnDown2T(manager : MaterialManager, parent : MFocusGroup, content : Tropic, color : Transform<MThemeColor>, opacity : Transform<double>,
	rippleType : Transform<RippleType>, focused : Transform<bool>, hovered : Transform<bool>, component : string) -> Tropic {
	down = make(false);
	point = make(zeroPoint);

	MRipple2T(
		manager,
		parent,
		mouseOnDownAround(manager, [TPressed(down), MMousePosition(point)], content),
		down,
		[
			MRipplePosition(point),
			MRippleColor(color),
			MRippleOpacity(opacity),
			MRippleType(rippleType),
			MRippleFocused(focused),
			MRippleHovered(hovered),
			MRippleShape(component),
			MRippleOverlay(true)
		]
	)
}

MRipple2T(manager : MaterialManager, parent : MFocusGroup, content : Tropic, trigger : Transform<bool>, style : [MRippleStyle]) -> Tropic {
	enabled = extractStruct(style, MEnabled(const(true))).enabled;
	rippleType = extractStruct(style, MRippleType(const(MNoRipple()))).type;
	focused = extractStruct(style, MRippleFocused(const(false))).focused;
	hovered = extractStruct(style, MRippleHovered(const(false))).hovered;
	selected = extractStruct(style, MRippleSelected(const(false))).selected;
	triggered = fselectdelay(fmax(extractStruct(style, MRippleTrigger(trigger)).trigger, focused), \tr -> if (tr) 0 else 400);

	if (parent.theme.enableRipple && enabled != const(false) &&
		(rippleType != const(MNoRipple()) || focused != const(false) || hovered != const(false) || selected != const(false))) {
		position = tryExtractStruct(style, MRipplePosition(const(zeroPoint)));
		color = extractStruct(style, MRippleColor(const(contrastingMColor(parent)))).color;
		opacity = extractStruct(style, MRippleOpacity(const(defaultMaterialRippleOpacity))).opacity;
		focusStrokeColor = const(MAccentColor());
		shape = extractStruct(style, MRippleShape("")).component;
		overlay = extractStruct(style, MRippleOverlay(true)).overlay;

		isCircleCenteredRipple = rippleType == const(MRippleCenter()) && getShapeByComponent(parent, shape).defaultShape == defaultMaterialRoundShape;

		TransformTAcc2(\t2a -> {
			b1 = content |> t2a;
			rippleWH = tryExtractStruct(style, MRippleWidthHeight(const(WidthHeight(0., 0.))));
			showRipple = fand(enabled, fmin(fneq(rippleType, MNoRipple()), triggered));

			wd = eitherMap(rippleWH, \b -> fselect(b.wh, FLift(\wh -> wh.width)), b1.metrics.width);
			hgt = eitherMap(rippleWH, \b -> fselect(b.wh, FLift(\wh -> wh.height)), b1.metrics.height);
			box = eitherMap(rippleWH, \b -> b.wh, fwidthheight(b1.metrics.width, b1.metrics.height));

			startingPoint = make(zeroPoint);

			transformAnimationB = make([]);
			opacityAnimationB = make([]);

			rippleContent =
				FTranslate(
					if (isCircleCenteredRipple) fdivide(fwidth(box), const(2.0)) else fpointX(startingPoint),
					if (isCircleCenteredRipple) fdivide(fheight(box), const(2.0)) else fpointY(startingPoint),
					FGraphics(
						const([GCircle(0.0, 0.0, 10.0)]),
						fselect2(color, opacity, FLift2(\c, op -> [MThemeFill(parent, c), FillOpacity(op)]))
					)
					|> (\f ->
						FConstruct(
							[
								\ -> \ -> {
									nextDistinct(transformAnimationB, []);
									nextDistinct(opacityAnimationB, []);
								}
							],
							eitherMap(
								tryExtractStruct(style, MRipplePercents(make(0.), make(0.))),
								\prcs -> {
									animationPercent = make(0.0);

									FConstruct(
										[
											\ -> fconnect(animationPercent, prcs.growth)
										],
										FAnimation(
											f,
											transformAnimationB,
											[
												FAnimationDuration(const(if (isCircleCenteredRipple) 0.3 else 0.6)),
												FAnimationEasing(const(easingStandartCurve)),
												FAnimationOnFinish(\ -> nextDistinct(transformAnimationB, [])),
												FAnimationPercent(animationPercent)
											]
										)
									)
								},
								FAnimation(
									f,
									transformAnimationB,
									[
										FAnimationDuration(const(if (isCircleCenteredRipple) 0.3 else 0.6)),
										FAnimationEasing(const(easingStandartCurve)),
										FAnimationOnFinish(\ -> nextDistinct(transformAnimationB, []))
									]
								)
							)
						)
					)
				)
				|> (\f ->
					eitherMap(
						tryExtractStruct(style, MRipplePercents(make(0.), make(0.))),
						\prcs -> {
							animationPercent = make(0.0);

							FConstruct(
								[
									\ -> fconnect(animationPercent, prcs.fade)
								],
								FAnimation(
									f,
									opacityAnimationB,
									[
										FAnimationDuration(const(0.4)),
										FAnimationEasing(const(easingStandartCurve)),
										FAnimationOnFinish(\ -> nextDistinct(opacityAnimationB, [])),
										FAnimationPercent(animationPercent)
									]
								)
							)
						},
						FAnimation(
							f,
							opacityAnimationB,
							[
								FAnimationDuration(const(0.4)),
								FAnimationEasing(const(easingStandartCurve)),
								FAnimationOnFinish(\ -> nextDistinct(opacityAnimationB, []))
							]
						)
					)
				);

			rippleFForm = \ -> {
				rippleContent
				|> (\f ->
					if (isCircleCenteredRipple) {
						f;
					} else if (shape != "") {
						container = FMaterialShape(parent, [Fill(black)], shape);

						FMask(f, FMutable(fselect(box, container |> FLift)));
					} else {
						FMask(f, FMutable(fselect2(rippleType, box, FLift2(\rt, b ->
							switch (rt : RippleType) {
								MRippleFill(): {
									FRectangle(b.width, b.height, [Fill(black)])
								}
								MRippleCenter(): {
									FTranslate(
										const((b.width - b.height) / 4.0),
										const((b.height - b.width) / 4.0),
										FCircle((b.width + b.height) / 4.0, [Fill(black)])
									);
								}
								MNoRipple(): {
									FEmpty();
								}
							}
						))))
					}
				)
			};

			hoverFForm = \ -> {
				FGraphics(
					fselect(box, FLift(\b ->
						if (isCircleCenteredRipple)
							[GCircle(b.width / 2.0, b.height / 2.0, max(b.width, b.height) / 2.0)]
						else
							[GRect(0.0, 0.0, b.width, b.height)]
					)),
					fselect2(color, fmultiply(opacity, fif(fmax(selected, focused), const(0.8), fif(hovered, const(0.4), zero))), FLift2(\c, op ->
						[
							MThemeFill(parent, c),
							FillOpacity(if (MColor2int(MThemeColor2MColor(parent, c)) == black) op else op * 2.0)
						]
					))
				)
				|> (\f ->
					if (isCircleCenteredRipple) {
						f;
					} else if (shape != "") {
						container = FMaterialShape(parent, [Fill(black)], shape);

						FMask(f, FMutable(fselect(box, container |> FLift)));
					} else {
						FMask(f, FMutable(fselect2(rippleType, box, FLift2(\rt, b ->
							switch (rt : RippleType) {
								MRippleFill(): {
									FRectangle(b.width, b.height, [Fill(black)])
								}
								MRippleCenter(): {
									FTranslate(
										const((b.width - b.height) / 4.0),
										const((b.height - b.width) / 4.0),
										FCircle((b.width + b.height) / 4.0, [Fill(black)])
									);
								}
								MNoRipple(): {
									FEmpty();
								}
							}
						))))
					}
				)
				|> (\f ->
					if (isWCAGEnabled) {
						focusedFForm : FForm =
							if (isCircleCenteredRipple) {
								FGraphics(
									fselect(box, FLift(\b -> [GCircle(b.width / 2.0, b.height / 2.0, max(b.width, b.height) / 2.0)])),
									fselect(focusStrokeColor, FLift(\c -> [MThemeStroke(parent, c), StrokeWidth(2.0)]))
								);
							} else if (shape != "") {
								FMutable(fselect3(rippleType, box, focusStrokeColor, \rt, b, c ->
									FMaterialShape(parent, [MThemeStroke(parent, c), StrokeWidth(2.0)], shape)(b)
								));
							} else {
								FMutable(fselect3(rippleType, box, focusStrokeColor, \rt, b, c ->
									switch (rt : RippleType) {
										MRippleFill(): {
											FRectangle(b.width, b.height, [MThemeStroke(parent, c), StrokeWidth(2.0)])
										}
										MRippleCenter(): {
											FTranslate(
												const((b.width - b.height) / 4.0),
												const((b.height - b.width) / 4.0),
												FCircle((b.width + b.height) / 4.0, [MThemeStroke(parent, c), StrokeWidth(2.0)])
											);
										}
										MNoRipple(): {
											FRectangle(b.width, b.height, [MThemeStroke(parent, c), StrokeWidth(2.0)])
										}
									}
								))
							};

						FGroup2(
							f,
							FShow(
								focused,
								focusedFForm
							),
							false
						)
					} else {
						f
					}
				)
			};

			contentFForm =
				if (isSome(rippleWH))
					FTranslate(
						fdivide(fmax(fsubtract(wd, b1.metrics.width), const(0.)), const(2.)),
						fdivide(fmax(fsubtract(hgt, b1.metrics.height), const(0.)), const(2.)),
						b1.form
					)
				else
					b1.form;

			retriggerFn = \tr -> {
				if (tr) {
					r =
						fgetValue(
							if (isCircleCenteredRipple)
								fselect(box, FLift(\b -> max(b.width, b.height) / 2.0))
							else
								fselect(box, FLift(\b -> sqrt(b.width * b.width + b.height * b.height)))
						);

					next(
						opacityAnimationB,
						[
							FAnimationKeyframe(
								[
									FAlphaValue(1.0)
								]
							)
						]
					);
					next(
						transformAnimationB,
						[]
					);
					next(
						transformAnimationB,
						[
							FAnimationKeyframe(
								[
									FScaleValue(Factor(
										0.0,
										0.0
									))
								]
							),
							FAnimationKeyframe(
								[
									FScaleValue(Factor(
										r / 10.0,
										r / 10.0
									))
								]
							)
						]
					);
				} else if (!fgetValue(fmax(focused, trigger))) {
					next(
						opacityAnimationB,
						[
							FAnimationKeyframe(
								[
									FAlphaValue(1.0)
								]
							),
							FAnimationKeyframe(
								[
									FAlphaValue(0.0)
								]
							)
						]
					);
				}
			}

			TAcc(
				FDecorator(
					FConstruct(
						[
							\ -> {
								if (fgetValue(showRipple)) {
									nextDistinct(
										startingPoint,
										Point(fgetValue(box).width / 2.0, fgetValue(box).height / 2.0)
									);

									retriggerFn(true);
								}

								nop;
							},
							makeSubscribe2(trigger, \tr -> {
								if (tr) {
									nextDistinct(
										startingPoint,
										eitherFn(
											position,
											\p -> fgetValue(p.position),
											\ -> Point(fgetValue(box).width / 2.0, fgetValue(box).height / 2.0)
										)
									);
								}

								retriggerFn(tr);
							}),
							makeSubscribe2(focused, \tr -> {
								if (tr) {
									nextDistinct(
										startingPoint,
										Point(fgetValue(box).width / 2.0, fgetValue(box).height / 2.0)
									);
								}

								retriggerFn(tr);
							})
<<<<<<< HEAD
						],
=======
						]
						|> (\arr -> concat(arr, eitherMap(tryExtractStruct(style, MRipplePercents(make(0.), make(0.))),
								\prcs -> [
									\ -> fconnect(egrowth.percent, prcs.growth),
									\ -> fconnect(efade.percent, prcs.fade)
								],
								[]
						))),
>>>>>>> 0689f7e7
						contentFForm
					),
					[
						Pair(
							fand(enabled, fOr(fOr(hovered, selected), focused)),
							hoverFForm
						),
						Pair(
							showRipple,
							rippleFForm
						)
					],
					overlay
				),
				if (isSome(rippleWH))
					TFormMetrics(
						wd,
						hgt,
						faddition(b1.metrics.baseline, fdivide(fmax(fsubtract(hgt, b1.metrics.height), const(0.)), const(2.)))
					)
				else
					b1.metrics,
				b1.minWidth,
				b1.minHeight,
				b1.maxWidth,
				b1.maxHeight,
				b1.xFillers,
				b1.yFillers,
				b1.addFillers,
				b1.xConstant,
				b1.yConstant,
				b1.disposers
			)
		})
	} else {
		content;
	}
}<|MERGE_RESOLUTION|>--- conflicted
+++ resolved
@@ -397,18 +397,7 @@
 
 								retriggerFn(tr);
 							})
-<<<<<<< HEAD
 						],
-=======
-						]
-						|> (\arr -> concat(arr, eitherMap(tryExtractStruct(style, MRipplePercents(make(0.), make(0.))),
-								\prcs -> [
-									\ -> fconnect(egrowth.percent, prcs.growth),
-									\ -> fconnect(efade.percent, prcs.fade)
-								],
-								[]
-						))),
->>>>>>> 0689f7e7
 						contentFForm
 					),
 					[
