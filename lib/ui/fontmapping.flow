--- conflicted
+++ resolved
@@ -540,9 +540,6 @@
 }
 
 getAlphabetScaling(alphabet : string, fontFamily : string) -> double {
-<<<<<<< HEAD
-	if (alphabet == "arb") 1.4 else 1.0;
-=======
 	// FIXME looks like bad place for per-font scaling, move somewhere else.
 	isScheherazade = startsWith(fontFamily, "Scheherazade");
 	if (alphabet == "arb") {
@@ -554,7 +551,6 @@
 			1.5
 		} else 1.0
 	}
->>>>>>> c20592a4
 }
 
 get2AlphabetsScaling(alphabet1 : string, alphabet2 : string, styles : [CharacterStyle]) -> double {
