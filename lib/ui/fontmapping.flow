--- conflicted
+++ resolved
@@ -59,13 +59,8 @@
 	getNativeLangFromBCP(bcpLang : string) -> string;
 
 	// Hence arabic letters look smaller, we need adjust relative scale for readability.
-<<<<<<< HEAD
 	// Also, some other styles could be adjusted.
 	overrideCharacterStylePerAlphabet(text: string, styles: [CharacterStyle]) -> [CharacterStyle];
-=======
-	getCharRelativeScale(c: int) -> double;
-	getFontRelativeMultiplier() -> double;
->>>>>>> 04ca81f7
 
 	// Reverse array for RTL layout
 	arrayRTL(arr : [?]) -> [?];
@@ -74,7 +69,6 @@
 
 debugFontMapping = isUrlParameterTrue("debugfontmapping");
 
-relativeScaleArabicMultiplier = 1.4;
 
 isChinese(lang) {
 	lang == "zh" || lang == "zz"
@@ -469,7 +463,6 @@
 	0;
 };
 
-<<<<<<< HEAD
 overrideCharacterStylePerAlphabet(text: string, styles: [CharacterStyle]) -> [CharacterStyle] {
 	alphabet = getUnicodeAlphabet(getCharCodeAt(text, strlen(text)-1));
 	println("Alphabet: "+alphabet);
@@ -482,14 +475,6 @@
 			}
 		})
 	} else styles
-=======
-getCharRelativeScale(c: int) -> double {
-	if (getUnicodeAlphabet(c) == "arb") getFontRelativeMultiplier() else 1.;
-}
-
-getFontRelativeMultiplier() -> double {
-	if (getLang() == "ar") relativeScaleArabicMultiplier else 1.0;
->>>>>>> 04ca81f7
 }
 
 arrayRTL(arr : [?]) -> [?] {
