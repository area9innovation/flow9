import ui/fontmapping; // getMappedFont
import net/picutil;
import form/graphicstransforms;

export {
	ClipCapabilities(move : bool, filters : bool, interactive : bool, scale : bool, alpha : bool);

	DefinedTextStyle(
		fontFamily : string,
		fontSize : double,
		fontWeight : int,
		fontSlope : string,
		fillColor : int,
		fillOpacity : double,
		letterSpacing : double,
		backgroundColor : int,
		backgroundOpacity : double,
		advancedSharpness : int,
		antiAlias : int,
		gridFit : int
	);

	RenderResult(
		clips : [native],
		widthHeight : Behaviour<WidthHeight>,
		baseline : Behaviour<double>,
		pending : Behaviour<int>,
		disposers :[() -> void],
		capabilities : ClipCapabilities
	);

	getFontFamily(style : [CharacterStyle]) -> string;
	calculateDefaultTextBackgroundColorOpacity(style : [CharacterStyle]) -> double;
	getDefinedTextStyle(style : [CharacterStyle]) -> DefinedTextStyle;
	defineTextStyle : (textfield : native, text : string, style : [CharacterStyle]) -> void;

	getCachedPictureSize(url : string) -> Maybe<WidthHeight>;
	// key is url processed with applyMediaPathMapping
	CachedPicturesSizes : ref Tree<string, WidthHeight> = ref makeTree();

	renderGraphics(clip : native, path : [StaticGraphicOp], style : [GraphicsStyle]) -> WidthHeight;

<<<<<<< HEAD
	addKeyboardShortcut(shortcut : string, description : string) -> () -> void;
	getKeyboardShortcuts() -> string;
=======
	getYouTubeURL(url : string) -> Maybe<string>;
	getVimeoURL(url : string) -> Maybe<string>;
>>>>>>> bc193bae
}

//In case of change update getCharacterStyleFromWigiTextStyle
defaultFontFamily_ = "Roboto";

getFontFamily(style : [CharacterStyle]) -> string {
	family = fold(style, defaultFontFamily_, \acc, s -> {
		switch (s : CharacterStyle) {
			FontFamily(name): name;
			default: acc;
		}
	});
	getMappedFont(family, 11.0).first
}

getCachedPictureSize(url : string) -> Maybe<WidthHeight> {
	lookupTree(^CachedPicturesSizes, applyMediaPathMapping(url))
}

calculateDefaultTextBackgroundColorOpacity(style : [CharacterStyle]) -> double {
	b2d(containsStruct(style, BackgroundFill(0)));
}

getDefinedTextStyle(style : [CharacterStyle]) -> DefinedTextStyle {
	// Set up the style
	fontfamily = ref defaultFontFamily_;
	fontweight = ref 400;
	fontslope = ref "";
	fontsize = ref 11.0;
	fillcolour = ref 0x000000;
	fillopacity = ref 1.0;
	backgroundcolour = ref 0xffffff;
	backgroundopacity = ref calculateDefaultTextBackgroundColorOpacity(style);
	letterspacing = ref 0.0;
	advancedSharpness = ref -400;
	advancedAntiAliasType = ref FontAntiAliasAdvanced();
	advancedGridFitType = ref FontGridFitNone();
	specifiedSharpness = ref false;
	iter(style, \s -> {
		switch (s : CharacterStyle) {
			FontFamily(name) : {
				if (isUrlParameterTrue("fontweight")) {
					htmlFont = font2htmlFont(name);
					fontfamily := htmlFont2familiesString(htmlFont);
					fontweight := htmlFont2weight(htmlFont);
					fontslope := htmlFont2slope(htmlFont);
				} else {
					fontfamily := name;
				}
			}
			FontSize(size) : fontsize := size;
			Fill(col): fillcolour := col;
			FillOpacity(op): fillopacity := op;
			LetterSpacing(op) : letterspacing := op;
			Sharpness(sharpness, antiAliasType, gridFitType) : {
				advancedSharpness := sharpness;
				advancedAntiAliasType := antiAliasType;
				advancedGridFitType := gridFitType;
				specifiedSharpness := true;
			}
			BackgroundFill(col): backgroundcolour := col;
			BackgroundFillOpacity(opacity): backgroundopacity := opacity;
			default : {}
		}
	});
	mappedFonts = map(strSplit(^fontfamily, ","), \family -> getMappedFont(family, ^fontsize));
	fontfamily := strGlue(map(mappedFonts, firstOfPair), ",");
	fontsize := mappedFonts[0].second;

	// 21273
	if (!^specifiedSharpness && flash && (^fontsize > 20.0)) {
		advancedSharpness :=
			if (^fontsize < 40.0) {
				delta : double = 1.0-dpow(1.0-((^fontsize-20.0) / 20.0), 2.0);
				round(-400.0 + 300.0 * delta);
			}
			else
				-100;
	}

	antialiasint = switch(^advancedAntiAliasType : FontAntiAliasType) {
		FontAntiAliasNormal() : 0;
		FontAntiAliasAdvanced() : 1;
	};
	gridfitint = switch(^advancedGridFitType : FontGridFitType) {
		FontGridFitNone() : 0;
		FontGridFitPixel() : 1;
		FontGridFitSubpixel() : 2;
	};

	DefinedTextStyle(
		^fontfamily,
		^fontsize,
		^fontweight,
		^fontslope,
		^fillcolour,
		^fillopacity,
		^letterspacing,
		^backgroundcolour,
		^backgroundopacity,
		^advancedSharpness,
		antialiasint,
		gridfitint
	);
}

defineTextStyle(textfield, text, style) {
	definedTextStyle = getDefinedTextStyle(style);

	setTextAndStyle(
		textfield,
		text,
		definedTextStyle.fontFamily,
		definedTextStyle.fontSize,
		definedTextStyle.fontWeight,
		definedTextStyle.fontSlope,
		definedTextStyle.fillColor,
		definedTextStyle.fillOpacity,
		definedTextStyle.letterSpacing,
		definedTextStyle.backgroundColor,
		definedTextStyle.backgroundOpacity
	);

	setAdvancedText(textfield, definedTextStyle.advancedSharpness, definedTextStyle.antiAlias, definedTextStyle.gridFit);
}

renderGraphics(clip : native, path : [StaticGraphicOp], style : [GraphicsStyle]) -> WidthHeight {
	g = getGraphics(clip);

	// Set up the style
	fillcolour = ref 0xdeaddead; // A hack
	fillopacity = ref 1.0;
	gradientFill : ref Maybe<GradientFill> = ref None();
	gradientType = ref "linear";
	strokecolour = ref 0xdeaddead;
	strokeopacity = ref 1.0;
	strokewidth = ref 1.0;
	strokeLineGradient : ref Maybe<StrokeLineGradient> = ref None();
	iter(style, \s -> {
		switch (s : GraphicsStyle) {
			Fill(col): fillcolour := col;
			FillOpacity(op): fillopacity := op;
			GradientFill(c, rotation): gradientFill := Some(s);
			RadialGradient(): gradientType := "radial";
			Stroke(colour): strokecolour := colour;
			StrokeOpacity(opacity): strokeopacity := opacity;
			StrokeWidth(width): strokewidth := width;
			StrokeLineGradient(c, rotation): strokeLineGradient := Some(s);
		}
	});
	if (0xdeaddead != (^fillcolour)) {
		beginFill(g, ^fillcolour, ^fillopacity);
	}
	if (0xdeaddead != (^strokecolour) || isSome(^strokeLineGradient)) {
		colour = if (0xdeaddead == (^strokecolour)) 0xffffff else ^strokecolour;
		setLineStyle(g, ^strokewidth, colour, ^strokeopacity);
	}
	// Determine dimensions
	minX = ref 99999.0;
	maxX = ref -99999.0;
	minY = ref 99999.0;
	maxY = ref -99999.0;

	updateRange = \x, y -> {
		minX := min(x, ^minX);
		maxX := max(x, ^maxX);
		minY := min(y, ^minY);
		maxY := max(y, ^maxY);
	}

	iter(path, \op ->
		switch (op : StaticGraphicOp) {
			MoveTo(x, y) : updateRange(x,y);
			LineTo(x, y) : updateRange(x,y);
			CubicBezierTo(x, y, cx, cy): updateRange(x,y);
			QuadraticBezierTo(x, y, cx, cy): updateRange(x,y);
			ClosePath(): {}
			GRect(x, y, w, h): {
				updateRange(x, y);
				updateRange(x + w, y + h);
			}
			GRoundedRect(x, y, w, h, __): {
				updateRange(x, y);
				updateRange(x + w, y + h);
			}
			GEllipse(x, y, w, h): {
				updateRange(x - w, y - h);
				updateRange(x + w, y + h);
			}
			GCircle(x, y, r): {
				updateRange(x - r, y - r);
				updateRange(x + r, y + r);
			}
		});

	w = abs(^maxX - ^minX);
	h = abs(^maxY - ^minY);

	switch (^gradientFill : Maybe<GradientFill>) {
		Some(gf): {
			colors = map(gf.points, \c -> c.color);
			alphas = map(gf.points, \c -> c.alpha);
			offsets = map(gf.points, \c -> c.offset);
			matrix = makeMatrix(w, h, gf.rotation, ^minX, ^minY);
			beginGradientFill(g, colors, alphas, offsets, matrix, ^gradientType);
		}
		None(): {}
	}

	switch (^strokeLineGradient : Maybe) {
		Some(sg): {
			colors = map(sg.points, \c -> c.color);
			alphas = map(sg.points, \c -> c.alpha);
			offsets = map(sg.points, \c -> c.offset);
			matrix = makeMatrix(w, h, sg.rotation, ^minX, ^minY);
			setLineGradientStroke(g, colors, alphas, offsets, matrix);
		}
		None() : {}
	}

	// Render the path
	needClose = ref false;
	moveTo(g, 0.0, 0.0); // Make sure we start from (0.0, 0.0). JS works incorrectly without this
	iter(if (cpp) deconstructGraphicsPath(path) else path, \op ->
		switch (op : StaticGraphicOp) {
			MoveTo(x, y) : {
				moveTo(g, x, y);
			}
			LineTo(x, y) : {
				needClose := true;
				lineTo(g, x, y);
			}
			CubicBezierTo(x, y, cx, cy): {
				needClose := true;
				curveTo(g, cx, cy, x, y);
			}
			QuadraticBezierTo(x, y, cx, cy): {
				needClose := true;
				curveTo(g, cx, cy, x, y);
			}
			ClosePath(): {
				needClose := false;
				endFill(g);
			}
			GRect(x, y, width, height): {
				needClose := false;
				drawRect(g, x, y, width, height);
			}
			GRoundedRect(x, y, width, height, radius): {
				needClose := false;
				drawRoundedRect(g, x, y, width, height, radius);
			}
			GEllipse(x, y, width, height): {
				needClose := false;
				drawEllipse(g, x, y, width, height);
			}
			GCircle(x, y, radius): {
				needClose := false;
				drawCircle(g, x, y, radius);
			}
		}
	);
	if (^needClose) {
		endFill(g);
	}

	WidthHeight(^maxX, ^maxY);
}

<<<<<<< HEAD
KeyboardShortcut(keys : string, description : string);
keyboardShortcuts : ref [KeyboardShortcut] = ref [];

addKeyboardShortcut(shortcut : string, description : string) -> () -> void {
	sc = KeyboardShortcut(shortcut, description);
	keyboardShortcuts := arrayPush(^keyboardShortcuts, sc);
	\ -> keyboardShortcuts := removeFirst(^keyboardShortcuts, sc);
}

getKeyboardShortcuts() {
	default_shortcuts = if (js) "Ctrl+Up : Zoom in\nCtrl+Dn : Zoom out\n" else "";
	fold(^keyboardShortcuts, default_shortcuts, \in, sc -> in + sc.keys + " : " + sc.description + "\n");
=======
getYouTubeURL(url0 : string) -> Maybe<string> {
	if (strContains(url0, "youtu.be") || strContains(url0, "youtube.com")) {
		deconstructedLink = strSplit(elementAt(strSplit(url0, "?"), 1, ""), "&");

		url = either(find(deconstructedLink, \p -> startsWith(p, "v=")), "");
		parameters = strGlue(filter(deconstructedLink, \p -> p != url), "&");

		if (url != "") {
			Some("https://youtube.com/embed/" + substring(url, 2, strlen(url)) + if (parameters != "") "?" + parameters else "");
		} else {
			None();
		}
	} else {
		None();
	}
}

getVimeoURL(url0 : string) -> Maybe<string> {
	if (strContains(url0, "vimeo.com")) {
		url = firstElement(strSplit(firstElement(strSplit(lastElement(strSplit(url0, "/"), ""), "#"), ""), "?"), "");

		if (url != "") {
			Some("https://player.vimeo.com/video/" + url);
		} else {
			None();
		}
	} else {
		None();
	}
>>>>>>> bc193bae
}<|MERGE_RESOLUTION|>--- conflicted
+++ resolved
@@ -40,13 +40,11 @@
 
 	renderGraphics(clip : native, path : [StaticGraphicOp], style : [GraphicsStyle]) -> WidthHeight;
 
-<<<<<<< HEAD
 	addKeyboardShortcut(shortcut : string, description : string) -> () -> void;
 	getKeyboardShortcuts() -> string;
-=======
+
 	getYouTubeURL(url : string) -> Maybe<string>;
 	getVimeoURL(url : string) -> Maybe<string>;
->>>>>>> bc193bae
 }
 
 //In case of change update getCharacterStyleFromWigiTextStyle
@@ -316,7 +314,6 @@
 	WidthHeight(^maxX, ^maxY);
 }
 
-<<<<<<< HEAD
 KeyboardShortcut(keys : string, description : string);
 keyboardShortcuts : ref [KeyboardShortcut] = ref [];
 
@@ -329,7 +326,8 @@
 getKeyboardShortcuts() {
 	default_shortcuts = if (js) "Ctrl+Up : Zoom in\nCtrl+Dn : Zoom out\n" else "";
 	fold(^keyboardShortcuts, default_shortcuts, \in, sc -> in + sc.keys + " : " + sc.description + "\n");
-=======
+}
+
 getYouTubeURL(url0 : string) -> Maybe<string> {
 	if (strContains(url0, "youtu.be") || strContains(url0, "youtube.com")) {
 		deconstructedLink = strSplit(elementAt(strSplit(url0, "?"), 1, ""), "&");
@@ -359,5 +357,4 @@
 	} else {
 		None();
 	}
->>>>>>> bc193bae
 }