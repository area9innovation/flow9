import fform/optimizefform;
import fform/fformutils;
import form/renderform;
import formats/svg/svg;

export {
	frender : (form : FForm, awh : DynamicBehaviour<WidthHeight>) -> (() -> void);
	frenderStage : (form : FForm, awh : DynamicBehaviour<WidthHeight>) -> (() -> void);
	renderFForm(rform : FForm, zorder : Transform<[int]>) -> FRenderResult;
	attachFChildren(clip : native, children : [native], disposers : [() -> void], cap : [FClipCapability]) -> FRenderResult;

	// Override to set custom stage wh
	stageWidthHeight = make(None());
	fAccessibilityEnabled = ref false;
	fSvg2GraphicsEnabled = ref !js;
}

currentFFormCount = ref 0;

frenderTo(parent : native, form : FForm, awh : DynamicBehaviour<WidthHeight>) -> (() -> void) {
	renCt = ^globalRenderCount;
	globalRenderCount := ^globalRenderCount + 1;

	d1 = monitorFResize(awh);
	d2 = optimizeAndRenderFForm(parent, form, const([renCt]));

	\ -> {d1(); applyall(d2.disposers); if (renCt == ^globalRenderCount - 1) globalRenderCount := renCt}
}

frenderStage(form : FForm, awh : DynamicBehaviour<WidthHeight>) -> (() -> void) {
	if (^globalRenderCount == 0)
		println("Warning: Don't use overlay stage render as first layer render.");

	frenderTo(currentClip(), form, awh);
}

frender(form : FForm, awh : DynamicBehaviour<WidthHeight>) -> (() -> void) {
	frenderTo(mainRenderClip(), form, awh);
}

monitorFResize(awh : DynamicBehaviour<WidthHeight>) -> () -> void {
	enableResize();
	sendStageSize = \ -> {
		nextDistinct(awh, WidthHeight(getStageWidth(), getStageHeight()));
	}

	// We have to explicitly hold on to this function to keep it alive
	r = ref Some(sendStageSize);

	disposer =
		makeSubscribeUns(stageWidthHeight, \swh : Maybe<WidthHeight> ->
			eitherFn(
				swh,
				\wh : WidthHeight -> {
					nextDistinct(awh, wh);

					[]
				},
				\ -> {
					sendStageSize();

					[addEventListener(currentClip(), "resize", sendStageSize)]
				}
			)
		)();

	\ -> { r := Some(nop); disposer(); }
}

optimizeAndRenderFForm(parent : native, form : FForm, zorder : Transform<[int]>) -> FRenderResult {
	renderFForm(optimizeFForm(form), zorder)
	|> (\r  -> attachFChildren(parent, r.clips, r.disposers, r.capabilities))
}

optimizeAndRenderFFormAt(parent : native, form : FForm, zorder : Transform<[int]>, id : int) -> FRenderResult {
	renderFForm(optimizeFForm(form), zorder)
	|> (\r  -> attachFChildrenAt(parent, r.clips, r.disposers, r.capabilities, id))
}

attachFChildren(clip : native, children : [native], disposers : [() -> void], cap : [FClipCapability]) -> FRenderResult {
	alive = generate(0, length(children), \__ -> ref false);
	iteri(children, \i, c -> addChildClip(clip, c, alive[i]));

	FRenderResult(
		[clip],
		concat([\ -> iteri(children, \i, c -> removeChildClip(clip, c, alive[i]))], disposers),
		cap
	)
}

attachFChildrenAt(clip : native, children : [native], disposers : [() -> void], cap : [FClipCapability], id : int) -> FRenderResult {
	alive = generate(0, length(children), \__ -> ref false);
	iteri(children, \i, c -> addChildClipAt(clip, c, id + i, alive[i]));

	FRenderResult(
		[clip],
		concat([\ -> iteri(children, \i, c -> removeChildClip(clip, c, alive[i]))], disposers),
		cap
	)
}

attachFChildAndCapability(form : FForm, d : FRenderResult, cap : [FClipCapability], fn : (native) -> () -> void) -> FRenderResult {
	if (length(d.clips) > 0) {
		if (length(d.clips) == 1 && !exists(cap, \c -> contains(d.capabilities, c)) && !contains(cap, FClipRotate())) {
			FRenderResult(d.clips, concat(map(d.clips, fn), d.disposers), uniq(concat(d.capabilities, cap)));
		} else {
			c = makeClip();
			setClipDebugInfo(c, "form", form);

			attachFChildren(c, d.clips, concat(d.disposers, [fn(c), \ -> deleteNative(c)]), cap)
		}
	} else {
		FRenderResult(d.clips, d.disposers, [])
	}
}

fullScreenTarget : ref Maybe<native> = ref None();

setFullScreenTarget(clip : native) -> void {
	fullScreenTarget := Some(clip);
}

isFullScreenTarget(clip : native) -> bool {
	eitherFn(^fullScreenTarget, \ft -> ft == clip, \ -> { setFullScreenTarget(clip); true; });
};

removeFullScreenTarget(clip : native) -> void {
	if (isSome(^fullScreenTarget)) {
		if (isFullScreenTarget(clip)) {
			setFullScreenTarget(clip);
		}
	}
}

renderFForm(rform : FForm, zorder : Transform<[int]>) -> FRenderResult {
	// println(rform.structname);
	// currentFFormCount := ^currentFFormCount + 1;

	switch (rform) {
		FEmpty(): {
			emptyFRenderResult
		}
		FConstructor(form, construct): {
			uns = construct();
			d = renderFForm(form, zorder);

			FRenderResult(d.clips, arrayPush(d.disposers, uns), d.capabilities)
		}
		FCreate2(current, fn): {
			current := fn();
			d = renderFForm(optimizeFForm(^current), zorder);

			FRenderResult(d.clips, d.disposers, d.capabilities)
		}
		FText(text, style): {
			if (!js && extractStruct(style, EscapeHTML(false)).escape) {
				renderFText(fselect(text, escapeHtml |> FLift), style);
			} else if (js && getRendererType() != "html" && !extractStruct(style, EscapeHTML(false)).escape) {
				charStyle = style2characterStyle(style);
				renderFText(fselect(text, FLift(\t -> fold(html2text(t, charStyle), "", \acc, tt -> acc + tt.text))), style);
			} else {
				renderFText(text, style);
			}
		}
		FParagraph(text, style): {
			if (!js && extractStruct(style, EscapeHTML(false)).escape) {
				renderFParagraph(fselect(text, escapeHtml |> FLift), style);
			} else if (js && getRendererType() != "html" && !extractStruct(style, EscapeHTML(false)).escape) {
				charStyle = style2characterStyle(style);
				renderFParagraph(fselect(text, FLift(\t -> fold(html2text(t, charStyle), "", \acc, tt -> acc + tt.text))), style);
			} else {
				renderFParagraph(text, style);
			}
		}
		FPicture(url, wh, style): 
			renderFPicture(zorder, url, wh, style);
		FGraphics(path, style): {
			renderFGraphics(path, style);
		}
		FTranslate(x, y, form): {
			attachFChildAndCapability(
				rform,
				renderFForm(form, zorder),
				[FClipMove(), FClipInteractive()],
				\clip ->
					[
						makeSubscribe(x, \x0 -> setClipX(clip, x0))(),
						makeSubscribe(y, \y0 -> setClipY(clip, y0))()
					]
					|> (\f -> \ -> applyall(f))
			)
		}
		FBorder(left, top, right, bottom, form): {
			attachFChildAndCapability(
				rform,
				renderFForm(form, zorder),
				[FClipMove()],
				\clip -> {
					if (left != 0.0)
						setClipX(clip, left);

					if (top != 0.0)
						setClipY(clip, top);

					nop
				}
			)
		}
		FScale(x, y, form): {
			attachFChildAndCapability(
				rform,
				renderFForm(form, zorder),
				[FClipScale(), FClipRotate()],
				\clip ->
					[
						makeSubscribe(x, \x0 -> setClipScaleX(clip, x0))(),
						makeSubscribe(y, \y0 -> setClipScaleY(clip, y0))()
					]
					|> (\f -> \ -> applyall(f))
			)
		}
		FRotate(degrees, form): {
			attachFChildAndCapability(
				rform,
				renderFForm(form, zorder),
				[FClipScale(), FClipMove(), FClipRotate()],
				\clip ->
					makeSubscribe(degrees, \de -> setClipRotation(clip, de))()
			)
		}
		FAlpha(alpha, form): {
			attachFChildAndCapability(
				rform,
				renderFForm(form, zorder),
				[FClipAlpha()],
				\clip ->
					makeSubscribe(alpha, \a -> setClipAlpha(clip, a))()
			)
		}
		FVisible(visible, form): {
			attachFChildAndCapability(
				rform,
				renderFForm(form, zorder),
				[FClipVisible()],
				\clip ->
					makeSubscribe(visible, \v -> setClipVisible(clip, v))()
			)
		}
		FRenderable(renderable, form): {
			attachFChildAndCapability(
				rform,
				renderFForm(form, zorder),
				[],
				\clip -> {
					nextDistinct(renderable, getClipRenderable(clip));
					addEventListener(clip, "visible", \ -> nextDistinct(renderable, getClipRenderable(clip)));
				}
			)
		}
		FDynamicGroup2(stackChanges, currentStack, stack) : renderFDynamicGroup2(zorder, rform, stackChanges, currentStack, stack);
		FGroup(forms, z) : {
			results : [FRenderResult] = mapi(forms, \i, form -> renderFForm(form, if (z || ^accessibilityEnabled || ^fAccessibilityEnabled) farrayPush(zorder, const(i)) else zorder));
			clips = concatA(map(results, \r -> r.clips));
			disposers = concatA(map(results, \r -> r.disposers));
			capabilities = concatA(map(results, \r -> if (length(r.clips) > 0) [r.capabilities] else []));

			FRenderResult(clips, disposers, if (length(clips) == 1 && length(capabilities) > 0) capabilities[0] else [])
		}
		FGroup2(form1, form2, z) : {
			r1 = renderFForm(form1, if (z || ^accessibilityEnabled || ^fAccessibilityEnabled) farrayPush(zorder, const(0)) else zorder);
			r2 = renderFForm(form2, if (z || ^accessibilityEnabled || ^fAccessibilityEnabled) farrayPush(zorder, const(1)) else zorder);

			FRenderResult(
				concat(r1.clips, r2.clips),
				concat(r1.disposers, r2.disposers),
				if (length(r1.clips) == 1 && length(r2.clips) == 0)
					r1.capabilities
				else if (length(r1.clips) == 0 && length(r2.clips) == 1)
					r2.capabilities
				else
					[]
			)
		}
		FDecorator2(form, decorators, above, stack) : {
			clip = makeClip();
			setClipCallstack(clip, stack);
			setClipDebugInfo(clip, "form", rform);

			clips : ref [[Pair<native, ref bool>]] = ref generate(0, length(decorators), \__ -> []);

			d1 = renderFForm(
					optimizeFForm(form),
					if (^accessibilityEnabled || ^fAccessibilityEnabled)
						farrayPush(zorder, const(b2i(!above)))
					else
						zorder
				);

			d2 = map(d1.clips, \d -> {addChild(clip, d); \ -> removeChild(clip, d)});

			d3 = mapi(decorators, \i, d -> {
				uns = ref [];

				makeSubscribe(d.first, \en -> {
					iter(^clips[i], \c -> removeChildClip(clip, c.first, c.second));
					clips := replace(^clips, i, []);
					applyall(^uns);

					uns :=
						if (en) {
							r = renderFForm(
								optimizeFForm(d.second()),
								if (^accessibilityEnabled || ^fAccessibilityEnabled)
									farrayPush(zorder, const(b2i(above)))
								else
									zorder,
							);

							clipsBefore = length(concatA(subrange(^clips, 0, i)));
							childClip = map(r.clips, \c -> Pair(c, ref false));
							iteri(childClip, \j, c -> addChildClipAt(clip, c.first, clipsBefore + j + if (above) length(d1.clips) else 0, c.second));
							clips := replace(^clips, i, childClip);

							r.disposers
						} else {
							[]
						}
				})()
				|> (\f -> \ -> {f(); applyall(^uns);})
			});

			FRenderResult([clip], concatA([d2, d1.disposers, d3, [\ -> deleteNative(clip)]]), [])
		}
		FMutable2(behaviour, stack) : {
			old = ref [];
			nested = ref 0;

			clip = makeClip();
			setClipCallstack(clip, stack);
			setClipDebugInfo(clip, "form", rform);

			dodisplay = \form -> {
				// Block post-destroy calls
				if (^nested == 0) {
					nested := 1;
					applyall(^old);
					old := optimizeAndRenderFForm(clip, form, zorder).disposers;

					if (showRedraw) {
						gr = getGraphics(clip);
						setLineStyle(gr, 1.0, floor(random() * i2d(0xffffff)), 1.0);
						moveTo(gr, 0.0, 0.0);
						lineTo(gr, 100., 100.);
						endFill(gr);
					}

					// If re-entrant destroy pending, finish it
					if (^nested < 0) {
						applyall(^old);
						old := [];

						deleteNative(clip);
					} else {
						nested := 0;
					}
				}
			};

			unsub =
				makeSubscribe(behaviour, \form ->
					// Postpone re-entrant updates if necessary
					if (^nested > 0)
						deferred(\ -> {
							impersonateCallstackItem(stack, 1);
							dodisplay(form);
						})
					else {
						impersonateCallstackItem(stack, 1);
						dodisplay(form);
					}
				)();

			FRenderResult(
				[clip],
				[
					\ -> {
						unsub();

						if (^nested == 0) {
							impersonateCallstackItem(stack, 1);
							applyall(^old);
							old := [];

							deleteNative(clip);
						}

						nested := -1;
					}
				],
				[]
			)
		}
		FFullWindow(fullwindow, wh, form) : {
			resize = ref nop;
			d = renderFForm(form, zorder);
			container = makeClip();

			setResize = \fw -> {
				^resize();

				if (fw) {
					nextDistinct(wh, WidthHeight(getStageWidth(), getStageHeight()));
					resize := monitorFResize(wh);
				} else {
					resize := nop;
				}
			};

			setFullWindow = \fw -> {
				setFullWindowTarget(container);
				toggleFullWindow(fw);
			};

			if (getValue(fullwindow)) {
				setResize(true);
				setFullWindow(true);
			};

			uns = subscribe2(fullwindow, \fw -> {
				setResize(fw);
				setFullWindow(fw);
			});

			attachFChildren(
				container,
				d.clips,
				arrayPush(
					d.disposers,
					\ -> {
						uns();
						^resize();
						if (getValue(fullwindow)) {
							setFullWindow(false);
						}
						resetFullWindowTarget();
						deleteNative(container);
					}
				),
				d.capabilities
			);
		}
		FFullScreen(fullscreen, wh, form): {
			fw = make(false);

			attachFChildAndCapability(
				rform,
				renderFForm(FFullWindow(fullscreen, wh, form), zorder),
				[],
				\clip -> {
					changeFullscreen = \fsc -> {
						if (fsc) {
							setFullScreenTarget(clip);
						} else {
							removeFullScreenTarget(clip);
						}

						nextDistinct(fw, fsc);
						toggleFullScreen(fsc);
					}

					if (getValue(fullscreen)) {
						changeFullscreen(true);
					}

					ofsd = onFullScreen(\change -> {
						if (isFullScreenTarget(clip) || !change) {
							nextDistinct(fullscreen, change);
						}
					});

					cfsd = subscribe2(fullscreen, changeFullscreen);

					\ -> {
						if (getValue(fullscreen)) {
							toggleFullScreen(false);
						}

						ofsd();
						cfsd();
					}
				}
			);
		}
		FInteractive(listeners, form) : {
			clipalive = ref true;

			attachFChildAndCapability(
				rform,
				renderFForm(form, zorder),
				[FClipInteractive()],
				\clip -> {
					stage = getStage();
					disposers = map(listeners, \l -> makeSubscribeUns(zorder, \z -> [handleRealEvents(l, clip, clipalive, stage, z, true, false)])());

					\ -> {
						applyall(disposers);
						clipalive := false
					}
				}
			)
		}
		FMask2(form, mask, stack): {
			d1 = renderFForm(form, zorder);
			r1 = attachFChildAndCapability(
				rform,
				d1,
				[FClipMove(), FClipRotate(), FClipScale(), FClipMask()],
				\clip -> {
					setClipCallstack(clip, stack);
					nop;
				}
			);

			d2 = renderFForm(mask, zorder);
			r2 = attachFChildAndCapability(
				rform,
				d2,
				[FClipMove(), FClipRotate(), FClipScale()],
				\maskClip -> {
					if (length(r1.clips) > 0) {
						setClipMask(r1.clips[0], maskClip);
					}

					setClipCallstack(maskClip, stack);
					nop;
				}
			);

			FRenderResult(
				concat(r2.clips, r1.clips),
				concat(r1.disposers, r2.disposers),
				r1.capabilities
			);
		}
		FFilter2(filters, form, stack) : renderFFilter2(zorder, rform, filters, form, stack);
		FCursor(shape, form) : {
			if (js) {
				attachFChildAndCapability(
					rform,
					renderFForm(form, zorder),
					[FClipCursor()],
					\clip -> {
						switch (shape : CursorShape2) {
							CursorShape(): {
								setClipCursor(clip, getCursorShapeName(shape));
								nop;
							}
							DynamicCursor(shape2): {
								makeSubscribe(shape2, \sh -> setClipCursor(clip, getCursorShapeName(sh)))();
							}
						}
					}
				)
			} else {
				cursorListeners = makeGlobalCursorListeners(shape, zorder);

				d = renderFForm(
					FInteractive(
						cursorListeners.first,
						form
					),
					zorder
				);

				FRenderResult(
					d.clips,
					arrayPush(d.disposers, cursorListeners.second),
					d.capabilities
				)
			}
		}
		FInspect(inspectors, form): {
			d = renderFForm(form, zorder);
			disps : ref [() -> void] = ref [];

			iter(inspectors, \i ->
				switch (i : FInspector) {
					ITransformMatrix(setfn): {
						if (length(d.clips) > 0) {
							// interruptibleDeferUntilNextFrameRendered to have form built and transforms calculated
							refArrayPush(disps, interruptibleDeferUntilNextFrameRendered(\ -> setfn(\ -> getGlobalTransform(d.clips[0]))));
							refArrayPush(disps, \ -> setfn(getDummyTransformMatrix));
						}
					}
					default: {}
				}
			);

			if (length(^disps) > 0)
				FRenderResult(
					d.clips,
					concat(d.disposers, ^disps),
					d.capabilities
				)
			else
				d
		}
		FCrop2(left, top, cwidth, cheight, form, stack): {
			attachFChildAndCapability(
				rform,
				renderFForm(form, zorder),
				[FClipMove(), FClipRotate(), FClipScale(), FClipMask()],
				\clip -> {
					setClipCallstack(clip, stack);
					make4Subscribe(left, top, cwidth, cheight, \l, t, w, h -> setScrollRect(clip, l, t, w, h))()
				}
			);
		}
		FControlFocus(focus, form): {
			d = renderFForm(form, zorder);

			if (length(d.clips) > 0) {
				uns = makeSubscribe(focus, \fc -> setFocus(d.clips[0], fc))();

				FRenderResult(
					d.clips,
					arrayPush(d.disposers, uns),
					d.capabilities
				);
			} else {
				d;
			}
		}
		FMForm(form): {
			d = renderForm(form, const(zeroWH), fgetValue(zorder), fgetValue(zorder)); // TODO: sub to zorder

			FRenderResult(
				d.clips,
				d.disposers,
				[
					FClipMove(),
					FClipScale(),
					FClipRotate(),
					FClipAlpha(),
					FClipVisible(),
					FClipInteractive(),
					FClipMask(),
					FClipFilters(),
					FClipAccess(),
					FClipCursor()
				]
			)
		}
		FBaseline(__, form): renderFForm(form, zorder);
		FSize2(__, form): renderFForm(form, zorder);
		FAvailable2(__, form): renderFForm(form, zorder);
		FAccess(properties, form): {
			if (^accessibilityEnabled || ^fAccessibilityEnabled) {
				d = renderFForm(form, zorder);

				makeAccessClip = !contains(["", "button", "checkbox", "textbox", "video", "iframe"], extractStruct(properties, AccessRole("")).role) ||
					isSome(tryExtractStruct(properties, AccessChildSelected(nop2)));

				if (makeAccessClip) {
					attachFChildAndCapability(
						rform,
						attachFChildAndCapability(
							rform,
							d,
							[FClipAccess()],
							\__ -> nop
						),
						[FClipAccess()],
						addFAccessProperties(properties, zorder)
					);
				} else {
					attachFChildAndCapability(
						rform,
						d,
						[FClipAccess()],
						addFAccessProperties(properties, zorder)
					);
				}
			} else {
				renderFForm(form, zorder);
			}
		}
<<<<<<< HEAD
		FRealHTML(url, wh, style): renderFRealHTML(zorder, url, wh, style);
		FVideo(filename, wh, style): renderFVideo(filename, wh, style);
		FTextInput(content, wh, style): renderFTextInput(zorder, content, wh, style);
=======
		FRealHTML(url, wh, style): {
			zoom_enabled = ref const(false);
			mouse_disabled = ref const(false);
			sandbox = ref None();

			domain = extractStruct(style, OverridePageDomain("")).domain;
			updateCachedContent = extractStruct(style, UpdateCachedContent(true)).update;
			reloadBlock = extractStruct(style, ReloadBlock(false)).show;

			flowCallback = extractStruct(style, FlowCallback(\args : [string] -> { "" })).fn;
			onPageLoaded = extractStruct(style, OnPageLoaded(nop)).fn;
			onError = extractStruct(style, OnError(nop1)).fn;
			onDone = \s -> if (s == "OK") onPageLoaded() else onError(s);
			shrink2fit = containsStruct(style, RealHtmlShrink2Fit());

			clip = makeWebClip(url, domain, updateCachedContent, reloadBlock, flowCallback, onDone, shrink2fit);

			disp =
				fold(
					style,
					[makeSubscribe(wh, \whv ->  { setClipWidth(clip, whv.width); setClipHeight(clip, whv.height); })()],
					\acc, st ->
						switch (st : RealHTMLStyle) {
							PageHostcallSetter(fn): {
								fn(\name, args -> webClipHostCall(clip, name, args));
								acc;
							}
							PageEvalJS(fn): {
								fn(\code -> webClipEvalJS(clip, code));
								acc;
							}
							ZoomEnabled(enabled): {
								arrayPush(acc, makeSubscribe(enabled, \en -> setWebClipZoomable(clip, en))())
							}
							MouseDisabled(disabled): {
								arrayPush(acc, makeSubscribe(disabled, \dis -> setWebClipDisabled(clip, dis))())
							}
							SandBoxJS(sboxes) : {
								setWebClipSandBox(
									clip,
									strGlue(
										map(sboxes, \sb ->
											switch (sb : SandBoxJSStyle) {
												AllowSameOrigin()		: "allow-same-origin";
												AllowTopNavigation()	: "allow-top-navigation";
												AllowForms()	: "allow-forms";
												AllowScripts()	: "allow-scripts";
											}
										),
										" "
									)
								);

								acc;
							}
							WhitelistDomains(domains): {
								setWebClipDomains(clip, domains);

								acc;
							}
							ViewBounds(bounds): {
								arrayPush(acc, makeSubscribe(bounds, \b -> if (isCorrectBounds(b)) setClipViewBounds(clip, b.minX, b.minY, b.maxX, b.maxY))())
							}
							default: acc;
						}
				)
				|> (\disp -> arrayPush(disp, \ -> deleteNative(clip)))
				|> (\disp ->
					if (^accessibilityEnabled || ^fAccessibilityEnabled) {
						arrayPush(
							disp,
							makeSubscribe(felementAt(zorder, const(0), const(0)), \z -> setAccessAttributes(clip, [["zorder", toString(z)]]))()
						);
					} else {
						disp;
					}
				);

			FRenderResult(
				[clip],
				disp,
				[FClipInteractive(), FClipFilters(), FClipMask()]
			);
		}
		FVideo(filename, wh, style): {
			streamListenerResponse = ref false;
			decreaseFFilesCount = if (cpp) increaseFFilesCount() else nop;
			realVideoSize = extractStruct(style, FVideoRealSize(make(getValue(wh)))).size;

			playing = extractStruct(style, FVideoPlay(make(true))).play;
			position = extractStruct(style, FVideoPosition(make(0.))).position;
			errorHandlerFn = extractStruct(style, OnVideoLoadingError(nop)).fn;
			streamListenerFn = extractStruct(style, StreamStatus(nop1)).fn;
			synchroCalls = extractStruct(style, SynchroCalls(nop, nop));
			keepAspectRation = extractStruct(style, FVideoKeepAspectRatio(const(true))).keep;
			coverBox = extractStruct(style, FVideoCoverBox(const(false), []));
			coverBoxAlign = extractStruct(coverBox.style, FAlign(const(0.5), const(0.5)));
			duration = extractStruct(style, FVideoLength(make(1.))).length;

			volume = tryExtractStruct(style, FVideoVolume(make(1.)));
			fullscreen = tryExtractStruct(style, FVideoFullscreen(make(false)));
			controls = extractStruct(style, FVideoControls([])).controls;
			subtitles = tryExtractStruct(style, FVideoSubtitles(const(VideoSubtitle("", []))));
			looping = tryExtractStruct(style, FVideoLoop(const(false)));
			timeRange = tryExtractStruct(style, FVideoTimeRange(const(0.), const(0.)));
			playbackRate = tryExtractStruct(style, FVideoPlaybackRate(make(0.)));
			mediaStream = tryExtractStruct(style, MediaStream(makeClip()));
			viewBounds = tryExtractStruct(style, ViewBounds(const(zeroBounds)));
			getCurrentFrame = tryExtractStruct(style, FVideoGetCurrentFrame(ref \ -> ""));
			additionalSources = extractStruct(style, FVideoAdditionalSources([])).sources;

			video =
				makeVideo(
					\w, h -> {
						nextDistinct(realVideoSize, WidthHeight(w, h));
						if (getValue(wh).width == 0. && getValue(wh).height == 0.) {
							nextDistinct(wh, WidthHeight(w, h));
						}

						decreaseFFilesCount();
					},
					\p -> {
						streamListenerResponse := true;
						nextDistinct(playing, p);
						streamListenerResponse := false;
					},
					\len -> {
						nextDistinct(duration, len);
					},
					\pos -> {
						streamListenerResponse := true;
						nextDistinct(position, pos);
						streamListenerResponse := false;
					}
				);
			iter(additionalSources, \s -> addVideoSource(video, s.url, s.type));

			eitherFn(mediaStream,
				\ms -> playVideoFromMediaStream(video, ms.stream, !getValue(playing)),
				\ -> playVideo(video, addServerPathIfRelative(applyMediaPathMapping(filename)), !getValue(playing))
			);

			if (controls != []) setVideoControls(video, controls);

			streamListener = addStreamStatusListener(video, \code -> {
				if (code == "NetStream.Play.StreamNotFound") {
					errorHandlerFn();
					decreaseFFilesCount();
					synchroCalls.onStart();
					timer(1000, synchroCalls.onStop);
				} else if (code == "NetStream.Play.Start") {
					synchroCalls.onStart();
				} else if (code == "NetStream.Play.Stop") {
					synchroCalls.onStop();
				} else if (code == "FlowGL.User.Resume") {
					if (!getValue(playing)) {
						synchroCalls.onStart();
					}
				} else if (code == "FlowGL.User.Stop") {
					synchroCalls.onStop();
				}

				streamListenerFn(code);
			});

			maybeApply(getCurrentFrame, \gcf -> gcf.fn := \ -> getVideoCurrentFrame(video));

			disp =
				concatA([
					[
						streamListener,
						make5Subscribe(
							fpair(realVideoSize, wh), keepAspectRation, coverBox.cover, coverBoxAlign.x, coverBoxAlign.y,
							\pr, kar, cover, alX, alY -> {

							rwh = firstOfPair(pr);
							cwh = secondOfPair(pr);

							if (rwh.width > 0. && cwh.width > 0. && rwh.height > 0. && cwh.height > 0.) {
								xScale = cwh.width / rwh.width;
								yScale = cwh.height / rwh.height;

								if (cover) {
									xyScale = max(xScale, yScale);
									setClipScaleX(video, xyScale);
									setClipScaleY(video, xyScale);
									setClipX(video, (cwh.width - rwh.width * xyScale) * forceRange(alX, 0., 1.));
									setClipY(video, (cwh.height - rwh.height * xyScale) * forceRange(alY, 0., 1.));
								} else if (kar) {
									xyScale = min(xScale, yScale);
									setClipScaleX(video, xyScale);
									setClipScaleY(video, xyScale);
									setClipX(video, max(cwh.width - rwh.width * xyScale, 0.) / 2.);
									setClipY(video, max(cwh.height - rwh.height * xyScale, 0.) / 2.);
								} else {
									setClipScaleX(video, xScale);
									setClipScaleY(video, yScale);
									setClipX(video, 0.);
									setClipY(video, 0.);
								}
							}
						})(),
						makeSubscribe2(playing, \pl -> if (!^streamListenerResponse) { if (pl) resumeVideo(video) else pauseVideo(video) })(),
						makeSubscribe(position, \pos -> if (!^streamListenerResponse) seekVideo(video, pos))(),
						decreaseFFilesCount
					],
					if (targetVideoLooping())
						eitherMap(
							looping,
							\lp ->
								[
									makeSubscribe(lp.loop, \l -> setVideoLooping(video, l))()
								],
							[]
						)
					else
						[],
					eitherMap(
						volume,
						\vol ->
							[
								makeSubscribe(vol.volume, \v -> setVideoVolume(video, v))()
							],
						[]
					),
					eitherMap(
						timeRange,
						\tr ->
							[
								make2Subscribe(tr.start, tr.end, \s, e -> setVideoTimeRange(video, s, e))()
							],
						[]
					),
					if (!android())
						eitherMap(
							playbackRate,
							\pr ->
								[
									makeSubscribe(pr.rate, \rate -> setVideoPlaybackRate(video, rate))()
								],
							[]
						)
					else
						[],
					eitherMap(
						fullscreen,
						\fs -> {
							resize = ref nop;
							prevWH = ref getValue(wh);

							[
								onFullScreen(\v -> if (isFullScreenTarget(video) || !v) nextDistinct(fs.fullscreen, v)),
								makeSubscribe(fs.fullscreen, \v -> {
									setFullWindowTarget(video);

									^resize();

									if (v) {
										setFullScreenTarget(video);
										prevWH := getValue(wh);
										nextDistinct(wh, WidthHeight(getStageWidth(), getStageHeight()));
										resize := monitorFResize(wh);
									} else {
										removeFullScreenTarget(video);
										nextDistinct(wh, ^prevWH);
									}

									toggleFullScreen(v);
									toggleFullWindow(v);
								})(),
								resetFullWindowTarget,
								\ -> ^resize()
							]
						},
						[]
					),
					eitherMap(
						subtitles,
						\sbt ->
							[
								makeSubscribe(sbt.subtitles, \s -> {
									definedTextStyle = getDefinedTextStyle(s.style);
									setVideoSubtitle(
										video,
										s.text,
										definedTextStyle.fontFamily,
										definedTextStyle.fontSize,
										definedTextStyle.fontWeight,
										definedTextStyle.fontSlope,
										definedTextStyle.fillColor,
										definedTextStyle.fillOpacity,
										definedTextStyle.letterSpacing,
										definedTextStyle.backgroundColor,
										definedTextStyle.backgroundOpacity
									);
								})()
							],
						[]
					),
					eitherMap(
						viewBounds,
						\vb ->
							[
								makeSubscribe(vb.bounds, \b -> setClipViewBounds(video, b.minX, b.minY, b.maxX, b.maxY))()
							],
						[]
					),
					[
						\ -> closeVideo(video),
						\ -> deleteNative(video),
					]
				]);

			FRenderResult(
				[video],
				disp,
				[FClipInteractive(), FClipFilters(), FClipMask()]
			);
		}
		FTextInput(content, wh, style): {
			textInputResponse = ref false;
			characterStyle = extractStruct(style, FCharacterStyle(const(style2characterStyle(style)))).style;
			textfield = makeTextfield(getFontFamily(fgetValue(characterStyle)));
			rtl = extractStruct(style, FSetDirection(getDefaultRtl())).rtl;
			setTextDirection(textfield, if (rtl) "rtl" else "ltr");
			setTextInput(textfield);

			focus = extractStruct(style, FFocus(make(false))).focus;
			position = extractStruct(style, FPosition(make(0))).position;
			selection = extractStruct(style, FSelection(make(-1))).selection;
			scrollInfo = extractStruct(style, FScrollInfo(make(ScrollInfo(0, 0, 0)))).info;

			inputType = extractStruct(style, FInputType(const(TextType()))).type;
			autoCompleteType = tryExtractStruct(style, FAutoCompleteType(const(ACNewPassword())));
			autoAlign = extractStruct(style, FAutoAlign(const(AutoAlignNone()))).align;
			wordWrap = extractStruct(style, FWordWrap(const(true))).wrap;
			multiline = extractStruct(style, FMultiline(const(false))).multiline;
			readOnly = extractStruct(style, FReadOnly(const(false))).readOnly;
			maxChars = extractStruct(style, FMaxChars(const(-1))).maxChars;
			numericStep = tryExtractStruct(style, FNumericStep(const(1.)));
			filterFn = tryExtractStruct(style, FInputFilter(idfn));
			keyFilterFn = tryExtractStruct(style, FInputKeyFilter(\__, __ -> true));
			cursorColor = extractStruct(style, FCursorColor(fselect(characterStyle, FLift(\cs -> extractStruct(cs, Fill(0)).color)))).color;
			cursorOpacity = extractStruct(style, FCursorOpacity(fselect(characterStyle, FLift(\cs -> extractStruct(cs, FillOpacity(1.)).opacity)))).opacity;
			cursorWidth = tryExtractStruct(style, FCursorWidth(const(2.)));
			viewBounds = tryExtractStruct(style, ViewBounds(const(zeroBounds)));
			interlineSpacing = extractStruct(style, InterlineSpacing(0.0)).d;

			setTextFieldInterlineSpacing(textfield, interlineSpacing);

			disp =
				concatA([
					[
						makeSubscribe(content, \c ->
							if (!^textInputResponse) defineTextStyle(textfield, c, fgetValue(characterStyle))
						)(),
						makeSubscribe(characterStyle, \cs ->
							defineTextStyle(textfield, getValue(content), cs)
						)(),
						makeSubscribe(wh, \v -> /*if (!^textInputResponse)*/ {
							setTextFieldWidth(textfield, v.width);
							setTextFieldHeight(textfield, v.height);
						})(),
						makeSubscribe(focus, \f ->
							if (!^textInputResponse) setFocus(textfield, f)
						)(),
						make2Subscribe(position, selection, \p, s -> if (!^textInputResponse) setSelection(textfield, p, s))(),
						makeSubscribe(inputType, \t -> setTextInputType(textfield,
							switch (t : InputType) {
								EmailType(): "email";
								TelType(): "tel";
								UrlType(): "url";
								TextType(): "text";
								NumericType(): "number";
								SearchType(): "search";
								PasswordType(): "password";
							}
						))(),
						makeSubscribe(autoAlign, \aa -> setAutoAlign(textfield,
							switch (aa : AutoAlignType) {
								AutoAlignLeft(): "AutoAlignLeft";
								AutoAlignRight(): "AutoAlignRight";
								AutoAlignCenter(): "AutoAlignCenter";
								AutoAlignNone(): "AutoAlignNone";
							}
						))(),
						makeSubscribe(wordWrap, \ww -> {
							setTextFieldCropWords(textfield, ww && fgetValue(multiline));
							setWordWrap(textfield, ww);
						})(),
						makeSubscribe(multiline, \ml -> {
							setTextFieldCropWords(textfield, ml && fgetValue(wordWrap));
							setMultiline(textfield, ml);
						})(),
						makeSubscribe(readOnly, \ro -> setReadOnly(textfield, ro))(),
						makeSubscribe(maxChars, \mc -> setMaxChars(textfield, mc))(),
						addEventListener(textfield, "change", \ -> {
							textInputResponse := true;
							nextDistinct(content, getContent(textfield));
							// nextDistinct(wh, WidthHeight(getTextFieldWidth(textfield), getTextFieldHeight(textfield)));
							nextDistinct(position, getCursorPosition(textfield));
							nextDistinct(selection, getSelectionEnd(textfield));
							nextDistinct(focus, getFocus(textfield));
							textInputResponse := false;
						}),
						addEventListener(textfield, "scroll", \ ->
							nextDistinct(scrollInfo, ScrollInfo(
								getScrollV(textfield),
								getBottomScrollV(textfield),
								getNumLines(textfield)
							))
						),
						addEventListener(textfield, "focusin", \ -> {
							textInputResponse := true;
							nextDistinct(focus, true);
							textInputResponse := false;
						}),
						addEventListener(textfield, "focusout", \ -> {
							textInputResponse := true;
							nextDistinct(focus, false);
							textInputResponse := false;
						}),
						make2Subscribe(cursorColor, cursorOpacity, \c, o -> setTextFieldCursorColor(textfield, c, o))(),
						addFAccessProperties(style |> extractFAccessProperties, zorder)(textfield)
					],
					eitherMap(
						autoCompleteType,
						\ac ->
							[
								makeSubscribe(ac.type, \c ->
									setTextInputAutoCompleteType(
										textfield,
										switch (c : ACType) {
											ACUserName(): "username";
											ACNewPassword(): "new-password";
											ACCurrentPassword(): "current-password";
											ACOneTimeCode(): "one-time-code";
										}
									)
								)()
							],
						[]
					),
					eitherMap(
						numericStep,
						\step ->
							[makeSubscribe(step.step, \st -> setTextInputStep(textfield, st))()],
						[]
					),
					eitherMap(
						filterFn,
						\fn ->
							[addTextInputFilter(textfield, fn.fn)],
						[]
					),
					eitherMap(
						keyFilterFn,
						\fn ->
							[
								addTextInputKeyEventFilter(textfield, "keydown", \utf, ctrl, shift, alt, meta, keycode ->
									fn.fn("keydown", KeyEvent(utf, ctrl, shift, alt, meta, keycode, nop))),
								addTextInputKeyEventFilter(textfield, "keyup", \utf, ctrl, shift, alt, meta, keycode ->
									fn.fn("keyup", KeyEvent(utf, ctrl, shift, alt, meta, keycode, nop)))
							],
						[]
					),
					eitherMap(
						cursorWidth,
						\cw ->
							[makeSubscribe(cw.width, \w -> setTextFieldCursorWidth(textfield, w))()],
						[]
					),
					eitherMap(
						viewBounds,
						\vb ->
							[
								makeSubscribe(vb.bounds, \b -> if (isCorrectBounds(b)) setClipViewBounds(textfield, b.minX, b.minY, b.maxX, b.maxY))()
							],
						[]
					)
				]);

			FRenderResult(
				[textfield],
				disp,
				[FClipInteractive(), FClipFilters(), FClipMask(), FClipCursor()]
			);
		}
>>>>>>> e211e995
		FSetPending(pen, form): renderFForm(form, zorder);
		FNativeForm(__, __, __, fn): {
			d = fn(const(zeroWH), fgetValue(zorder), fgetValue(zorder)); // TODO: sub to zorder

			FRenderResult(
				d.clips,
				[d.dispose],
				[
					FClipMove(),
					FClipScale(),
					FClipRotate(),
					FClipAlpha(),
					FClipVisible(),
					FClipInteractive(),
					FClipMask(),
					FClipFilters(),
					FClipAccess(),
					FClipCursor()
				]
			)
		}
		FCanvas(content): {
			clip = makeCanvasClip();
			d = renderFForm(content, zorder);

			attachFChildren(
				clip,
				d.clips,
				d.disposers,
				[
					FClipMove(),
					FClipScale(),
					FClipRotate(),
					FClipAlpha(),
					FClipVisible(),
					FClipInteractive(),
					FClipMask(),
					FClipFilters(),
					FClipAccess(),
					FClipCursor()
				]
			)
		}
	}
}

renderFPicture(zorder : Transform<[int]>, url_ : string, wh : DynamicBehaviour<WidthHeight>, style : [PictureStyle]) -> FRenderResult {
	if (downloadPictures) {
		cache = ref true;
		onlydl = ref false;
		picErrorHandler = ref nop1;
		onLoaded = ref nop;
		realSizeFn = ref nop1;

		decreaseFFilesCount = increaseFFilesCount();
		url = applyMediaPathMapping(url_);
		clipalive = ref true;

		iter(style, \s ->
			switch (s : PictureStyle) {
				DontCache(): cache := false;
				OnlyDownloadToCache(): onlydl := true;
				OnLoadingError(fn): picErrorHandler := fn;
				OnLoaded(fn): {
					onLoaded := {
						prevOnLoaded = ^onLoaded;
						\ -> {
							prevOnLoaded();
							fn();
						}
					}
				}
				InspectRealSize(fn): realSizeFn := fn;
			}
		);

		picture =
			if (endsWith(url, ".svg") && ^fSvg2GraphicsEnabled) {
				container = makeClip();

				httpRequest(
					addServerPathIfRelative(url),
					false,
					[],
					[],
					\d -> {
						if (^clipalive) {
							form = svgString2Form(d, []);
							formWH = getStaticFormSize(form) |> (\fm -> WidthHeight(fm.width, fm.height));

							iter(renderFForm(form |> form2fform |> optimizeFForm, zorder).clips, \c -> addChild(container, c));

							CachedPicturesSizes := setTree(^CachedPicturesSizes, url, formWH);
							nextDistinct(wh, formWH);

							decreaseFFilesCount();

							^realSizeFn(formWH);
							^onLoaded();
						} else {
							decreaseFFilesCount();
						}
					},
					\er -> {
						if (^clipalive) {
							e = "Cannot load " + url + " " + er;

							CachedPicturesSizes := removeFromTree(^CachedPicturesSizes, url);
							nextDistinct(wh, zeroWH);

							^picErrorHandler(e);
							decreaseFFilesCount();
						} else {
							CachedPicturesSizes := removeFromTree(^CachedPicturesSizes, url);

							decreaseFFilesCount();
						}
					},
					\s -> {}
				);

				container;
			} else {
				makePicture(
					addServerPathIfRelative(url),
					^cache,
					\w, h -> {
						CachedPicturesSizes := setTree(^CachedPicturesSizes, url, WidthHeight(w, h));
						nextDistinct(wh, WidthHeight(w, h));

						decreaseFFilesCount();

						^realSizeFn(WidthHeight(w, h));
						^onLoaded();
					},
					\e -> {
						CachedPicturesSizes := removeFromTree(^CachedPicturesSizes, url);
						nextDistinct(wh, zeroWH);

						^picErrorHandler(e);
						decreaseFFilesCount();
					},
					^onlydl
				);
			}

		FRenderResult(
			[picture],
			[
				\ -> {
					clipalive := false;
					//Decrease loading files count if Form is closed until onOK or onError has happened.
					decreaseFFilesCount();
					deleteNative(picture);
				}
			],
			[FClipMask()]
		)
	} else
		emptyFRenderResult
}

renderFDynamicGroup2(
	zorder : Transform<[int]>,
	rform : FForm,
	stackChanges : DynamicBehaviour<[FGroupChange]>,
	currentStack : DynamicBehaviour<[FForm]>,
	stack : native) -> FRenderResult {
	
	parentClip = makeClip();

	setClipCallstack(parentClip, stack);
	setClipDebugInfo(parentClip, "form", rform);

	childDisposers : ref [[() -> void]] = ref [[]];
	childrenClips : ref [[Pair<native, ref bool>]] = ref [[]];
	childrenCount : ref [int] = ref [];

	handleAdd = \form, z -> {
		childResult = renderFForm(form, farrayPush(zorder, const(z)));
		childClip = map(childResult.clips, \c -> Pair(c, ref false));
		clipsBefore = length(concatA(subrange(^childrenClips, 0, z)));
		iteri(childClip, \i, d -> addChildClipAt(parentClip, d.first, clipsBefore + i, d.second));

		childrenClips := insertArray(^childrenClips, z, childClip);
		childDisposers := insertArray(^childDisposers, z, childResult.disposers);
	};

	handleDelete = \z -> if (existsIndex(^childrenClips, z)) {
		iter(^childrenClips[z], \clip -> removeChildClip(parentClip, clip.first, clip.second));
		childrenClips := removeIndex(^childrenClips, z);

		applyall(^childDisposers[z]);
		childDisposers := removeIndex(^childDisposers, z);
	}

	handleReplace = \form, z -> {
		childrenAfter = tailFrom(^childrenClips, z);

		iter(childrenAfter, \children ->
			iter(children, \child -> removeChildClip(parentClip, child.first, child.second))
		);

		applyall(^childDisposers[z]);

		childResult = renderFForm(form, farrayPush(zorder, const(z)));
		childClip = map(childResult.clips, \c -> Pair(c, ref false));

		iter(
			replace(childrenAfter, 0, childClip),
			\childClips ->
				iter(childClips, \clip -> addChildClip(parentClip, clip.first, clip.second))
		);

		childrenClips := replace(^childrenClips, z, childClip);
		childDisposers := replace(^childDisposers, z, childResult.disposers);
	}

	handleMove = \from, to -> {
		childrenFixedOrder = moveElement(^childrenClips, from, to);
		childrenChanged = tailFrom(childrenFixedOrder, min(from, to));

		iter(childrenChanged, \children ->
			iter(children, \child -> removeChildClip(parentClip, child.first, child.second))
		);

		iter(
			childrenChanged,
			\childClips ->
				iter(childClips, \clip -> addChildClip(parentClip, clip.first, clip.second))
		);

		childrenClips := childrenFixedOrder;
		childDisposers := moveElement(^childDisposers, from, to);
	}

	iteri(getValue(currentStack), \i, f -> handleAdd(f, i));

	handleChanges = \changes -> if (length(changes) > 0) {
		next(stackChanges, []);

		iter(changes, \change -> {
			switch (change : FGroupChange) {
				FGroupAdd(form, z) : {
					next(currentStack, insertArray(getValue(currentStack), z, form));
					handleAdd(form, z);
				}
				FGroupDelete(z) : {
					next(currentStack, removeIndex(getValue(currentStack), z));
					handleDelete(z);
				}
				FGroupMove(from, to) : {
					currentStackValue = getValue(currentStack);
					toFixed = forceRange(to, 0, length(currentStackValue) - 1);

					if (existsIndex(currentStackValue, from) && from != toFixed) {
						next(
							currentStack,
							moveElement(currentStackValue, from, toFixed)
						);

						handleMove(from, toFixed);
					}
				}
				FGroupReplace(form, z) : {
					next(currentStack, replace(getValue(currentStack), z, form));
					handleReplace(form, z);
				}
			}
		});
	}

	disposeChanges = fsubscribe(stackChanges, handleChanges);

	disposeGroup =
		\ -> {
			callList(disposeChanges);

			iter(^childrenClips, \childClips -> iter(childClips, \clip -> removeChildClip(parentClip, clip.first, clip.second)));
			childrenClips := [];

			iter(^childDisposers, applyall);
			childDisposers := [];

			deleteNative(parentClip);
		};

	FRenderResult([parentClip], [disposeGroup], []);
}

renderFFilter2(zorder : Transform<[int]>, rform : FForm, filters : [Filters], form : FForm, stack : native) -> FRenderResult {
	d = renderFForm(form, zorder);

	if (targetNoFilters()) {
		// Not supported
		d
	} else if (getRendererType() == "html") {
		fold(filters, d, \acc, f -> {
			attachFChildAndCapability(
				rform,
				acc,
				[FClipFilters()],
				\clip -> {
					fils = switch(f : Filters) {
						Bevel(params): {
							angle = ref 45.0;
							distance = ref 3.0;
							radius = ref 3.0;
							spread = ref 1.0;
							color1 = ref 0xffffff;
							alpha1 = ref 1.0;
							color2 = ref 0x000000;
							alpha2 = ref 1.0;
							inner = ref true;
							iter(params, \p -> switch (p : BevelParameter) {
								Placement(a, ds): { angle := a; distance := ds; }
								Radius(r): radius := r;
								Spread(s): spread := s;
								Color(c, a): { color1 := c; alpha1 := a; }
								ShadowColor(c, a): { color2 := c; alpha2 := a; }
								Inner(i): inner := i;
							});
							makeBevel(^angle, ^distance, ^radius, ^spread, ^color1, ^alpha1, ^color2, ^alpha2, ^inner) |> Some;
						}
						DropShadow(params): {
							angle = ref 45.0;
							distance = ref 4.0;
							radius = ref 4.0;
							spread = ref 1.0;
							color = ref 0x000000;
							alpha = ref 1.0;
							inner = ref false;
							iter(params, \p -> switch (p : DropShadowParameter) {
								Placement(a, ds): { angle := a; distance := ds; }
								Radius(r): radius := r;
								Spread(s): spread := s;
								Color(c, a): { color := c; alpha := a; }
								Inner(i): inner := i;
							});
							makeDropShadow(^angle, ^distance, ^radius, ^spread, ^color, ^alpha, ^inner) |> Some;
						}
						Blur(params): {
							radius = ref 3.0;
							spread = ref 1.0;
							iter(params, \p -> switch (p : BlurParameter) {
								Radius(r): radius := r;
								Spread(s): spread := s;
							});
							makeBlur(^radius, ^spread) |> Some;
						}
						BackdropBlur(params): {
							if (js) {
								spread = extractStruct(params, Spread(1.)).radius;
								makeBackdropBlur(spread) |> Some
							} else None()
						}
						Glow(params): {
							radius = ref 4.0;
							spread = ref 1.0;
							color = ref 0x000000;
							alpha = ref 1.0;
							inner = ref false;
							iter(params, \p -> switch (p : GlowParameter) {
								Radius(r): radius := r;
								Spread(s): spread := s;
								Color(c, a): { color := c; alpha := a; }
								Inner(i): inner := i;
							});
							makeGlow(^radius, ^spread, ^color, ^alpha, ^inner) |> Some;
						}
						Shader(vertex, fragment, uniforms) : {
							makeShader(
								strSplitLeave(strReplace(vertex, "\t", ""), "\n"),
								strSplitLeave(strReplace(fragment, "\t", ""), "\n"),
								map(uniforms, \u -> [u.name, u.type, u.value])
							) |> Some;
						}
					};
					eitherMap(fils, \fls -> {
						setClipCallstack(clip, stack);
						addFilters(clip, [fls]);

						\ -> deleteNative(fls)
					}, nop)
				}
			)
		})
	} else {
		attachFChildAndCapability(
			rform,
			d,
			[FClipFilters()],
			\clip -> {
				fils = filtermap(filters, \f -> switch(f : Filters) {
					Bevel(params): {
						angle = ref 45.0;
						distance = ref 3.0;
						radius = ref 3.0;
						spread = ref 1.0;
						color1 = ref 0xffffff;
						alpha1 = ref 1.0;
						color2 = ref 0x000000;
						alpha2 = ref 1.0;
						inner = ref true;
						iter(params, \p -> switch (p : BevelParameter) {
							Placement(a, ds): { angle := a; distance := ds; }
							Radius(r): radius := r;
							Spread(s): spread := s;
							Color(c, a): { color1 := c; alpha1 := a; }
							ShadowColor(c, a): { color2 := c; alpha2 := a; }
							Inner(i): inner := i;
						});
						makeBevel(^angle, ^distance, ^radius, ^spread, ^color1, ^alpha1, ^color2, ^alpha2, ^inner) |> Some;
					}
					DropShadow(params): {
						angle = ref 45.0;
						distance = ref 4.0;
						radius = ref 4.0;
						spread = ref 1.0;
						color = ref 0x000000;
						alpha = ref 1.0;
						inner = ref false;
						iter(params, \p -> switch (p : DropShadowParameter) {
							Placement(a, ds): { angle := a; distance := ds; }
							Radius(r): radius := r;
							Spread(s): spread := s;
							Color(c, a): { color := c; alpha := a; }
							Inner(i): inner := i;
						});
						makeDropShadow(^angle, ^distance, ^radius, ^spread, ^color, ^alpha, ^inner) |> Some;
					}
					Blur(params): {
						radius = ref 3.0;
						spread = ref 1.0;
						iter(params, \p -> switch (p : BlurParameter) {
							Radius(r): radius := r;
							Spread(s): spread := s;
						});
						makeBlur(^radius, ^spread) |> Some;
					}
					BackdropBlur(params): None();
					Glow(params): {
						radius = ref 4.0;
						spread = ref 1.0;
						color = ref 0x000000;
						alpha = ref 1.0;
						inner = ref false;
						iter(params, \p -> switch (p : GlowParameter) {
							Radius(r): radius := r;
							Spread(s): spread := s;
							Color(c, a): { color := c; alpha := a; }
							Inner(i): inner := i;
						});
						makeGlow(^radius, ^spread, ^color, ^alpha, ^inner) |> Some;
					}
					Shader(vertex, fragment, uniforms) : {
						makeShader(
							strSplitLeave(strReplace(vertex, "\t", ""), "\n"),
							strSplitLeave(strReplace(fragment, "\t", ""), "\n"),
							map(uniforms, \u -> [u.name, u.type, u.value])
						) |> Some;
					}
				});
				setClipCallstack(clip, stack);
				addFilters(clip, fils);

				\ -> iter(fils, deleteNative)
			}
		)
	}
}

renderFRealHTML(zorder : Transform<[int]>, url : string, wh : Transform<WidthHeight>, style : [RealHTMLStyle]) -> FRenderResult {
	zoom_enabled = ref const(false);
	mouse_disabled = ref const(false);
	sandbox = ref None();

	domain = extractStruct(style, OverridePageDomain("")).domain;
	updateCachedContent = extractStruct(style, UpdateCachedContent(true)).update;
	reloadBlock = extractStruct(style, ReloadBlock(false)).show;

	flowCallback = extractStruct(style, FlowCallback(\args : [string] -> { "" })).fn;
	onPageLoaded = extractStruct(style, OnPageLoaded(nop)).fn;
	onError = extractStruct(style, OnError(nop1)).fn;
	onDone = \s -> if (s == "OK") onPageLoaded() else onError(s);
	shrink2fit = containsStruct(style, RealHtmlShrink2Fit());

	hideHorizontalScroll = containsStruct(style, RealHtmlHideHorizontalScroll());
	clip = makeWebClip(url, domain, updateCachedContent, reloadBlock, flowCallback, onDone, shrink2fit, hideHorizontalScroll);

	disp =
		fold(
			style,
			[makeSubscribe(wh, \whv ->  { setClipWidth(clip, whv.width); setClipHeight(clip, whv.height); })()],
			\acc, st ->
				switch (st : RealHTMLStyle) {
					PageHostcallSetter(fn): {
						fn(\name, args -> webClipHostCall(clip, name, args));
						acc;
					}
					PageEvalJS(fn): {
						fn(\code -> webClipEvalJS(clip, code));
						acc;
					}
					ZoomEnabled(enabled): {
						arrayPush(acc, makeSubscribe(enabled, \en -> setWebClipZoomable(clip, en))())
					}
					MouseDisabled(disabled): {
						arrayPush(acc, makeSubscribe(disabled, \dis -> setWebClipDisabled(clip, dis))())
					}
					SandBoxJS(sboxes) : {
						setWebClipSandBox(
							clip,
							strGlue(
								map(sboxes, \sb ->
									switch (sb : SandBoxJSStyle) {
										AllowSameOrigin()		: "allow-same-origin";
										AllowTopNavigation()	: "allow-top-navigation";
										AllowForms()	: "allow-forms";
										AllowScripts()	: "allow-scripts";
									}
								),
								" "
							)
						);

						acc;
					}
					WhitelistDomains(domains): {
						setWebClipDomains(clip, domains);

						acc;
					}
					ViewBounds(bounds): {
						arrayPush(acc, makeSubscribe(bounds, \b -> if (isCorrectBounds(b)) setClipViewBounds(clip, b.minX, b.minY, b.maxX, b.maxY))())
					}
					default: acc;
				}
		)
		|> (\disp -> arrayPush(disp, \ -> deleteNative(clip)))
		|> (\disp ->
			if (^accessibilityEnabled || ^fAccessibilityEnabled) {
				arrayPush(
					disp,
					makeSubscribe(felementAt(zorder, const(0), const(0)), \z -> setAccessAttributes(clip, [["zorder", toString(z)]]))()
				);
			} else {
				disp;
			}
		);

	FRenderResult(
		[clip],
		disp,
		[FClipInteractive(), FClipFilters(), FClipMask()]
	);
}

renderFVideo(filename : string, wh : DynamicBehaviour<WidthHeight>, style : [FVideoStyle]) -> FRenderResult {
	streamListenerResponse = ref false;
	decreaseFFilesCount = if (cpp) increaseFFilesCount() else nop;
	realVideoSize = extractStruct(style, FVideoRealSize(make(getValue(wh)))).size;

	playing = extractStruct(style, FVideoPlay(make(true))).play;
	position = extractStruct(style, FVideoPosition(make(0.))).position;
	errorHandlerFn = extractStruct(style, OnVideoLoadingError(nop)).fn;
	streamListenerFn = extractStruct(style, StreamStatus(nop1)).fn;
	synchroCalls = extractStruct(style, SynchroCalls(nop, nop));
	keepAspectRation = extractStruct(style, FVideoKeepAspectRatio(const(true))).keep;
	coverBox = extractStruct(style, FVideoCoverBox(const(false), []));
	coverBoxAlign = extractStruct(coverBox.style, FAlign(const(0.5), const(0.5)));
	duration = extractStruct(style, FVideoLength(make(1.))).length;

	volume = tryExtractStruct(style, FVideoVolume(make(1.)));
	fullscreen = tryExtractStruct(style, FVideoFullscreen(make(false)));
	controls = extractStruct(style, FVideoControls([])).controls;
	subtitles = tryExtractStruct(style, FVideoSubtitles(const(VideoSubtitle("", []))));
	looping = tryExtractStruct(style, FVideoLoop(const(false)));
	timeRange = tryExtractStruct(style, FVideoTimeRange(const(0.), const(0.)));
	playbackRate = tryExtractStruct(style, FVideoPlaybackRate(make(0.)));
	mediaStream = tryExtractStruct(style, MediaStream(makeClip()));
	viewBounds = tryExtractStruct(style, ViewBounds(const(zeroBounds)));
	getCurrentFrame = tryExtractStruct(style, FVideoGetCurrentFrame(ref \ -> ""));
	additionalSources = extractStruct(style, FVideoAdditionalSources([])).sources;

	video =
		makeVideo(
			\w, h -> {
				nextDistinct(realVideoSize, WidthHeight(w, h));
				if (getValue(wh).width == 0. && getValue(wh).height == 0.) {
					nextDistinct(wh, WidthHeight(w, h));
				}

				decreaseFFilesCount();
			},
			\p -> {
				streamListenerResponse := true;
				nextDistinct(playing, p);
				streamListenerResponse := false;
			},
			\len -> {
				nextDistinct(duration, len);
			},
			\pos -> {
				streamListenerResponse := true;
				nextDistinct(position, pos);
				streamListenerResponse := false;
			}
		);
	iter(additionalSources, \s -> addVideoSource(video, s.url, s.type));

	eitherFn(mediaStream,
		\ms -> playVideoFromMediaStream(video, ms.stream, !getValue(playing)),
		\ -> playVideo(video, addServerPathIfRelative(applyMediaPathMapping(filename)), !getValue(playing))
	);

	if (controls != []) setVideoControls(video, controls);

	streamListener = addStreamStatusListener(video, \code -> {
		if (code == "NetStream.Play.StreamNotFound") {
			errorHandlerFn();
			decreaseFFilesCount();
			synchroCalls.onStart();
			timer(1000, synchroCalls.onStop);
		} else if (code == "NetStream.Play.Start") {
			synchroCalls.onStart();
		} else if (code == "NetStream.Play.Stop") {
			synchroCalls.onStop();
		} else if (code == "FlowGL.User.Resume") {
			if (!getValue(playing)) {
				synchroCalls.onStart();
			}
		} else if (code == "FlowGL.User.Stop") {
			synchroCalls.onStop();
		}

		streamListenerFn(code);
	});

	maybeApply(getCurrentFrame, \gcf -> gcf.fn := \ -> getVideoCurrentFrame(video));

	disp =
		concatA([
			[
				streamListener,
				make5Subscribe(
					fpair(realVideoSize, wh), keepAspectRation, coverBox.cover, coverBoxAlign.x, coverBoxAlign.y,
					\pr, kar, cover, alX, alY -> {

					rwh = firstOfPair(pr);
					cwh = secondOfPair(pr);

					if (rwh.width > 0. && cwh.width > 0. && rwh.height > 0. && cwh.height > 0.) {
						xScale = cwh.width / rwh.width;
						yScale = cwh.height / rwh.height;

						if (cover) {
							xyScale = max(xScale, yScale);
							setClipScaleX(video, xyScale);
							setClipScaleY(video, xyScale);
							setClipX(video, (cwh.width - rwh.width * xyScale) * forceRange(alX, 0., 1.));
							setClipY(video, (cwh.height - rwh.height * xyScale) * forceRange(alY, 0., 1.));
						} else if (kar) {
							xyScale = min(xScale, yScale);
							setClipScaleX(video, xyScale);
							setClipScaleY(video, xyScale);
							setClipX(video, max(cwh.width - rwh.width * xyScale, 0.) / 2.);
							setClipY(video, max(cwh.height - rwh.height * xyScale, 0.) / 2.);
						} else {
							setClipScaleX(video, xScale);
							setClipScaleY(video, yScale);
							setClipX(video, 0.);
							setClipY(video, 0.);
						}
					}
				})(),
				makeSubscribe2(playing, \pl -> if (!^streamListenerResponse) { if (pl) resumeVideo(video) else pauseVideo(video) })(),
				makeSubscribe(position, \pos -> if (!^streamListenerResponse) seekVideo(video, pos))(),
				decreaseFFilesCount
			],
			if (targetVideoLooping())
				eitherMap(
					looping,
					\lp ->
						[
							makeSubscribe(lp.loop, \l -> setVideoLooping(video, l))()
						],
					[]
				)
			else
				[],
			eitherMap(
				volume,
				\vol ->
					[
						makeSubscribe(vol.volume, \v -> setVideoVolume(video, v))()
					],
				[]
			),
			eitherMap(
				timeRange,
				\tr ->
					[
						make2Subscribe(tr.start, tr.end, \s, e -> setVideoTimeRange(video, s, e))()
					],
				[]
			),
			if (!android())
				eitherMap(
					playbackRate,
					\pr ->
						[
							makeSubscribe(pr.rate, \rate -> setVideoPlaybackRate(video, rate))()
						],
					[]
				)
			else
				[],
			eitherMap(
				fullscreen,
				\fs -> {
					resize = ref nop;
					prevWH = ref getValue(wh);

					[
						onFullScreen(\v -> if (isFullScreenTarget(video) || !v) nextDistinct(fs.fullscreen, v)),
						makeSubscribe(fs.fullscreen, \v -> {
							setFullWindowTarget(video);

							^resize();

							if (v) {
								setFullScreenTarget(video);
								prevWH := getValue(wh);
								nextDistinct(wh, WidthHeight(getStageWidth(), getStageHeight()));
								resize := monitorFResize(wh);
							} else {
								removeFullScreenTarget(video);
								nextDistinct(wh, ^prevWH);
							}

							toggleFullScreen(v);
							toggleFullWindow(v);
						})(),
						resetFullWindowTarget,
						\ -> ^resize()
					]
				},
				[]
			),
			eitherMap(
				subtitles,
				\sbt ->
					[
						makeSubscribe(sbt.subtitles, \s -> {
							definedTextStyle = getDefinedTextStyle(s.style);
							setVideoSubtitle(
								video,
								s.text,
								definedTextStyle.fontFamily,
								definedTextStyle.fontSize,
								definedTextStyle.fontWeight,
								definedTextStyle.fontSlope,
								definedTextStyle.fillColor,
								definedTextStyle.fillOpacity,
								definedTextStyle.letterSpacing,
								definedTextStyle.backgroundColor,
								definedTextStyle.backgroundOpacity
							);
						})()
					],
				[]
			),
			eitherMap(
				viewBounds,
				\vb ->
					[
						makeSubscribe(vb.bounds, \b -> setClipViewBounds(video, b.minX, b.minY, b.maxX, b.maxY))()
					],
				[]
			),
			[
				\ -> closeVideo(video),
				\ -> deleteNative(video),
			]
		]);

	FRenderResult(
		[video],
		disp,
		[FClipInteractive(), FClipFilters(), FClipMask()]
	);
}

renderFTextInput(zorder : Transform<[int]>, content : DynamicBehaviour<string>, wh : DynamicBehaviour<WidthHeight>, style : [FTextInputStyle]) -> FRenderResult {
	textInputResponse = ref false;
	characterStyle = extractStruct(style, FCharacterStyle(const(style2characterStyle(style)))).style;
	textfield = makeTextfield(getFontFamily(fgetValue(characterStyle)));
	rtl = extractStruct(style, FSetDirection(getDefaultRtl())).rtl;
	setTextDirection(textfield, if (rtl) "rtl" else "ltr");
	setTextInput(textfield);

	focus = extractStruct(style, FFocus(make(false))).focus;
	position = extractStruct(style, FPosition(make(0))).position;
	selection = extractStruct(style, FSelection(make(-1))).selection;
	scrollInfo = extractStruct(style, FScrollInfo(make(ScrollInfo(0, 0, 0)))).info;

	inputType = extractStruct(style, FInputType(const(TextType()))).type;
	autoCompleteType = tryExtractStruct(style, FAutoCompleteType(const(ACNewPassword())));
	autoAlign = extractStruct(style, FAutoAlign(const(AutoAlignNone()))).align;
	wordWrap = extractStruct(style, FWordWrap(const(true))).wrap;
	multiline = extractStruct(style, FMultiline(const(false))).multiline;
	readOnly = extractStruct(style, FReadOnly(const(false))).readOnly;
	maxChars = extractStruct(style, FMaxChars(const(-1))).maxChars;
	numericStep = tryExtractStruct(style, FNumericStep(const(1.)));
	filterFn = tryExtractStruct(style, FInputFilter(idfn));
	keyFilterFn = tryExtractStruct(style, FInputKeyFilter(\__, __ -> true));
	cursorColor = extractStruct(style, FCursorColor(fselect(characterStyle, FLift(\cs -> extractStruct(cs, Fill(0)).color)))).color;
	cursorOpacity = extractStruct(style, FCursorOpacity(fselect(characterStyle, FLift(\cs -> extractStruct(cs, FillOpacity(1.)).opacity)))).opacity;
	cursorWidth = tryExtractStruct(style, FCursorWidth(const(2.)));
	viewBounds = tryExtractStruct(style, ViewBounds(const(zeroBounds)));
	interlineSpacing = extractStruct(style, InterlineSpacing(0.0)).d;

	setTextFieldInterlineSpacing(textfield, interlineSpacing);

	disp =
		concatA([
			[
				makeSubscribe(content, \c ->
					if (!^textInputResponse) defineTextStyle(textfield, c, fgetValue(characterStyle))
				)(),
				makeSubscribe(characterStyle, \cs ->
					defineTextStyle(textfield, getValue(content), cs)
				)(),
				makeSubscribe(wh, \v -> /*if (!^textInputResponse)*/ {
					setTextFieldWidth(textfield, v.width);
					setTextFieldHeight(textfield, v.height);
				})(),
				makeSubscribe(focus, \f ->
					if (!^textInputResponse) setFocus(textfield, f)
				)(),
				make2Subscribe(position, selection, \p, s -> if (!^textInputResponse) setSelection(textfield, p, s))(),
				makeSubscribe(inputType, \t -> setTextInputType(textfield,
					switch (t : InputType) {
						EmailType(): "email";
						TelType(): "tel";
						UrlType(): "url";
						TextType(): "text";
						NumericType(): "number";
						SearchType(): "search";
						PasswordType(): "password";
					}
				))(),
				makeSubscribe(autoAlign, \aa -> setAutoAlign(textfield,
					switch (aa : AutoAlignType) {
						AutoAlignLeft(): "AutoAlignLeft";
						AutoAlignRight(): "AutoAlignRight";
						AutoAlignCenter(): "AutoAlignCenter";
						AutoAlignNone(): "AutoAlignNone";
					}
				))(),
				makeSubscribe(wordWrap, \ww -> {
					setTextFieldCropWords(textfield, ww && fgetValue(multiline));
					setWordWrap(textfield, ww);
				})(),
				makeSubscribe(multiline, \ml -> {
					setTextFieldCropWords(textfield, ml && fgetValue(wordWrap));
					setMultiline(textfield, ml);
				})(),
				makeSubscribe(readOnly, \ro -> setReadOnly(textfield, ro))(),
				makeSubscribe(maxChars, \mc -> setMaxChars(textfield, mc))(),
				addEventListener(textfield, "change", \ -> {
					textInputResponse := true;
					nextDistinct(content, getContent(textfield));
					// nextDistinct(wh, WidthHeight(getTextFieldWidth(textfield), getTextFieldHeight(textfield)));
					nextDistinct(position, getCursorPosition(textfield));
					nextDistinct(selection, getSelectionEnd(textfield));
					nextDistinct(focus, getFocus(textfield));
					textInputResponse := false;
				}),
				addEventListener(textfield, "scroll", \ ->
					nextDistinct(scrollInfo, ScrollInfo(
						getScrollV(textfield),
						getBottomScrollV(textfield),
						getNumLines(textfield)
					))
				),
				addEventListener(textfield, "focusin", \ -> {
					textInputResponse := true;
					nextDistinct(focus, true);
					textInputResponse := false;
				}),
				addEventListener(textfield, "focusout", \ -> {
					textInputResponse := true;
					nextDistinct(focus, false);
					textInputResponse := false;
				}),
				make2Subscribe(cursorColor, cursorOpacity, \c, o -> setTextFieldCursorColor(textfield, c, o))(),
				addFAccessProperties(style |> extractFAccessProperties, zorder)(textfield)
			],
			eitherMap(
				autoCompleteType,
				\ac ->
					[
						makeSubscribe(ac.type, \c ->
							setTextInputAutoCompleteType(
								textfield,
								switch (c : ACType) {
									ACUserName(): "username";
									ACNewPassword(): "new-password";
									ACCurrentPassword(): "current-password";
									ACOneTimeCode(): "one-time-code";
								}
							)
						)()
					],
				[]
			),
			eitherMap(
				numericStep,
				\step ->
					[makeSubscribe(step.step, \st -> setTextInputStep(textfield, st))()],
				[]
			),
			eitherMap(
				filterFn,
				\fn ->
					[addTextInputFilter(textfield, fn.fn)],
				[]
			),
			eitherMap(
				keyFilterFn,
				\fn ->
					[
						addTextInputKeyEventFilter(textfield, "keydown", \utf, ctrl, shift, alt, meta, keycode ->
							fn.fn("keydown", KeyEvent(utf, ctrl, shift, alt, meta, keycode, nop))),
						addTextInputKeyEventFilter(textfield, "keyup", \utf, ctrl, shift, alt, meta, keycode ->
							fn.fn("keyup", KeyEvent(utf, ctrl, shift, alt, meta, keycode, nop)))
					],
				[]
			),
			eitherMap(
				cursorWidth,
				\cw ->
					[makeSubscribe(cw.width, \w -> setTextFieldCursorWidth(textfield, w))()],
				[]
			),
			eitherMap(
				viewBounds,
				\vb ->
					[
						makeSubscribe(vb.bounds, \b -> if (isCorrectBounds(b)) setClipViewBounds(textfield, b.minX, b.minY, b.maxX, b.maxY))()
					],
				[]
			)
		]);

	FRenderResult(
		[textfield],
		disp,
		[FClipInteractive(), FClipFilters(), FClipMask(), FClipCursor()]
	);
}

increaseFFilesCount() -> () -> void {
	alreadyDecreased = ref false;

	next(loadingContentFilesCount, getValue(loadingContentFilesCount) + 1);
	\ -> if (!^alreadyDecreased) {
		alreadyDecreased := true;
		next(loadingContentFilesCount, getValue(loadingContentFilesCount) - 1);
	}
}<|MERGE_RESOLUTION|>--- conflicted
+++ resolved
@@ -685,500 +685,9 @@
 				renderFForm(form, zorder);
 			}
 		}
-<<<<<<< HEAD
 		FRealHTML(url, wh, style): renderFRealHTML(zorder, url, wh, style);
 		FVideo(filename, wh, style): renderFVideo(filename, wh, style);
 		FTextInput(content, wh, style): renderFTextInput(zorder, content, wh, style);
-=======
-		FRealHTML(url, wh, style): {
-			zoom_enabled = ref const(false);
-			mouse_disabled = ref const(false);
-			sandbox = ref None();
-
-			domain = extractStruct(style, OverridePageDomain("")).domain;
-			updateCachedContent = extractStruct(style, UpdateCachedContent(true)).update;
-			reloadBlock = extractStruct(style, ReloadBlock(false)).show;
-
-			flowCallback = extractStruct(style, FlowCallback(\args : [string] -> { "" })).fn;
-			onPageLoaded = extractStruct(style, OnPageLoaded(nop)).fn;
-			onError = extractStruct(style, OnError(nop1)).fn;
-			onDone = \s -> if (s == "OK") onPageLoaded() else onError(s);
-			shrink2fit = containsStruct(style, RealHtmlShrink2Fit());
-
-			clip = makeWebClip(url, domain, updateCachedContent, reloadBlock, flowCallback, onDone, shrink2fit);
-
-			disp =
-				fold(
-					style,
-					[makeSubscribe(wh, \whv ->  { setClipWidth(clip, whv.width); setClipHeight(clip, whv.height); })()],
-					\acc, st ->
-						switch (st : RealHTMLStyle) {
-							PageHostcallSetter(fn): {
-								fn(\name, args -> webClipHostCall(clip, name, args));
-								acc;
-							}
-							PageEvalJS(fn): {
-								fn(\code -> webClipEvalJS(clip, code));
-								acc;
-							}
-							ZoomEnabled(enabled): {
-								arrayPush(acc, makeSubscribe(enabled, \en -> setWebClipZoomable(clip, en))())
-							}
-							MouseDisabled(disabled): {
-								arrayPush(acc, makeSubscribe(disabled, \dis -> setWebClipDisabled(clip, dis))())
-							}
-							SandBoxJS(sboxes) : {
-								setWebClipSandBox(
-									clip,
-									strGlue(
-										map(sboxes, \sb ->
-											switch (sb : SandBoxJSStyle) {
-												AllowSameOrigin()		: "allow-same-origin";
-												AllowTopNavigation()	: "allow-top-navigation";
-												AllowForms()	: "allow-forms";
-												AllowScripts()	: "allow-scripts";
-											}
-										),
-										" "
-									)
-								);
-
-								acc;
-							}
-							WhitelistDomains(domains): {
-								setWebClipDomains(clip, domains);
-
-								acc;
-							}
-							ViewBounds(bounds): {
-								arrayPush(acc, makeSubscribe(bounds, \b -> if (isCorrectBounds(b)) setClipViewBounds(clip, b.minX, b.minY, b.maxX, b.maxY))())
-							}
-							default: acc;
-						}
-				)
-				|> (\disp -> arrayPush(disp, \ -> deleteNative(clip)))
-				|> (\disp ->
-					if (^accessibilityEnabled || ^fAccessibilityEnabled) {
-						arrayPush(
-							disp,
-							makeSubscribe(felementAt(zorder, const(0), const(0)), \z -> setAccessAttributes(clip, [["zorder", toString(z)]]))()
-						);
-					} else {
-						disp;
-					}
-				);
-
-			FRenderResult(
-				[clip],
-				disp,
-				[FClipInteractive(), FClipFilters(), FClipMask()]
-			);
-		}
-		FVideo(filename, wh, style): {
-			streamListenerResponse = ref false;
-			decreaseFFilesCount = if (cpp) increaseFFilesCount() else nop;
-			realVideoSize = extractStruct(style, FVideoRealSize(make(getValue(wh)))).size;
-
-			playing = extractStruct(style, FVideoPlay(make(true))).play;
-			position = extractStruct(style, FVideoPosition(make(0.))).position;
-			errorHandlerFn = extractStruct(style, OnVideoLoadingError(nop)).fn;
-			streamListenerFn = extractStruct(style, StreamStatus(nop1)).fn;
-			synchroCalls = extractStruct(style, SynchroCalls(nop, nop));
-			keepAspectRation = extractStruct(style, FVideoKeepAspectRatio(const(true))).keep;
-			coverBox = extractStruct(style, FVideoCoverBox(const(false), []));
-			coverBoxAlign = extractStruct(coverBox.style, FAlign(const(0.5), const(0.5)));
-			duration = extractStruct(style, FVideoLength(make(1.))).length;
-
-			volume = tryExtractStruct(style, FVideoVolume(make(1.)));
-			fullscreen = tryExtractStruct(style, FVideoFullscreen(make(false)));
-			controls = extractStruct(style, FVideoControls([])).controls;
-			subtitles = tryExtractStruct(style, FVideoSubtitles(const(VideoSubtitle("", []))));
-			looping = tryExtractStruct(style, FVideoLoop(const(false)));
-			timeRange = tryExtractStruct(style, FVideoTimeRange(const(0.), const(0.)));
-			playbackRate = tryExtractStruct(style, FVideoPlaybackRate(make(0.)));
-			mediaStream = tryExtractStruct(style, MediaStream(makeClip()));
-			viewBounds = tryExtractStruct(style, ViewBounds(const(zeroBounds)));
-			getCurrentFrame = tryExtractStruct(style, FVideoGetCurrentFrame(ref \ -> ""));
-			additionalSources = extractStruct(style, FVideoAdditionalSources([])).sources;
-
-			video =
-				makeVideo(
-					\w, h -> {
-						nextDistinct(realVideoSize, WidthHeight(w, h));
-						if (getValue(wh).width == 0. && getValue(wh).height == 0.) {
-							nextDistinct(wh, WidthHeight(w, h));
-						}
-
-						decreaseFFilesCount();
-					},
-					\p -> {
-						streamListenerResponse := true;
-						nextDistinct(playing, p);
-						streamListenerResponse := false;
-					},
-					\len -> {
-						nextDistinct(duration, len);
-					},
-					\pos -> {
-						streamListenerResponse := true;
-						nextDistinct(position, pos);
-						streamListenerResponse := false;
-					}
-				);
-			iter(additionalSources, \s -> addVideoSource(video, s.url, s.type));
-
-			eitherFn(mediaStream,
-				\ms -> playVideoFromMediaStream(video, ms.stream, !getValue(playing)),
-				\ -> playVideo(video, addServerPathIfRelative(applyMediaPathMapping(filename)), !getValue(playing))
-			);
-
-			if (controls != []) setVideoControls(video, controls);
-
-			streamListener = addStreamStatusListener(video, \code -> {
-				if (code == "NetStream.Play.StreamNotFound") {
-					errorHandlerFn();
-					decreaseFFilesCount();
-					synchroCalls.onStart();
-					timer(1000, synchroCalls.onStop);
-				} else if (code == "NetStream.Play.Start") {
-					synchroCalls.onStart();
-				} else if (code == "NetStream.Play.Stop") {
-					synchroCalls.onStop();
-				} else if (code == "FlowGL.User.Resume") {
-					if (!getValue(playing)) {
-						synchroCalls.onStart();
-					}
-				} else if (code == "FlowGL.User.Stop") {
-					synchroCalls.onStop();
-				}
-
-				streamListenerFn(code);
-			});
-
-			maybeApply(getCurrentFrame, \gcf -> gcf.fn := \ -> getVideoCurrentFrame(video));
-
-			disp =
-				concatA([
-					[
-						streamListener,
-						make5Subscribe(
-							fpair(realVideoSize, wh), keepAspectRation, coverBox.cover, coverBoxAlign.x, coverBoxAlign.y,
-							\pr, kar, cover, alX, alY -> {
-
-							rwh = firstOfPair(pr);
-							cwh = secondOfPair(pr);
-
-							if (rwh.width > 0. && cwh.width > 0. && rwh.height > 0. && cwh.height > 0.) {
-								xScale = cwh.width / rwh.width;
-								yScale = cwh.height / rwh.height;
-
-								if (cover) {
-									xyScale = max(xScale, yScale);
-									setClipScaleX(video, xyScale);
-									setClipScaleY(video, xyScale);
-									setClipX(video, (cwh.width - rwh.width * xyScale) * forceRange(alX, 0., 1.));
-									setClipY(video, (cwh.height - rwh.height * xyScale) * forceRange(alY, 0., 1.));
-								} else if (kar) {
-									xyScale = min(xScale, yScale);
-									setClipScaleX(video, xyScale);
-									setClipScaleY(video, xyScale);
-									setClipX(video, max(cwh.width - rwh.width * xyScale, 0.) / 2.);
-									setClipY(video, max(cwh.height - rwh.height * xyScale, 0.) / 2.);
-								} else {
-									setClipScaleX(video, xScale);
-									setClipScaleY(video, yScale);
-									setClipX(video, 0.);
-									setClipY(video, 0.);
-								}
-							}
-						})(),
-						makeSubscribe2(playing, \pl -> if (!^streamListenerResponse) { if (pl) resumeVideo(video) else pauseVideo(video) })(),
-						makeSubscribe(position, \pos -> if (!^streamListenerResponse) seekVideo(video, pos))(),
-						decreaseFFilesCount
-					],
-					if (targetVideoLooping())
-						eitherMap(
-							looping,
-							\lp ->
-								[
-									makeSubscribe(lp.loop, \l -> setVideoLooping(video, l))()
-								],
-							[]
-						)
-					else
-						[],
-					eitherMap(
-						volume,
-						\vol ->
-							[
-								makeSubscribe(vol.volume, \v -> setVideoVolume(video, v))()
-							],
-						[]
-					),
-					eitherMap(
-						timeRange,
-						\tr ->
-							[
-								make2Subscribe(tr.start, tr.end, \s, e -> setVideoTimeRange(video, s, e))()
-							],
-						[]
-					),
-					if (!android())
-						eitherMap(
-							playbackRate,
-							\pr ->
-								[
-									makeSubscribe(pr.rate, \rate -> setVideoPlaybackRate(video, rate))()
-								],
-							[]
-						)
-					else
-						[],
-					eitherMap(
-						fullscreen,
-						\fs -> {
-							resize = ref nop;
-							prevWH = ref getValue(wh);
-
-							[
-								onFullScreen(\v -> if (isFullScreenTarget(video) || !v) nextDistinct(fs.fullscreen, v)),
-								makeSubscribe(fs.fullscreen, \v -> {
-									setFullWindowTarget(video);
-
-									^resize();
-
-									if (v) {
-										setFullScreenTarget(video);
-										prevWH := getValue(wh);
-										nextDistinct(wh, WidthHeight(getStageWidth(), getStageHeight()));
-										resize := monitorFResize(wh);
-									} else {
-										removeFullScreenTarget(video);
-										nextDistinct(wh, ^prevWH);
-									}
-
-									toggleFullScreen(v);
-									toggleFullWindow(v);
-								})(),
-								resetFullWindowTarget,
-								\ -> ^resize()
-							]
-						},
-						[]
-					),
-					eitherMap(
-						subtitles,
-						\sbt ->
-							[
-								makeSubscribe(sbt.subtitles, \s -> {
-									definedTextStyle = getDefinedTextStyle(s.style);
-									setVideoSubtitle(
-										video,
-										s.text,
-										definedTextStyle.fontFamily,
-										definedTextStyle.fontSize,
-										definedTextStyle.fontWeight,
-										definedTextStyle.fontSlope,
-										definedTextStyle.fillColor,
-										definedTextStyle.fillOpacity,
-										definedTextStyle.letterSpacing,
-										definedTextStyle.backgroundColor,
-										definedTextStyle.backgroundOpacity
-									);
-								})()
-							],
-						[]
-					),
-					eitherMap(
-						viewBounds,
-						\vb ->
-							[
-								makeSubscribe(vb.bounds, \b -> setClipViewBounds(video, b.minX, b.minY, b.maxX, b.maxY))()
-							],
-						[]
-					),
-					[
-						\ -> closeVideo(video),
-						\ -> deleteNative(video),
-					]
-				]);
-
-			FRenderResult(
-				[video],
-				disp,
-				[FClipInteractive(), FClipFilters(), FClipMask()]
-			);
-		}
-		FTextInput(content, wh, style): {
-			textInputResponse = ref false;
-			characterStyle = extractStruct(style, FCharacterStyle(const(style2characterStyle(style)))).style;
-			textfield = makeTextfield(getFontFamily(fgetValue(characterStyle)));
-			rtl = extractStruct(style, FSetDirection(getDefaultRtl())).rtl;
-			setTextDirection(textfield, if (rtl) "rtl" else "ltr");
-			setTextInput(textfield);
-
-			focus = extractStruct(style, FFocus(make(false))).focus;
-			position = extractStruct(style, FPosition(make(0))).position;
-			selection = extractStruct(style, FSelection(make(-1))).selection;
-			scrollInfo = extractStruct(style, FScrollInfo(make(ScrollInfo(0, 0, 0)))).info;
-
-			inputType = extractStruct(style, FInputType(const(TextType()))).type;
-			autoCompleteType = tryExtractStruct(style, FAutoCompleteType(const(ACNewPassword())));
-			autoAlign = extractStruct(style, FAutoAlign(const(AutoAlignNone()))).align;
-			wordWrap = extractStruct(style, FWordWrap(const(true))).wrap;
-			multiline = extractStruct(style, FMultiline(const(false))).multiline;
-			readOnly = extractStruct(style, FReadOnly(const(false))).readOnly;
-			maxChars = extractStruct(style, FMaxChars(const(-1))).maxChars;
-			numericStep = tryExtractStruct(style, FNumericStep(const(1.)));
-			filterFn = tryExtractStruct(style, FInputFilter(idfn));
-			keyFilterFn = tryExtractStruct(style, FInputKeyFilter(\__, __ -> true));
-			cursorColor = extractStruct(style, FCursorColor(fselect(characterStyle, FLift(\cs -> extractStruct(cs, Fill(0)).color)))).color;
-			cursorOpacity = extractStruct(style, FCursorOpacity(fselect(characterStyle, FLift(\cs -> extractStruct(cs, FillOpacity(1.)).opacity)))).opacity;
-			cursorWidth = tryExtractStruct(style, FCursorWidth(const(2.)));
-			viewBounds = tryExtractStruct(style, ViewBounds(const(zeroBounds)));
-			interlineSpacing = extractStruct(style, InterlineSpacing(0.0)).d;
-
-			setTextFieldInterlineSpacing(textfield, interlineSpacing);
-
-			disp =
-				concatA([
-					[
-						makeSubscribe(content, \c ->
-							if (!^textInputResponse) defineTextStyle(textfield, c, fgetValue(characterStyle))
-						)(),
-						makeSubscribe(characterStyle, \cs ->
-							defineTextStyle(textfield, getValue(content), cs)
-						)(),
-						makeSubscribe(wh, \v -> /*if (!^textInputResponse)*/ {
-							setTextFieldWidth(textfield, v.width);
-							setTextFieldHeight(textfield, v.height);
-						})(),
-						makeSubscribe(focus, \f ->
-							if (!^textInputResponse) setFocus(textfield, f)
-						)(),
-						make2Subscribe(position, selection, \p, s -> if (!^textInputResponse) setSelection(textfield, p, s))(),
-						makeSubscribe(inputType, \t -> setTextInputType(textfield,
-							switch (t : InputType) {
-								EmailType(): "email";
-								TelType(): "tel";
-								UrlType(): "url";
-								TextType(): "text";
-								NumericType(): "number";
-								SearchType(): "search";
-								PasswordType(): "password";
-							}
-						))(),
-						makeSubscribe(autoAlign, \aa -> setAutoAlign(textfield,
-							switch (aa : AutoAlignType) {
-								AutoAlignLeft(): "AutoAlignLeft";
-								AutoAlignRight(): "AutoAlignRight";
-								AutoAlignCenter(): "AutoAlignCenter";
-								AutoAlignNone(): "AutoAlignNone";
-							}
-						))(),
-						makeSubscribe(wordWrap, \ww -> {
-							setTextFieldCropWords(textfield, ww && fgetValue(multiline));
-							setWordWrap(textfield, ww);
-						})(),
-						makeSubscribe(multiline, \ml -> {
-							setTextFieldCropWords(textfield, ml && fgetValue(wordWrap));
-							setMultiline(textfield, ml);
-						})(),
-						makeSubscribe(readOnly, \ro -> setReadOnly(textfield, ro))(),
-						makeSubscribe(maxChars, \mc -> setMaxChars(textfield, mc))(),
-						addEventListener(textfield, "change", \ -> {
-							textInputResponse := true;
-							nextDistinct(content, getContent(textfield));
-							// nextDistinct(wh, WidthHeight(getTextFieldWidth(textfield), getTextFieldHeight(textfield)));
-							nextDistinct(position, getCursorPosition(textfield));
-							nextDistinct(selection, getSelectionEnd(textfield));
-							nextDistinct(focus, getFocus(textfield));
-							textInputResponse := false;
-						}),
-						addEventListener(textfield, "scroll", \ ->
-							nextDistinct(scrollInfo, ScrollInfo(
-								getScrollV(textfield),
-								getBottomScrollV(textfield),
-								getNumLines(textfield)
-							))
-						),
-						addEventListener(textfield, "focusin", \ -> {
-							textInputResponse := true;
-							nextDistinct(focus, true);
-							textInputResponse := false;
-						}),
-						addEventListener(textfield, "focusout", \ -> {
-							textInputResponse := true;
-							nextDistinct(focus, false);
-							textInputResponse := false;
-						}),
-						make2Subscribe(cursorColor, cursorOpacity, \c, o -> setTextFieldCursorColor(textfield, c, o))(),
-						addFAccessProperties(style |> extractFAccessProperties, zorder)(textfield)
-					],
-					eitherMap(
-						autoCompleteType,
-						\ac ->
-							[
-								makeSubscribe(ac.type, \c ->
-									setTextInputAutoCompleteType(
-										textfield,
-										switch (c : ACType) {
-											ACUserName(): "username";
-											ACNewPassword(): "new-password";
-											ACCurrentPassword(): "current-password";
-											ACOneTimeCode(): "one-time-code";
-										}
-									)
-								)()
-							],
-						[]
-					),
-					eitherMap(
-						numericStep,
-						\step ->
-							[makeSubscribe(step.step, \st -> setTextInputStep(textfield, st))()],
-						[]
-					),
-					eitherMap(
-						filterFn,
-						\fn ->
-							[addTextInputFilter(textfield, fn.fn)],
-						[]
-					),
-					eitherMap(
-						keyFilterFn,
-						\fn ->
-							[
-								addTextInputKeyEventFilter(textfield, "keydown", \utf, ctrl, shift, alt, meta, keycode ->
-									fn.fn("keydown", KeyEvent(utf, ctrl, shift, alt, meta, keycode, nop))),
-								addTextInputKeyEventFilter(textfield, "keyup", \utf, ctrl, shift, alt, meta, keycode ->
-									fn.fn("keyup", KeyEvent(utf, ctrl, shift, alt, meta, keycode, nop)))
-							],
-						[]
-					),
-					eitherMap(
-						cursorWidth,
-						\cw ->
-							[makeSubscribe(cw.width, \w -> setTextFieldCursorWidth(textfield, w))()],
-						[]
-					),
-					eitherMap(
-						viewBounds,
-						\vb ->
-							[
-								makeSubscribe(vb.bounds, \b -> if (isCorrectBounds(b)) setClipViewBounds(textfield, b.minX, b.minY, b.maxX, b.maxY))()
-							],
-						[]
-					)
-				]);
-
-			FRenderResult(
-				[textfield],
-				disp,
-				[FClipInteractive(), FClipFilters(), FClipMask(), FClipCursor()]
-			);
-		}
->>>>>>> e211e995
 		FSetPending(pen, form): renderFForm(form, zorder);
 		FNativeForm(__, __, __, fn): {
 			d = fn(const(zeroWH), fgetValue(zorder), fgetValue(zorder)); // TODO: sub to zorder
@@ -1666,8 +1175,7 @@
 	onDone = \s -> if (s == "OK") onPageLoaded() else onError(s);
 	shrink2fit = containsStruct(style, RealHtmlShrink2Fit());
 
-	hideHorizontalScroll = containsStruct(style, RealHtmlHideHorizontalScroll());
-	clip = makeWebClip(url, domain, updateCachedContent, reloadBlock, flowCallback, onDone, shrink2fit, hideHorizontalScroll);
+	clip = makeWebClip(url, domain, updateCachedContent, reloadBlock, flowCallback, onDone, shrink2fit);
 
 	disp =
 		fold(
