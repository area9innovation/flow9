--- conflicted
+++ resolved
@@ -1142,17 +1142,12 @@
 						streamListenerResponse := false;
 					}
 				);
-
-<<<<<<< HEAD
+			iter(additionalSources, \s -> addVideoSource(video, s.url, s.type));
+			
 			eitherFn(mediaStream,
 				\ms -> playVideoFromMediaStream(video, ms.stream, !getValue(playing)), 
 				\ -> playVideo(video, addServerPathIfRelative(applyMediaPathMapping(filename)), !getValue(playing))
 			);
-=======
-			iter(additionalSources, \s -> addVideoSource(video, s.url, s.type));
-
-			playVideo(video, addServerPathIfRelative(applyMediaPathMapping(filename)), !getValue(playing));
->>>>>>> c4aed75d
 
 			if (controls != []) setVideoControls(video, controls);
 
