import fform/optimizefform;
import fform/fformutils;
import fform/renderform3d;
import form/renderform;
import formats/svg/svg;

export {
	frender : (form : FForm, awh : DynamicBehaviour<WidthHeight>) -> (() -> void);
	frenderStage : (form : FForm, awh : DynamicBehaviour<WidthHeight>) -> (() -> void);
<<<<<<< HEAD
	renderFForm(rform : FForm, zorder : Transform<[int]>) -> FRenderResult;
	attachFChildren(clip : native, children : [native], disposers : [() -> void], cap : FClipCapabilities) -> FRenderResult;
=======
	renderFForm(rform : FForm, zorder : [int]) -> FRenderResult;
	attachFChildren(clip : native, children : [native], disposers : [() -> void], cap : [FClipCapability]) -> FRenderResult;
>>>>>>> 142e1ea2

	// Override to set custom stage wh
	stageWidthHeight = make(None());
	fAccessibilityEnabled = ref false;
	fSvg2GraphicsEnabled = ref !js;
}

currentFFormCount = ref 0;

frenderTo(parent : native, form : FForm, awh : DynamicBehaviour<WidthHeight>) -> (() -> void) {
	renCt = ^globalRenderCount;
	globalRenderCount := ^globalRenderCount + 1;

	d1 = monitorFResize(awh);
	d2 = optimizeAndRenderFForm(parent, form, const([renCt]));

	\ -> {d1(); applyall(d2.disposers); if (renCt == ^globalRenderCount - 1) globalRenderCount := renCt}
}

frenderStage(form : FForm, awh : DynamicBehaviour<WidthHeight>) -> (() -> void) {
	if (^globalRenderCount == 0)
		println("Warning: Don't use overlay stage render as first layer render.");

	frenderTo(currentClip(), form, awh);
}

frender(form : FForm, awh : DynamicBehaviour<WidthHeight>) -> (() -> void) {
	frenderTo(mainRenderClip(), form, awh);
}

monitorFResize(awh : DynamicBehaviour<WidthHeight>) -> () -> void {
	enableResize();
	sendStageSize = \ -> {
		nextDistinct(awh, WidthHeight(getStageWidth(), getStageHeight()));
	}

	// We have to explicitly hold on to this function to keep it alive
	r = ref Some(sendStageSize);

	disposer =
		makeSubscribeUns(stageWidthHeight, \swh : Maybe<WidthHeight> ->
			eitherFn(
				swh,
				\wh : WidthHeight -> {
					nextDistinct(awh, wh);

					[]
				},
				\ -> {
					sendStageSize();

					[addEventListener(currentClip(), "resize", sendStageSize)]
				}
			)
		)();

	\ -> { r := Some(nop); disposer(); }
}

optimizeAndRenderFForm(parent : native, form : FForm, zorder : Transform<[int]>) -> FRenderResult {
	renderFForm(optimizeFForm(form), zorder)
	|> (\r  -> attachFChildren(parent, r.clips, r.disposers, r.capabilities))
}

optimizeAndRenderFFormAt(parent : native, form : FForm, zorder : Transform<[int]>, id : int) -> FRenderResult {
	renderFForm(optimizeFForm(form), zorder)
	|> (\r  -> attachFChildrenAt(parent, r.clips, r.disposers, r.capabilities, id))
}

attachFChildren(clip : native, children : [native], disposers : [() -> void], cap : [FClipCapability]) -> FRenderResult {
	alive = generate(0, length(children), \__ -> ref false);
	iteri(children, \i, c -> addChildClip(clip, c, alive[i]));

	FRenderResult(
		[clip],
		concat([\ -> iteri(children, \i, c -> removeChildClip(clip, c, alive[i]))], disposers),
		cap
	)
}

attachFChildrenAt(clip : native, children : [native], disposers : [() -> void], cap : [FClipCapability], id : int) -> FRenderResult {
	alive = generate(0, length(children), \__ -> ref false);
	iteri(children, \i, c -> addChildClipAt(clip, c, id + i, alive[i]));

	FRenderResult(
		[clip],
		concat([\ -> iteri(children, \i, c -> removeChildClip(clip, c, alive[i]))], disposers),
		cap
	)
}

attachFChildAndCapability(form : FForm, d : FRenderResult, cap : [FClipCapability], fn : (native) -> () -> void) -> FRenderResult {
	if (length(d.clips) > 0) {
		if (length(d.clips) == 1 && !exists(cap, \c -> contains(d.capabilities, c)) && !contains(cap, FClipRotate())) {
			FRenderResult(d.clips, concat(map(d.clips, fn), d.disposers), uniq(concat(d.capabilities, cap)));
		} else {
			c = makeClip();
			setClipDebugInfo(c, "form", form);

			attachFChildren(c, d.clips, concat(d.disposers, [fn(c), \ -> deleteNative(c)]), cap)
		}
	} else {
		FRenderResult(d.clips, d.disposers, [])
	}
}

<<<<<<< HEAD
sharedFCapabilities(rs : [FRenderResult]) -> FClipCapabilities {
	moveable = forall(rs, \r : FRenderResult -> r.capabilities.move);
	scalable = forall(rs, \r : FRenderResult -> r.capabilities.scale);
	alphable = forall(rs, \r : FRenderResult -> r.capabilities.alpha);
	single = length(rs) == 1;

	FClipCapabilities(
		moveable,
		single,	// Filters do not commute
		single, // Interactions do not commute
		scalable,
		alphable,
	)
}

sharedFCapabilities2(r1 : FRenderResult, r2 : FRenderResult) -> FClipCapabilities {
	FClipCapabilities(
		r1.capabilities.move && r2.capabilities.move,
		false,	// Filters do not commute
		false, // Interactions do not commute
		r1.capabilities.scale && r2.capabilities.scale,
		r1.capabilities.alpha && r2.capabilities.alpha,
	)
}

renderFForm(rform : FForm, zorder : Transform<[int]>) -> FRenderResult {
=======
renderFForm(rform : FForm, zorder : [int]) -> FRenderResult {
>>>>>>> 142e1ea2
	// println(rform.structname);
	// currentFFormCount := ^currentFFormCount + 1;

	switch (rform) {
		FEmpty(): {
			emptyFRenderResult
		}
		FConstructor(form, construct): {
			uns = construct();
			d = renderFForm(form, zorder);

			FRenderResult(d.clips, arrayPush(d.disposers, uns), d.capabilities)
		}
		FCreate2(current, fn): {
			current := fn();
			d = renderFForm(optimizeFForm(^current), zorder);

			FRenderResult(d.clips, d.disposers, d.capabilities)
		}
		FText(text, style): {
			if (!js && extractStruct(style, EscapeHTML(false)).escape) {
				renderFText(fselect(text, escapeHtml |> FLift), style);
			} else if (js && !extractStruct(style, EscapeHTML(false)).escape) {
				if (extractStruct(style, ParseHTML(true)).parse) {
					charStyle = style2characterStyle(style);
					renderFTexts(fselect(text, FLift(\t -> html2text(t, charStyle))), style);
				} else {
					renderFText(text, style);
				}
			} else {
				renderFText(text, style);
			}
		}
		FParagraph(text, style): {
			if (!js && extractStruct(style, EscapeHTML(false)).escape) {
				renderFParagraph(fselect(text, escapeHtml |> FLift), style);
			} else if (js && !extractStruct(style, EscapeHTML(false)).escape) {
				if (extractStruct(style, ParseHTML(true)).parse) {
					charStyle = style2characterStyle(style);
					renderFParagraphs(fselect(text, FLift(\t -> html2text(t, charStyle))), style);
				} else {
					renderFParagraph(text, style);
				}
			} else {
				renderFParagraph(text, style);
			}
		}
		FPicture(url_, wh, style): {
			if (downloadPictures) {
				cache = ref true;
				onlydl = ref false;
				picErrorHandler = ref nop1;
				onLoaded = ref nop;
				realSizeFn = ref nop1;

				decreaseFFilesCount = increaseFFilesCount();
				url = applyMediaPathMapping(url_);
				clipalive = ref true;

				iter(style, \s ->
					switch (s : PictureStyle) {
						DontCache(): cache := false;
						OnlyDownloadToCache(): onlydl := true;
						OnLoadingError(fn): picErrorHandler := fn;
						OnLoaded(fn): {
							onLoaded := {
								prevOnLoaded = ^onLoaded;
								\ -> {
									prevOnLoaded();
									fn();
								}
							}
						}
						InspectRealSize(fn): realSizeFn := fn;
					}
				);

				picture =
					if (endsWith(url, ".svg") && ^fSvg2GraphicsEnabled) {
						container = makeClip();

						httpRequest(
							addServerPathIfRelative(url),
							false,
							[],
							[],
							\d -> {
								if (^clipalive) {
									form = svgString2Form(d, []);
									formWH = getStaticFormSize(form) |> (\fm -> WidthHeight(fm.width, fm.height));

									iter(renderFForm(form |> form2fform |> optimizeFForm, zorder).clips, \c -> addChild(container, c));

									CachedPicturesSizes := setTree(^CachedPicturesSizes, url, formWH);
									nextDistinct(wh, formWH);

									decreaseFFilesCount();

									^realSizeFn(formWH);
									^onLoaded();
								} else {
									decreaseFFilesCount();
								}
							},
							\er -> {
								if (^clipalive) {
									e = "Cannot load " + url + " " + er;

									CachedPicturesSizes := removeFromTree(^CachedPicturesSizes, url);
									nextDistinct(wh, zeroWH);

									^picErrorHandler(e);
									decreaseFFilesCount();
								} else {
									CachedPicturesSizes := removeFromTree(^CachedPicturesSizes, url);

									decreaseFFilesCount();
								}
							},
							\s -> {}
						);

						container;
					} else {
						makePicture(
							addServerPathIfRelative(url),
							^cache,
							\w, h -> {
								CachedPicturesSizes := setTree(^CachedPicturesSizes, url, WidthHeight(w, h));
								nextDistinct(wh, WidthHeight(w, h));

								decreaseFFilesCount();

								^realSizeFn(WidthHeight(w, h));
								^onLoaded();
							},
							\e -> {
								CachedPicturesSizes := removeFromTree(^CachedPicturesSizes, url);
								nextDistinct(wh, zeroWH);

								^picErrorHandler(e);
								decreaseFFilesCount();
							},
							^onlydl
						);
					}

				FRenderResult(
					[picture],
					[
						\ -> {
							clipalive := false;
							//Decrease loading files count if Form is closed until onOK or onError has happened.
							decreaseFFilesCount();
							deleteNative(picture);
						}
					],
					[]
				)
			} else
				emptyFRenderResult
		}
		FGraphics(path, style): {
			renderFGraphics(path, style);
		}
		FTranslate(x, y, form): {
			attachFChildAndCapability(
				rform,
				renderFForm(form, zorder),
				[FClipMove()],
				\clip ->
					[
						makeSubscribe(x, \x0 -> setClipX(clip, x0))(),
						makeSubscribe(y, \y0 -> setClipY(clip, y0))()
					]
					|> (\f -> \ -> applyall(f))
			)
		}
		FBorder(left, top, right, bottom, form): {
			attachFChildAndCapability(
				rform,
				renderFForm(form, zorder),
				[FClipMove()],
				\clip -> {
					if (left != 0.0)
						setClipX(clip, left);

					if (top != 0.0)
						setClipY(clip, top);

					nop
				}
			)
		}
		FScale(x, y, form): {
			attachFChildAndCapability(
				rform,
				renderFForm(form, zorder),
				[FClipScale()],
				\clip ->
					[
						makeSubscribe(x, \x0 -> setClipScaleX(clip, x0))(),
						makeSubscribe(y, \y0 -> setClipScaleY(clip, y0))()
					]
					|> (\f -> \ -> applyall(f))
			)
		}
		FRotate(degrees, form): {
			attachFChildAndCapability(
				rform,
				renderFForm(form, zorder),
				[FClipRotate()],
				\clip ->
					makeSubscribe(degrees, \de -> setClipRotation(clip, de))()
			)
		}
		FAlpha(alpha, form): {
			attachFChildAndCapability(
				rform,
				renderFForm(form, zorder),
				[FClipAlpha()],
				\clip ->
					makeSubscribe(alpha, \a -> setClipAlpha(clip, a))()
			)
		}
		FVisible(visible, form): {
			attachFChildAndCapability(
				rform,
				renderFForm(form, zorder),
				[FClipVisible()],
				\clip ->
					makeSubscribe(visible, \v -> setClipVisible(clip, v))()
			)
		}
		FRenderable(renderable, form): {
			attachFChildAndCapability(
				rform,
				renderFForm(form, zorder),
				[],
				\clip -> {
					nextDistinct(renderable, getClipRenderable(clip));
					addEventListener(clip, "visible", \ -> nextDistinct(renderable, getClipRenderable(clip)));
				}
			)
		}
		FDynamicGroup2(stackChanges, currentStack, stack) : {
			parentClip = makeClip();

			setClipCallstack(parentClip, stack);
			setClipDebugInfo(parentClip, "form", rform);

			childDisposers : ref [[() -> void]] = ref [[]];
			childrenClips : ref [[Pair<native, ref bool>]] = ref [[]];
			childrenCount : ref [int] = ref [];

			handleAdd = \form, z -> {
				childrenAfter = tailFrom(^childrenClips, z);

				childResult = renderFForm(form, farrayPush(zorder, const(z)));
				childClip = map(childResult.clips, \c -> Pair(c, ref false));
				clipsBefore = length(concatA(subrange(^childrenClips, 0, z)));
				iteri(childClip, \i, d -> addChildClipAt(parentClip, d.first, clipsBefore + i, d.second));

				childrenClips := insertArray(^childrenClips, z, childClip);
				childDisposers := insertArray(^childDisposers, z, childResult.disposers);
			};

			handleDelete = \z -> if (existsIndex(^childrenClips, z)) {
				iter(^childrenClips[z], \clip -> removeChildClip(parentClip, clip.first, clip.second));
				childrenClips := removeIndex(^childrenClips, z);

				applyall(^childDisposers[z]);
				childDisposers := removeIndex(^childDisposers, z);
			}

			handleReplace = \form, z -> {
				childrenAfter = tailFrom(^childrenClips, z);

				iter(childrenAfter, \children ->
					iter(children, \child -> removeChildClip(parentClip, child.first, child.second))
				);

				applyall(^childDisposers[z]);

				childResult = renderFForm(form, farrayPush(zorder, const(z)));
				childClip = map(childResult.clips, \c -> Pair(c, ref false));

				iter(
					replace(childrenAfter, 0, childClip),
					\childClips ->
						iter(childClips, \clip -> addChildClip(parentClip, clip.first, clip.second))
				);

				childrenClips := replace(^childrenClips, z, childClip);
				childDisposers := replace(^childDisposers, z, childResult.disposers);
			}

			handleMove = \from, to -> {
				childrenFixedOrder = moveElement(^childrenClips, from, to);
				childrenChanged = tailFrom(childrenFixedOrder, min(from, to));

				iter(childrenChanged, \children ->
					iter(children, \child -> removeChildClip(parentClip, child.first, child.second))
				);

				iter(
					childrenChanged,
					\childClips ->
						iter(childClips, \clip -> addChildClip(parentClip, clip.first, clip.second))
				);

				childrenClips := childrenFixedOrder;
				childDisposers := moveElement(^childDisposers, from, to);
			}

			iteri(getValue(currentStack), \i, f -> handleAdd(f, i));

			handleChanges = \changes -> if (length(changes) > 0) {
				next(stackChanges, []);

				iter(changes, \change -> {
					switch (change : FGroupChange) {
						FGroupAdd(form, z) : {
							next(currentStack, insertArray(getValue(currentStack), z, form));
							handleAdd(form, z);
						}
						FGroupDelete(z) : {
							next(currentStack, removeIndex(getValue(currentStack), z));
							handleDelete(z);
						}
						FGroupMove(from, to) : {
							currentStackValue = getValue(currentStack);
							toFixed = forceRange(to, 0, length(currentStackValue) - 1);

							if (existsIndex(currentStackValue, from) && from != toFixed) {
								next(
									currentStack,
									moveElement(currentStackValue, from, toFixed)
								);

								handleMove(from, toFixed);
							}
						}
						FGroupReplace(form, z) : {
							next(currentStack, replace(getValue(currentStack), z, form));
							handleReplace(form, z);
						}
					}
				});
			}

			disposeChanges = fsubscribe(stackChanges, handleChanges);

			disposeGroup =
				\ -> {
					callList(disposeChanges);

					iter(^childrenClips, \childClips -> iter(childClips, \clip -> removeChildClip(parentClip, clip.first, clip.second)));
					childrenClips := [];

					iter(^childDisposers, applyall);
					childDisposers := [];

					deleteNative(parentClip);
				};

			FRenderResult([parentClip], [disposeGroup], []);
		}
		FGroup(forms, z) : {
			results : [FRenderResult] = mapi(forms, \i, form -> renderFForm(form, if (z || ^accessibilityEnabled || ^fAccessibilityEnabled) farrayPush(zorder, const(i)) else zorder));
			clips = concatA(map(results, \r -> r.clips));
			disposers = concatA(map(results, \r -> r.disposers));
			capabilities = concatA(map(results, \r -> if (length(r.clips) > 0) [r.capabilities] else []));

			FRenderResult(clips, disposers, if (length(clips) == 1 && length(capabilities) > 0) capabilities[0] else [])
		}
		FGroup2(form1, form2, z) : {
			r1 = renderFForm(form1, if (z || ^accessibilityEnabled || ^fAccessibilityEnabled) farrayPush(zorder, const(0)) else zorder);
			r2 = renderFForm(form2, if (z || ^accessibilityEnabled || ^fAccessibilityEnabled) farrayPush(zorder, const(1)) else zorder);

			FRenderResult(
				concat(r1.clips, r2.clips),
				concat(r1.disposers, r2.disposers),
				if (length(r1.clips) == 1 && length(r2.clips) == 0)
					r1.capabilities
				else if (length(r1.clips) == 0 && length(r2.clips) == 1)
					r2.capabilities
				else
					[]
			)
		}
		FDecorator2(form, decorators, above, stack) : {
			clip = makeClip();
			setClipCallstack(clip, stack);
			setClipDebugInfo(clip, "form", rform);

			clips : ref [[Pair<native, ref bool>]] = ref generate(0, length(decorators), \__ -> []);

			d1 = renderFForm(
					optimizeFForm(form),
					if (^accessibilityEnabled || ^fAccessibilityEnabled)
						farrayPush(zorder, const(b2i(!above)))
					else
						zorder
				);

			map(d1.clips, \d -> addChild(clip, d));

			d2 = mapi(decorators, \i, d -> {
				uns = ref [];

				makeSubscribe(d.first, \en -> {
					iter(^clips[i], \c -> removeChildClip(clip, c.first, c.second));
					clips := replace(^clips, i, []);
					applyall(^uns);

					uns :=
						if (en) {
							r = renderFForm(
								optimizeFForm(d.second()),
								if (^accessibilityEnabled || ^fAccessibilityEnabled)
									farrayPush(zorder, const(b2i(above)))
								else
									zorder,
							);

							clipsBefore = length(concatA(subrange(^clips, 0, i)));
							childClip = map(r.clips, \c -> Pair(c, ref false));
							iteri(childClip, \j, c -> addChildClipAt(clip, c.first, clipsBefore + j + if (above) length(d1.clips) else 0, c.second));
							clips := replace(^clips, i, childClip);

							r.disposers
						} else {
							[]
						}
				})()
				|> (\f -> \ -> {f(); applyall(^uns);})
			});

			FRenderResult([clip], concat3(d1.disposers, d2, [\ -> deleteNative(clip)]), [])
		}
		FMutable2(behaviour, stack) : {
			old = ref [];
			nested = ref 0;

			clip = makeClip();
			setClipCallstack(clip, stack);
			setClipDebugInfo(clip, "form", rform);

			dodisplay = \form -> {
				// Block post-destroy calls
				if (^nested == 0) {
					nested := 1;
					applyall(^old);
					old := optimizeAndRenderFForm(clip, form, zorder).disposers;

					if (showRedraw) {
						gr = getGraphics(clip);
						setLineStyle(gr, 1.0, floor(random() * i2d(0xffffff)), 1.0);
						moveTo(gr, 0.0, 0.0);
						lineTo(gr, 100., 100.);
						endFill(gr);
					}

					// If re-entrant destroy pending, finish it
					if (^nested < 0) {
						applyall(^old);
						old := [];

						deleteNative(clip);
					} else {
						nested := 0;
					}
				}
			};

			unsub =
				makeSubscribe(behaviour, \form ->
					// Postpone re-entrant updates if necessary
					if (^nested > 0)
						deferred(\ -> {
							impersonateCallstackItem(stack, 1);
							dodisplay(form);
						})
					else {
						impersonateCallstackItem(stack, 1);
						dodisplay(form);
					}
				)();

			FRenderResult(
				[clip],
				[
					\ -> {
						unsub();

						if (^nested == 0) {
							impersonateCallstackItem(stack, 1);
							applyall(^old);
							old := [];

							deleteNative(clip);
						}

						nested := -1;
					}
				],
				[]
			)
		}
		FFullWindow(fullwindow, wh, form) : {
			resize = ref nop;
			d = renderFForm(form, zorder);
			container = makeClip();

			setResize = \fw -> {
				^resize();

				if (fw) {
					nextDistinct(wh, WidthHeight(getStageWidth(), getStageHeight()));
					resize := monitorFResize(wh);
				} else {
					resize := nop;
				}
			};

			setFullWindow = \fw -> {
				setFullWindowTarget(container);
				toggleFullWindow(fw);
			};

			if (getValue(fullwindow)) {
				setResize(true);
				setFullWindow(true);
			};

			uns = subscribe2(fullwindow, \fw -> {
				setResize(fw);
				setFullWindow(fw);
			});

			attachFChildren(
				container,
				d.clips,
				arrayPush(
					d.disposers,
					\ -> {
						uns();
						^resize();
						if (getValue(fullwindow)) {
							setFullWindow(false);
						}
						resetFullWindowTarget();
						deleteNative(container);
					}
				),
				d.capabilities
			);
		}
		FFullScreen(fullscreen, wh, form): {
			fw = make(false);

			attachFChildAndCapability(
				rform,
				renderFForm(FFullWindow(fullscreen, wh, form), zorder),
				[],
				\clip -> {
					changeFullscreen = \fsc -> {
						nextDistinct(fw, fsc);
						toggleFullScreen(fsc);
					}

					if (getValue(fullscreen)) {
						changeFullscreen(true);
					}

					ofsd = onFullScreen(\change -> {
						nextDistinct(fullscreen, change);
					});
					cfsd = subscribe2(fullscreen, changeFullscreen);

					\ -> {
						if (getValue(fullscreen)) {
							toggleFullScreen(false);
						}

						ofsd();
						cfsd();
					}
				}
			);
		}
		FInteractive(listeners, form) : {
			clipalive = ref true;

			attachFChildAndCapability(
				rform,
				renderFForm(form, zorder),
				if (js)
					[]
				else
					[FClipInteractive()],
				\clip -> {
					stage = getStage();
					disposers = map(listeners, \l -> makeSubscribeUns(zorder, \z -> [handleRealEvents(l, clip, clipalive, stage, z, true, false)])());

					\ -> {
						applyall(disposers);
						clipalive := false
					}
				}
			)
		}
		FMask2(form, mask, stack): {
			d1 = renderFForm(form, zorder);
			r1 = attachFChildAndCapability(
				rform,
				d1,
				[FClipMove(), FClipRotate(), FClipScale(), FClipMask()],
				\clip -> {
					setClipCallstack(clip, stack);
					nop;
				}
			);

			d2 = renderFForm(mask, zorder);
			r2 = attachFChildAndCapability(
				rform,
				d2,
				[FClipMove(), FClipRotate(), FClipScale()],
				\maskClip -> {
					if (length(r1.clips) > 0) {
						setClipMask(r1.clips[0], maskClip);
					}

					setClipCallstack(maskClip, stack);
					nop;
				}
			);

			FRenderResult(
				concat(r1.clips, r2.clips),
				concat(r1.disposers, r2.disposers),
				r1.capabilities
			);
		}
		FFilter2(filters, form, stack) : {
			d = renderFForm(form, zorder);

			if (targetNoFilters()) {
				// Not supported
				d
			} else {
				attachFChildAndCapability(
					rform,
					d,
					[FClipFilters()],
					\clip -> {
						fils = map(filters, \f -> switch(f : Filters) {
							Bevel(params): {
								angle = ref 45.0;
								distance = ref 3.0;
								radius = ref 3.0;
								spread = ref 1.0;
								color1 = ref 0xffffff;
								alpha1 = ref 1.0;
								color2 = ref 0x000000;
								alpha2 = ref 1.0;
								inner = ref true;
								iter(params, \p -> switch (p : BevelParameter) {
									Placement(a, ds): { angle := a; distance := ds; }
									Radius(r): radius := r;
									Spread(s): spread := s;
									Color(c, a): { color1 := c; alpha1 := a; }
									ShadowColor(c, a): { color2 := c; alpha2 := a; }
									Inner(i): inner := i;
								});
								makeBevel(^angle, ^distance, ^radius, ^spread, ^color1, ^alpha1, ^color2, ^alpha2, ^inner);
							}
							DropShadow(params): {
								angle = ref 45.0;
								distance = ref 4.0;
								radius = ref 4.0;
								spread = ref 1.0;
								color = ref 0x000000;
								alpha = ref 1.0;
								inner = ref false;
								iter(params, \p -> switch (p : DropShadowParameter) {
									Placement(a, ds): { angle := a; distance := ds; }
									Radius(r): radius := r;
									Spread(s): spread := s;
									Color(c, a): { color := c; alpha := a; }
									Inner(i): inner := i;
								});
								makeDropShadow(^angle, ^distance, ^radius, ^spread, ^color, ^alpha, ^inner);
							}
							Blur(params): {
								radius = ref 3.0;
								spread = ref 1.0;
								iter(params, \p -> switch (p : BlurParameter) {
									Radius(r): radius := r;
									Spread(s): spread := s;
								});
								makeBlur(^radius, ^spread);
							}
							Glow(params): {
								radius = ref 4.0;
								spread = ref 1.0;
								color = ref 0x000000;
								alpha = ref 1.0;
								inner = ref false;
								iter(params, \p -> switch (p : GlowParameter) {
									Radius(r): radius := r;
									Spread(s): spread := s;
									Color(c, a): { color := c; alpha := a; }
									Inner(i): inner := i;
								});
								makeGlow(^radius, ^spread, ^color, ^alpha, ^inner);
							}
							Shader(vertex, fragment, uniforms) : {
								makeShader(
									strSplitLeave(strReplace(vertex, "\t", ""), "\n"),
									strSplitLeave(strReplace(fragment, "\t", ""), "\n"),
									map(uniforms, \u -> [u.name, u.type, u.value])
								);
							}
						});
						setClipCallstack(clip, stack);
						addFilters(clip, fils);

						\ -> iter(fils, deleteNative)
					}
				)
			}
		}
		FCursor(shape, form) : {
			if (js) {
				attachFChildAndCapability(
					rform,
					renderFForm(form, zorder),
					[FClipCursor()],
					\clip -> {
						switch (shape : CursorShape2) {
							CursorShape(): {
								setClipCursor(clip, getCursorShapeName(shape));
								nop;
							}
							DynamicCursor(shape2): {
								makeSubscribe(shape2, \sh -> setClipCursor(clip, getCursorShapeName(sh)))();
							}
						}
					}
				)
			} else {
				cursorListeners = makeGlobalCursorListeners(shape, zorder);

				d = renderFForm(
					FInteractive(
						cursorListeners.first,
						form
					),
					zorder
				);

				FRenderResult(
					d.clips,
					arrayPush(d.disposers, cursorListeners.second),
					d.capabilities
				)
			}
		}
		FInspect(inspectors, form): {
			d = renderFForm(form, zorder);
			disps : ref [() -> void] = ref [];

			iter(inspectors, \i ->
				switch (i : FInspector) {
					ITransformMatrix(setfn): {
						if (length(d.clips) > 0) {
							// interruptibleDeferUntilNextFrameRendered to have form built and transforms calculated
							refArrayPush(disps, interruptibleDeferUntilNextFrameRendered(\ -> setfn(\ -> getGlobalTransform(d.clips[0]))));
							refArrayPush(disps, \ -> setfn(getDummyTransformMatrix));
						}
					}
					default: {}
				}
			);

			if (length(^disps) > 0)
				FRenderResult(
					d.clips,
					concat(d.disposers, ^disps),
					d.capabilities
				)
			else
				d
		}
		FCrop2(left, top, cwidth, cheight, form, stack): {
			attachFChildAndCapability(
				rform,
				renderFForm(form, zorder),
				[FClipMove(), FClipRotate(), FClipScale(), FClipMask()],
				\clip -> {
					setClipCallstack(clip, stack);
					make4Subscribe(left, top, cwidth, cheight, \l, t, w, h -> setScrollRect(clip, l, t, w, h))()
				}
			);
		}
		FControlFocus(focus, form): {
			d = renderFForm(form, zorder);

			if (length(d.clips) > 0) {
				uns = makeSubscribe(focus, \fc -> setFocus(d.clips[0], fc))();

				FRenderResult(
					d.clips,
					arrayPush(d.disposers, uns),
					d.capabilities
				);
			} else {
				d;
			}
		}
		FMForm(form): {
			d = renderForm(form, const(zeroWH), fgetValue(zorder), fgetValue(zorder)); // TODO: sub to zorder

			FRenderResult(
				d.clips,
				d.disposers,
				[
					FClipMove(),
					FClipScale(),
					FClipRotate(),
					FClipAlpha(),
					FClipVisible(),
					FClipInteractive(),
					FClipMask(),
					FClipFilters(),
					FClipAccess(),
					FClipCursor()
				]
			)
		}
		FBaseline(__, form): renderFForm(form, zorder);
		FSize2(__, form): renderFForm(form, zorder);
		FAvailable2(__, form): renderFForm(form, zorder);
		FAccess(properties, form): {
			if (^accessibilityEnabled || ^fAccessibilityEnabled) {
				d = renderFForm(form, zorder);

				makeAccessClip = !contains(["", "button", "checkbox", "textbox", "video", "iframe"], extractStruct(properties, AccessRole("")).role) ||
					isSome(tryExtractStruct(properties, AccessChildSelected(nop2)));

				if (makeAccessClip) {
					attachFChildAndCapability(
						rform,
						attachFChildAndCapability(
							rform,
							d,
							[FClipAccess()],
							\__ -> nop
						),
						[FClipAccess()],
						addFAccessProperties(properties, zorder)
					);
				} else {
					attachFChildAndCapability(
						rform,
						d,
						[FClipAccess()],
						addFAccessProperties(properties, zorder)
					);
				}
			} else {
				renderFForm(form, zorder);
			}
		}
		FRealHTML(url, wh, style): {
			zoom_enabled = ref const(false);
			mouse_disabled = ref const(false);
			sandbox = ref None();

			domain = extractStruct(style, OverridePageDomain("")).domain;
			updateCachedContent = extractStruct(style, UpdateCachedContent(true)).update;
			reloadBlock = extractStruct(style, ReloadBlock(false)).show;

			flowCallback = extractStruct(style, FlowCallback(\args : [string] -> { "" })).fn;
			onPageLoaded = extractStruct(style, OnPageLoaded(nop)).fn;
			onError = extractStruct(style, OnError(nop1)).fn;
			onDone = \s -> if (s == "OK") onPageLoaded() else onError(s);
			shrink2fit = containsStruct(style, RealHtmlShrink2Fit());

			clip = makeWebClip(url, domain, updateCachedContent, reloadBlock, flowCallback, onDone, shrink2fit);

			disp =
				fold(
					style,
					[makeSubscribe(wh, \whv ->  { setClipWidth(clip, whv.width); setClipHeight(clip, whv.height); })()],
					\acc, st ->
						switch (st : RealHTMLStyle) {
							PageHostcallSetter(fn): {
								fn(\name, args -> webClipHostCall(clip, name, args));
								acc;
							}
							PageEvalJS(fn): {
								fn(\code -> webClipEvalJS(clip, code));
								acc;
							}
							ZoomEnabled(enabled): {
								arrayPush(acc, makeSubscribe(enabled, \en -> setWebClipZoomable(clip, en))())
							}
							MouseDisabled(disabled): {
								arrayPush(acc, makeSubscribe(disabled, \dis -> setWebClipDisabled(clip, dis))())
							}
							SandBoxJS(sboxes) : {
								setWebClipSandBox(
									clip,
									strGlue(
										map(sboxes, \sb ->
											switch (sb : SandBoxJSStyle) {
												AllowSameOrigin()		: "allow-same-origin";
												AllowTopNavigation()	: "allow-top-navigation";
												AllowForms()	: "allow-forms";
												AllowScripts()	: "allow-scripts";
											}
										),
										" "
									)
								);

								acc;
							}
							WhitelistDomains(domains): {
								setWebClipDomains(clip, domains);

								acc;
							}
							ViewBounds(bounds): {
								arrayPush(acc, makeSubscribe(bounds, \b -> if (isCorrectBounds(b)) setClipViewBounds(clip, b.minX, b.minY, b.maxX, b.maxY))())
							}
							default: acc;
						}
				)
				|> (\disp -> arrayPush(disp, \ -> deleteNative(clip)))
				|> (\disp ->
					if (^accessibilityEnabled || ^fAccessibilityEnabled) {
						arrayPush(
							disp,
							makeSubscribe(felementAt(zorder, const(0), const(0)), \z -> setAccessAttributes(clip, [["zorder", toString(z)]]))()
						);
					} else {
						disp;
					}
				);

			FRenderResult(
				[clip],
				disp,
				[FClipInteractive(), FClipFilters(), FClipMask()]
			);
		}
		FVideo(filename, wh, style): {
			streamListenerResponse = ref false;
			decreaseFFilesCount = if (cpp) increaseFFilesCount() else nop;
			realVideoSize = extractStruct(style, FVideoRealSize(make(getValue(wh)))).size;

			playing = extractStruct(style, FVideoPlay(make(true))).play;
			position = extractStruct(style, FVideoPosition(make(0.))).position;
			errorHandlerFn = extractStruct(style, OnVideoLoadingError(nop)).fn;
			streamListenerFn = extractStruct(style, StreamStatus(nop1)).fn;
			synchroCalls = extractStruct(style, SynchroCalls(nop, nop));
			keepAspectRation = extractStruct(style, FVideoKeepAspectRatio(const(true))).keep;
			duration = extractStruct(style, FVideoLength(make(1.))).length;

			volume = tryExtractStruct(style, FVideoVolume(make(1.)));
			fullscreen = tryExtractStruct(style, FVideoFullscreen(make(false)));
			controls = extractStruct(style, FVideoControls([])).controls;
			subtitles = tryExtractStruct(style, FVideoSubtitles(const(VideoSubtitle("", []))));
			looping = tryExtractStruct(style, FVideoLoop(const(false)));
			timeRange = tryExtractStruct(style, FVideoTimeRange(const(0.), const(0.)));
			playbackRate = tryExtractStruct(style, FVideoPlaybackRate(make(0.)));
			mediaStream = tryExtractStruct(style, MediaStream(makeClip()));
			viewBounds = tryExtractStruct(style, ViewBounds(const(zeroBounds)));
			getCurrentFrame = tryExtractStruct(style, FVideoGetCurrentFrame(ref \ -> ""));
			additionalSources = extractStruct(style, FVideoAdditionalSources([])).sources;

			video =
				makeVideo(
					\w, h -> {
						nextDistinct(realVideoSize, WidthHeight(w, h));
						if (getValue(wh).width == 0. && getValue(wh).height == 0.) {
							nextDistinct(wh, WidthHeight(w, h));
						}

						decreaseFFilesCount();
					},
					\p -> {
						streamListenerResponse := true;
						nextDistinct(playing, p);
						streamListenerResponse := false;
					},
					\len -> {
						nextDistinct(duration, len);
					},
					\pos -> {
						streamListenerResponse := true;
						nextDistinct(position, pos);
						streamListenerResponse := false;
					}
				);
			iter(additionalSources, \s -> addVideoSource(video, s.url, s.type));

			eitherFn(mediaStream,
				\ms -> playVideoFromMediaStream(video, ms.stream, !getValue(playing)),
				\ -> playVideo(video, addServerPathIfRelative(applyMediaPathMapping(filename)), !getValue(playing))
			);

			if (controls != []) setVideoControls(video, controls);

			streamListener = addStreamStatusListener(video, \code -> {
				if (code == "NetStream.Play.StreamNotFound") {
					errorHandlerFn();
					decreaseFFilesCount();
					synchroCalls.onStart();
					timer(1000, synchroCalls.onStop);
				} else if (code == "NetStream.Play.Start") {
					synchroCalls.onStart();
				} else if (code == "NetStream.Play.Stop") {
					synchroCalls.onStop();
				} else if (code == "FlowGL.User.Resume") {
					if (!getValue(playing)) {
						synchroCalls.onStart();
					}
				} else if (code == "FlowGL.User.Stop") {
					synchroCalls.onStop();
				}

				streamListenerFn(code);
			});

			maybeApply(getCurrentFrame, \gcf -> gcf.fn := \ -> getVideoCurrentFrame(video));

			disp =
				concatA([
					[
						streamListener,
						make2Subscribe(fpair(realVideoSize, wh), keepAspectRation, \pr, kar -> {
							rwh = firstOfPair(pr);
							cwh = secondOfPair(pr);

							if (rwh.width > 0. && cwh.width > 0. && rwh.height > 0. && cwh.height > 0.) {
								xScale = cwh.width / rwh.width;
								yScale = cwh.height / rwh.height;

								if (kar) {
									xyScale = min(xScale, yScale);
									setClipScaleX(video, xyScale);
									setClipScaleY(video, xyScale);
									setClipX(video, max(cwh.width - rwh.width * xyScale, 0.) / 2.);
									setClipY(video, max(cwh.height - rwh.height * xyScale, 0.) / 2.);
								} else {
									setClipScaleX(video, xScale);
									setClipScaleY(video, yScale);
									setClipX(video, 0.);
									setClipY(video, 0.);
								}
							}
						})(),
						makeSubscribe2(playing, \pl -> if (!^streamListenerResponse) { if (pl) resumeVideo(video) else pauseVideo(video) })(),
						makeSubscribe(position, \pos -> if (!^streamListenerResponse) seekVideo(video, pos))(),
						decreaseFFilesCount
					],
					if (targetVideoLooping())
						eitherMap(
							looping,
							\lp ->
								[
									makeSubscribe(lp.loop, \l -> setVideoLooping(video, l))()
								],
							[]
						)
					else
						[],
					eitherMap(
						volume,
						\vol ->
							[
								makeSubscribe(vol.volume, \v -> setVideoVolume(video, v))()
							],
						[]
					),
					eitherMap(
						timeRange,
						\tr ->
							[
								make2Subscribe(tr.start, tr.end, \s, e -> setVideoTimeRange(video, s, e))()
							],
						[]
					),
					if (!android())
						eitherMap(
							playbackRate,
							\pr ->
								[
									makeSubscribe(pr.rate, \rate -> setVideoPlaybackRate(video, rate))()
								],
							[]
						)
					else
						[],
					eitherMap(
						fullscreen,
						\fs -> {
							resize = ref nop;
							prevWH = ref getValue(wh);

							[
								onFullScreen(\v -> nextDistinct(fs.fullscreen, v)),
								makeSubscribe(fs.fullscreen, \v -> {
									setFullWindowTarget(video);

									^resize();

									if (v) {
										prevWH := getValue(wh);
										nextDistinct(wh, WidthHeight(getStageWidth(), getStageHeight()));
										resize := monitorFResize(wh);
									} else {
										nextDistinct(wh, ^prevWH);
									}

									toggleFullScreen(v);
									toggleFullWindow(v);
								})(),
								resetFullWindowTarget,
								\ -> ^resize()
							]
						},
						[]
					),
					eitherMap(
						subtitles,
						\sbt ->
							[
								makeSubscribe(sbt.subtitles, \s -> {
									definedTextStyle = getDefinedTextStyle(s.style);
									setVideoSubtitle(
										video,
										s.text,
										definedTextStyle.fontFamily,
										definedTextStyle.fontSize,
										definedTextStyle.fontWeight,
										definedTextStyle.fontSlope,
										definedTextStyle.fillColor,
										definedTextStyle.fillOpacity,
										definedTextStyle.letterSpacing,
										definedTextStyle.backgroundColor,
										definedTextStyle.backgroundOpacity
									);
								})()
							],
						[]
					),
					eitherMap(
						viewBounds,
						\vb ->
							[
								makeSubscribe(vb.bounds, \b -> setClipViewBounds(video, b.minX, b.minY, b.maxX, b.maxY))()
							],
						[]
					),
					[
						\ -> closeVideo(video),
						\ -> deleteNative(video),
					]
				]);

			FRenderResult(
				[video],
				disp,
				[FClipInteractive(), FClipFilters(), FClipMask()]
			);
		}
		FTextInput(content, wh, style): {
			textInputResponse = ref false;
			characterStyle = extractStruct(style, FCharacterStyle(const(style2characterStyle(style)))).style;
			textfield = makeTextfield(getFontFamily(fgetValue(characterStyle)));
			rtl = extractStruct(style, FSetRTL(getDefaultRtl())).rtl;
			setTextDirection(textfield, if (rtl) "rtl" else "ltr");
			setTextInput(textfield);

			focus = extractStruct(style, FFocus(make(false))).focus;
			position = extractStruct(style, FPosition(make(0))).position;
			selection = extractStruct(style, FSelection(make(-1))).selection;
			scrollInfo = extractStruct(style, FScrollInfo(make(ScrollInfo(0, 0, 0)))).info;

			inputType = extractStruct(style, FInputType(const(TextType()))).type;
			autoCompleteType = tryExtractStruct(style, FAutoCompleteType(const(ACNewPassword())));
			autoAlign = extractStruct(style, FAutoAlign(const(AutoAlignNone()))).align;
			wordWrap = extractStruct(style, FWordWrap(const(true))).wrap;
			multiline = extractStruct(style, FMultiline(const(false))).multiline;
			readOnly = extractStruct(style, FReadOnly(const(false))).readOnly;
			maxChars = extractStruct(style, FMaxChars(const(-1))).maxChars;
			numericStep = tryExtractStruct(style, FNumericStep(const(1.)));
			filterFn = tryExtractStruct(style, FInputFilter(idfn));
			keyFilterFn = tryExtractStruct(style, FInputKeyFilter(\__, __ -> true));
			cursorColor = extractStruct(style, FCursorColor(fselect(characterStyle, FLift(\cs -> extractStruct(cs, Fill(0)).color)))).color;
			cursorOpacity = extractStruct(style, FCursorOpacity(fselect(characterStyle, FLift(\cs -> extractStruct(cs, FillOpacity(1.)).opacity)))).opacity;
			cursorWidth = tryExtractStruct(style, FCursorWidth(const(2.)));
			viewBounds = tryExtractStruct(style, ViewBounds(const(zeroBounds)));
			interlineSpacing = extractStruct(style, InterlineSpacing(0.0)).d;

			setTextFieldInterlineSpacing(textfield, interlineSpacing);

			disp =
				concatA([
					[
						makeSubscribe(content, \c ->
							if (!^textInputResponse) defineTextStyle(textfield, c, fgetValue(characterStyle))
						)(),
						makeSubscribe(characterStyle, \cs ->
							defineTextStyle(textfield, getValue(content), cs)
						)(),
						makeSubscribe(wh, \v -> /*if (!^textInputResponse)*/ {
							setTextFieldWidth(textfield, v.width);
							setTextFieldHeight(textfield, v.height);
						})(),
						makeSubscribe(focus, \f ->
							if (!^textInputResponse) setFocus(textfield, f)
						)(),
						make2Subscribe(position, selection, \p, s -> if (!^textInputResponse) setSelection(textfield, p, s))(),
						makeSubscribe(inputType, \t -> setTextInputType(textfield,
							switch (t : InputType) {
								EmailType(): "email";
								TelType(): "tel";
								UrlType(): "url";
								TextType(): "text";
								NumericType(): "number";
								SearchType(): "search";
								PasswordType(): "password";
							}
						))(),
						makeSubscribe(autoAlign, \aa -> setAutoAlign(textfield,
							switch (aa : AutoAlignType) {
								AutoAlignLeft(): "AutoAlignLeft";
								AutoAlignRight(): "AutoAlignRight";
								AutoAlignCenter(): "AutoAlignCenter";
								AutoAlignNone(): "AutoAlignNone";
							}
						))(),
						makeSubscribe(wordWrap, \ww -> {
							setTextFieldCropWords(textfield, ww && fgetValue(multiline));
							setWordWrap(textfield, ww);
						})(),
						makeSubscribe(multiline, \ml -> {
							setTextFieldCropWords(textfield, ml && fgetValue(wordWrap));
							setMultiline(textfield, ml);
						})(),
						makeSubscribe(readOnly, \ro -> setReadOnly(textfield, ro))(),
						makeSubscribe(maxChars, \mc -> setMaxChars(textfield, mc))(),
						addEventListener(textfield, "change", \ -> {
							textInputResponse := true;
							nextDistinct(content, getContent(textfield));
							// nextDistinct(wh, WidthHeight(getTextFieldWidth(textfield), getTextFieldHeight(textfield)));
							nextDistinct(position, getCursorPosition(textfield));
							nextDistinct(selection, getSelectionEnd(textfield));
							nextDistinct(focus, getFocus(textfield));
							textInputResponse := false;
						}),
						addEventListener(textfield, "scroll", \ ->
							nextDistinct(scrollInfo, ScrollInfo(
								getScrollV(textfield),
								getBottomScrollV(textfield),
								getNumLines(textfield)
							))
						),
						addEventListener(textfield, "focusin", \ -> {
							textInputResponse := true;
							nextDistinct(focus, true);
							textInputResponse := false;
						}),
						addEventListener(textfield, "focusout", \ -> {
							textInputResponse := true;
							nextDistinct(focus, false);
							textInputResponse := false;
						}),
						make2Subscribe(cursorColor, cursorOpacity, \c, o -> setTextFieldCursorColor(textfield, c, o))(),
						addFAccessProperties(style |> extractFAccessProperties, zorder)(textfield)
					],
					eitherMap(
						autoCompleteType,
						\ac ->
							[
								makeSubscribe(ac.type, \c ->
									setTextInputAutoCompleteType(
										textfield,
										switch (c : ACType) {
											ACUserName(): "username";
											ACNewPassword(): "new-password";
											ACCurrentPassword(): "current-password";
											ACOneTimeCode(): "one-time-code";
										}
									)
								)()
							],
						[]
					),
					eitherMap(
						numericStep,
						\step ->
							[makeSubscribe(step.step, \st -> setTextInputStep(textfield, st))()],
						[]
					),
					eitherMap(
						filterFn,
						\fn ->
							[addTextInputFilter(textfield, fn.fn)],
						[]
					),
					eitherMap(
						keyFilterFn,
						\fn ->
							[
								addTextInputKeyEventFilter(textfield, "keydown", \utf, ctrl, shift, alt, meta, keycode ->
									fn.fn("keydown", KeyEvent(utf, ctrl, shift, alt, meta, keycode, nop))),
								addTextInputKeyEventFilter(textfield, "keyup", \utf, ctrl, shift, alt, meta, keycode ->
									fn.fn("keyup", KeyEvent(utf, ctrl, shift, alt, meta, keycode, nop)))
							],
						[]
					),
					eitherMap(
						cursorWidth,
						\cw ->
							[makeSubscribe(cw.width, \w -> setTextFieldCursorWidth(textfield, w))()],
						[]
					),
					eitherMap(
						viewBounds,
						\vb ->
							[
								makeSubscribe(vb.bounds, \b -> if (isCorrectBounds(b)) setClipViewBounds(textfield, b.minX, b.minY, b.maxX, b.maxY))()
							],
						[]
					)
				]);

			FRenderResult(
				[textfield],
				disp,
				[FClipInteractive(), FClipFilters(), FClipMask(), FClipCursor()]
			);
		}
		FSetPending(pen, form): renderFForm(form, zorder);
		FNativeForm(__, __, __, fn): {
			d = fn(const(zeroWH), fgetValue(zorder), fgetValue(zorder)); // TODO: sub to zorder

			FRenderResult(
				d.clips,
				[d.dispose],
<<<<<<< HEAD
				allFClipCapabilities
=======
				[
					FClipMove(),
					FClipScale(),
					FClipRotate(),
					FClipAlpha(),
					FClipVisible(),
					FClipInteractive(),
					FClipMask(),
					FClipFilters(),
					FClipAccess(),
					FClipCursor()
				]
>>>>>>> 142e1ea2
			)
		}
	}
}

increaseFFilesCount() -> () -> void {
	alreadyDecreased = ref false;

	next(loadingContentFilesCount, getValue(loadingContentFilesCount) + 1);
	\ -> if (!^alreadyDecreased) {
		alreadyDecreased := true;
		next(loadingContentFilesCount, getValue(loadingContentFilesCount) - 1);
	}
}<|MERGE_RESOLUTION|>--- conflicted
+++ resolved
@@ -7,13 +7,8 @@
 export {
 	frender : (form : FForm, awh : DynamicBehaviour<WidthHeight>) -> (() -> void);
 	frenderStage : (form : FForm, awh : DynamicBehaviour<WidthHeight>) -> (() -> void);
-<<<<<<< HEAD
 	renderFForm(rform : FForm, zorder : Transform<[int]>) -> FRenderResult;
-	attachFChildren(clip : native, children : [native], disposers : [() -> void], cap : FClipCapabilities) -> FRenderResult;
-=======
-	renderFForm(rform : FForm, zorder : [int]) -> FRenderResult;
 	attachFChildren(clip : native, children : [native], disposers : [() -> void], cap : [FClipCapability]) -> FRenderResult;
->>>>>>> 142e1ea2
 
 	// Override to set custom stage wh
 	stageWidthHeight = make(None());
@@ -120,36 +115,7 @@
 	}
 }
 
-<<<<<<< HEAD
-sharedFCapabilities(rs : [FRenderResult]) -> FClipCapabilities {
-	moveable = forall(rs, \r : FRenderResult -> r.capabilities.move);
-	scalable = forall(rs, \r : FRenderResult -> r.capabilities.scale);
-	alphable = forall(rs, \r : FRenderResult -> r.capabilities.alpha);
-	single = length(rs) == 1;
-
-	FClipCapabilities(
-		moveable,
-		single,	// Filters do not commute
-		single, // Interactions do not commute
-		scalable,
-		alphable,
-	)
-}
-
-sharedFCapabilities2(r1 : FRenderResult, r2 : FRenderResult) -> FClipCapabilities {
-	FClipCapabilities(
-		r1.capabilities.move && r2.capabilities.move,
-		false,	// Filters do not commute
-		false, // Interactions do not commute
-		r1.capabilities.scale && r2.capabilities.scale,
-		r1.capabilities.alpha && r2.capabilities.alpha,
-	)
-}
-
 renderFForm(rform : FForm, zorder : Transform<[int]>) -> FRenderResult {
-=======
-renderFForm(rform : FForm, zorder : [int]) -> FRenderResult {
->>>>>>> 142e1ea2
 	// println(rform.structname);
 	// currentFFormCount := ^currentFFormCount + 1;
 
@@ -1509,9 +1475,6 @@
 			FRenderResult(
 				d.clips,
 				[d.dispose],
-<<<<<<< HEAD
-				allFClipCapabilities
-=======
 				[
 					FClipMove(),
 					FClipScale(),
@@ -1524,7 +1487,6 @@
 					FClipAccess(),
 					FClipCursor()
 				]
->>>>>>> 142e1ea2
 			)
 		}
 	}
