import fusion;
import form/paragraphtypes;
import media/mediastream;

export {
	FForm ::= FText, FParagraph, FGraphics, FTranslate, FScale, FRotate, FAlpha, FVisible, FRenderable, FGroup, FGroup2,
		FEmpty, FBorder, FMask2, FInteractive, FFilter2, FCursor, FInspect, FMutable2, FDecorator2,
		FCrop2, FControlFocus, FPicture, FConstructor, FCreate2, FFullWindow, FMForm,
		FBaseline, FSize2, FAvailable2, FAccess, FRealHTML, FSetPending, FVideo, FTextInput, FDynamicGroup2, FNativeForm;

	FText(text : string, style : [CharacterStyle]);
	FParagraph(text : string, style : [FParagraphStyle]);
		FParagraphStyle ::= CharacterStyle, ParagraphWidth, CommonAlignment, CropWords, InterlineSpacing, ParagraphMetrics;
			// Max width of the paragraph
			ParagraphWidth(width : Transform<double>);
			// Crop words that are longer than paragraph width, true by default
			CropWords(crop : bool);
			// Get paragraph metrics
			ParagraphMetrics(fn : (FormMetrics) -> void);

	FGraphics(path : [StaticGraphicOp], style : [GraphicsStyle]);

	FTranslate(x : Transform<double>, y : Transform<double>, form : FForm);

	FScale(x : Transform<double>, y : Transform<double>, form : FForm);

	FRotate(degree : Transform<double>, form : FForm);

	FAlpha(alpha : Transform<double>, form : FForm);

	FVisible(visible : Transform<bool>, form : FForm);

	FRenderable(renderable : Transform<bool>, form : FForm);

	FGroup(layers : [FForm], zorder : bool);
	FGroup2(layer1 : FForm, layer2 : FForm, zorder : bool);

	FEmpty();

	FBorder(left : double, top : double, right : double, bottom : double, form : FForm);

	FMask2(main : FForm, mask : FForm, stack : native);
	FMask(mainf : FForm, mask : FForm) -> FMask2 {
		FMask2(mainf, mask, captureCallstack());
	}

	FInteractive(listeners: [EventHandler], form : FForm);

	FFilter2(filters : [Filters], form : FForm, stack : native);
	FFilter(filters : [Filters], form : FForm) -> FFilter2 {
		FFilter2(filters, form, captureCallstack());
	}

	FCursor(shape : CursorShape2, form : FForm);

	// ITransformMatrix only work
	// Other inspectors here only for backward compatability with Forms
	FInspect(inspectors : [FInspector], form : FForm);
		FInspector ::= Inspector;

	FMutable2(form : Transform<FForm>, stack : native);
	FMutable(form : Transform<FForm>) -> FMutable2 {
		FMutable2(form, captureCallstack());
	}

	FDecorator2(form : FForm, decorators : [Pair<Transform<bool>, () -> FForm>], above : bool, stack : native);
	FDecorator(form : FForm, decorators, above : bool) -> FDecorator2 {
		FDecorator2(form, decorators, above, captureCallstack());
	}

	FCrop2(left : Transform<double>, top : Transform<double>, width : Transform<double>, height : Transform<double>, form : FForm, stack : native);
	FCrop(left : Transform<double>, top : Transform<double>, width : Transform<double>, height : Transform<double>, form : FForm) -> FCrop2 {
		FCrop2(left, top, width, height, form, captureCallstack());
	}

	FControlFocus(focus : DynamicBehaviour<bool>, form : FForm);

	FPicture(url : string, size : DynamicBehaviour<WidthHeight>, style : [PictureStyle]);

	FConstructor(form : FForm, fn : () -> () -> void);
	FCreate2(current : ref FForm, fn : () -> FForm);
	FCreate(fn : () -> FForm) -> FCreate2 {
		FCreate2(ref FEmpty(), fn)
	}

	FDisposer(form : FForm, fn : () -> void) -> FConstructor {
		FConstructor(form, \ -> fn)
	}

	FFullWindow(fullscreen : DynamicBehaviour<bool>, available : DynamicBehaviour<WidthHeight>, form : FForm);

	FMForm(form : Form);

	FAvailable2(widthHeight : Behaviour<WidthHeight>, form : FForm);
	FSize2(widthHeight : Behaviour<WidthHeight>, form : FForm);
	FBaseline(baseline : Behaviour<double>, form : FForm);

	FAccess(properties : [FAccessProperty], form : FForm);
		FAccessProperty ::= AccessRole, AccessDescription, AccessKbdShortcutString, AccessSelectable, AccessCallback, AccessChildSelected,
			AccessFocused, AccessState, FAccessTabindex, FAccessEnabled, FAccessAttribute, FAccessTabOrder, FAccessZorder, FAccessVisible;

			FAccessTabindex(tabindex : Transform<int>);
			FAccessEnabled(enabled : Transform<bool>);
			FAccessAttribute(name : string, value : Transform<string>);
			FAccessTabOrder(tabOrder : Transform<[int]>);
			FAccessZorder(zOrder : Transform<int>);
			FAccessVisible(visible : Transform<bool>);
			FAccessStyle(name : string, value : Transform<string>) -> FAccessProperty { FAccessAttribute("style:" + name, value); };

	FRealHTML(url : string, wh : Transform<WidthHeight>, style : [RealHTMLStyle]);

	FSetPending(pending : Transform<int>, form : FForm);

	FDynamicGroup2(stackChanges : DynamicBehaviour<[FGroupChange]>, currentStack : DynamicBehaviour<[FForm]>, stack : native);
		FGroupChange ::= FGroupAdd, FGroupDelete, FGroupMove, FGroupReplace;

		FGroupAdd : (form : FForm, z : int);
		FGroupDelete : (z : int);
		FGroupMove : (from : int, to : int);
		FGroupReplace : (form : FForm, z : int);

	FDynamicGroup(stackChanges : DynamicBehaviour<[FGroupChange]>) -> FDynamicGroup2 {
		FDynamicGroup2(stackChanges, make([]), captureCallstack());
	}

	// fform field is used for snapshots, finding tagged forms and prints
	// metrics here is only for backward compatability with NativeForm, same reason for available, zorder, tabOrder fn parameters
	FNativeForm(init : flow, metrics : Behaviour<FormMetrics>, fform : () -> FForm,
		fn : (available : Behaviour<WidthHeight>, zorder : [int], tabOrder : [int]) -> NativeRenderResult);

	// If widthheihgt is 0,0 size is automatic, otherwise defined
	FVideo(url : string, wh : DynamicBehaviour<WidthHeight>, style : [FVideoStyle]);
		FVideoStyle ::= FVideoKeepAspectRatio, FVideoPlay, FVideoPosition, FVideoLength, FVideoVolume, FVideoFullscreen, FVideoLoop, FVideoControls, FVideoSubtitles,
<<<<<<< HEAD
			MediaStream, FVideoTimeRange, FVideoPlaybackRate, FVideoRealSize, FVideoGetCurrentFrame, SynchroCalls, StreamStatus, OnVideoLoadingError, ViewBounds;
=======
			FVideoTimeRange, FVideoPlaybackRate, FVideoRealSize, FVideoGetCurrentFrame, SynchroCalls, StreamStatus, OnVideoLoadingError, ViewBounds,
			FVideoAdditionalSources;
>>>>>>> c4aed75d

			// If true fits in wh with correct aspect ratio
			FVideoKeepAspectRatio(keep : Transform<bool>);
			// FVideoPlay and FVideoPosition can be changed outside and also are updated from player
			// play is changed to false at the end of a video if loop is false
			FVideoPlay(play : DynamicBehaviour<bool>);
			FVideoPosition(position : DynamicBehaviour<double>);
			FVideoFullscreen(fullscreen : DynamicBehaviour<bool>);
			// loop is false by default
			FVideoLoop(loop : Transform<bool>);
			// volume is 1.0 by default
			FVideoVolume(volume : DynamicBehaviour<double>);
			FVideoLength(length : DynamicBehaviour<double>);
			FVideoControls(controls : [PlayerControl]);
			FVideoSubtitles(subtitles : Transform<VideoSubtitle>);
			// start, end are in seconds
			FVideoTimeRange(start : Transform<double>, end : Transform<double>);
			FVideoPlaybackRate(rate : DynamicBehaviour<double>);
			FVideoRealSize(size : DynamicBehaviour<WidthHeight>);
			// get current frame as base64 string
			FVideoGetCurrentFrame(fn : ref () -> string);
			// Additional video stream urls
			// Allows to specify different video formats
			FVideoAdditionalSources(sources : [FVideoSource]);
				// type - MIME string representing stream type ("video/webm", "video/mp4" etc.)
				FVideoSource(url : string, type : string);

	FTextInput(content : DynamicBehaviour<string>, wh : DynamicBehaviour<WidthHeight>, style : [FTextInputStyle]);
		FTextInputStyle ::= CharacterStyle, FWordWrap, FMultiline, FInputType, FAutoCompleteType, FReadOnly, FInputFilter, FInputKeyFilter, FMaxChars,
			FAutoAlign, FFocus, FPosition, FSelection, FScrollInfo, FCursorColor, FCursorOpacity, FCursorWidth, FNumericStep, ViewBounds, FAccessProperty;
			FWordWrap(wrap : Transform<bool>);
			FMultiline(multiline : Transform<bool>);
			FInputType(type : Transform<InputType>);
			FAutoCompleteType(type : Transform<ACType>);
			FReadOnly(readOnly : Transform<bool>);
			FInputFilter(fn : (string) -> string);
			FInputKeyFilter(fn : (name : string, event : KeyEvent) -> bool);
			FMaxChars(maxChars : Transform<int>);
			FAutoAlign(align : Transform<AutoAlignType>);
			FNumericStep(step : Transform<double>);

			FFocus(focus : DynamicBehaviour<bool>);
			FPosition(position : DynamicBehaviour<int>);
			FSelection(selection : DynamicBehaviour<int>);
			FScrollInfo(info : DynamicBehaviour<ScrollInfo>);

			FCursorColor(color : Transform<int>);
			FCursorOpacity(opacity : Transform<double>);
			FCursorWidth(width : Transform<double>);
}<|MERGE_RESOLUTION|>--- conflicted
+++ resolved
@@ -131,12 +131,8 @@
 	// If widthheihgt is 0,0 size is automatic, otherwise defined
 	FVideo(url : string, wh : DynamicBehaviour<WidthHeight>, style : [FVideoStyle]);
 		FVideoStyle ::= FVideoKeepAspectRatio, FVideoPlay, FVideoPosition, FVideoLength, FVideoVolume, FVideoFullscreen, FVideoLoop, FVideoControls, FVideoSubtitles,
-<<<<<<< HEAD
-			MediaStream, FVideoTimeRange, FVideoPlaybackRate, FVideoRealSize, FVideoGetCurrentFrame, SynchroCalls, StreamStatus, OnVideoLoadingError, ViewBounds;
-=======
 			FVideoTimeRange, FVideoPlaybackRate, FVideoRealSize, FVideoGetCurrentFrame, SynchroCalls, StreamStatus, OnVideoLoadingError, ViewBounds,
-			FVideoAdditionalSources;
->>>>>>> c4aed75d
+			MediaStream, FVideoAdditionalSources;
 
 			// If true fits in wh with correct aspect ratio
 			FVideoKeepAspectRatio(keep : Transform<bool>);
