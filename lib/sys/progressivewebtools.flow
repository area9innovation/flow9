--- conflicted
+++ resolved
@@ -108,12 +108,8 @@
 	takeSharedKeyValue(key : string, callback : (value : string) -> void) -> void;
 }
 
-<<<<<<< HEAD
+defaultServiceWorkerFilePath = "sw.min.js";
 service_worker_version = 2;
-=======
-defaultServiceWorkerFilePath = "sw.min.js";
-service_worker_version = 1;
->>>>>>> 7b9666fc
 
 enableServiceWorkerCaching(swFileName : string, callback : (bool) -> void) { callback(false) }
 disableServiceWorkerCaching(callback : (bool) -> void) { callback(false) }
