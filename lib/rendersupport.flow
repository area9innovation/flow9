import form/videoform;

export {
	// Works only in js
	// Supported values: html, canvas, webgl
	native setRendererType : (rendererType : string) -> void = RenderSupport.setRendererType;
	// Enable or disable text rendering outside view
	native setKeepTextClips : (keep : bool) -> void = RenderSupport.setKeepTextClips;
	native getRendererType : () -> string = RenderSupport.getRendererType;

	// Please avoid using this, use render/makeStyledTextfield instead.
	// PixiJS target wants to know font family on field creation.
	// If used, ALWAYS use getMappedFontFamily() from renderform.flow to extract family from CharacterStyle.
	// Note that it doesn't set text field font, that is setTextAndStyle call is still required.
	// TODO hence dfont is no more used, redo the native to get no params.
	native makeTextfield : (fontFamily : string) -> native = RenderSupport.makeTextField;

	native getTextFieldWidth : io (clip : native) -> double = RenderSupport.getTextFieldWidth;
	native getTextFieldMaxWidth : io (clip : native) -> double = RenderSupport.getTextFieldMaxWidth;
	native getTextFieldHeight : io (clip : native) -> double = RenderSupport.getTextFieldHeight;
	// The baseline is metrics[0]
	native getTextMetrics : io (text : native) -> [double] = RenderSupport.getTextMetrics;
	native getTextFieldCharXPosition : io (clip: native, chridx: int) -> double = RenderSupport.getTextFieldCharXPosition;
	native findTextFieldCharByPosition : io (clip: native, x: double, y: double) -> int = RenderSupport.findTextFieldCharByPosition;
	native getStage : io () -> native = RenderSupport.getStage;
	native setWindowTitle : (title : string) -> void = RenderSupport.setWindowTitle;
	native setFavIcon : (url : string) -> void = RenderSupport.setFavIcon;
	// Take snapshot and save to path
	native takeSnapshot : (path : string) -> void = RenderSupport.takeSnapshot;
	native takeSnapshotBox : (path : string, x : int, y : int, w : int, h : int) -> void = RenderSupport.takeSnapshotBox;
	// Take snapshot and return it as base64 string
	native getSnapshot : () -> string = RenderSupport.getSnapshot;
	native getSnapshotBox : (x : int, y : int, w : int, h : int) -> string = RenderSupport.getSnapshotBox;
	native getClipSnapshot : io (clip : native, cb : (png : string) -> void) -> void = RenderSupport.getClipSnapshot;
	native compareImages : (image1 : string, image2 : string, cb : (json : string) -> void) -> void = RenderSupport.compareImages;

	// Camera API
	native getNumberOfCameras : () -> int = RenderSupport.getNumberOfCameras;
	native getCameraInfo : (id : int) -> string = RenderSupport.getCameraInfo;

	// Set interface orientation for mobile device. orientation = landscape, portrait, none
	native setInterfaceOrientation0 : (orientation : string) -> void = RenderSupport.setInterfaceOrientation;

	// Read the color of this screen pixel in our window. Very slow!
	native getScreenPixelColor : io (x : int, y : int) -> int = RenderSupport.getScreenPixelColor;

	native setGlobalZoomEnabled : (enabled : bool) -> void = RenderSupport.setGlobalZoomEnabled;

	native bitmapDraw : io (bitmap: native, clip : native, w : int, h : int) -> void = RenderSupport.bitmapDraw;
	native makeCamera : io (
		uri : string, camID : int, camWidth : int, camHeight : int, camFps : double, vidWidth : int, vidHeight : int, recordMode : int,
		cbOnOk : (stream : native) -> void, cbOnFailed : (msg : string) -> void
	) -> [native] = RenderSupport.makeCamera;
	native startRecord : io (clip : native, filename : string, mode : string) -> void = RenderSupport.startRecord;
	native stopRecord : io (clip : native) -> void = RenderSupport.stopRecord;
	native enableResize : io () -> void = RenderSupport.enableResize;
	native currentClip : io () -> native = RenderSupport.currentClip;
	native mainRenderClip : io () -> native = RenderSupport.mainRenderClip;
	native makeClip : io () -> native = RenderSupport.makeClip;
	native makeCanvasClip : io () -> native = RenderSupport.makeCanvasClip;
	native makeGraphics : io () -> native = RenderSupport.makeGraphics; // works only in js
	native addChild : io (parent : native, child : native) -> void = RenderSupport.addChild;
	native addChildAt : io (parent : native, child : native, id : int) -> void = RenderSupport.addChildAt;
	native removeChild : io (parent : native, child : native) -> void = RenderSupport.removeChild;
	native removeChildren : io (parent : native) -> void = RenderSupport.removeChildren;
	native setClipCallstack : io (clip : native, callstack : native) -> void = RenderSupport.setClipCallstack;
	// when debugging, stores the key/value pair in an internal map for the clip tree browser to use
	native setClipDebugInfo : io (clip : native, key : string, val : flow) -> void = RenderSupport.setClipDebugInfo;
	native setClipX : io (clip : native, x : double) -> void = RenderSupport.setClipX;
	native setClipY : io (clip : native, y : double) -> void = RenderSupport.setClipY;
	native setClipScaleX : io (clip : native, x : double) -> void = RenderSupport.setClipScaleX;
	native setClipScaleY : io (clip : native, y : double) -> void = RenderSupport.setClipScaleY;
	native setClipRotation : io (clip : native, x : double) -> void = RenderSupport.setClipRotation;
	native setClipAlpha : io (clip : native, y : double) -> void = RenderSupport.setClipAlpha;
	native setClipMask : io (clip : native, mask : native) -> void = RenderSupport.setClipMask;
	native setClipViewBounds : io (clip : native, minX : double, minY : double, maxX : double, maxY : double) -> void = RenderSupport.setClipViewBounds;
	native setClipWidth : io (clip : native, width : double) -> void = RenderSupport.setClipWidth;
	native getClipHeight : io (clip : native) -> double = RenderSupport.getClipHeight;
	native getClipWidth : io (clip : native) -> double = RenderSupport.getClipWidth;
	native setClipHeight : io (clip : native, height : double) -> void = RenderSupport.setClipHeight;
	native setClipResolution : io (clip : native, resolution : double) -> void = RenderSupport.setClipResolution;
	native setClipOrigin : io (clip : native, x : double, y : double) -> void = RenderSupport.setClipOrigin;
	native setTextAndStyle : io (
		textfield : native, text : string, fontfamily : string, fontsize : double,
		fontweight : int, fontslope : string,
		fillcolour : int, fillopacity : double, letterspacing : double,
		backgroundcolour : int, backgroundopacity : double
	) -> void = RenderSupport.setTextAndStyle;
	native setEscapeHTML : io (textfield : native, escapeHTML : bool) -> void = RenderSupport.setEscapeHTML;
	native setTextDirection : io (
		textfield : native, dir : string
	) -> void = RenderSupport.setTextDirection;
	native setAdvancedText : io (textfield : native, sharpness : int, antiAliasType : int, gridFitType : int) -> void = RenderSupport.setAdvancedText;
	native setTextFieldWidth : io (clip : native, width : double) -> void = RenderSupport.setTextFieldWidth;
	native setTextFieldHeight : io (clip : native, width : double) -> void = RenderSupport.setTextFieldHeight;
	native setTextFieldInterlineSpacing : io (clip : native, spacing : double) -> void = RenderSupport.setTextFieldInterlineSpacing;
	native setTextFieldCropWords : io (clip : native, crop : bool) -> void = RenderSupport.setTextFieldCropWords;
	native setTextFieldCursorColor : io (clip : native, color : int, opacity : double) -> void = RenderSupport.setTextFieldCursorColor;
	native setTextFieldCursorWidth : io (clip : native, width : double) -> void = RenderSupport.setTextFieldCursorWidth;
	native setTextEllipsis : io (clip : native, lines : int, cb : (bool) -> void) -> void = RenderSupport.setTextEllipsis;
	native setAutoAlign : io (clip : native, autoalign : string) -> void = RenderSupport.setAutoAlign;
	native makePicture : io (
		url : string, cache : bool, metricsFn : (width : double, height : double) -> void,
		errorFn : (string) -> void, onlyDownload : bool, altText : string
	) -> native = RenderSupport.makePicture;
	native setPictureUseCrossOrigin : io (picture : native, useCrossOrigin : bool) -> void = RenderSupport.setPictureUseCrossOrigin;
	native makeVideo : io (
		metricsFn : (width : double, height : double) -> void, playFn : (playing : bool) -> void,
		durationFn : (length : double) -> void, positionFn : (position : double) -> void
	) -> native = RenderSupport.makeVideo;
	native playVideo : io (clip : native, filename : string, startPaused : bool) -> void = RenderSupport.playVideo;
	native playVideoFromMediaStream : io (clip : native, mediaStream : native, startPaused : bool) -> void = RenderSupport.playVideoFromMediaStream;
	native setVideoLooping: io (clip: native, looping: bool) -> void = RenderSupport.setVideoLooping;
	native setVideoSubtitle: io (
		clip: native, text : string, fontfamily : string, fontsize : double,
		fontweight : int, fontslope : string, fillcolour : int,
		fillopacity : double, letterspacing : double, backgroundcolour : int,
		backgroundopacity : double, alignBottom : bool, bottomBorder : double,
		scaleMode : bool, scaleModeMin : double, scaleModeMax : double, escapeHTML : bool
	) -> void = RenderSupport.setVideoSubtitle;
	native setVideoControls: io (clip: native, ctl: [PlayerControl]) -> void = RenderSupport.setVideoControls;
	native setVideoVolume: io (clip: native, volume: double) -> void = RenderSupport.setVideoVolume;
	native setVideoTimeRange: io (clip: native, start: double, end: double) -> void = RenderSupport.setVideoTimeRange;
	native getVideoPosition: io (clip: native) -> double = RenderSupport.getVideoPosition;
	native getVideoCurrentFrame: io (clip: native) -> string = RenderSupport.getVideoCurrentFrame;
	native setVideoPlaybackRate: io (clip: native, rate: double) -> void = RenderSupport.setVideoPlaybackRate;
	native seekVideo : io (clip : native, frame : double) -> void = RenderSupport.seekVideo;
	native pauseVideo : io (clip : native) -> void = RenderSupport.pauseVideo;
	native resumeVideo : io (clip : native) -> void = RenderSupport.resumeVideo;
	native closeVideo : io (clip : native) -> void = RenderSupport.closeVideo;
	native addStreamStatusListener : io (clip : native, cb : (code : string) -> void) -> () -> void = RenderSupport.addStreamStatusListener;
	native addVideoSource : io (clip : native, src : string, type : string) -> void = RenderSupport.addVideoSource;
	native getGraphics : io (clip : native) -> native = RenderSupport.getGraphics;
	native clearGraphics : io (clip : native) -> void = RenderSupport.clearGraphics;
	native setLineStyle : io (graphics : native, width : double, color : int, opacity: double) -> void = RenderSupport.setLineStyle;
	native beginFill : io (graphics : native, color : int, opacity: double) -> void = RenderSupport.beginFill;
	native beginGradientFill : io (graphics : native, colors : [int], alphas: [double], offsets: [double], matrix : native, type: string) -> void = RenderSupport.beginGradientFill;
	native setLineGradientStroke : io (graphics : native, colors : [int], alphas: [double], offsets: [double], matrix : native) -> void = RenderSupport.setLineGradientStroke;
	native makeMatrix : io (width : double, height : double, rotation : double, xOffset : double, yOffset : double) -> native = RenderSupport.makeMatrix;
	native moveTo : io (graphics : native, x : double, y : double) -> void = RenderSupport.moveTo;
	native lineTo : io (graphics : native, x : double, y : double) -> void = RenderSupport.lineTo;
	native curveTo : io (graphics : native, x : double, y : double, cx : double, cy : double) -> void = RenderSupport.curveTo;
	native endFill : io (graphics : native) -> void = RenderSupport.endFill;
	native drawRect : io (graphics : native, x : double, y : double, width : double, height : double) -> void = RenderSupport.drawRect;
	native drawRoundedRect : io (graphics : native, x : double, y : double, width : double, height : double, radius : double) -> void = RenderSupport.drawRoundedRect;
	native drawEllipse : io (graphics : native, x : double, y : double, width : double, height : double) -> void = RenderSupport.drawEllipse;
	native drawCircle : io (graphics : native, x : double, y : double, radius : double) -> void = RenderSupport.drawCircle;
	native setTextInput : io (native) -> void = RenderSupport.setTextInput;
	native setTextInputType : io (native, string) -> void = RenderSupport.setTextInputType;
	native setTextInputAutoCompleteType : io (native, string) -> void = RenderSupport.setTextInputAutoCompleteType;
	native setTextInputStep : io (native, double) -> void = RenderSupport.setTextInputStep;
	native addTextInputFilter : io (textfiled : native, f : (string) -> string) -> () -> void = RenderSupport.addTextInputFilter;
	native addTextInputKeyEventFilter : io (
		clip : native, event : string, cb : (key : string, ctrl : bool, shift : bool,
		alt : bool, meta : bool, keyCode : int) -> bool
	) -> () -> void = RenderSupport.addTextInputKeyEventFilter;
	native setTabIndex : io (native, int) -> void = RenderSupport.setTabIndex;
	native setTabEnabled : io (native, bool) -> void = RenderSupport.setTabEnabled;
	native getContent : io (native) -> string = RenderSupport.getContent;
	native getCursorPosition : io (native) -> int = RenderSupport.getCursorPosition;
	native getSelectionStart : io (native) -> int = RenderSupport.getSelectionStart;
	native getSelectionEnd : io (native) -> int = RenderSupport.getSelectionEnd;
	native setSelection : io (clip : native, start : int, end : int) -> void = RenderSupport.setSelection;
	native getFocus : io (native) -> bool = RenderSupport.getFocus;
	native getScrollV : io (native) -> int = RenderSupport.getScrollV;
	native setScrollV : io (native, int) -> void = RenderSupport.setScrollV;
	native getNumLines : io (native) -> int = RenderSupport.getNumLines;
	native getBottomScrollV : io (native) -> int = RenderSupport.getBottomScrollV;
	native setMultiline : io (native, bool) -> void = RenderSupport.setMultiline;
	native setWordWrap : io (native, bool) -> void = RenderSupport.setWordWrap;
	native setDoNotInvalidateStage : (native, bool) -> void = RenderSupport.setDoNotInvalidateStage;
	native setFocus : io (native, bool) -> void = RenderSupport.setFocus;
	native setReadOnly : io (native, bool) -> void = RenderSupport.setReadOnly;
	native setMaxChars : io (native, int) -> void = RenderSupport.setMaxChars;
	native setCursor : io (string) -> void = RenderSupport.setCursor;
	native getCursor : io () -> string = RenderSupport.getCursor;
	native makeWebClip : (string, string,  bool, bool, ([string]) -> string, (string) -> void, bool)-> native = RenderSupport.makeWebClip;
	native setWebClipSandBox : (native, string) -> void = RenderSupport.setWebClipSandBox;
	native setWebClipDisabled : (native, bool) -> void = RenderSupport.setWebClipDisabled;
	native setWebClipNoScroll : (native) -> void = RenderSupport.setWebClipNoScroll;
	native webClipHostCall : (native, string, [string]) -> string = RenderSupport.webClipHostCall;
	native webClipEvalJS : (native, string, (string) -> void) -> void = RenderSupport.webClipEvalJS;
	native setWebClipZoomable : (native, bool) -> void = RenderSupport.setWebClipZoomable;
	native setWebClipDomains : (native, [string]) -> void = RenderSupport.setWebClipDomains;

	// JS only
	native makeHTMLStage : io (width : double, height : double) -> native = RenderSupport.makeHTMLStage;
	native assignClip : io (stage : native, id : string, clip : native) -> void = RenderSupport.assignClip;
	native createElement : io (tagName : string) -> native = RenderSupport.createElement;
	native createTextNode : io (text : string) -> native = RenderSupport.createTextNode;
	native changeNodeValue : io (textNode : native, text : string) -> void = RenderSupport.changeNodeValue;
	native getElementById : io (selector : string) -> native = RenderSupport.getElementById;
	native getElementChildren : io (element : native) -> [native] = RenderSupport.getElementChildren;
	native getElementNextSibling : io (element : native) -> native = RenderSupport.getElementNextSibling;
	native isElementNull : io (element : native) -> bool = RenderSupport.isElementNull;

	native setAttribute : io (element : native, name : string, value : string) -> void = RenderSupport.setAttribute;
	native removeAttribute : io (element : native, name : string) -> void = RenderSupport.removeAttribute;

	native appendChild : io (element : native, child : native) -> void = RenderSupport.appendChild;
	native insertBefore : io (element : native, child : native, reference : native) -> void = RenderSupport.insertBefore;
	native removeElementChild : io (element : native, child : native) -> void = RenderSupport.removeElementChild;

	native setClipVisible : (native, bool) -> void = RenderSupport.setClipVisible;
	native getClipVisible : (native) -> bool = RenderSupport.getClipVisible;
	native getClipRenderable : (native) -> bool = RenderSupport.getClipRenderable;
	native setClipCursor : (native, string) -> void = RenderSupport.setClipCursor;
	native addGestureListener : (
		event : string,
		cb : (int, double, double, double, double) -> bool
	) -> () -> void = RenderSupport.addGestureListener;

	native addFilters : io (native, [native]) -> void = RenderSupport.addFilters;
	native makeBevel : io (
		angle : double, distance : double, radius : double, spread : double, color1 : int, alpha1 : double,
		color2 : int, alpha2 : double, inner : bool
	) -> native = RenderSupport.makeBevel;
	native makeDropShadow : io (
		angle : double, distance : double, radius : double, spread : double, color : int,
		alpha : double, inner : bool
	) -> native = RenderSupport.makeDropShadow;
	native makeBlur: io (radius : double, spread : double) -> native = RenderSupport.makeBlur;
	native makeBackdropBlur: io (spread : double) -> native = RenderSupport.makeBackdropBlur;
	native makeGlow: io (radius : double, spread : double, color : int, alpha : double, inner : bool) -> native = RenderSupport.makeGlow;
	native makeShader: io (vertex : [string], fragment : [string], uniform : [[string]]) -> native = RenderSupport.makeShader;
	native setScrollRect : io (clip : native, left : double, top : double, width : double, height : double) -> void = RenderSupport.setScrollRect;
	native setCropEnabled : io (clip : native, enabled : bool) -> void = RenderSupport.setCropEnabled;
	native setContentRect : io (clip : native, width : double, height : double) -> void = RenderSupport.setContentRect;
	native listenScrollRect : io (clip : native, cb : (dx : double, dy : double) -> void) -> () -> void = RenderSupport.listenScrollRect;
	native setAccessAttributes : io (clip : native, properties : [[string]]) -> void = RenderSupport.setAccessAttributes;
	native setClipStyle : io (clip : native, name : string, value : string) -> void = RenderSupport.setClipStyle;
	native removeAccessAttributes : io (clip : native) -> void = RenderSupport.removeAccessAttributes;
	native setAccessCallback : io (clip : native, callback : () -> void) -> void = RenderSupport.setAccessCallback;
	native setClipTagName : io (clip : native, tagName : string) -> void = RenderSupport.setClipTagName;
	native setClipClassName : io (clip : native, className : string) -> void = RenderSupport.setClipClassName;


	// click, mousedown, mouseup, rightclick, mouserightdown, mouserightup, mousemiddledown, mousemiddleup, mousemove, mouseenter, mouseleave, change, focusin, focusout
	native addEventListener : io (clip : native, event : string, cb : () -> void) -> () -> void = RenderSupport.addEventListener;
	native emitMouseEvent : io (clip : native, event : string, x : double, y : double) -> void = RenderSupport.emitMouseEvent;
	native emitKeyEvent : io (clip : native, event : string, key : string, ctrl : bool, shift : bool, alt : bool, meta : bool, keyCode : int) -> void = RenderSupport.emitKeyEvent;
	native addFileDropListener : io (
		clip : native, maxFilesCount : int, mimeTypeRegExpFilter : string,
		onDone : (files : [native]) -> void
	) -> () -> void = RenderSupport.addFileDropListener;

	native addKeyEventListener : io (
		clip : native, event : string,
		cb : (key : string, ctrl : bool, shift : bool, alt : bool, meta : bool, keyCode : int,
		preventDefault : () -> void) -> void
	) -> () -> void = RenderSupport.addKeyEventListener;

	native getStageWidth : io ()-> double = RenderSupport.getStageWidth;
	native getStageHeight : io ()-> double = RenderSupport.getStageHeight;
	native getPixelsPerCm : io () -> double = RenderSupport.getPixelsPerCm;
	native getBrowserZoom : io () -> double = RenderSupport.getBrowserZoom;
	native isDarkMode : io () -> bool = RenderSupport.isDarkMode;

	native setHitboxRadius : io (radius : double) -> void = RenderSupport.setHitboxRadius;
	native addFinegrainMouseWheelEventListener : io (
		clip : native,
		cb : (dx : double, dy : double) -> void
	) -> () -> void = RenderSupport.addFinegrainMouseWheelEventListener;

	native addExtendedEventListener : io (clip : native, event : string, cb : ([flow]) -> void) -> () -> void  = RenderSupport.addExtendedEventListener;

	native setAccessibilityEnabled : io (enabled : bool) -> void = RenderSupport.setAccessibilityEnabled;

	native setEnableFocusFrame : io (show : bool) -> void = RenderSupport.setEnableFocusFrame;

	native setNativeTabEnabled : io (enabled : bool) -> void = RenderSupport.setNativeTabEnabled;

	native addDrawFrameEventListener : io (fn : (double) -> void) -> () -> void = RenderSupport.addDrawFrameEventListener;

	native addVirtualKeyboardHeightListener : io (fn : (double) -> void) -> () -> void = RenderSupport.addVirtualKeyboardHeightListener;
	// Fires when user pastes in case application is focused.
	// The pasted data is immediately available in callback
	// with getGlobalClipboard and getGlobalClipboardFormat from runtime.flow
	native addPasteEventListener : io (callback : (files : [native]) -> void) -> () -> void = RenderSupport.addPasteEventListener;

	// JS ONLY!
	// Receives browser message data into callback
	native addMessageEventListener : io (
		callback : (message : string, origin : string) -> void
	) -> () -> void = RenderSupport.addMessageEventListener;

	native setDropCurrentFocusOnMouse : io (drop : bool) -> void = RenderSupport.setDropCurrentFocusOnMouse;

	native startProfile : io (name : string) -> void = RenderSupport.startProfile;
	native endProfile : io () -> void = RenderSupport.endProfile;

	native setiOSBackgroundColor : io (color : int) -> void = RenderSupport.setBackgroundColor;
	native setiOSStatusBarColor: io (color : int) -> void = RenderSupport.setStatusBarColor;
	native setiOSStatusBarVisible : io (visible : bool) -> void = RenderSupport.setStatusBarVisible;
	native setiOSStatusBarIconsTheme : io (light : bool) -> void = RenderSupport.setStatusBarIconsTheme;
	// Sets lang attribute of the main html tag
	// See https://www.w3schools.com/tags/att_global_lang.asp for examples of language codes
	native setApplicationLanguage : io (languageCode : string) -> void = RenderSupport.setApplicationLanguage;

	native getSafeArea : io () -> [double] = RenderSupport.getSafeArea;

	// Controls custom browser zoom factor
	// Works only in js
	native setAccessibilityZoom : io (zoom : double) -> void = RenderSupport.setAccessibilityZoom;
	native getAccessibilityZoom : io () -> double = RenderSupport.getAccessibilityZoom;

	// Works only in js and only in browsers that support Element.animate
	// In case target doesn't support keyframe animations fallbackAnimation is called
	native addClipAnimation : io (clip : native, keyframes : [[string]], options : [[string]], onFinish : () -> void, fallbackAnimation : () -> () -> void) -> () -> void = RenderSupport.addClipAnimation;
<<<<<<< HEAD
	native getUserDefinedLetterSpacing : io (clip : native) -> double = RenderSupport.getUserDefinedLetterSpacing;
	native getUserDefinedLetterSpacingPercent : io (clip : native) -> double = RenderSupport.getUserDefinedLetterSpacingPercent;
	native getUserDefinedFontSize : io (clip : native) -> double = RenderSupport.getUserDefinedFontSize;
=======
	native getUserDefinedLetterSpacing : io () -> double = RenderSupport.getUserDefinedLetterSpacing;
	native getUserDefinedLetterSpacingPercent : io () -> double = RenderSupport.getUserDefinedLetterSpacingPercent;
	native getUserDefinedFontSize : io () -> double = RenderSupport.getUserDefinedFontSize;
	native getUserDefinedWordSpacingPercent : io () -> double = RenderSupport.getUserDefinedWordSpacingPercent;
>>>>>>> 642c26ab
	native monitorUserStyleChanges : io () -> () -> void = RenderSupport.monitorUserStyleChanges;

	// JS: Set print dialog page size in pixels
	// Sets page margins and paddings to 0
	// Returns disposer that reverts these page size changes
	// Better to dispose previous setPrintPageSize before calling the next one, but in theory should work fine too
	native setPrintPageSize : io (wd : double, hgt : double) -> () -> void = RenderSupport.setPrintPageSize;
	// JS: Show browser standard print dialog
	// Waits for all visible images to load or fail
	native showPrintDialog : io () -> void = RenderSupport.showPrintDialog;

	// JS HTML Renderer: Extract rendered static html from the clip
	native getClipHTML : io (clip : native) -> string = RenderSupport.getClipHTML;
}


getTextFieldCharXPosition(clip: native, chridx: int) -> double {
	println("getTextFieldCharXPosition is not implemented");
	0.0;
}

findTextFieldCharByPosition(clip: native, x: double, y: double) -> int {
	println("findTextFieldCharByPosition is not implemented");
	0;
}

// fallback bodies
setRendererType(rendererType : string) { }
setKeepTextClips(keep : bool) { }
getRendererType() { "webgl" }
setClipDebugInfo(clip : native, key : string, val : flow) { /* nop */ }
getPixelsPerCm() { 37.795; }
getBrowserZoom() { 1.0; }
isDarkMode() { false; }
addTextInputFilter(textfiled, f) { nop }
setTabEnabled(c, e) { }
addExtendedEventListener(c, e, cb) { nop }
setAccessibilityEnabled(e) { }
setEnableFocusFrame(e) { }
setNativeTabEnabled(e) { }
getStageWidth() { 0.0 }
getStageHeight() { 0.0 }
addMessageEventListener(fn) { nop }
addDrawFrameEventListener(fn) { nop }
setTextInputStep(c, s) { }
addPasteEventListener(cb) {
	addKeyEventListener(
		getStage(),
		"keydown",
		\key, ctrl, shift, alt, meta, keyCode, preventDefault -> {
			if (ctrl && keyCode == 86) cb([]);
		}
	)
}
getTextFieldMaxWidth(tf : native) -> double {
	setWordWrap(tf, false);
	wd = getTextFieldWidth(tf);
	setWordWrap(tf, true);
	wd;
}
addTextInputKeyEventFilter(
	clip : native, event : string, cb : (key : string, ctrl : bool, shift : bool,
	alt : bool, meta : bool, keyCode : int
) -> bool) {
	nop;
}
addFileDropListener(
	clip : native, maxFilesCount : int, mimeTypeRegExpFilter : string,
	onDone : (files : [native]) -> void
) -> () -> void {
	nop;
}
setDropCurrentFocusOnMouse(d) { }
setTextFieldInterlineSpacing(clip, spacing) { }
setTextFieldCropWords(clip, crop) { }
setTextFieldCursorColor(clip, color, opacity) { }
setTextFieldCursorWidth(clip, width) { }
setVideoTimeRange(clip, start, end) { }
addVideoSource(clip, src, type) { }
setClipStyle(clip, name, value) { }
removeAccessAttributes(clip) { }
setAccessCallback(clip, cb) { }
setClipTagName(clip, tagName) { }
setClipClassName(clip, className) { }
addEventListener(clip, event, cb) { nop; }
emitMouseEvent(clip, event, x, y) { }
getSnapshot() { "" }
getClipRenderable(clip) { getClipVisible(clip); }
setClipCursor(clip, c) {  }

drawRect(graphics : native, x : double, y : double, width : double, height : double) -> void { }
drawRoundedRect(graphics : native, x : double, y : double, width : double, height : double, radius : double) -> void { }
drawEllipse(graphics : native, x : double, y : double, width : double, height : double) -> void { }
drawCircle(graphics : native, x : double, y : double, radius : double) -> void { }

setClipWidth(clip : native, width : double) { setClipScaleX(clip, width / 100.0); }
setClipHeight(clip : native, height : double) { setClipScaleY(clip, height / 100.0); }
setClipOrigin(clip : native, x : double, y : double) { }

startProfile(name : string) -> void { }
endProfile() -> void { }

setTextInputAutoCompleteType(clip : native, type : string) -> void { }
setWebClipNoScroll(clip : native) -> void { }

setiOSBackgroundColor(color : int) {}
setiOSStatusBarColor(color : int) {}
setiOSStatusBarVisible(visible : bool) {}
setiOSStatusBarIconsTheme(light : bool) {}
setTextEllipsis(clip, lines, cb) {}

makeHTMLStage(width : double, height : double) { makeClip() }
createElement(tagName : string) { makeClip() }
createTextNode(text : string) { makeClip() }
changeNodeValue(textNode : native, text : string) {}
getElementById(selector : string) -> native { makeClip() }
getElementChildren(element : native) -> [native] { [] }
getElementNextSibling(element : native) -> native { makeClip() }
isElementNull(element : native) -> bool { true; }

setAttribute(element : native, name : string, value : string) {}
removeAttribute(element : native, name : string) {}

appendChild(element : native, child : native) {}
insertBefore(element : native, child : native, reference : native) {}
removeElementChild(element : native, child : native) {}

mainRenderClip() { currentClip() }
takeSnapshotBox(path : string, x : int, y : int, w : int, h : int) {}
getSnapshotBox(x : int, y : int, w : int, h : int) { "" }
getClipSnapshot(clip : native, cb : (string) -> void) { cb(""); }

setDoNotInvalidateStage(element : native, invalidate : bool) -> void {}
clearGraphics(gr) {}
makeCanvasClip() { makeClip() }

getClipWidth(clip) { 0.0 }
getClipHeight(clip) { 0.0 }

setEscapeHTML(textfield, escape) {}
setContentRect(clip, width, height) {}
listenScrollRect(clip, cb) { nop; }
setApplicationLanguage(lang) { }

getSafeArea() { [0.0, 0.0, 0.0, 0.0]; }

setAccessibilityZoom(zoom) { }
getAccessibilityZoom() { 1.0; }

setPictureUseCrossOrigin(picture : native, useCrossOrigin : bool) -> void {}
setCropEnabled(clip : native, enabled : bool) -> void {}

addClipAnimation(clip, keyframes, options, onFinish, fallbackAnimation) { fallbackAnimation(); }
<<<<<<< HEAD
getUserDefinedLetterSpacing(__) { 0.0; }
getUserDefinedLetterSpacingPercent(__) { 0.0; }
getUserDefinedFontSize(__) { 16.0; }
monitorUserStyleChanges() { nop; }
=======
getUserDefinedLetterSpacing() { 0.0; }
getUserDefinedLetterSpacingPercent() { 0.0; }
getUserDefinedFontSize() { 16.0; }
getUserDefinedWordSpacingPercent() { 0.0; }
monitorUserStyleChanges() { nop; }
setPrintPageSize(wd, hgt) { nop; }
getClipHTML(clip) { ""; }
showPrintDialog() { }
>>>>>>> 642c26ab
<|MERGE_RESOLUTION|>--- conflicted
+++ resolved
@@ -307,16 +307,10 @@
 	// Works only in js and only in browsers that support Element.animate
 	// In case target doesn't support keyframe animations fallbackAnimation is called
 	native addClipAnimation : io (clip : native, keyframes : [[string]], options : [[string]], onFinish : () -> void, fallbackAnimation : () -> () -> void) -> () -> void = RenderSupport.addClipAnimation;
-<<<<<<< HEAD
 	native getUserDefinedLetterSpacing : io (clip : native) -> double = RenderSupport.getUserDefinedLetterSpacing;
 	native getUserDefinedLetterSpacingPercent : io (clip : native) -> double = RenderSupport.getUserDefinedLetterSpacingPercent;
 	native getUserDefinedFontSize : io (clip : native) -> double = RenderSupport.getUserDefinedFontSize;
-=======
-	native getUserDefinedLetterSpacing : io () -> double = RenderSupport.getUserDefinedLetterSpacing;
-	native getUserDefinedLetterSpacingPercent : io () -> double = RenderSupport.getUserDefinedLetterSpacingPercent;
-	native getUserDefinedFontSize : io () -> double = RenderSupport.getUserDefinedFontSize;
-	native getUserDefinedWordSpacingPercent : io () -> double = RenderSupport.getUserDefinedWordSpacingPercent;
->>>>>>> 642c26ab
+	native getUserDefinedWordSpacingPercent : io (clip : native) -> double = RenderSupport.getUserDefinedWordSpacingPercent;
 	native monitorUserStyleChanges : io () -> () -> void = RenderSupport.monitorUserStyleChanges;
 
 	// JS: Set print dialog page size in pixels
@@ -470,18 +464,11 @@
 setCropEnabled(clip : native, enabled : bool) -> void {}
 
 addClipAnimation(clip, keyframes, options, onFinish, fallbackAnimation) { fallbackAnimation(); }
-<<<<<<< HEAD
 getUserDefinedLetterSpacing(__) { 0.0; }
 getUserDefinedLetterSpacingPercent(__) { 0.0; }
 getUserDefinedFontSize(__) { 16.0; }
-monitorUserStyleChanges() { nop; }
-=======
-getUserDefinedLetterSpacing() { 0.0; }
-getUserDefinedLetterSpacingPercent() { 0.0; }
-getUserDefinedFontSize() { 16.0; }
-getUserDefinedWordSpacingPercent() { 0.0; }
+getUserDefinedWordSpacingPercent(__) { 0.0; }
 monitorUserStyleChanges() { nop; }
 setPrintPageSize(wd, hgt) { nop; }
 getClipHTML(clip) { ""; }
-showPrintDialog() { }
->>>>>>> 642c26ab
+showPrintDialog() { }