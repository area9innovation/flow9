import form/videoform;

export {
	// Works only in js
	// Supported values: html, canvas, webgl
	native setRendererType : (rendererType : string) -> void = RenderSupport.setRendererType;
	// Enable or disable text rendering outside view
	native setKeepTextClips : (keep : bool) -> void = RenderSupport.setKeepTextClips;
	native getRendererType : () -> string = RenderSupport.getRendererType;

	// Please avoid using this, use render/makeStyledTextfield instead.
	// PixiJS target wants to know font family on field creation.
	// If used, ALWAYS use getMappedFontFamily() from renderform.flow to extract family from CharacterStyle.
	// Note that it doesn't set text field font, that is setTextAndStyle call is still required.
	// TODO hence dfont is no more used, redo the native to get no params.
	native makeTextfield : (fontFamily : string) -> native = RenderSupport.makeTextField;

	native getTextFieldWidth : io (clip : native) -> double = RenderSupport.getTextFieldWidth;
	native getTextFieldMaxWidth : io (clip : native) -> double = RenderSupport.getTextFieldMaxWidth;
	native getTextFieldHeight : io (clip : native) -> double = RenderSupport.getTextFieldHeight;
	// The baseline is metrics[0]
	native getTextMetrics : io (text : native) -> [double] = RenderSupport.getTextMetrics;
	native getTextFieldCharXPosition : io (clip: native, chridx: int) -> double = RenderSupport.getTextFieldCharXPosition;
	native findTextFieldCharByPosition : io (clip: native, x: double, y: double) -> int = RenderSupport.findTextFieldCharByPosition;
	native getStage : io () -> native = RenderSupport.getStage;
	native setWindowTitle : (title : string) -> void = RenderSupport.setWindowTitle;
	native setFavIcon : (url : string) -> void = RenderSupport.setFavIcon;
	// Take snapshot and save to path
	native takeSnapshot : (path : string) -> void = RenderSupport.takeSnapshot;
	native takeSnapshotBox : (path : string, x : int, y : int, w : int, h : int) -> void = RenderSupport.takeSnapshotBox;
	// Take snapshot and return it as base64 string
	native getSnapshot : () -> string = RenderSupport.getSnapshot;
	native getSnapshotBox : (x : int, y : int, w : int, h : int) -> string = RenderSupport.getSnapshotBox;
	native getClipSnapshot : io (clip : native, cb : (png : string) -> void) -> void = RenderSupport.getClipSnapshot;
	native compareImages : (image1 : string, image2 : string, cb : (json : string) -> void) -> void = RenderSupport.compareImages;

	// Camera API
	native getNumberOfCameras : () -> int = RenderSupport.getNumberOfCameras;
	native getCameraInfo : (id : int) -> string = RenderSupport.getCameraInfo;

	// Set interface orientation for mobile device. orientation = landscape, portrait, none
	native setInterfaceOrientation0 : (orientation : string) -> void = RenderSupport.setInterfaceOrientation;

	// Read the color of this screen pixel in our window. Very slow!
	native getScreenPixelColor : io (x : int, y : int) -> int = RenderSupport.getScreenPixelColor;

	native setGlobalZoomEnabled : (enabled : bool) -> void = RenderSupport.setGlobalZoomEnabled;

	native bitmapDraw : io (bitmap: native, clip : native, w : int, h : int) -> void = RenderSupport.bitmapDraw;
	native makeCamera : io (
		uri : string, camID : int, camWidth : int, camHeight : int, camFps : double, vidWidth : int, vidHeight : int, recordMode : int,
		cbOnOk : (stream : native) -> void, cbOnFailed : (msg : string) -> void
	) -> [native] = RenderSupport.makeCamera;
	native startRecord : io (clip : native, filename : string, mode : string) -> void = RenderSupport.startRecord;
	native stopRecord : io (clip : native) -> void = RenderSupport.stopRecord;
	native enableResize : io () -> void = RenderSupport.enableResize;
	native currentClip : io () -> native = RenderSupport.currentClip;
	native mainRenderClip : io () -> native = RenderSupport.mainRenderClip;
	native makeClip : io () -> native = RenderSupport.makeClip;
	native makeCanvasClip : io () -> native = RenderSupport.makeCanvasClip;
	native makeGraphics : io () -> native = RenderSupport.makeGraphics; // works only in js
	native addChild : io (parent : native, child : native) -> void = RenderSupport.addChild;
	native addChildAt : io (parent : native, child : native, id : int) -> void = RenderSupport.addChildAt;
	native removeChild : io (parent : native, child : native) -> void = RenderSupport.removeChild;
	native removeChildren : io (parent : native) -> void = RenderSupport.removeChildren;
	native setClipCallstack : io (clip : native, callstack : native) -> void = RenderSupport.setClipCallstack;
	// when debugging, stores the key/value pair in an internal map for the clip tree browser to use
	native setClipDebugInfo : io (clip : native, key : string, val : flow) -> void = RenderSupport.setClipDebugInfo;
	native setClipX : io (clip : native, x : double) -> void = RenderSupport.setClipX;
	native setClipY : io (clip : native, y : double) -> void = RenderSupport.setClipY;
	native setClipScaleX : io (clip : native, x : double) -> void = RenderSupport.setClipScaleX;
	native setClipScaleY : io (clip : native, y : double) -> void = RenderSupport.setClipScaleY;
	native setClipRotation : io (clip : native, x : double) -> void = RenderSupport.setClipRotation;
	native setClipAlpha : io (clip : native, y : double) -> void = RenderSupport.setClipAlpha;
	native setClipMask : io (clip : native, mask : native) -> void = RenderSupport.setClipMask;
	native setClipViewBounds : io (clip : native, minX : double, minY : double, maxX : double, maxY : double) -> void = RenderSupport.setClipViewBounds;
	native setClipWidth : io (clip : native, width : double) -> void = RenderSupport.setClipWidth;
	native getClipHeight : io (clip : native) -> double = RenderSupport.getClipHeight;
	native getClipWidth : io (clip : native) -> double = RenderSupport.getClipWidth;
	native setClipHeight : io (clip : native, height : double) -> void = RenderSupport.setClipHeight;
	native setClipResolution : io (clip : native, resolution : double) -> void = RenderSupport.setClipResolution;
	native setClipOrigin : io (clip : native, x : double, y : double) -> void = RenderSupport.setClipOrigin;
	native setTextAndStyle : io (
		textfield : native, text : string, fontfamily : string, fontsize : double,
		fontweight : int, fontslope : string,
		fillcolour : int, fillopacity : double, letterspacing : double,
		backgroundcolour : int, backgroundopacity : double
	) -> void = RenderSupport.setTextAndStyle;
	native setEscapeHTML : io (textfield : native, escapeHTML : bool) -> void = RenderSupport.setEscapeHTML;
	native setTextDirection : io (
		textfield : native, dir : string
	) -> void = RenderSupport.setTextDirection;
	native setAdvancedText : io (textfield : native, sharpness : int, antiAliasType : int, gridFitType : int) -> void = RenderSupport.setAdvancedText;
	native setTextFieldWidth : io (clip : native, width : double) -> void = RenderSupport.setTextFieldWidth;
	native setTextFieldHeight : io (clip : native, width : double) -> void = RenderSupport.setTextFieldHeight;
	native setTextFieldInterlineSpacing : io (clip : native, spacing : double) -> void = RenderSupport.setTextFieldInterlineSpacing;
	native setTextFieldCropWords : io (clip : native, crop : bool) -> void = RenderSupport.setTextFieldCropWords;
	native setTextFieldCursorColor : io (clip : native, color : int, opacity : double) -> void = RenderSupport.setTextFieldCursorColor;
	native setTextFieldCursorWidth : io (clip : native, width : double) -> void = RenderSupport.setTextFieldCursorWidth;
	native setTextEllipsis : io (clip : native, lines : int, cb : (bool) -> void) -> void = RenderSupport.setTextEllipsis;
	native setAutoAlign : io (clip : native, autoalign : string) -> void = RenderSupport.setAutoAlign;
	native makePicture : io (
		url : string, cache : bool, metricsFn : (width : double, height : double) -> void,
		errorFn : (string) -> void, onlyDownload : bool, altText : string
	) -> native = RenderSupport.makePicture;
	native setPictureUseCrossOrigin : io (picture : native, useCrossOrigin : bool) -> void = RenderSupport.setPictureUseCrossOrigin;
	native makeVideo : io (
		metricsFn : (width : double, height : double) -> void, playFn : (playing : bool) -> void,
		durationFn : (length : double) -> void, positionFn : (position : double) -> void
	) -> native = RenderSupport.makeVideo;
	native playVideo : io (clip : native, filename : string, startPaused : bool) -> void = RenderSupport.playVideo;
	native playVideoFromMediaStream : io (clip : native, mediaStream : native, startPaused : bool) -> void = RenderSupport.playVideoFromMediaStream;
	native setVideoLooping: io (clip: native, looping: bool) -> void = RenderSupport.setVideoLooping;
	native setVideoSubtitle: io (
		clip: native, text : string, fontfamily : string, fontsize : double,
		fontweight : int, fontslope : string, fillcolour : int,
		fillopacity : double, letterspacing : double, backgroundcolour : int,
		backgroundopacity : double, alignBottom : bool, bottomBorder : double,
		scaleMode : bool, scaleModeMin : double, scaleModeMax : double, escapeHTML : bool
	) -> void = RenderSupport.setVideoSubtitle;
	native setVideoControls: io (clip: native, ctl: [PlayerControl]) -> void = RenderSupport.setVideoControls;
	native setVideoVolume: io (clip: native, volume: double) -> void = RenderSupport.setVideoVolume;
	native setVideoTimeRange: io (clip: native, start: double, end: double) -> void = RenderSupport.setVideoTimeRange;
	native getVideoPosition: io (clip: native) -> double = RenderSupport.getVideoPosition;
	native getVideoCurrentFrame: io (clip: native) -> string = RenderSupport.getVideoCurrentFrame;
	native setVideoPlaybackRate: io (clip: native, rate: double) -> void = RenderSupport.setVideoPlaybackRate;
	native seekVideo : io (clip : native, frame : double) -> void = RenderSupport.seekVideo;
	native pauseVideo : io (clip : native) -> void = RenderSupport.pauseVideo;
	native resumeVideo : io (clip : native) -> void = RenderSupport.resumeVideo;
	native closeVideo : io (clip : native) -> void = RenderSupport.closeVideo;
	native addStreamStatusListener : io (clip : native, cb : (code : string) -> void) -> () -> void = RenderSupport.addStreamStatusListener;
	native addVideoSource : io (clip : native, src : string, type : string) -> void = RenderSupport.addVideoSource;
	native getGraphics : io (clip : native) -> native = RenderSupport.getGraphics;
	native clearGraphics : io (clip : native) -> void = RenderSupport.clearGraphics;
	native setLineStyle : io (graphics : native, width : double, color : int, opacity: double) -> void = RenderSupport.setLineStyle;
	native beginFill : io (graphics : native, color : int, opacity: double) -> void = RenderSupport.beginFill;
	native beginGradientFill : io (graphics : native, colors : [int], alphas: [double], offsets: [double], matrix : native, type: string) -> void = RenderSupport.beginGradientFill;
	native setLineGradientStroke : io (graphics : native, colors : [int], alphas: [double], offsets: [double], matrix : native) -> void = RenderSupport.setLineGradientStroke;
	native makeMatrix : io (width : double, height : double, rotation : double, xOffset : double, yOffset : double) -> native = RenderSupport.makeMatrix;
	native moveTo : io (graphics : native, x : double, y : double) -> void = RenderSupport.moveTo;
	native lineTo : io (graphics : native, x : double, y : double) -> void = RenderSupport.lineTo;
	native curveTo : io (graphics : native, x : double, y : double, cx : double, cy : double) -> void = RenderSupport.curveTo;
	native endFill : io (graphics : native) -> void = RenderSupport.endFill;
	native drawRect : io (graphics : native, x : double, y : double, width : double, height : double) -> void = RenderSupport.drawRect;
	native drawRoundedRect : io (graphics : native, x : double, y : double, width : double, height : double, radius : double) -> void = RenderSupport.drawRoundedRect;
	native drawEllipse : io (graphics : native, x : double, y : double, width : double, height : double) -> void = RenderSupport.drawEllipse;
	native drawCircle : io (graphics : native, x : double, y : double, radius : double) -> void = RenderSupport.drawCircle;
	native setTextInput : io (native) -> void = RenderSupport.setTextInput;
	native setTextInputType : io (native, string) -> void = RenderSupport.setTextInputType;
	native setTextInputAutoCompleteType : io (native, string) -> void = RenderSupport.setTextInputAutoCompleteType;
	native setTextInputStep : io (native, double) -> void = RenderSupport.setTextInputStep;
	native addTextInputFilter : io (textfiled : native, f : (string) -> string) -> () -> void = RenderSupport.addTextInputFilter;
	native addTextInputKeyEventFilter : io (
		clip : native, event : string, cb : (key : string, ctrl : bool, shift : bool,
		alt : bool, meta : bool, keyCode : int) -> bool
	) -> () -> void = RenderSupport.addTextInputKeyEventFilter;
	native setTabIndex : io (native, int) -> void = RenderSupport.setTabIndex;
	native setTabEnabled : io (native, bool) -> void = RenderSupport.setTabEnabled;
	native getContent : io (native) -> string = RenderSupport.getContent;
	native getCursorPosition : io (native) -> int = RenderSupport.getCursorPosition;
	native getSelectionStart : io (native) -> int = RenderSupport.getSelectionStart;
	native getSelectionEnd : io (native) -> int = RenderSupport.getSelectionEnd;
	native setSelection : io (clip : native, start : int, end : int) -> void = RenderSupport.setSelection;
	native getFocus : io (native) -> bool = RenderSupport.getFocus;
	native getScrollV : io (native) -> int = RenderSupport.getScrollV;
	native setScrollV : io (native, int) -> void = RenderSupport.setScrollV;
	native getNumLines : io (native) -> int = RenderSupport.getNumLines;
	native getBottomScrollV : io (native) -> int = RenderSupport.getBottomScrollV;
	native setMultiline : io (native, bool) -> void = RenderSupport.setMultiline;
	native setWordWrap : io (native, bool) -> void = RenderSupport.setWordWrap;
	native setDoNotInvalidateStage : (native, bool) -> void = RenderSupport.setDoNotInvalidateStage;
	native setFocus : io (native, bool) -> void = RenderSupport.setFocus;
	native setReadOnly : io (native, bool) -> void = RenderSupport.setReadOnly;
	native setMaxChars : io (native, int) -> void = RenderSupport.setMaxChars;
	native setCursor : io (string) -> void = RenderSupport.setCursor;
	native getCursor : io () -> string = RenderSupport.getCursor;
	native makeWebClip : (string, string,  bool, bool, ([string]) -> string, (string) -> void, bool)-> native = RenderSupport.makeWebClip;
	native setWebClipSandBox : (native, string) -> void = RenderSupport.setWebClipSandBox;
	native setWebClipDisabled : (native, bool) -> void = RenderSupport.setWebClipDisabled;
	native setWebClipNoScroll : (native) -> void = RenderSupport.setWebClipNoScroll;
	native webClipHostCall : (native, string, [string]) -> string = RenderSupport.webClipHostCall;
	native webClipEvalJS : (native, string, (string) -> void) -> void = RenderSupport.webClipEvalJS;
	native setWebClipZoomable : (native, bool) -> void = RenderSupport.setWebClipZoomable;
	native setWebClipDomains : (native, [string]) -> void = RenderSupport.setWebClipDomains;

	// JS only
	native makeHTMLStage : io (width : double, height : double) -> native = RenderSupport.makeHTMLStage;
	native assignClip : io (stage : native, id : string, clip : native) -> void = RenderSupport.assignClip;
	native createElement : io (tagName : string) -> native = RenderSupport.createElement;
	native createTextNode : io (text : string) -> native = RenderSupport.createTextNode;
	native changeNodeValue : io (textNode : native, text : string) -> void = RenderSupport.changeNodeValue;
	native getElementById : io (selector : string) -> native = RenderSupport.getElementById;
<<<<<<< HEAD
=======
	native getElementChildren : io (element : native) -> [native] = RenderSupport.getElementChildren;
	native getElementNextSibling : io (element : native) -> native = RenderSupport.getElementNextSibling;
>>>>>>> f89b010b
	native isElementNull : io (element : native) -> bool = RenderSupport.isElementNull;

	native setAttribute : io (element : native, name : string, value : string) -> void = RenderSupport.setAttribute;
	native removeAttribute : io (element : native, name : string) -> void = RenderSupport.removeAttribute;

	native appendChild : io (element : native, child : native) -> void = RenderSupport.appendChild;
	native insertBefore : io (element : native, child : native, reference : native) -> void = RenderSupport.insertBefore;
	native removeElementChild : io (element : native, child : native) -> void = RenderSupport.removeElementChild;

	native setClipVisible : (native, bool) -> void = RenderSupport.setClipVisible;
	native getClipVisible : (native) -> bool = RenderSupport.getClipVisible;
	native getClipRenderable : (native) -> bool = RenderSupport.getClipRenderable;
	native setClipCursor : (native, string) -> void = RenderSupport.setClipCursor;
	native addGestureListener : (
		event : string,
		cb : (int, double, double, double, double) -> bool
	) -> () -> void = RenderSupport.addGestureListener;

	native addFilters : io (native, [native]) -> void = RenderSupport.addFilters;
	native makeBevel : io (
		angle : double, distance : double, radius : double, spread : double, color1 : int, alpha1 : double,
		color2 : int, alpha2 : double, inner : bool
	) -> native = RenderSupport.makeBevel;
	native makeDropShadow : io (
		angle : double, distance : double, radius : double, spread : double, color : int,
		alpha : double, inner : bool
	) -> native = RenderSupport.makeDropShadow;
	native makeBlur: io (radius : double, spread : double) -> native = RenderSupport.makeBlur;
	native makeBackdropBlur: io (spread : double) -> native = RenderSupport.makeBackdropBlur;
	native makeGlow: io (radius : double, spread : double, color : int, alpha : double, inner : bool) -> native = RenderSupport.makeGlow;
	native makeShader: io (vertex : [string], fragment : [string], uniform : [[string]]) -> native = RenderSupport.makeShader;
	native setScrollRect : io (clip : native, left : double, top : double, width : double, height : double) -> void = RenderSupport.setScrollRect;
	native setCropEnabled : io (clip : native, enabled : bool) -> void = RenderSupport.setCropEnabled;
	native setContentRect : io (clip : native, width : double, height : double) -> void = RenderSupport.setContentRect;
	native listenScrollRect : io (clip : native, cb : (dx : double, dy : double) -> void) -> () -> void = RenderSupport.listenScrollRect;
	native setAccessAttributes : io (clip : native, properties : [[string]]) -> void = RenderSupport.setAccessAttributes;
	native setClipStyle : io (clip : native, name : string, value : string) -> void = RenderSupport.setClipStyle;
	native removeAccessAttributes : io (clip : native) -> void = RenderSupport.removeAccessAttributes;
	native setAccessCallback : io (clip : native, callback : () -> void) -> void = RenderSupport.setAccessCallback;
	native setClipTagName : io (clip : native, tagName : string) -> void = RenderSupport.setClipTagName;
	native setClipClassName : io (clip : native, className : string) -> void = RenderSupport.setClipClassName;


	// click, mousedown, mouseup, rightclick, mouserightdown, mouserightup, mousemiddledown, mousemiddleup, mousemove, mouseenter, mouseleave, change, focusin, focusout
	native addEventListener : io (clip : native, event : string, cb : () -> void) -> () -> void = RenderSupport.addEventListener;
	native emitMouseEvent : io (clip : native, event : string, x : double, y : double) -> void = RenderSupport.emitMouseEvent;
	native emitKeyEvent : io (clip : native, event : string, key : string, ctrl : bool, shift : bool, alt : bool, meta : bool, keyCode : int) -> void = RenderSupport.emitKeyEvent;
	native addFileDropListener : io (
		clip : native, maxFilesCount : int, mimeTypeRegExpFilter : string,
		onDone : (files : [native]) -> void
	) -> () -> void = RenderSupport.addFileDropListener;

	native addKeyEventListener : io (
		clip : native, event : string,
		cb : (key : string, ctrl : bool, shift : bool, alt : bool, meta : bool, keyCode : int,
		preventDefault : () -> void) -> void
	) -> () -> void = RenderSupport.addKeyEventListener;

	native getStageWidth : io ()-> double = RenderSupport.getStageWidth;
	native getStageHeight : io ()-> double = RenderSupport.getStageHeight;
	native getPixelsPerCm : io () -> double = RenderSupport.getPixelsPerCm;
	native getBrowserZoom : io () -> double = RenderSupport.getBrowserZoom;
	native isDarkMode : io () -> bool = RenderSupport.isDarkMode;

	native setHitboxRadius : io (radius : double) -> void = RenderSupport.setHitboxRadius;
	native addFinegrainMouseWheelEventListener : io (
		clip : native,
		cb : (dx : double, dy : double) -> void
	) -> () -> void = RenderSupport.addFinegrainMouseWheelEventListener;

	native addExtendedEventListener : io (clip : native, event : string, cb : ([flow]) -> void) -> () -> void  = RenderSupport.addExtendedEventListener;

	native setAccessibilityEnabled : io (enabled : bool) -> void = RenderSupport.setAccessibilityEnabled;

	native setEnableFocusFrame : io (show : bool) -> void = RenderSupport.setEnableFocusFrame;

	native setNativeTabEnabled : io (enabled : bool) -> void = RenderSupport.setNativeTabEnabled;

	native addDrawFrameEventListener : io (fn : (double) -> void) -> () -> void = RenderSupport.addDrawFrameEventListener;

	native addVirtualKeyboardHeightListener : io (fn : (double) -> void) -> () -> void = RenderSupport.addVirtualKeyboardHeightListener;
	// Fires when user pastes in case application is focused.
	// The pasted data is immediately available in callback
	// with getGlobalClipboard and getGlobalClipboardFormat from runtime.flow
	native addPasteEventListener : io (callback : (files : [native]) -> void) -> () -> void = RenderSupport.addPasteEventListener;

	// JS ONLY!
	// Receives browser message data into callback
	native addMessageEventListener : io (
		callback : (message : string, origin : string) -> void
	) -> () -> void = RenderSupport.addMessageEventListener;

	native setDropCurrentFocusOnMouse : io (drop : bool) -> void = RenderSupport.setDropCurrentFocusOnMouse;

	native startProfile : io (name : string) -> void = RenderSupport.startProfile;
	native endProfile : io () -> void = RenderSupport.endProfile;

	native setiOSBackgroundColor : io (color : int) -> void = RenderSupport.setBackgroundColor;
	native setiOSStatusBarColor: io (color : int) -> void = RenderSupport.setStatusBarColor;
	native setiOSStatusBarVisible : io (visible : bool) -> void = RenderSupport.setStatusBarVisible;
	native setiOSStatusBarIconsTheme : io (light : bool) -> void = RenderSupport.setStatusBarIconsTheme;
	// Sets lang attribute of the main html tag
	// See https://www.w3schools.com/tags/att_global_lang.asp for examples of language codes
	native setApplicationLanguage : io (languageCode : string) -> void = RenderSupport.setApplicationLanguage;

	native getSafeArea : io () -> [double] = RenderSupport.getSafeArea;

	// Controls custom browser zoom factor
	// Works only in js
	native setAccessibilityZoom : io (zoom : double) -> void = RenderSupport.setAccessibilityZoom;
	native getAccessibilityZoom : io () -> double = RenderSupport.getAccessibilityZoom;

	// Works only in js and only in browsers that support Element.animate
	// In case target doesn't support keyframe animations fallbackAnimation is called
	native addClipAnimation : io (clip : native, keyframes : [[string]], options : [[string]], onFinish : () -> void, fallbackAnimation : () -> () -> void) -> () -> void = RenderSupport.addClipAnimation;
	native getUserDefinedLetterSpacing : io () -> double = RenderSupport.getUserDefinedLetterSpacing;
	native getUserDefinedLetterSpacingPercent : io () -> double = RenderSupport.getUserDefinedLetterSpacingPercent;
	native getUserDefinedFontSize : io () -> double = RenderSupport.getUserDefinedFontSize;
	native getUserDefinedWordSpacingPercent : io () -> double = RenderSupport.getUserDefinedWordSpacingPercent;
	native monitorUserStyleChanges : io () -> () -> void = RenderSupport.monitorUserStyleChanges;

	// JS: Set print dialog page size in pixels
	// Sets page margins and paddings to 0
	// Returns disposer that reverts these page size changes
	// Better to dispose previous setPrintPageSize before calling the next one, but in theory should work fine too
	native setPrintPageSize : io (wd : double, hgt : double) -> () -> void = RenderSupport.setPrintPageSize;
	// JS: Show browser standard print dialog
	// Waits for all visible images to load or fail
	native showPrintDialog : io () -> void = RenderSupport.showPrintDialog;

	// JS HTML Renderer: Extract rendered static html from the clip
	native getClipHTML : io (clip : native) -> string = RenderSupport.getClipHTML;
}


getTextFieldCharXPosition(clip: native, chridx: int) -> double {
	println("getTextFieldCharXPosition is not implemented");
	0.0;
}

findTextFieldCharByPosition(clip: native, x: double, y: double) -> int {
	println("findTextFieldCharByPosition is not implemented");
	0;
}

// fallback bodies
setRendererType(rendererType : string) { }
setKeepTextClips(keep : bool) { }
getRendererType() { "webgl" }
setClipDebugInfo(clip : native, key : string, val : flow) { /* nop */ }
getPixelsPerCm() { 37.795; }
getBrowserZoom() { 1.0; }
isDarkMode() { false; }
addTextInputFilter(textfiled, f) { nop }
setTabEnabled(c, e) { }
addExtendedEventListener(c, e, cb) { nop }
setAccessibilityEnabled(e) { }
setEnableFocusFrame(e) { }
setNativeTabEnabled(e) { }
getStageWidth() { 0.0 }
getStageHeight() { 0.0 }
addMessageEventListener(fn) { nop }
addDrawFrameEventListener(fn) { nop }
setTextInputStep(c, s) { }
addPasteEventListener(cb) {
	addKeyEventListener(
		getStage(),
		"keydown",
		\key, ctrl, shift, alt, meta, keyCode, preventDefault -> {
			if (ctrl && keyCode == 86) cb([]);
		}
	)
}
getTextFieldMaxWidth(tf : native) -> double {
	setWordWrap(tf, false);
	wd = getTextFieldWidth(tf);
	setWordWrap(tf, true);
	wd;
}
addTextInputKeyEventFilter(
	clip : native, event : string, cb : (key : string, ctrl : bool, shift : bool,
	alt : bool, meta : bool, keyCode : int
) -> bool) {
	nop;
}
addFileDropListener(
	clip : native, maxFilesCount : int, mimeTypeRegExpFilter : string,
	onDone : (files : [native]) -> void
) -> () -> void {
	nop;
}
setDropCurrentFocusOnMouse(d) { }
setTextFieldInterlineSpacing(clip, spacing) { }
setTextFieldCropWords(clip, crop) { }
setTextFieldCursorColor(clip, color, opacity) { }
setTextFieldCursorWidth(clip, width) { }
setVideoTimeRange(clip, start, end) { }
addVideoSource(clip, src, type) { }
setClipStyle(clip, name, value) { }
removeAccessAttributes(clip) { }
setAccessCallback(clip, cb) { }
setClipTagName(clip, tagName) { }
setClipClassName(clip, className) { }
addEventListener(clip, event, cb) { nop; }
emitMouseEvent(clip, event, x, y) { }
getSnapshot() { "" }
getClipRenderable(clip) { getClipVisible(clip); }
setClipCursor(clip, c) {  }

drawRect(graphics : native, x : double, y : double, width : double, height : double) -> void { }
drawRoundedRect(graphics : native, x : double, y : double, width : double, height : double, radius : double) -> void { }
drawEllipse(graphics : native, x : double, y : double, width : double, height : double) -> void { }
drawCircle(graphics : native, x : double, y : double, radius : double) -> void { }

setClipWidth(clip : native, width : double) { setClipScaleX(clip, width / 100.0); }
setClipHeight(clip : native, height : double) { setClipScaleY(clip, height / 100.0); }
setClipOrigin(clip : native, x : double, y : double) { }

startProfile(name : string) -> void { }
endProfile() -> void { }

setTextInputAutoCompleteType(clip : native, type : string) -> void { }
setWebClipNoScroll(clip : native) -> void { }

setiOSBackgroundColor(color : int) {}
setiOSStatusBarColor(color : int) {}
setiOSStatusBarVisible(visible : bool) {}
setiOSStatusBarIconsTheme(light : bool) {}
setTextEllipsis(clip, lines, cb) {}

makeHTMLStage(width : double, height : double) { makeClip() }
createElement(tagName : string) { makeClip() }
createTextNode(text : string) { makeClip() }
changeNodeValue(textNode : native, text : string) {}
getElementById(selector : string) -> native { makeClip() }
<<<<<<< HEAD
=======
getElementChildren(element : native) -> [native] { [] }
getElementNextSibling(element : native) -> native { makeClip() }
>>>>>>> f89b010b
isElementNull(element : native) -> bool { true; }

setAttribute(element : native, name : string, value : string) {}
removeAttribute(element : native, name : string) {}

appendChild(element : native, child : native) {}
insertBefore(element : native, child : native, reference : native) {}
removeElementChild(element : native, child : native) {}

mainRenderClip() { currentClip() }
takeSnapshotBox(path : string, x : int, y : int, w : int, h : int) {}
getSnapshotBox(x : int, y : int, w : int, h : int) { "" }
getClipSnapshot(clip : native, cb : (string) -> void) { cb(""); }

setDoNotInvalidateStage(element : native, invalidate : bool) -> void {}
clearGraphics(gr) {}
makeCanvasClip() { makeClip() }

getClipWidth(clip) { 0.0 }
getClipHeight(clip) { 0.0 }

setEscapeHTML(textfield, escape) {}
setContentRect(clip, width, height) {}
listenScrollRect(clip, cb) { nop; }
setApplicationLanguage(lang) { }

getSafeArea() { [0.0, 0.0, 0.0, 0.0]; }

setAccessibilityZoom(zoom) { }
getAccessibilityZoom() { 1.0; }

setPictureUseCrossOrigin(picture : native, useCrossOrigin : bool) -> void {}
setCropEnabled(clip : native, enabled : bool) -> void {}

addClipAnimation(clip, keyframes, options, onFinish, fallbackAnimation) { fallbackAnimation(); }
getUserDefinedLetterSpacing() { 0.0; }
getUserDefinedLetterSpacingPercent() { 0.0; }
getUserDefinedFontSize() { 16.0; }
getUserDefinedWordSpacingPercent() { 0.0; }
monitorUserStyleChanges() { nop; }
setPrintPageSize(wd, hgt) { nop; }
getClipHTML(clip) { ""; }
showPrintDialog() { }<|MERGE_RESOLUTION|>--- conflicted
+++ resolved
@@ -190,11 +190,8 @@
 	native createTextNode : io (text : string) -> native = RenderSupport.createTextNode;
 	native changeNodeValue : io (textNode : native, text : string) -> void = RenderSupport.changeNodeValue;
 	native getElementById : io (selector : string) -> native = RenderSupport.getElementById;
-<<<<<<< HEAD
-=======
 	native getElementChildren : io (element : native) -> [native] = RenderSupport.getElementChildren;
 	native getElementNextSibling : io (element : native) -> native = RenderSupport.getElementNextSibling;
->>>>>>> f89b010b
 	native isElementNull : io (element : native) -> bool = RenderSupport.isElementNull;
 
 	native setAttribute : io (element : native, name : string, value : string) -> void = RenderSupport.setAttribute;
@@ -430,11 +427,8 @@
 createTextNode(text : string) { makeClip() }
 changeNodeValue(textNode : native, text : string) {}
 getElementById(selector : string) -> native { makeClip() }
-<<<<<<< HEAD
-=======
 getElementChildren(element : native) -> [native] { [] }
 getElementNextSibling(element : native) -> native { makeClip() }
->>>>>>> f89b010b
 isElementNull(element : native) -> bool { true; }
 
 setAttribute(element : native, name : string, value : string) {}
