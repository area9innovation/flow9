--- conflicted
+++ resolved
@@ -535,11 +535,8 @@
 setContentRect(clip, width, height) {}
 listenScrollRect(clip, cb) { nop; }
 setApplicationLanguage(lang) { }
-<<<<<<< HEAD
 setPinchToScaleEnabled(enabled) { }
-=======
-setAutofillBackgroundColor(textfield, color) {}
->>>>>>> ddbe8c59
+setAutofillBackgroundColor(textfield, color) { }
 
 getSafeArea() { [0.0, 0.0, 0.0, 0.0]; }
 
