import form/videoform;

export {
	// Works only in js
	// Supported values: html, canvas, webgl
	native setRendererType : (rendererType : string) -> void = RenderSupport.setRendererType;
	native getRendererType : () -> string = RenderSupport.getRendererType;

	// Please avoid using this, use render/makeStyledTextfield instead.
	// PixiJS target wants to know font family on field creation.
	// If used, ALWAYS use getMappedFontFamily() from renderform.flow to extract family from CharacterStyle.
	// Note that it doesn't set text field font, that is setTextAndStyle call is still required.
	// TODO hence dfont is no more used, redo the native to get no params.
	native makeTextfield : (fontFamily : string) -> native = RenderSupport.makeTextField;

	native getTextFieldWidth : io (clip : native) -> double = RenderSupport.getTextFieldWidth;
	native getTextFieldMaxWidth : io (clip : native) -> double = RenderSupport.getTextFieldMaxWidth;
	native getTextFieldHeight : io (clip : native) -> double = RenderSupport.getTextFieldHeight;
	// The baseline is metrics[0]
	native getTextMetrics : io (text : native) -> [double] = RenderSupport.getTextMetrics;
	native getTextFieldCharXPosition : io (clip: native, chridx: int) -> double = RenderSupport.getTextFieldCharXPosition;
	native findTextFieldCharByPosition : io (clip: native, x: double, y: double) -> int = RenderSupport.findTextFieldCharByPosition;
	native getStage : io () -> native = RenderSupport.getStage;
	native setWindowTitle : (title : string) -> void = RenderSupport.setWindowTitle;
	native setFavIcon : (url : string) -> void = RenderSupport.setFavIcon;
	// Take snapshot and save to path
	native takeSnapshot : (path : string) -> void = RenderSupport.takeSnapshot;
	native takeSnapshotBox : (path : string, x : int, y : int, w : int, h : int) -> void = RenderSupport.takeSnapshotBox;
	// Take snapshot and return it as base64 string
	native getSnapshot : () -> string = RenderSupport.getSnapshot;
	native getSnapshotBox : (x : int, y : int, w : int, h : int) -> string = RenderSupport.getSnapshotBox;
	native compareImages : (image1 : string, image2 : string, cb : (json : string) -> void) -> void = RenderSupport.compareImages;

	// Camera API
	native getNumberOfCameras : () -> int = RenderSupport.getNumberOfCameras;
	native getCameraInfo : (id : int) -> string = RenderSupport.getCameraInfo;

	// Set interface orientation for mobile device. orientation = landscape, portrait, none
	native setInterfaceOrientation0 : (orientation : string) -> void = RenderSupport.setInterfaceOrientation;

	// Read the color of this screen pixel in our window. Very slow!
	native getScreenPixelColor : io (x : int, y : int) -> int = RenderSupport.getScreenPixelColor;

	native setGlobalZoomEnabled : (enabled : bool) -> void = RenderSupport.setGlobalZoomEnabled;

	native bitmapDraw : io (bitmap: native, clip : native, w : int, h : int) -> void = RenderSupport.bitmapDraw;
	native makeCamera : io (
		uri : string, camID : int, camWidth : int, camHeight : int, camFps : double, vidWidth : int, vidHeight : int, recordMode : int,
		cbOnOk : (stream : native) -> void, cbOnFailed : (msg : string) -> void
	) -> [native] = RenderSupport.makeCamera;
	native startRecord : io (clip : native, filename : string, mode : string) -> void = RenderSupport.startRecord;
	native stopRecord : io (clip : native) -> void = RenderSupport.stopRecord;
	native enableResize : io () -> void = RenderSupport.enableResize;
	native currentClip : io () -> native = RenderSupport.currentClip;
	native mainRenderClip : io () -> native = RenderSupport.mainRenderClip;
	native makeClip : io () -> native = RenderSupport.makeClip;
	native makeCanvasClip : io () -> native = RenderSupport.makeCanvasClip;
	native makeGraphics : io () -> native = RenderSupport.makeGraphics; // works only in js
	native addChild : io (parent : native, child : native) -> void = RenderSupport.addChild;
	native addChildAt : io (parent : native, child : native, id : int) -> void = RenderSupport.addChildAt;
	native removeChild : io (parent : native, child : native) -> void = RenderSupport.removeChild;
	native removeChildren : io (parent : native) -> void = RenderSupport.removeChildren;
	native setClipCallstack : io (clip : native, callstack : native) -> void = RenderSupport.setClipCallstack;
	// when debugging, stores the key/value pair in an internal map for the clip tree browser to use
	native setClipDebugInfo : io (clip : native, key : string, val : flow) -> void = RenderSupport.setClipDebugInfo;
	native setClipX : io (clip : native, x : double) -> void = RenderSupport.setClipX;
	native setClipY : io (clip : native, y : double) -> void = RenderSupport.setClipY;
	native setClipScaleX : io (clip : native, x : double) -> void = RenderSupport.setClipScaleX;
	native setClipScaleY : io (clip : native, y : double) -> void = RenderSupport.setClipScaleY;
	native setClipRotation : io (clip : native, x : double) -> void = RenderSupport.setClipRotation;
	native setClipAlpha : io (clip : native, y : double) -> void = RenderSupport.setClipAlpha;
	native setClipMask : io (clip : native, mask : native) -> void = RenderSupport.setClipMask;
	native setClipViewBounds : io (clip : native, minX : double, minY : double, maxX : double, maxY : double) -> void = RenderSupport.setClipViewBounds;
	native setClipWidth : io (clip : native, width : double) -> void = RenderSupport.setClipWidth;
	native getClipHeight : io (clip : native) -> double = RenderSupport.getClipHeight;
	native getClipWidth : io (clip : native) -> double = RenderSupport.getClipWidth;
	native setClipHeight : io (clip : native, height : double) -> void = RenderSupport.setClipHeight;
	native setClipResolution : io (clip : native, resolution : double) -> void = RenderSupport.setClipResolution;
	native setTextAndStyle : io (
		textfield : native, text : string, fontfamily : string, fontsize : double,
		fontweight : int, fontslope : string,
		fillcolour : int, fillopacity : double, letterspacing : double,
		backgroundcolour : int, backgroundopacity : double
	) -> void = RenderSupport.setTextAndStyle;
	native setEscapeHTML : io (textfield : native, escapeHTML : bool) -> void = RenderSupport.setEscapeHTML;
	native setTextDirection : io (
		textfield : native, dir : string
	) -> void = RenderSupport.setTextDirection;
	native setAdvancedText : io (textfield : native, sharpness : int, antiAliasType : int, gridFitType : int) -> void = RenderSupport.setAdvancedText;
	native setTextFieldWidth : io (clip : native, width : double) -> void = RenderSupport.setTextFieldWidth;
	native setTextFieldHeight : io (clip : native, width : double) -> void = RenderSupport.setTextFieldHeight;
	native setTextFieldInterlineSpacing : io (clip : native, spacing : double) -> void = RenderSupport.setTextFieldInterlineSpacing;
	native setTextFieldCropWords : io (clip : native, crop : bool) -> void = RenderSupport.setTextFieldCropWords;
	native setTextFieldCursorColor : io (clip : native, color : int, opacity : double) -> void = RenderSupport.setTextFieldCursorColor;
	native setTextFieldCursorWidth : io (clip : native, width : double) -> void = RenderSupport.setTextFieldCursorWidth;
	native setTextEllipsis : io (clip : native, lines : int, cb : (bool) -> void) -> void = RenderSupport.setTextEllipsis;
	native setAutoAlign : io (clip : native, autoalign : string) -> void = RenderSupport.setAutoAlign;
	native makePicture : io (
		url : string, cache : bool, metricsFn : (width : double, height : double) -> void,
		errorFn : (string) -> void, onlyDownload : bool, altText : string
	) -> native = RenderSupport.makePicture;
	native makeVideo : io (
		metricsFn : (width : double, height : double) -> void, playFn : (playing : bool) -> void,
		durationFn : (length : double) -> void, positionFn : (position : double) -> void
	) -> native = RenderSupport.makeVideo;
	native playVideo : io (clip : native, filename : string, startPaused : bool) -> void = RenderSupport.playVideo;
	native playVideoFromMediaStream : io (clip : native, mediaStream : native, startPaused : bool) -> void = RenderSupport.playVideoFromMediaStream;
	native setVideoLooping: io (clip: native, looping: bool) -> void = RenderSupport.setVideoLooping;
	native setVideoSubtitle: io (
		clip: native, text : string, fontfamily : string, fontsize : double,
		fontweight : int, fontslope : string, fillcolour : int,
		fillopacity : double, letterspacing : double, backgroundcolour : int,
		backgroundopacity : double, alignBottom : bool, bottomBorder : double,
		scaleMode : bool, scaleModeMin : double, scaleModeMax : double, escapeHTML : bool
	) -> void = RenderSupport.setVideoSubtitle;
	native setVideoControls: io (clip: native, ctl: [PlayerControl]) -> void = RenderSupport.setVideoControls;
	native setVideoVolume: io (clip: native, volume: double) -> void = RenderSupport.setVideoVolume;
	native setVideoTimeRange: io (clip: native, start: double, end: double) -> void = RenderSupport.setVideoTimeRange;
	native getVideoPosition: io (clip: native) -> double = RenderSupport.getVideoPosition;
	native getVideoCurrentFrame: io (clip: native) -> string = RenderSupport.getVideoCurrentFrame;
	native setVideoPlaybackRate: io (clip: native, rate: double) -> void = RenderSupport.setVideoPlaybackRate;
	native seekVideo : io (clip : native, frame : double) -> void = RenderSupport.seekVideo;
	native pauseVideo : io (clip : native) -> void = RenderSupport.pauseVideo;
	native resumeVideo : io (clip : native) -> void = RenderSupport.resumeVideo;
	native closeVideo : io (clip : native) -> void = RenderSupport.closeVideo;
	native addStreamStatusListener : io (clip : native, cb : (code : string) -> void) -> (() -> void) = RenderSupport.addStreamStatusListener;
	native addVideoSource : io (clip : native, src : string, type : string) -> void = RenderSupport.addVideoSource;
	native getGraphics : io (clip : native) -> native = RenderSupport.getGraphics;
	native clearGraphics : io (clip : native) -> void = RenderSupport.clearGraphics;
	native setLineStyle : io (graphics : native, width : double, color : int, opacity: double) -> void = RenderSupport.setLineStyle;
	native beginFill : io (graphics : native, color : int, opacity: double) -> void = RenderSupport.beginFill;
	native beginGradientFill : io (graphics : native, colors : [int], alphas: [double], offsets: [double], matrix : native, type: string) -> void = RenderSupport.beginGradientFill;
	native setLineGradientStroke : io (graphics : native, colors : [int], alphas: [double], offsets: [double], matrix : native) -> void = RenderSupport.setLineGradientStroke;
	native makeMatrix : io (width : double, height : double, rotation : double, xOffset : double, yOffset : double) -> native = RenderSupport.makeMatrix;
	native moveTo : io (graphics : native, x : double, y : double) -> void = RenderSupport.moveTo;
	native lineTo : io (graphics : native, x : double, y : double) -> void = RenderSupport.lineTo;
	native curveTo : io (graphics : native, x : double, y : double, cx : double, cy : double) -> void = RenderSupport.curveTo;
	native endFill : io (graphics : native) -> void = RenderSupport.endFill;
	native drawRect : io (graphics : native, x : double, y : double, width : double, height : double) -> void = RenderSupport.drawRect;
	native drawRoundedRect : io (graphics : native, x : double, y : double, width : double, height : double, radius : double) -> void = RenderSupport.drawRoundedRect;
	native drawEllipse : io (graphics : native, x : double, y : double, width : double, height : double) -> void = RenderSupport.drawEllipse;
	native drawCircle : io (graphics : native, x : double, y : double, radius : double) -> void = RenderSupport.drawCircle;
	native setTextInput : io (native) -> void = RenderSupport.setTextInput;
	native setTextInputType : io (native, string) -> void = RenderSupport.setTextInputType;
	native setTextInputAutoCompleteType : io (native, string) -> void = RenderSupport.setTextInputAutoCompleteType;
	native setTextInputStep : io (native, double) -> void = RenderSupport.setTextInputStep;
	native addTextInputFilter : io (textfiled : native, f : (string) -> string) -> (() -> void) = RenderSupport.addTextInputFilter;
	native addTextInputKeyEventFilter : io (
		clip : native, event : string, cb : (key : string, ctrl : bool, shift : bool,
		alt : bool, meta : bool, keyCode : int) -> bool
	) -> (() -> void) = RenderSupport.addTextInputKeyEventFilter;
	native setTabIndex : io (native, int) -> void = RenderSupport.setTabIndex;
	native setTabEnabled : io (native, bool) -> void = RenderSupport.setTabEnabled;
	native getContent : io (native) -> string = RenderSupport.getContent;
	native getCursorPosition : io (native) -> int = RenderSupport.getCursorPosition;
	native getSelectionStart : io (native) -> int = RenderSupport.getSelectionStart;
	native getSelectionEnd : io (native) -> int = RenderSupport.getSelectionEnd;
	native setSelection : io (native, start : int, end : int) -> void = RenderSupport.setSelection;
	native getFocus : io (native) -> bool = RenderSupport.getFocus;
	native getScrollV : io (native) -> int = RenderSupport.getScrollV;
	native setScrollV : io (native, int) -> void = RenderSupport.setScrollV;
	native getNumLines : io (native) -> int = RenderSupport.getNumLines;
	native getBottomScrollV : io (native) -> int = RenderSupport.getBottomScrollV;
	native setMultiline : io (native, bool) -> void = RenderSupport.setMultiline;
	native setWordWrap : io (native, bool) -> void = RenderSupport.setWordWrap;
	native setDoNotInvalidateStage : (native, bool) -> void = RenderSupport.setDoNotInvalidateStage;
	native setFocus : io (native, bool) -> void = RenderSupport.setFocus;
	native setReadOnly : io (native, bool) -> void = RenderSupport.setReadOnly;
	native setMaxChars : io (native, int) -> void = RenderSupport.setMaxChars;
	native setCursor : io (string) -> void = RenderSupport.setCursor;
	native getCursor : io () -> string = RenderSupport.getCursor;
	native makeWebClip : (string, string,  bool, bool, ([string]) -> string, (string) -> void, bool)-> native = RenderSupport.makeWebClip;
	native setWebClipSandBox : (native, string) -> void = RenderSupport.setWebClipSandBox;
	native setWebClipDisabled : (native, bool) -> void = RenderSupport.setWebClipDisabled;
	native webClipHostCall : (native, string, [string]) -> string = RenderSupport.webClipHostCall;
	native webClipEvalJS : (native, string, (string) -> void) -> void = RenderSupport.webClipEvalJS;
	native setWebClipZoomable : (native, bool) -> void = RenderSupport.setWebClipZoomable;
	native setWebClipDomains : (native, [string]) -> void = RenderSupport.setWebClipDomains;

	native makeHTMLStage : io (width : double, height : double) -> native = RenderSupport.makeHTMLStage;
	native createElement : io (tagName : string) -> native = RenderSupport.createElement;
	native createTextNode : io (text : string) -> native = RenderSupport.createTextNode;
	native changeNodeValue : io (textNode : native, text : string) -> void = RenderSupport.changeNodeValue;

	native setAttribute : io (element : native, name : string, value : string) -> void = RenderSupport.setAttribute;
	native removeAttribute : io (element : native, name : string) -> void = RenderSupport.removeAttribute;

	native appendChild : io (element : native, child : native) -> void = RenderSupport.appendChild;
	native insertBefore : io (element : native, child : native, reference : native) -> void = RenderSupport.insertBefore;
	native removeElementChild : io (element : native, child : native) -> void = RenderSupport.removeElementChild;

	native setClipVisible : (native, bool) -> void = RenderSupport.setClipVisible;
	native getClipVisible : (native) -> bool = RenderSupport.getClipVisible;
	native getClipRenderable : (native) -> bool = RenderSupport.getClipRenderable;
	native setClipCursor : (native, string) -> void = RenderSupport.setClipCursor;
	native addGestureListener : (
		event : string,
		cb : (int, double, double, double, double) -> bool
	) -> () -> void = RenderSupport.addGestureListener;

	native addFilters : io (native, [native]) -> void = RenderSupport.addFilters;
	native makeBevel : io (
		angle : double, distance : double, radius : double, spread : double, color1 : int, alpha1 : double,
		color2 : int, alpha2 : double, inner : bool
	) -> native = RenderSupport.makeBevel;
	native makeDropShadow : io (
		angle : double, distance : double, radius : double, spread : double, color : int,
		alpha : double, inner : bool
	) -> native = RenderSupport.makeDropShadow;
	native makeBlur: io (radius : double, spread : double) -> native = RenderSupport.makeBlur;
	native makeBackdropBlur: io (spread : double) -> native = RenderSupport.makeBackdropBlur;
	native makeGlow: io (radius : double, spread : double, color : int, alpha : double, inner : bool) -> native = RenderSupport.makeGlow;
	native makeShader: io (vertex : [string], fragment : [string], uniform : [[string]]) -> native = RenderSupport.makeShader;
	native setScrollRect : io (clip : native, left : double, top : double, width : double, height : double) -> void = RenderSupport.setScrollRect;
	native setContentRect : io (clip : native, width : double, height : double) -> void = RenderSupport.setContentRect;
	native listenScrollRect : io (clip : native, cb : (dx : double, dy : double) -> void) -> () -> void = RenderSupport.listenScrollRect;
	native setAccessAttributes : io (clip : native, properties : [[string]]) -> void = RenderSupport.setAccessAttributes;
	native removeAccessAttributes : io (clip : native) -> void = RenderSupport.removeAccessAttributes;
	native setAccessCallback : io (clip : native, callback : () -> void) -> void = RenderSupport.setAccessCallback;
	native setClipTagName : io (clip : native, tagName : string) -> void = RenderSupport.setClipTagName;


	// click, mousedown, mouseup, rightclick, mouserightdown, mouserightup, mousemiddledown, mousemiddleup, mousemove, mouseenter, mouseleave, change, focusin, focusout
	native addEventListener : io (clip : native, event : string, cb : () -> void) -> (() -> void) = RenderSupport.addEventListener;
	native emitMouseEvent : io (clip : native, event : string, x : double, y : double) -> void = RenderSupport.emitMouseEvent;
	native emitKeyEvent : io (clip : native, event : string, key : string, ctrl : bool, shift : bool, alt : bool, meta : bool, keyCode : int) -> void = RenderSupport.emitKeyEvent;
	native addFileDropListener : io (
		clip : native, maxFilesCount : int, mimeTypeRegExpFilter : string,
		onDone : (files : [native]) -> void
	) -> (() -> void) = RenderSupport.addFileDropListener;

	native addKeyEventListener : io (
		clip : native, event : string,
		cb : (key : string, ctrl : bool, shift : bool, alt : bool, meta : bool, keyCode : int,
		preventDefault : () -> void) -> void
	) -> (() -> void) = RenderSupport.addKeyEventListener;

	native getStageWidth : io ()-> double = RenderSupport.getStageWidth;
	native getStageHeight : io ()-> double = RenderSupport.getStageHeight;
	native getPixelsPerCm : io () -> double = RenderSupport.getPixelsPerCm;
	native getBrowserZoom : io () -> double = RenderSupport.getBrowserZoom;
	native isDarkMode : io () -> bool = RenderSupport.isDarkMode;

	native setHitboxRadius : io (radius : double) -> void = RenderSupport.setHitboxRadius;
	native addFinegrainMouseWheelEventListener : io (
		clip : native,
		cb : (dx : double, dy : double) -> void
	) -> (() -> void) = RenderSupport.addFinegrainMouseWheelEventListener;

	native addExtendedEventListener : io (clip : native, event : string, cb : ([flow]) -> void) -> (() -> void)  = RenderSupport.addExtendedEventListener;

	native setAccessibilityEnabled : io (enabled : bool) -> void = RenderSupport.setAccessibilityEnabled;

	native setEnableFocusFrame : io (show : bool) -> void = RenderSupport.setEnableFocusFrame;

	native setNativeTabEnabled : io (enabled : bool) -> void = RenderSupport.setNativeTabEnabled;

	native addDrawFrameEventListener : io (fn : (double) -> void) -> (() -> void) = RenderSupport.addDrawFrameEventListener;

	native addVirtualKeyboardHeightListener : io (fn : (double) -> void) -> (() -> void) = RenderSupport.addVirtualKeyboardHeightListener;
	// Fires when user pastes in case application is focused.
	// The pasted data is immediately available in callback
	// with getGlobalClipboard and getGlobalClipboardFormat from runtime.flow
	native addPasteEventListener : io (callback : (files : [native]) -> void) -> (() -> void) = RenderSupport.addPasteEventListener;

	// JS ONLY!
	// Receives browser message data into callback
	native addMessageEventListener : io (
		callback : (message : string, origin : string) -> void
	) -> (() -> void) = RenderSupport.addMessageEventListener;

	native setDropCurrentFocusOnMouse : io (drop : bool) -> void = RenderSupport.setDropCurrentFocusOnMouse;

	native startProfile : io (name : string) -> void = RenderSupport.startProfile;
	native endProfile : io () -> void = RenderSupport.endProfile;

	native setiOSBackgroundColor : io (color : int) -> void = RenderSupport.setBackgroundColor;
	native setiOSStatusBarColor: io (color : int) -> void = RenderSupport.setStatusBarColor;
	native setiOSStatusBarVisible : io (visible : bool) -> void = RenderSupport.setStatusBarVisible;
	native setiOSStatusBarIconsTheme : io (light : bool) -> void = RenderSupport.setStatusBarIconsTheme;
	// Sets lang attribute of the main html tag
	// See https://www.w3schools.com/tags/att_global_lang.asp for examples of language codes
	native setApplicationLanguage : io (languageCode : string) -> void = RenderSupport.setApplicationLanguage;

	native getSafeArea : io () -> [double] = RenderSupport.getSafeArea;

	// Controls custom browser zoom factor
	// Works only in js
	native setAccessibilityZoom : io (zoom : double) -> void = RenderSupport.setAccessibilityZoom;
	native getAccessibilityZoom : io () -> double = RenderSupport.getAccessibilityZoom;
<<<<<<< HEAD

	// Works only in js and only in browsers that support Element.animate
	// In case target doesn't support keyframe animations fallbackAnimation is called
	native addClipAnimation : io (clip : native, keyframes : [[string]], options : [[string]], onFinish : () -> void, fallbackAnimation : () -> () -> void) -> () -> void = RenderSupport.addClipAnimation;
=======
	native getUserDefinedLetterSpacing : io () -> double = RenderSupport.getUserDefinedLetterSpacing;
	native getUserDefinedFontSize : io () -> double = RenderSupport.getUserDefinedFontSize;
>>>>>>> 0af2dcc6
}


getTextFieldCharXPosition(clip: native, chridx: int) -> double {
	println("getTextFieldCharXPosition is not implemented");
	0.0;
}

findTextFieldCharByPosition(clip: native, x: double, y: double) -> int {
	println("findTextFieldCharByPosition is not implemented");
	0;
}

// fallback bodies
setRendererType(rendererType : string) { }
getRendererType() { "webgl" }
setClipDebugInfo(clip : native, key : string, val : flow) { /* nop */ }
getPixelsPerCm() { 37.795; }
getBrowserZoom() { 1.0; }
isDarkMode() { false; }
addTextInputFilter(textfiled, f) { nop }
setTabEnabled(c, e) { }
addExtendedEventListener(c, e, cb) { nop }
setAccessibilityEnabled(e) { }
setEnableFocusFrame(e) { }
setNativeTabEnabled(e) { }
getStageWidth() { 0.0 }
getStageHeight() { 0.0 }
addMessageEventListener(fn) { nop }
addDrawFrameEventListener(fn) { nop }
setTextInputStep(c, s) { }
addPasteEventListener(cb) {
	addKeyEventListener(
		getStage(),
		"keydown",
		\key, ctrl, shift, alt, meta, keyCode, preventDefault -> {
			if (ctrl && keyCode == 86) cb([]);
		}
	)
}
getTextFieldMaxWidth(tf : native) -> double {
	setWordWrap(tf, false);
	wd = getTextFieldWidth(tf);
	setWordWrap(tf, true);
	wd;
}
addTextInputKeyEventFilter(
	clip : native, event : string, cb : (key : string, ctrl : bool, shift : bool,
	alt : bool, meta : bool, keyCode : int
) -> bool) {
	nop;
}
addFileDropListener(
	clip : native, maxFilesCount : int, mimeTypeRegExpFilter : string,
	onDone : (files : [native]) -> void
) -> (() -> void) {
	nop;
}
setDropCurrentFocusOnMouse(d) { }
setTextFieldInterlineSpacing(clip, spacing) { }
setTextFieldCropWords(clip, crop) { }
setTextFieldCursorColor(clip, color, opacity) { }
setTextFieldCursorWidth(clip, width) { }
setVideoTimeRange(clip, start, end) { }
addVideoSource(clip, src, type) { }
removeAccessAttributes(clip) { }
setAccessCallback(clip, cb) { }
setClipTagName(clip, tagName) { }
emitMouseEvent(clip, event, x, y) { }
getSnapshot() { "" }
getClipRenderable(clip) { getClipVisible(clip); }
setClipCursor(clip, c) {  }

drawRect(graphics : native, x : double, y : double, width : double, height : double) -> void { };
drawRoundedRect(graphics : native, x : double, y : double, width : double, height : double, radius : double) -> void { };
drawEllipse(graphics : native, x : double, y : double, width : double, height : double) -> void { };
drawCircle(graphics : native, x : double, y : double, radius : double) -> void { };

setClipWidth(clip : native, width : double) { setClipScaleX(clip, width / 100.0); };
setClipHeight(clip : native, height : double) { setClipScaleY(clip, height / 100.0); };

startProfile(name : string) -> void { };
endProfile() -> void { };

setTextInputAutoCompleteType(clip : native, type : string) -> void { };

setiOSBackgroundColor(color : int) {}
setiOSStatusBarColor(color : int) {}
setiOSStatusBarVisible(visible : bool) {}
setiOSStatusBarIconsTheme(light : bool) {}
setTextEllipsis(clip, lines, cb) {}

makeHTMLStage(width : double, height : double) { makeClip() }
createElement(tagName : string) { makeClip() }
createTextNode(text : string) { makeClip() }
changeNodeValue(textNode : native, text : string) {}

setAttribute(element : native, name : string, value : string) {}
removeAttribute(element : native, name : string) {}

appendChild(element : native, child : native) {}
insertBefore(element : native, child : native, reference : native) {}
removeElementChild(element : native, child : native) {}

mainRenderClip() { currentClip() }
takeSnapshotBox(path : string, x : int, y : int, w : int, h : int) {}
getSnapshotBox(x : int, y : int, w : int, h : int) { "" }

setDoNotInvalidateStage(element : native, invalidate : bool) -> void {}
clearGraphics(gr) {}
makeCanvasClip() { makeClip() }

getClipWidth(clip) { 0.0 }
getClipHeight(clip) { 0.0 }

setEscapeHTML(textfield, escape) {}
setContentRect(clip, width, height) {}
listenScrollRect(clip, cb) { nop; }
setApplicationLanguage(lang) { }

getSafeArea() { [0.0, 0.0, 0.0, 0.0]; }

setAccessibilityZoom(zoom) { }
getAccessibilityZoom() { 1.0; }
<<<<<<< HEAD

addClipAnimation(clip, keyframes, options, onFinish, fallbackAnimation) { fallbackAnimation(); }
=======
getUserDefinedLetterSpacing() { 0.0; }
getUserDefinedFontSize() { 16.0; }
>>>>>>> 0af2dcc6
<|MERGE_RESOLUTION|>--- conflicted
+++ resolved
@@ -288,15 +288,12 @@
 	// Works only in js
 	native setAccessibilityZoom : io (zoom : double) -> void = RenderSupport.setAccessibilityZoom;
 	native getAccessibilityZoom : io () -> double = RenderSupport.getAccessibilityZoom;
-<<<<<<< HEAD
 
 	// Works only in js and only in browsers that support Element.animate
 	// In case target doesn't support keyframe animations fallbackAnimation is called
 	native addClipAnimation : io (clip : native, keyframes : [[string]], options : [[string]], onFinish : () -> void, fallbackAnimation : () -> () -> void) -> () -> void = RenderSupport.addClipAnimation;
-=======
 	native getUserDefinedLetterSpacing : io () -> double = RenderSupport.getUserDefinedLetterSpacing;
 	native getUserDefinedFontSize : io () -> double = RenderSupport.getUserDefinedFontSize;
->>>>>>> 0af2dcc6
 }
 
 
@@ -421,10 +418,7 @@
 
 setAccessibilityZoom(zoom) { }
 getAccessibilityZoom() { 1.0; }
-<<<<<<< HEAD
 
 addClipAnimation(clip, keyframes, options, onFinish, fallbackAnimation) { fallbackAnimation(); }
-=======
 getUserDefinedLetterSpacing() { 0.0; }
-getUserDefinedFontSize() { 16.0; }
->>>>>>> 0af2dcc6
+getUserDefinedFontSize() { 16.0; }