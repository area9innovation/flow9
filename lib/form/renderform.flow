--- conflicted
+++ resolved
@@ -691,295 +691,8 @@
 			caps
 		);
 	}
-<<<<<<< HEAD
 	Access(properties, form) : renderAccess(rform, available, zorder, tabOrder, properties, form);
 	RealHTML2(url, wh, style): renderRealHTML2(available, zorder, tabOrder, url, wh, style);
-=======
-	Access(properties, form) : {
-		role = ref "";
-		description = ref "";
-		stateForSubscription = ref None();
-		enabledForSubscription = ref None();
-		unsubscribe_state = ref nop;
-		unsubscribe_enabled = ref nop;
-		tabindex = ref None();
-		groupId = ref "";
-		access_child_selected_fn = ref None();
-		focused_behaviour = ref None();
-		shortcut = ref "";
-		customTabOrder = ref None();
-		customZorder = ref None();
-		accessAttributes : ref [Pair<string, Behaviour<string>>] = ref [];
-		accessCallback : ref () -> void = ref nop;
-
-		// Grab attributes from Access parameters
-		attributes : ref [[string]] = ref filtermap(properties, \p -> {
-			switch (p : AccessProperty) {
-				AccessRole(r) : { role := r; None() }
-				AccessDescription(ds): { description := ds; Some(["description", ds]); }
-				AccessTabindex(ti): {
-					r : [string] = ["tabindex", i2s(ti)];
-					tabindex := if (js && ti >= 0) None() else Some(r);
-					None()
-				}
-				AccessKbdShortcutString(s) : { shortcut := s; None() }
-				AccessState(st): { stateForSubscription := Some(st); Some(["state", getValue(st)]) }
-				AccessSelectable(): { Some(["selectable", "true"]) }
-				AccessCallback(cb): { accessCallback := cb; None() }
-				AccessGroup(newGroupId): { groupId := newGroupId; None() }
-				AccessChildSelected(acsFn) : { access_child_selected_fn := Some(acsFn); None() }
-				AccessFocused(focused) : { focused_behaviour := Some(focused); None() }
-				AccessEnabled(en): { enabledForSubscription := Some(en); Some(["enabled", toString(getValue(en))]) }
-				AccessAttribute(name, value): {
-					refArrayPush(accessAttributes, Pair(name, value)); None()
-				}
-				AccessTabOrder(to): {
-					customTabOrder := Some(to);
-					Some(["nodeindex", strGlue(map(getValue(to), i2s), " ")]);
-				}
-				AccessZorder(zo): {
-					customZorder := Some(zo);
-					Some(["zorder", toString(getValue(zo))])
-				}
-			}
-		});
-
-		ownTabOrder : [int] = if (^groupId == "") tabOrder else {
-			eitherMap(lookupTree(^groupTabOrders, ^groupId),
-				\groupTo -> {
-					// adding own's tabOrder as a unique identifier
-					concat(groupTo.first, tabOrder);
-				},
-				tabOrder
-			)
-		}
-
-		// All TextInputs should have corresponding role. No need to specify it in other places
-		if (isSameStructType(form, TextInput([], [], []))) {
-			role := "textbox";
-		}
-		// avoid creating unnecessary empty elements in the hierarchy
-		skipMakingElement = ^role == "";
-		if (^role != "") attributes := concat([["role", ^role]], ^attributes); // "role" should be first and will affect element's tag
-
-		if (^groupId != "") {
-			// if it's first form from the group which is rendered, save current tabOrder
-			curPair = lookupTreeDef(^groupTabOrders, ^groupId, Pair(tabOrder, []));
-			// increasing reference count for this group by adding current form's tabOrder
-			groupTabOrders := setTree(^groupTabOrders, ^groupId, Pair(curPair.first, arrayPush(curPair.second, tabOrder)));
-		}
-		groupToDisposer : [ () -> void ] = if (^groupId == "") [ ] else {
-			[ \ -> {
-				maybeApply(lookupTree(^groupTabOrders, ^groupId),
-					\desPair -> if (length(desPair.second) == 1) {
-						groupTabOrders := removeFromTree(^groupTabOrders, ^groupId);
-					} else {
-						// decreasing reference count for this group
-						groupTabOrders := setTree(^groupTabOrders, ^groupId, Pair(desPair.first, removeFirst(desPair.second, tabOrder)));
-					}
-				);
-			}]
-		}
-
-		// Attach focus even listeners
-		set_focus_subscription_fn = \clip -> {
-			// Focus listeners
-			focused_uns = switch(^focused_behaviour) {
-				Some(b) : if (^accessibilityEnabled) {
-					focusGate = make(true);
-					switchFocus = \focus -> {
-						nextDistinct(focusGate, false);
-						nextDistinct(b, focus);
-						nextDistinct(focusGate, true);
-					};
-
-					ignoreGate = ignoreu(focusGate, b);
-
-					[
-						subscribe(ignoreGate.value, \v -> setFocus(clip, v)),
-						addEventListener(clip, "focusin", \ -> switchFocus(true)),
-						addEventListener(clip, "focusout", \ -> switchFocus(false)),
-						ignoreGate.dispose
-					];
-				} else [];
-				None() : [];
-			};
-
-			// Child focus listener
-			child_focused_uns = switch(^access_child_selected_fn) {
-				Some(fn) : [addExtendedEventListener(clip, "childfocused", \args : [flow]-> {
-					a0 = flow2d(args[0]);
-					a1 = flow2d(args[1]);
-					a2 = flow2d(args[2]);
-					a3 = flow2d(args[3]);
-					fn(Point(a0, a1), WidthHeight(a2, a3))
-				})];
-				None() : [];
-			}
-
-			\ -> applyall(concat(focused_uns, child_focused_uns));
-		};
-
-		// We just override any access attributes of children
-		fn = \clip -> {
-			dispNodeIndex =
-				eitherFn(
-					^customTabOrder,
-					\to -> {
-						[subscribe2(to, \to0 -> setAccessAttributes(clip, [["nodeindex", strGlue(map(to0, i2s), " ")]]))]
-					},
-					\ -> {
-						[]
-					}
-				);
-
-			// Only topmost accessible clips will be available:
-			dispZorder =
-				eitherFn(
-					^customZorder,
-					\cz -> {
-						[subscribe2(cz, \zo -> setAccessAttributes(clip, [["zorder", toString(zo)]]))]
-					},
-					\ -> {
-						[]
-					}
-				);
-
-			dispAccessAttributes =
-				map(
-					^accessAttributes,
-					\aa -> {
-						refArrayPush(attributes, [aa.first, getValue(aa.second)]);
-
-						subscribe2(aa.second, \v -> setAccessAttributes(clip, [[aa.first, v]]))
-					}
-				);
-
-			setAccessAttributes(clip, ^attributes);
-			setAccessCallback(clip, ^accessCallback);
-
-			maybeApply(^stateForSubscription, \st -> {
-				unsubscribe_state := subscribe2(st, \s -> { setAccessAttributes(clip, [ ["state", s] ]) });
-			});
-
-			// TO DO : optimise for const behaviour
-			maybeApply(^enabledForSubscription, \en -> {
-				unsubscribe_enabled := subscribe2(en, \e -> { setAccessAttributes(clip, [ ["enabled", toString(e)] ]) });
-			});
-
-			concatA([
-				if (^role == "button" && ^shortcut != "" && ^description != "") {
-					dispKeyboardShortcut = addKeyboardShortcut(^shortcut, ^description);
-					[\ -> { ^unsubscribe_state(); ^unsubscribe_enabled(); dispKeyboardShortcut()}]
-				} else {
-					[\ -> { ^unsubscribe_state(); ^unsubscribe_enabled(); } ];
-				},
-				dispNodeIndex,
-				dispZorder,
-				dispAccessAttributes,
-				groupToDisposer,
-				[ set_focus_subscription_fn(clip) ]
-			])
-		}
-		dontChangeChildrenFn = \clip -> [ ];
-
-		onlyFocusFn = \clip -> [set_focus_subscription_fn(clip)];
-
-		// there are some Access forms with only TabIndex set around a syled button.
-		// such Access forms should not have their own clip(HTML element)
-		makeAccessClip = ^role != "" && !contains(["button", "checkbox", "textbox", "video", "iframe"], ^role)
-			|| isSome(^access_child_selected_fn);
-		d = renderForm(form, available, zorder, ownTabOrder);
-
-		if (makeAccessClip) {
-			childRenderResult = attachChildAndCapability(rform, d, true, d.capabilities, dontChangeChildrenFn);
-			// making parent element with accesibility features around children
-			attachChildAndCapability(rform, childRenderResult, false, d.capabilities, fn);
-		} else {
-			// overriding children's accessibility attributes
-			attachChildAndCapability(rform, d, true, d.capabilities, if (skipMakingElement) onlyFocusFn else fn);
-		}
-	}
-	RealHTML2(url, wh, style): {
-		update_cached_content = ref true;
-		domain = ref "";
-		flow_callback = ref \args -> { "" };
-		hostcall_setter = ref \fn -> { };
-		eval_js_setters : ref [((string) -> string) -> void] = ref [];
-		on_error = ref \s : string -> { };
-		on_page_loaded = ref nop;
-		reload_block = ref false;
-		zoom_enabled = ref const(false);
-		mouse_disabled = ref const(false);
-		sandbox = ref None();
-		whitelist_domains = ref [];
-		shrink2fit = ref false;
-		viewBounds = ref None();
-
-		iter(style, \s -> {
-			switch (s : RealHTMLStyle) {
-				UpdateCachedContent(u): update_cached_content := u;
-				OverridePageDomain(d): domain := d;
-				FlowCallback(cb): flow_callback := cb;
-				PageHostcallSetter(fn): hostcall_setter := fn;
-				PageEvalJS(fn): eval_js_setters := arrayPush(^eval_js_setters, fn);
-				OnError(fn): on_error := fn;
-				OnPageLoaded(fn): on_page_loaded := fn;
-				ZoomEnabled(zoom): zoom_enabled := zoom;
-				ReloadBlock(show) : reload_block := show;
-				MouseDisabled(disabled) : mouse_disabled := disabled;
-				SandBoxJS(sboxes) : sandbox := Some(
-					strGlue(map(sboxes, \s_ ->
-						switch (s_ : SandBoxJSStyle) {
-							AllowSameOrigin()    : "allow-same-origin";
-							AllowTopNavigation() : "allow-top-navigation";
-							AllowForms()         : "allow-forms";
-							AllowScripts()       : "allow-scripts";
-						}
-					), " ")
-				);
-				WhitelistDomains(domains) : whitelist_domains := domains;
-				RealHtmlShrink2Fit(): shrink2fit := true;
-				ViewBounds(bounds): viewBounds := Some(bounds);
-			}
-		});
-
-		callback = \args : [string] -> ^flow_callback(args);
-		ondone = \s : string -> if (s == "OK") ^on_page_loaded() else ^on_error(s);
-
-		bridge_clip = makeWebClip(url, ^domain, !^update_cached_content, ^reload_block, callback, ondone, ^shrink2fit);
-
-		switch (^sandbox : Maybe) {
-			Some(sb) : setWebClipSandBox(bridge_clip, sb);
-			default: {};
-		}
-
-		setWebClipDomains(bridge_clip, ^whitelist_domains);
-
-		if (^accessibilityEnabled) {
-			setAccessAttributes(bridge_clip, [["zorder", toString(zorder[0])]]);
-		}
-
-		^hostcall_setter(\name, args -> webClipHostCall(bridge_clip, name, args));
-		iter(^eval_js_setters, \eval_js_setter -> {
-			eval_js_setter(\code -> webClipEvalJS(bridge_clip, code));
-		});
-
-		u2 = subscribe(^zoom_enabled, \zoom -> setWebClipZoomable(bridge_clip, zoom));
-		u3 = makeSubscribe(^mouse_disabled, \disabled -> setWebClipDisabled(bridge_clip, disabled))();
-		u4 = eitherMap(^viewBounds, \vb -> makeSubscribe(vb, \b -> setClipViewBounds(bridge_clip, b.minX, b.minY, b.maxX, b.maxY))(), nop);
-
-		baseline = make(0.0);
-		u1 = subscribe(wh, \whv -> {
-				nextDistinct(baseline, whv.height);
-				setClipWidth(bridge_clip, whv.width);
-				setClipHeight(bridge_clip, whv.height);
-			});
-		RenderResult([bridge_clip], wh, baseline, const(0), [\ -> { u1(); u2(); u3(); u4(); deleteNative(bridge_clip); }],
-			ClipCapabilities(true, false, true, false, true)
-		);
-	}
->>>>>>> e211e995
 	ControlFocus(focus, form): {
 		f = renderForm(form, available, zorder, tabOrder);
 		newFocus = getUrlParameter("setFocus") == "";
@@ -1741,7 +1454,6 @@
 	whitelist_domains = ref [];
 	shrink2fit = ref false;
 	viewBounds = ref None();
-	hideHorizontalScroll = ref false;
 
 	iter(style, \s -> {
 		switch (s : RealHTMLStyle) {
@@ -1767,7 +1479,6 @@
 			);
 			WhitelistDomains(domains) : whitelist_domains := domains;
 			RealHtmlShrink2Fit(): shrink2fit := true;
-			RealHtmlHideHorizontalScroll(): hideHorizontalScroll := true;
 			ViewBounds(bounds): viewBounds := Some(bounds);
 		}
 	});
@@ -1775,7 +1486,7 @@
 	callback = \args : [string] -> ^flow_callback(args);
 	ondone = \s : string -> if (s == "OK") ^on_page_loaded() else ^on_error(s);
 
-	bridge_clip = makeWebClip(url, ^domain, !^update_cached_content, ^reload_block, callback, ondone, ^shrink2fit, ^hideHorizontalScroll);
+	bridge_clip = makeWebClip(url, ^domain, !^update_cached_content, ^reload_block, callback, ondone, ^shrink2fit);
 
 	switch (^sandbox : Maybe) {
 		Some(sb) : setWebClipSandBox(bridge_clip, sb);
