--- conflicted
+++ resolved
@@ -193,18 +193,7 @@
 	maxW = getOptimizedLines(reflowParaWords(words, INF_METRICS, indent, isParagraphMarked, rtl), alignment).first;
 
 	// it renders all words but for dynamics it just reserves space and updates coordinates
-<<<<<<< HEAD
 	renderedParagraph = if (widthManager == dummyWigiParagraphWidthManager || widthManager.infoOnly) {
-=======
-	renderedParagraph = if (widthManager == dummyWigiParagraphWidthManager) {
-		Select(linesB, \lines -> {
-			rpl = renderParaLinesFn(lines, getValue(aw));
-			rpl.first
-		});
-	} else if (widthManager.infoOnly) {
-		// in this non-TightWidth case we just inform WidthManager about our width
-		// we will not take story width into account in this case, but use availableWidth as usual
->>>>>>> f185599f
 		Select(linesB, \lines -> {
 			rendered = renderParaLinesFn(lines, getValue(aw));
 			nextDistinct(width, rendered.size.width);
