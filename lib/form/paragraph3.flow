--- conflicted
+++ resolved
@@ -42,19 +42,12 @@
 	// Used in material2form
 	accessibilityParent : ref Maybe<flow> = ref None();
 
-<<<<<<< HEAD
-	// Will be populated when rendering wigi document with real height of all lines from top-level paragraphs
-	WigiRenderedLinesInfoStyle(baselines : DynamicBehaviour<[DynamicBehaviour<[WigiRenderedLinesInfo]>]>);
-		WigiRenderedLinesInfo(height : double, baseline : double);
-		dummyWigiRenderedLinesInfo = WigiRenderedLinesInfo(0.0, 0.0);
-
-	nonBreakableSpace : string = fromCharCode(nonBreakableSpaceCode);
-=======
 	// Will be populated when rendering  document with real height of all lines from top-level paragraphs
 	RenderedLinesInfoStyle(baselines : DynamicBehaviour<[DynamicBehaviour<[RenderedLinesInfo]>]>);
 		RenderedLinesInfo(height : double, baseline : double);
 		dummyRenderedLinesInfo = RenderedLinesInfo(0.0, 0.0);
->>>>>>> f8fd5ac4
+	
+	nonBreakableSpace : string = fromCharCode(nonBreakableSpaceCode);
 }
 
 // TODO:
