import form/paragraphtypes;
import form/line;
import form/baseline;
import text/bidi_text;

import text/blueprint;

export {
	makeAlphabetAwareTextField(txt : string, style : [CharacterStyle]) -> native;
	renderParagraph(p : [ParagraphElement], s : [ParagraphStyle], rtl : bool, widthManager : ParagraphWidthManager) -> Form;
	getLineIndent(paraIndent : double, lineIndex : int) -> double;
	makeZeroSpaceElement(style : [CharacterStyle]) -> Form;
	general2WrapElement(elem : GeneralWrapElement, style : [CharacterStyle]) -> WrapElement;
	makeWrapElementsFromGeneralTextFragments(fragments : GeneralTextFragments) -> List<WrapElement>;
	generalEmptyLineInspectElement(id : int) -> GeneralInspectElement;
	keepFormTogether(form : Form) -> bool;

	StoryWidthManager(
		paragraphManagers : [ParagraphWidthManager],
		getParagraphManagerAt: (int) -> ParagraphWidthManager,
		width : Behaviour<double>,
		infoOnly : bool, /* do not control width of paragraphs, just gather their widths */
		constructor : () -> () -> void,
	);
	ParagraphWidthManager(
		storyWidth : Behaviour<double>,
		width : DynamicBehaviour<double>,
		infoOnly : bool
	);

	makeStoryWidthManager(paragraphs : int, infoOnly : bool) -> StoryWidthManager;
	dummyParagraphWidthManager = ParagraphWidthManager(const(0.0), make(0.0), true);
	dummyStoryWidthManager = StoryWidthManager([], \__ -> dummyParagraphWidthManager, zero, true, \ -> nop);
}

// TODO:
// - When joining texts, wait with calculating the new metrics until all texts have been joined up
// - Unsubscribe when reflowing

/*
To render a paragraph, we first collect individual words which need to stay together on the same line.
That happens in expandGlueFragments. Each of the words is then categorized as a text or ghost element.
Ghost elements are rendered once, and then moved around when reflows happen. Text elements are
reconstructed on each reflow, because we combine them together to have as few sprites for text as
possible, and because rendering words in the same sprite improves the interword spacing.
*/

INF_METRICS = 100000.0;

NumAlignment ::= Some, Justify;

// Intermediately used typed as a union of ParagraphElement and WrapElement and ParaOneWord
ParaElement ::= ParagraphElement, WrapElement, ParaAtomic;

// After expanding elements to words
ParaAtomic ::= Form, ParaOneWord, TextElement, InteractiveParaAtomic;
	// A range of elements that need to be on the same line
	ParaOneWord(elements : [Form]);
	InteractiveParaAtomic(elem : ParaAtomic, interactivityId : int);

GhostForm ::= Form, Ghosted; // It is important that GhostForm is a super type of Ghosted
	Ghost(xc : DynamicBehaviour<double>, yc : DynamicBehaviour<double>, form : Form);

// For dynamic elements, we use a ghost to allow reuse of the physical forms
Ghosted ::= Empty, Ghost, CoordinateInspectElement, InspectGhost;
	CoordinateInspectElement(inspector : ParaElementInspector, form : Form);
	InspectGhost(
		inspector : ParaElementInspector,
		form : Form
	);

// Each word to be placed in the paragraph, including the metrics and as well as any ghost constructed
ParaWord(
	word : ParaAtomic,
	metrics : Behaviour<FormMetrics>,
	ghosted : Ghosted,
	form: GhostForm,
	interactivityIdM : Maybe<int>
);

MeasuredForm(form : Form, size : WidthHeight);

makeWrapElementsFromGeneralTextFragments(fragments : GeneralTextFragments) -> List<WrapElement> {
	mapList(fragments.elements, \elem -> general2WrapElement(elem, fragments.style))
}

makeZeroSpaceElement(style : [CharacterStyle]) -> Form {
	spaceMetrics = getStaticFormSize(Text(" ", style));
	fixBaseline(spaceMetrics.baseline, Fixed(0.0, spaceMetrics.height))
}

generalEmptyLineInspectElement(id : int) -> GeneralInspectElement {
	GeneralInspectElement(
		ParaElementInspector(make(id), make(0.), make(0.), makeWH(), make(0.), make(0.), make(0), make(false)),
		EmptyLineElement()
	)
}

general2WrapElement(elem : GeneralWrapElement, style : [CharacterStyle]) -> WrapElement {
	switch (elem) {
		GeneralText(txt) : {
			Text(txt, applyAlphabetStyles(detectAlphabet(txt), style));
		}
		GeneralSpace(txt, alBef, alAft) : {
			Space(Text(txt, apply2AlphabetsScaling(alBef, alAft, style)));
		}
		NewLine() : NewLine();
		GeneralLinePart(f, m, e) : LinePart(Text(f, style), Text(m, style), Text(e, style));
		EmptyLineElement() : makeZeroSpaceElement(style);
		GeneralInspectElement(inspector, element) : InspectElement(
			inspector,
			cast(general2WrapElement(element, style) : WrapElement -> InspectableElement)
		);
		NonTextElement() : Empty();
	}
}

makeAlphabetAwareTextField(txt : string, style : [CharacterStyle]) -> native {
	overridden = applyAlphabetStyles(detectAlphabet(txt), style);
	textfield = makeTextfield(getMappedFontFamily(overridden));
	dstyle = getDefinedTextStyle(overridden);
	setTextAndStyle(
		textfield,
		if (isUrlParameterEscUnescHTMLTrue() && cpp) {
			esc = extractStruct(style, EscapeHTML(true)).escape;
			if (esc) xmlEscapeText(txt) else txt;
		} else txt,
		dstyle.face.family,
		dstyle.fontSize,
		dstyle.face.weight,
		dstyle.face.slope,
		dstyle.fillColor,
		dstyle.fillOpacity,
		dstyle.letterSpacing,
		dstyle.backgroundColor,
		dstyle.backgroundOpacity
	);
	textfield
}

// Longest line width and all lines optimized
getOptimizedLines(lines : [ParaLine], alignment : NumAlignment) -> Pair<double, [OptimizedLine]> {
	lasti = length(lines) - 1;
	// None() for Justify, last line alignment overridden.
	optlines = mapi(lines, \i, line -> getOptimizedLine(line, i != lasti && alignment==Justify()));
	Pair(fold(optlines, 0.0, \acc, optline -> max(acc, optline.metrics.width)), optlines)
}

renderParagraph(
	p : [ParagraphElement],
	s : [ParagraphStyle],
	rtl : bool,
	widthManager : ParagraphWidthManager
) -> Form {

	alignment : NumAlignment = switch (extractParaLineAlignment(s)) {
		StartAlign(): Some(0.0);
		EndAlign(): Some(1.0);
		LeftAlign(): Some(b2d(rtl));
		RightAlign(): Some(b2d(!rtl));
		CenterAlign(): Some(0.5);
		Justify(): Justify();
	};
	genIndent = extractStruct(s, GeneralIndent(0.0)).indent;
	needIndent = genIndent != 0.0;

	interactiveStyles = extractStruct(s, ParagraphInteractiveStyleTree(makeTree())).styleTree;

	interlineSpacing = extractStruct(s, InterlineSpacing(0.0)).d;
	interLineHighlighting = containsStruct(s, InterlineHighlighting());

	tightWidth = contains(s, TightWidth());

	fill = filtermap(s, \st -> switch (st) {
		Fill(__): Some(st);
		FillOpacity(__): Some(st);
		default: None();
	});

	topLineBaseline = contains(s, TopLineBaseline());

	indent = extractStruct(s, FirstLineIndent(0.0)).indent;
	linesCountB = extractStruct(s, ParagraphLinesCount(make(0))).count;

	isSingleLine = containsStruct(s, ParagraphSingleLine());
	isParagraphMarked = containsStruct(s, ParagraphMarked());
	paragraphBorder = extractStruct(s, ParagraphBorder(0.0, 0.0));

	// Expand elements into word-units
	glued : List<ParaAtomic> = expandGlueFragments(p, false, makeList(), makeList(), 0);
	// Construct our ParaWords
	words : [ParaWord] = map(list2array(glued), makeParaWord);

	aw = make(0.0);
	width = if (widthManager == dummyWigiParagraphWidthManager) make(INF_METRICS) else widthManager.width;
	update = make(0);
	linesB : DynamicBehaviour<[ParaLine]> = make([]);

	renderParaLinesFn = \lines, storyWidth -> {
		optInfo = getOptimizedLines(lines, alignment);
		renderParaLines(
			storyWidth, optInfo.first, optInfo.second, tightWidth, alignment, interlineSpacing,
			topLineBaseline, interactiveStyles, rtl, isParagraphMarked,
		interLineHighlighting
		);
	}

	maxW = getOptimizedLines(reflowParaWords(words, INF_METRICS, indent, isParagraphMarked, rtl), alignment).first;

	// it renders all words but for dynamics it just reserves space and updates coordinates
<<<<<<< HEAD
	renderedParagraph = if (widthManager == dummyWigiParagraphWidthManager || widthManager.infoOnly) {
=======
	renderedParagraph = if (widthManager == dummyParagraphWidthManager) {
		Select(linesB, \lines -> {
			rpl = renderParaLinesFn(lines, getValue(aw));
			rpl.first
		});
	} else if (widthManager.infoOnly) {
		// in this non-TightWidth case we just inform WidthManager about our width
		// we will not take story width into account in this case, but use availableWidth as usual
>>>>>>> 40e7a76d
		Select(linesB, \lines -> {
			rendered = renderParaLinesFn(lines, getValue(aw));
			nextDistinct(width, rendered.size.width);
			rendered.form;
		});
	} else {
		Select2(linesB, widthManager.storyWidth, \lines, storyWidth -> {
			rendered = renderParaLinesFn(
				lines,
				if (storyWidth > 0.0) storyWidth else getValue(aw)
			);
			// we have to notify story about changes in our width.
			// it could alter widthManager.storyWidth if we are new winner so we have to defer
			deferUntilNextFrameRendered(\-> nextDistinct(width, rendered.size.width));
			rendered.form
		});
	}

	// If there is less or equal then upper limit of dynamic elements, we do not need to postpone updates
	dynamicWords = filter(words, \w -> !isConst(w.metrics));
	ndynamic = length(dynamicWords);
	ndymamicUpper = extractStruct(s, DynamicBlockDelay(getParagraphDynamicBlockDelay())).n;

	contentGroup = Group(concat(
		[if (fill != []) Background(fill, renderedParagraph) else renderedParagraph],
		filtermap(words, \word -> {
			applyStyles = \form -> eitherMap(
				lookupTree(interactiveStyles, either(word.interactivityIdM, -1)),
				\wordStyles -> applyListenersAndModifiers(wordStyles, form),
				form
			);
			switch (word.ghosted : Ghosted) {
				Empty(): None();
				Ghost(x, y, f): Some(Translate(x, y, applyStyles(f)));
				InspectGhost(inspector, f): Some(Translate(inspector.x, inspector.y, applyStyles(f)));
				CoordinateInspectElement(__, __): None();
			}
		})
	));

	Constructor(
		Inspect(
			[AvailableWidth2(aw)],
			if (paragraphBorder.top > 0.0 || paragraphBorder.bottom > 0.0) {
				Border(0.0, paragraphBorder.top, 0.0, paragraphBorder.bottom, contentGroup);
			} else {
				contentGroup;
			}
		),
		\ -> {
			updateFn = \wi-> {
				// Ignore negative widths
				// It's the safest way to simulate single line, because reflowParaWords2 does a lot of useful staff.
<<<<<<< HEAD
				w = if (isSingleLine) INF_METRICS else max(0.0, min(maxW, wi));
=======
				w = if (isSingleLine) 100000.0 else max(0.0, wi);
>>>>>>> 40e7a76d
				newLines = reflowParaWords(words, w, indent, isParagraphMarked, rtl);
				nextDistinct(linesCountB, length(newLines));

				// We have to rerender even when lines are identical, at minimum to move things because of potential size changes
				next(linesB, newLines);
			};

			uns = concatA([
				[
					subscribe(aw, \v -> updateFn(v)),
				],
				if (ndynamic == 0 || ndynamic == ndymamicUpper) [] else
				[
					subscribe2(update, \u -> {
						// When an update from a dynamic element is requested, we do it in the next frame
						if (u == 1) deferUntilNextFrameRendered(\ -> {
							next(update, 0);
							updateFn(getValue(aw))
						})
					})
				],
				mapi(dynamicWords, \i, w -> subscribe2(w.metrics, \m -> if (i < ndymamicUpper) updateFn(getValue(aw)) else nextDistinct(update, 1)))
			]);

			\ -> applyall(uns)
		}
	)
	|> (\f -> {
		if (needIndent) {
			if (rtl) Border(0.0, 0.0, genIndent, 0.0, f) else Border(genIndent, 0.0, 0.0, 0.0, f)
		} else {
			f
		}
	})
}

// Introduce a ParaOneWord that group the words together, so that we do not have to worry about joins
expandGlueFragments(
	elements : [ParaElement],
	glueNext : bool,
	running : List<ParaAtomic>,
	acc : List<ParaAtomic>,
	runLength : int,
) -> List<ParaAtomic> {

	flush = \ -> {
		if (runLength == 0) {
			acc;
		} else if (runLength == 1) {
			Cons(headList(running, Empty()), acc);
		} else {
			wds = foldList(running, makeList(), \acc2, ra : ParaAtomic -> {
				switch (ra : ParaAtomic) {
					ParaOneWord(wds): acc2;
					NewLine(): acc2;
					Space(f): Cons(f, acc2);
					LinePart(pr, i, po): Cons(i, acc2);
					InspectElement(inspector, e): {
						switch (e : InspectableElement) {
							Space(f): Cons(f, acc2);
							Text(t, s): Cons(e, acc2);
							default: Cons(cast(e : InspectableElement -> Form), acc2);
						}
					}
					InteractiveParaAtomic(ia, id) : {
						Cons(cast(ia : ParaAtomic -> Form), acc2);
					}
					default: {
						Cons(cast(ra : ParaAtomic -> Form), acc2);
					}
				}
			});
			Cons(ParaOneWord(list2array(reverseList(wds))), acc)
		};
	};

	n = length(elements);
	if (n == 0) {
		flush();
	} else {
		rest = tail(elements);
		e = elements[0];
		switch (e : ParaElement) {
			GlueFragments(): expandGlueFragments(rest, true, running, acc, runLength);
			TextFragments(parts): {
				p : [WrapElement] = list2array(parts);
				expandGlueFragments(concat(p, rest), glueNext, running, acc, runLength);
			}
			// TODO rewrite via switch subunion syntax when implemented.
			default: {
				en = switch (e : ParaElement) {
					WordWrapInteractive(wElem, id): {
						InteractiveParaAtomic(cast(wElem : WrapElement -> ParaAtomic), id)
					}
					default: cast(e : ParaElement -> ParaAtomic);
				}
				if (glueNext) {
					expandGlueFragments(rest, false, Cons(en, running), acc, runLength + 1);
				} else {
					expandGlueFragments(rest, false, Cons(en, makeList()), flush(), 1);
				}
			}
		}
	}
}

makeInteractiveParaWord(w : ParaAtomic, interactivityIdM : Maybe<int>) -> ParaWord {
	s2w = \s : Pair<Form, Behaviour<FormMetrics>> -> {
		if (!isGhostable(s.first)) {
			ParaWord(s.first, s.second, Empty(), Empty(), interactivityIdM);
		} else {
			x = make(0.0);
			y = make(0.0);
			ParaWord(Empty(), s.second, Ghost(x, y, s.first), Empty(), interactivityIdM);
		}
	}
	switch (w : ParaAtomic) {
		NewLine(): ParaWord(w, const(zeroMetrics), Empty(), Empty(), interactivityIdM);
		// We choose the middle part
		LinePart(f, p, e): {
			dynFormSizePair = getDynamicFormSize2(p, true);
			ParaWord(
				LinePart(f, p, e),
				dynFormSizePair.second,
				CoordinateInspectElement(
					ParaElementInspector(
						make(0),
						make(0.),
						make(0.),
						makeWH(),
						make(0.),
						make(0.),
						make(0),
						make(false)
					),
					dynFormSizePair.first,
				),
				Empty(),
				interactivityIdM
			);
		}
		Space(s): {
			dynFormSizePair = getDynamicFormSize2(s, true);
			ParaWord(Space(dynFormSizePair.first), dynFormSizePair.second, Empty(), Empty(), interactivityIdM);
		}
		ParaOneWord(wd): {
			oc = optimizeCols(wd);
			line : Form = Line(oc);
			getDynamicFormSize(line) |> s2w;
		}
		InspectElement(inspector, e): {
			makeWord = \word, form -> ParaWord(
				word,
				const(getStaticFormSize(form)),
				CoordinateInspectElement(inspector, form),
				Empty(),
				interactivityIdM
			);
			switch (e : InspectableElement) {
				Text(t, s): {
					makeWord(e, e);
				}
				LinePart(f, m, l): {
					makeWord(LinePart(f, m, l), m);
				}
				Space(t): {
					makeWord(Space(t), t);
				}
				default: {
					s = getDynamicFormSize(cast(e : InspectableElement -> Form));
					ParaWord(Empty(), s.second, InspectGhost(inspector, s.first), Empty(), interactivityIdM);
				}
			}
		}
		InteractiveParaAtomic(word, id) : {
			makeInteractiveParaWord(word, Some(id));
		}
		default: {
			opt = optimizeForm(cast(w : ParaAtomic -> Form));
			getDynamicFormSize(opt) |> s2w;
		}
	}
}

makeParaWord(w : ParaAtomic) -> ParaWord {
	switch (w) {
		InteractiveParaAtomic(word, id): makeInteractiveParaWord(word, Some(id));
		default : makeInteractiveParaWord(w, None());
	}
}

isGhostable(f : Form) -> bool {
	switch (f) {
		Text(t, s): false;
		default: {
			true;
		}
	}
}

ParaLine(words : [ParaWord], indent : double);

// We indent the first line if paragraph's first-line indent is positive
// or all of the other lines if the indent is negative.
getLineIndent(paraIndent : double, lineIndex : int) -> double {
	if (paraIndent > 0.0 && lineIndex == 0 || paraIndent < 0.0 && lineIndex != 0 ) abs(paraIndent)
	else 0.0;
}

// Given a bunch of words, a constant amount of width for paragraph, a first-line indent, this does the line breaking
reflowParaWords(words : [ParaWord], availableParaWidth : double, paraIndent : double, isFirstMark : bool, rtl : bool) -> [ParaLine] {
	firstLineWidth = availableParaWidth - getLineIndent(paraIndent, 0);
	text = reflowParaWords2(words, firstLineWidth, firstLineWidth, [], [], paraIndent, isFirstMark);
	if (rtl)
		zipWith(
			text,
			reflowTextToBiDi(map(text, \l -> l.words), isWordEmpty, getWordText, setWordText, idfn, rtl),
			\l, ws -> ParaLine(ws, l.indent),
		)
	else text;
}

getParaWordWidth(word : ParaWord) -> double {
	getValue(word.metrics).width;
};

// here availableWidth is an amount of width for current line
reflowParaWords2(
	words : [ParaWord],
	availableWidth : double,
	remaining : double,
	currentWords : [ParaWord],
	lines : [ParaLine],
	paraIndent : double,
	isFirstMark : bool
) -> [ParaLine] {
	addLine = \cw, indent -> {
		if (cw != []) arrayPush(lines, ParaLine(cw, indent)) else lines;
	}

	detachWord = \w : ParaWord, detach : bool -> {
		switch (w.ghosted) {
			CoordinateInspectElement(inspector, __): nextDistinct(inspector.detached, detach);
			default: {
				switch (w.form) {
					CoordinateInspectElement(inspector, __): nextDistinct(inspector.detached, detach);
					default: {}
				}
			}
		}
	}

	lineIndex = length(lines);
	lineIndent = getLineIndent(paraIndent, lineIndex);
	nextLineWidth = availableWidth + lineIndent - getLineIndent(paraIndent, lineIndex + 1);

	if (words == []) {
		addLine(currentWords, lineIndent)
	} else {
		word = words[0];
		detachWord(word, false);
		rest = subrange(words, 1, length(words) - 1);
		extractParaAtomicForm = \word1 -> {
			w : ParaAtomic = word1.word;
			f : Form = switch(w : ParaAtomic) {
				ParaOneWord(__): Empty();
				InspectElement(__, __): Empty();
				LinePart(first, inline, last): inline;
				Space(s): s;
				default: cast(w : ParaAtomic -> Form);
			};
			f
		};
		getWordGhostedForm = \word1 -> {
			g = word1.ghosted;
			switch (g : Ghosted) {
				Empty(): extractParaAtomicForm(word1);
				Ghost(xc, yc, fm): g;
				InspectGhost(__, fm): g;
				CoordinateInspectElement(__, __): g;
			}
		};
		makeParaWord2 = \word2, form2 -> {
			g = word2.ghosted;
			replaceWordGhosted = \ -> {
				r : Ghosted = switch (g : Ghosted) {
					Empty(): Empty();
					Ghost(xc, yc, __): Ghost(xc, yc, form2);
					InspectGhost(inspector, __): InspectGhost(inspector, form2);
					CoordinateInspectElement(inspector, __): CoordinateInspectElement(inspector, form2);
				}
				r;
			};

			ghosted = replaceWordGhosted();
			ghostedForm = {
				switch (g : Ghosted) {
					Empty(): extractParaAtomicForm(word2);
					default: replaceWordGhosted();
				};
			};
			ParaWord(word2.word, const(getStaticFormSize(form2)), ghosted, ghostedForm, word2.interactivityIdM);
		};

		switch (word.word : ParaAtomic) {
			NewLine(): {
				reflowParaWords2(rest, nextLineWidth, nextLineWidth, [], addLine(currentWords, lineIndent), paraIndent, false);
			}
			LinePart(f, p, e): {
				width = getParaWordWidth(word);
				nextWordWidth = if (rest != []) getParaWordWidth(rest[0]) else 0.0;

				if (currentWords == []) {
					// If it is the first item on the line
					paraword = makeParaWord2(word, f);
					reflowParaWords2(rest, availableWidth, remaining - width, arrayPush(currentWords, paraword), lines, paraIndent, false);
				} else if (width + nextWordWidth < remaining) {
					// If it is the middle item on the line
					paraword = makeParaWord2(word, p);
					reflowParaWords2(rest, availableWidth, remaining - width, arrayPush(currentWords, paraword), lines, paraIndent, false);
				} else {
					// If it is the last item on the line
					paraword = makeParaWord2(word, e);
					reflowParaWords2(rest, nextLineWidth, nextLineWidth, [], addLine(arrayPush(currentWords, paraword), lineIndent), paraIndent, false);
				}
			}
			Space(s): {
				// LSTSBU-454
				// Spaces at the beginning of a line had been dropped before, but this block has been removed in order to have identical view in wigi editor and preview
				width = getParaWordWidth(word);
				if (width < remaining) {
					reflowParaWords2(rest, availableWidth, remaining - width, arrayPush(currentWords, setWordForm(word, getWordGhostedForm(word))), lines, paraIndent, false);
				} else {
					detachWord(word, true);
					reflowParaWords2(rest, nextLineWidth, nextLineWidth, [], addLine(currentWords, lineIndent), paraIndent, false);
				}
			}
			default: {
				width = ref 0.0;
				getWordForm = \word1 -> {
					g = word1.ghosted;
					switch (g: Ghosted) {
						Empty(): extractParaAtomicForm(word1);
						Ghost(xc, yc, f): f;
						InspectGhost(__, f): f;
						CoordinateInspectElement(__, f): f;
					};
				};

				form = getWordForm(word);

				// Number of words that should be on the same line
				keepFormTogetherOrWithMark = \form1, i -> keepFormTogether(form1) || (isFirstMark && i <= 1);
				wordsCount = if (keepFormTogetherOrWithMark(form, 0)) {
					iteriUntil(words, \i, _word -> {
						switch (_word.word) {
							NewLine(): true;
							Space(__): true;
							LinePart(__, __, __): true;
							default: {
								f = getWordForm(_word);
								// it is no use to make line with zero-width content, so we continue counting if the width is 0
								// For example, single WigiRecursive in line get surrounded by WigiText("",[]), WigiRecursive, WigiText("",[])
								// such construction becomes [Empty, form, Empty] and we should keep them on the same line
								if (keepFormTogetherOrWithMark(f, i) || ^width == 0.0) {
									width := ^width + getParaWordWidth(_word);
									false;
								} else {
									true
								}
							};
						};
					});
				} else {
					width := getParaWordWidth(word);
					1;
				};

				if (^width <= remaining || currentWords == []) { // Overflow situation where a word is longer than the available width
					_words = subrange(words, 0, wordsCount);
					_rest = subrange(words, wordsCount, length(words) - wordsCount);

					newCurrentWords = fold(_words, currentWords, \acc, _word -> {
						arrayPush(acc, setWordForm(
							_word,
							getWordGhostedForm(_word)
						));
					});

					reflowParaWords2(_rest, availableWidth, remaining - ^width, newCurrentWords, lines, paraIndent, false);
				} else {
					reflowParaWords2(words, nextLineWidth, nextLineWidth, [],  addLine(currentWords, lineIndent), paraIndent, false);
				}
			}
		}
	}
}

// This function gets the form and decides, should the next form kept together in the same line or should it be placed on the next line
keepFormTogether(form : Form) -> bool {
	switch (form) {
		Empty(): true;
		Text(t, __): t != " ";
		Alpha(__, f): keepFormTogether(f);
		Size2(__, f): keepFormTogether(f);
		Access(__, f): keepFormTogether(f);
		Rotate(__, f): keepFormTogether(f);
		Cursor(__, f): keepFormTogether(f);
		Visible(__, f): keepFormTogether(f);
		Inspect(__, f): keepFormTogether(f);
		Baseline(__, f): keepFormTogether(f);
		Scale(__, __, f): keepFormTogether(f);
		Mask2(f, __, __): keepFormTogether(f);
		SetPending(__, f): keepFormTogether(f);
		Available2(__, f): keepFormTogether(f);
		Filter2(__, f, __): keepFormTogether(f);
		Interactive(__, f): keepFormTogether(f);
		Constructor(f, __): keepFormTogether(f);
		Create2(current, fn): keepFormTogether(if (^current != Empty()) ^current else fn());
		Translate(__, __, f): keepFormTogether(f);
		Mutable2(f, __): keepFormTogether(getValue(f));
		Border(__, __, __, __, f): keepFormTogether(f);
		Crop2(__, __, __, __, f, __): keepFormTogether(f);
		Group(fs): any(map(fs, \f -> keepFormTogether(f)));
		Switch(i, fs): keepFormTogether(if (getValue(i) < length(fs)) fs[getValue(i)] else { println("STRANGE CASE"); Empty(); });
		Grid(__): false; // Unlikely to be a part of a word. But maybe should go recursive.
		Picture(__, __): false;
		Graphics(__, __): false;
		Video(__, __, __, __): false;
		TextInput(__, __, __): false;
		Camera(__, __, __, __): false;
		RealHTML2(__, __, __): false;
		ControlFocus(__, f): keepFormTogether(f);
		FullWindow(__, f): keepFormTogether(f);
		FullScreen(__, f): keepFormTogether(f);
		NativeForm(__, __, __, __): false;
		DynamicGroup2(__, __, __, __) : false; // Placeholder
	};
}

ParaLineAcc(lines : List<Form>, y : double, baseline : double);

// renders lines and returns resulting forms along with their tight width at the rendering time
renderParaLines(
	availableWidth : double,
	longestLineWidth : double,
	lines : [OptimizedLine],
	tightWidth : bool,
	alignment: NumAlignment,
	interlineSpacing : double,
	topLineBaseline : bool,
	styleTree : Tree<int, [ParaElementInteractiveStyle]>,
	rtl : bool,
	isMarked : bool,
	interLineHighlighting : bool
) -> MeasuredForm {
	lasti = length(lines) - 1;

	width = if (tightWidth) longestLineWidth else max(availableWidth, longestLineWidth);
	a : ParaLineAcc = foldi(lines, ParaLineAcc(EmptyList(), 0.0, 0.0), \i : int, acc : ParaLineAcc, line : OptimizedLine -> {
		lastLine = i == lasti;
		f = RenderLine(
			acc.y, line, width,
	// TODO: If the line ends with NewLine (which we do not track here), we should consider it a last line and not justify.
	// On the last line, we do not justify.
	// Also if the line is single with TightWidth, any alignment is equal to StartAlign — Some(0.0).
			if (lastLine) Some(0.0) else alignment,
			i, styleTree, rtl, isMarked,
			if (interLineHighlighting) {
				if (i == 0) 0. else - interlineSpacing / 2.0
			} else 0.0,
			if (interLineHighlighting){
				if (lastLine || i == 0) interlineSpacing / 2.0 else interlineSpacing
			} else 0.0
		);
		ParaLineAcc(
			Cons(Size2(const(zeroWH), f), acc.lines),
			acc.y + line.metrics.height  + if (lastLine) 0. else interlineSpacing,
			if (i == 0 || !topLineBaseline) acc.y + line.metrics.asc else acc.baseline
		);
	});

	MeasuredForm(
		Baseline(
			const(a.baseline),
			Size2(const(WidthHeight(width, a.y)), Group(list2array(a.lines))),
		),
		WidthHeight(longestLineWidth, a.y)
	);
}

ParaLineMetrics(width : double, height : double, asc : double);
OptimizedLineElement(f : GhostForm, metrics : Behaviour<FormMetrics>, interactivityIdM : Maybe<int>);
OptimizedLine(words : [OptimizedLineElement], metrics : ParaLineMetrics, indent : double);

getOptimizedLine(line : ParaLine, justify : bool) -> OptimizedLine {
	words = if (isBiDiEnabled() || justify)
		map(line.words, \w -> OptimizedLineElement(w.form, w.metrics, w.interactivityIdM))
	else
		optimizeLine(line.words);
	lineAsc = fold(words, 0.0, \ac, w -> max(ac, getValue(w.metrics).baseline));
	wh = fold(words, WidthHeight(line.indent, 0.0), \ac, w -> WidthHeight(
		ac.width + getValue(w.metrics).width,
		max(ac.height, lineAsc + getValue(w.metrics).height - getValue(w.metrics).baseline)
	));
	OptimizedLine(words, ParaLineMetrics(wh.width, wh.height, lineAsc), line.indent)
}

// Aligns all elements to the baseline, as well as calculates the height and the baseline
// Send out the result, width, height
RenderLine(
	y : double,
	line : OptimizedLine,
	width : double,
	alignment : NumAlignment,
	lineNumber : int,
	interactiveStyles : Tree<int, [ParaElementInteractiveStyle]>,
	rtl : bool,
	isMarked : bool,
	highLightOffset : double,
	interlineSpacing : double
) -> Form {
	// Alignment offset
	remaining = max(0.0, width - line.metrics.width);
	startOffset = switch (alignment) {
		Justify(): 0.0;
		Some(al): al;
	} * remaining + line.indent;
	// Inter-word spacing for justification
	wordsCount = length(line.words);
	interWord = if (alignment == Justify() && wordsCount > 1)
		min(10.0, remaining / i2d(wordsCount - 1))
	else 0.0;
	x = ref if (rtl) remaining - startOffset - interWord * i2d(wordsCount - 1) else startOffset;

	// The width and the individual forms
	lo : [Form] = filtermapi(line.words, \i : int, elem : OptimizedLineElement -> {
		m = getValue(elem.metrics);
		dy = max(line.metrics.asc - m.baseline, 0.0);
		applyStylesAndOffset = \fm : Form -> switch(elem.interactivityIdM) {
			Some(id): applyIntStylesAndHighlighting(
				fm, lookupTreeDef(interactiveStyles, id, []),
				^x, y, dy,
				m.width, interlineSpacing + line.metrics.height, interWord,
				highLightOffset,
				interlineSpacing
			);
			None(): Translate(const(^x), const(y + dy), fm)
		};

		justifyOffset = if (isMarked && i == 0 && lineNumber == 0) 0.0 else interWord;

		r = switch (elem.f : GhostForm) {
			Empty(): None();
			Ghost(xc, yc, fm): {
				nextDistinct(xc, ^x);
				nextDistinct(yc, y + dy);
				Some(applyStylesAndOffset(Empty()));
			}
			InspectGhost(inspector, fm): {
				nextDistinct(inspector.x, ^x);
				nextDistinct(inspector.y, y + dy);
				nextDistinct(inspector.size, WidthHeight(m.width, m.height));
				nextDistinct(inspector.lineHeight, line.metrics.height);
				nextDistinct(inspector.lineNumber, lineNumber);
				Some(applyStylesAndOffset(Empty()));
			}
			CoordinateInspectElement(inspector, fm): {
				fo = applyStylesAndOffset(fm);
				nextDistinct(inspector.x, ^x);
				nextDistinct(inspector.y, y + dy);
				nextDistinct(inspector.size, WidthHeight(m.width, m.height));
				nextDistinct(inspector.lineHeight, line.metrics.height);
				nextDistinct(inspector.lineNumber, lineNumber);
				Some(fo);
			}
			default: Some(applyStylesAndOffset(cast(elem.f : GhostForm -> Form)))
		}
		x := ^x + if (m.width > 0.0) m.width + justifyOffset else 0.0;
		r;
	});
	Group(lo);
}

applyIntStylesAndHighlighting(
	form : Form,
	styles : [ParaElementInteractiveStyle],
	xOffset : double,
	yOffset : double,
	baselineShift : double,
	width : double,
	height : double,
	interWord : double,
	highLightOffset : double,
	interlineSpacing : double,
) -> Form {
	getStyleForBackgroundFromCharStyle = \s -> switch(tryExtractStruct(s, BackgroundFill(white))) {
		Some(backFill): [
			Fill(backFill.color),
			FillOpacity(extractStruct(s, BackgroundFillOpacity(1.0)).opacity)
		];
		None(): []
	};

	makeBackRect = \defStyle, dynStyle -> Rectangle(
		width + interWord,
		height + interlineSpacing + 0.1,
		replaceStructMany(
			getStyleForBackgroundFromCharStyle(defStyle),
			getStyleForBackgroundFromCharStyle(dynStyle)
		)
	);

	dynamicCharStyleBM = tryExtractStruct(styles, DynamicCharStyle(make([])));

	textAndBackPair = switch(form) {
		Text(txt, txtStyle) : {

			makeTxt = \dynStyle -> Text(
				txt,
				removeAllStructsMany(
					replaceStructMany(txtStyle, dynStyle),
					[BackgroundFill(0), BackgroundFillOpacity(0.0)]
				)
			);

			// We draw custom highlighting to fix gaps for cases of justifying alignment
			// And to have more straight and pretty highlighting.
			switch(dynamicCharStyleBM) {
				Some(dynCharStyle): Pair(
					Select(dynCharStyle.styleB, \chStyle -> makeTxt(chStyle)),
					Select(dynCharStyle.styleB, \chStyle -> makeBackRect(txtStyle, chStyle))
				);
				None(): Pair(makeTxt([]), makeBackRect(txtStyle, []))
			}
		}
		default : Pair(
			form,
			switch(dynamicCharStyleBM) {
				Some(dynCharStyle): Select(dynCharStyle.styleB, \chStyle -> makeBackRect([], chStyle));
				None(): Empty();
			}
		);
	}

	modifiedForm = applyListenersAndModifiers(styles, textAndBackPair.first);

	Group([
		Translate(const(xOffset - interWord / 2.), const(yOffset + highLightOffset), textAndBackPair.second),
		Translate(const(xOffset), const(yOffset + baselineShift), modifiedForm),
	]);
}

applyListenersAndModifiers(styles : [ParaElementInteractiveStyle], form : Form) -> Form {
	if (form == Empty()) form else {
<<<<<<< HEAD
		eventListenersM = tryExtractStruct(styles, EventListeners([]));
		interactiveForm = switch(eventListenersM) {
			Some(el): Interactive(el.listeners, form);
			None(): form;
		};

		formModifiersM = tryExtractStruct(styles, FormModifiers([]));
		switch(formModifiersM) {
			Some(modifiers): fold(modifiers.fns, interactiveForm, \acc, fn -> fn(acc));
			None(): interactiveForm
		};
=======
		formModifiersM = tryExtractStruct(styles, FormModifiers([]));
		modifiedForm = eitherMap(
			formModifiersM,
			\modifiers -> fold(modifiers.fns, form, \acc, fn -> fn(acc)),
			form
		);

		eventListenersM = tryExtractStruct(styles, EventListeners([]));
		eitherMap(
			eventListenersM,
			\el -> Interactive(el.listeners, modifiedForm),
			modifiedForm
		);	
>>>>>>> 40e7a76d
	}
}


// Joins texts together to a single text element, along with the new metrics
optimizeLine(words : [ParaWord]) -> [OptimizedLineElement] {
	fold(words, makeList(), \acc : List<OptimizedLineElement>, word : ParaWord -> {
		f = word.form;
		metrics = word.metrics;
		intIdM = word.interactivityIdM;
		switch(acc){
			EmptyList(): Cons(OptimizedLineElement(f, metrics, intIdM), acc);
			Cons(p, tail_): {
				switch (p.f : GhostForm) {
					Text(t1, s1): {
						switch (f : GhostForm) {
							Text(t2, s2): {
								join = joinText(t1, s1, t2, s2);
								if (length(join) == 1 && intIdM == p.interactivityIdM) {
									t : Form = join[0];
									// TODO: Do not do this until at the end of the joining fest
									m = getStaticFormSize(t);
									// Replace the last element with the newly joined
									Cons(OptimizedLineElement(t, const(m), intIdM), tail_)
								} else Cons(OptimizedLineElement(f, metrics, intIdM), acc);
							}
							default: {
								Cons(OptimizedLineElement(f, metrics, intIdM), acc);
							}
						}
					}
					default: Cons(OptimizedLineElement(f, metrics, intIdM), acc);
				}
			}
		}
	}) |> list2array
}

isWordEmpty(w: ParaWord) -> bool {
	switch(w.word) {
		Text(t, __): t == "";
		default: false;
	}
}

getWordText(w: ParaWord) -> string {
	switch(w.word) {
		Text(t, __): t;
		Empty(): switch (w.form) {
			InspectGhost(__, form): getFormText(form);
			Ghost(__, __, form): getFormText(form);
			default: "";
		};
		default: "";
	}
}

setWordText(w: ParaWord, t: string) -> ParaWord {
	switch(w.word) {
		Text(__, s): ParaWord(
			Text(t, s), w.metrics, w.ghosted,
			switch(w.form) {
				CoordinateInspectElement(inspector, form): CoordinateInspectElement(
					inspector,
					Text(t, getFormTextStyle(form))
				);
				Text(__, fs): Text(t, fs);
				default: w.form;
			},
			w.interactivityIdM
		);
		default: w;
	};
}

setWordForm(word: ParaWord, form: GhostForm) -> ParaWord {
	ParaWord(word.word, word.metrics, word.ghosted, form, word.interactivityIdM);
};

makeStoryWidthManager(paragraphs : int, infoOnly : bool) -> StoryWidthManager {
	paragraphWidths = generate(0, paragraphs, \__ -> make(0.0));
	storyWidth = make(0.0);

	paragraphManagers = map(paragraphWidths, \pw -> ParagraphWidthManager(storyWidth, pw, infoOnly));
	StoryWidthManager(
		paragraphManagers,
		\i -> elementAt(paragraphManagers, i, dummyParagraphWidthManager),
		storyWidth,
		infoOnly,
		\ -> {
			if (infoOnly) {
				nop
			} else {
				maxWidth = arrayMaxu(paragraphWidths);
				uns = [
					maxWidth.second,
					connectDistinct(maxWidth.first, storyWidth)
				];
				\ -> applyall(uns);
			}
		}
	)
}<|MERGE_RESOLUTION|>--- conflicted
+++ resolved
@@ -192,7 +192,7 @@
 	words : [ParaWord] = map(list2array(glued), makeParaWord);
 
 	aw = make(0.0);
-	width = if (widthManager == dummyWigiParagraphWidthManager) make(INF_METRICS) else widthManager.width;
+	width = if (widthManager == dummyParagraphWidthManager) make(INF_METRICS) else widthManager.width;
 	update = make(0);
 	linesB : DynamicBehaviour<[ParaLine]> = make([]);
 
@@ -208,18 +208,7 @@
 	maxW = getOptimizedLines(reflowParaWords(words, INF_METRICS, indent, isParagraphMarked, rtl), alignment).first;
 
 	// it renders all words but for dynamics it just reserves space and updates coordinates
-<<<<<<< HEAD
-	renderedParagraph = if (widthManager == dummyWigiParagraphWidthManager || widthManager.infoOnly) {
-=======
-	renderedParagraph = if (widthManager == dummyParagraphWidthManager) {
-		Select(linesB, \lines -> {
-			rpl = renderParaLinesFn(lines, getValue(aw));
-			rpl.first
-		});
-	} else if (widthManager.infoOnly) {
-		// in this non-TightWidth case we just inform WidthManager about our width
-		// we will not take story width into account in this case, but use availableWidth as usual
->>>>>>> 40e7a76d
+	renderedParagraph = if (widthManager == dummyParagraphWidthManager || widthManager.infoOnly) {
 		Select(linesB, \lines -> {
 			rendered = renderParaLinesFn(lines, getValue(aw));
 			nextDistinct(width, rendered.size.width);
@@ -273,11 +262,7 @@
 			updateFn = \wi-> {
 				// Ignore negative widths
 				// It's the safest way to simulate single line, because reflowParaWords2 does a lot of useful staff.
-<<<<<<< HEAD
 				w = if (isSingleLine) INF_METRICS else max(0.0, min(maxW, wi));
-=======
-				w = if (isSingleLine) 100000.0 else max(0.0, wi);
->>>>>>> 40e7a76d
 				newLines = reflowParaWords(words, w, indent, isParagraphMarked, rtl);
 				nextDistinct(linesCountB, length(newLines));
 
@@ -933,19 +918,6 @@
 
 applyListenersAndModifiers(styles : [ParaElementInteractiveStyle], form : Form) -> Form {
 	if (form == Empty()) form else {
-<<<<<<< HEAD
-		eventListenersM = tryExtractStruct(styles, EventListeners([]));
-		interactiveForm = switch(eventListenersM) {
-			Some(el): Interactive(el.listeners, form);
-			None(): form;
-		};
-
-		formModifiersM = tryExtractStruct(styles, FormModifiers([]));
-		switch(formModifiersM) {
-			Some(modifiers): fold(modifiers.fns, interactiveForm, \acc, fn -> fn(acc));
-			None(): interactiveForm
-		};
-=======
 		formModifiersM = tryExtractStruct(styles, FormModifiers([]));
 		modifiedForm = eitherMap(
 			formModifiersM,
@@ -958,8 +930,7 @@
 			eventListenersM,
 			\el -> Interactive(el.listeners, modifiedForm),
 			modifiedForm
-		);	
->>>>>>> 40e7a76d
+		);
 	}
 }
 
