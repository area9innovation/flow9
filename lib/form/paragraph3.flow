--- conflicted
+++ resolved
@@ -51,13 +51,10 @@
 	wordJoiner : string = fromCharCode(wordJoinerCode);
 
 	makeSkipOrderCheck(st : [CharacterStyle]) -> [CharacterStyle];
-<<<<<<< HEAD
 
 	makeWigiTraceGeneric(functionName : string, words : [?], word2string : (?) -> string) -> (() -> string) -> void;
-=======
-	
+
 	newJustifyEnabled = js && isUrlParameterTrue("js_justify");
->>>>>>> b7d7dd2e
 }
 
 // TODO:
@@ -618,7 +615,7 @@
 						make(0.),
 						make(0.),
 						make(0),
-						make(false), 
+						make(false),
 						make(0.)
 					),
 					dynFormSizePair.first,
@@ -1505,9 +1502,7 @@
 	replaceStruct(st, SkipOrderCheck());
 }
 
-<<<<<<< HEAD
 use_dynamic_text_metrics = isSafariBrowser() && !isUrlParameterFalse("dynamic_text_metrics");
-newJustifyEnabled = js && isUrlParameterTrue("js_justify");
 
 paragraphElement2string(e : ParagraphElement) -> string {
 	switch (e) {
@@ -1545,7 +1540,4 @@
 
 makeWigiTrace_Form(functionName : string, words : [ParagraphElement]) -> (() -> string) -> void {
 	makeWigiTraceGeneric(functionName, words, paragraphElement2string)
-}
-=======
-use_dynamic_text_metrics = isSafariBrowser() && !isUrlParameterFalse("dynamic_text_metrics");
->>>>>>> b7d7dd2e
+}