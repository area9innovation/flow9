--- conflicted
+++ resolved
@@ -68,13 +68,13 @@
 	/*
 	Formats the input matrix (array of columns, which are arrays of rows) into the output like:
 
-	 #   MPE#   ND Expression                  MPE Translation                          ND Rationale   MPE Rationale
+	 #   MPE#   ND Expression                  MPE Translation                          ND Rationale   MPE Rationale                               
 	------------------------------------------------------------------------------------------------------------------------------------------------
-	 1   5       ` ( ( ps /\ ch ) -> th ) `     ` ( ph -> ( ( ps /\ ch ) -> th ) ) `    Given          $e.
-	 2   2       ` ( ch -> ps ) `               ` ( ph -> ( ch -> ps ) ) `              Given          $e.
-	 3   1       ` ch `                         ` ( ph -> ch ) `                        Given          $e.
-	 4   3       ` ps `                         ` ( ph -> ps ) `                         ` -> `E 2,3    ~ mpd , the MPE equivalent of ` -> `E, 1,2
-	 5   4       ` ( ps /\ ch ) `               ` ( ph -> ( ps /\ ch ) ) `               ` /\ `I 4,3    ~ jca , the MPE equivalent of ` /\ `I, 3,1
+	 1   5       ` ( ( ps /\ ch ) -> th ) `     ` ( ph -> ( ( ps /\ ch ) -> th ) ) `    Given          $e.                                         
+	 2   2       ` ( ch -> ps ) `               ` ( ph -> ( ch -> ps ) ) `              Given          $e.                                         
+	 3   1       ` ch `                         ` ( ph -> ch ) `                        Given          $e.                                         
+	 4   3       ` ps `                         ` ( ph -> ps ) `                         ` -> `E 2,3    ~ mpd , the MPE equivalent of ` -> `E, 1,2 
+	 5   4       ` ( ps /\ ch ) `               ` ( ph -> ( ps /\ ch ) ) `               ` /\ `I 4,3    ~ jca , the MPE equivalent of ` /\ `I, 3,1 
 
 	*/
 	stringTable2s(m : [[string]], colHeaders : Maybe<[string]>) -> string;
@@ -357,11 +357,6 @@
 strApplyFns(s: string) -> ([(string) -> string]) -> string {
 	\fns -> foldi(fns, s, \k, acc, fn -> {
 		name = "$F_" + i2s(k) + "(";
-<<<<<<< HEAD
-		next_close_bracket = \i -> for(i, \x -> x + 1 < strlen(acc) && getCharAt(acc, x + 1) != ")", \x -> x + 1) + 1;
-		start_inds = multipleStrIndexOf(acc, name);
-		if (length(start_inds) == 0) acc else 
-=======
 		next_close_bracket = \i -> for(
 			Pair(i, 0),
 			\p -> {
@@ -375,7 +370,6 @@
 		).first + 1;
 		start_inds = multipleStrIndexOf(acc, name);
 		if (length(start_inds) == 0) acc else
->>>>>>> cbfd5b48
 		if (length(start_inds) == 1) {
 			start_ind = start_inds[0];
 			end_ind = next_close_bracket(start_ind);
@@ -384,11 +378,7 @@
 		} else {
 			end_inds = map(start_inds, next_close_bracket);
 			applied = mapi(start_inds, \i, start -> fn(substring(acc, start + strlen(name), end_inds[i] - start - strlen(name))));
-<<<<<<< HEAD
-			concatStrings(mapi(start_inds, \i, start -> 
-=======
 			concatStrings(mapi(start_inds, \i, start ->
->>>>>>> cbfd5b48
 				if (i == 0) {
 					substring(acc, 0, start) + applied[0] + substring(acc, end_inds[i] + 1, start_inds[i + 1] - end_inds[i] - 1);
 				} else if (i + 1 == length(start_inds)) {
