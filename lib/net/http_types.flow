// © Copyright 2011 Area9 Technologies.
import ds/tuples;

export {
	// List of allowed request methods for httpCustomRequest
	RequestMethod ::= RequestMethodBase, PUT, PATCH, DELETE;
	RequestMethodBase ::= GET, POST;
		GET();
		POST();
		PUT();
		PATCH();
		DELETE();


	// Describes content for httpCustomRequest functionality.
	// RequestParameters contains KeyValue pairs for application/x-www-urlencoded and multipart/form-data requests content types.
	// RequestPayload contains a string which should be written into request body.
	RequestData ::= RequestPayload, RequestParameters;
		RequestPayload(data : string);
		RequestParameters(parameters : [KeyValue]);

	UploadEventListener ::= UploadSelect, UploadSelectUnfit, UploadCancel, UploadOnlyEventListener;
		// Here we get the filename and the size.
		UploadSelect(onSelect: (name: string, size: int) -> bool);
		// What to do if the selected file doesn't fit
		UploadSelectUnfit(onSelectUnfit : () -> void);
		// If the user cancels openFileDialog
		UploadCancel(onCancel: () -> void);

	// used in filesystem.flow
	UploadOnlyEventListener ::= UploadData, UploadProgress, UploadOpen, UploadError;
		// Once the upload is done, here is the browser response
		UploadData(onData: (data:string) -> void);
		// During the upload, we get progress data
		UploadProgress(onProgress: (loaded:double, total:double) -> void);
		// When the connection to upload is opened
		UploadOpen(onOpen: () -> void);
		// When something goes wrong
		UploadError(onError: (err:string) -> void);

	method2string(method : RequestMethod) -> string;
	string2method(method : string) -> RequestMethod; // POST by default

	ResponseEncoding ::= ResponseEncodingAuto, ResponseEncodingUtf8, ResponseEncodingWtf8, ResponseEncodingByte;
		// defined by url flags
		ResponseEncodingAuto();
		ResponseEncodingUtf8();
		ResponseEncodingWtf8();	// Old format, for backward compatibility. https://simonsapin.github.io/wtf-8/
		// Without encoding - each symbol is a one byte length
		ResponseEncodingByte();

	responseEncoding2string(responseEncoding : ResponseEncoding) -> string;
	string2responseEncoding(responseEncoding : string) -> ResponseEncoding; // ResponseEncodingAuto() by default

<<<<<<< HEAD
	// Request style options
	RequestStyle ::= RequestAsync, RequestEncoding, RequestHeaders, RequestTimeout, RequestData, RequestOnChunk;
=======
	RequestStyle ::= RequestAsync, RequestEncoding, RequestHeaders, RequestTimeout, RequestData, RequestNoCacheTimestamp;
>>>>>>> 41db22a1
		RequestAsync(async : bool);
		RequestEncoding(responseEncoding : ResponseEncoding);
		RequestHeaders(headers : [KeyValue]);
		RequestTimeout(timeout : int);
<<<<<<< HEAD
		RequestOnChunk(onChunk: (chunk: string, loaded: double, total: double) -> void);
=======
		RequestNoCacheTimestamp(enabled : bool);
>>>>>>> 41db22a1
}

method2string(method : RequestMethod) -> string {
	switch(method) {
		GET(): "GET";
		POST(): "POST";
		PUT(): "PUT";
		PATCH(): "PATCH";
		DELETE(): "DELETE";
	}
}

string2method(method : string) -> RequestMethod {
	if (method == "GET") {
		GET()
	} else if (method == "PUT") {
		PUT()
	} else if (method == "PATCH") {
		PATCH()
	} else if (method == "DELETE") {
		DELETE()
	} else {
		POST()
	}
}

responseEncoding2string(responseEncoding : ResponseEncoding) -> string {
	switch(responseEncoding) {
		ResponseEncodingAuto(): "auto";
		ResponseEncodingUtf8(): "utf8";
		ResponseEncodingWtf8(): "wtf8"
		ResponseEncodingByte(): "byte";
	}
}

string2responseEncoding(responseEncoding : string) -> ResponseEncoding {
	if (responseEncoding == "utf8") {
		ResponseEncodingUtf8();
	} else if (responseEncoding == "wtf8") {
		ResponseEncodingWtf8();
	} else if (responseEncoding == "byte") {
		ResponseEncodingByte()
	} else {
		ResponseEncodingAuto()
	}
}<|MERGE_RESOLUTION|>--- conflicted
+++ resolved
@@ -52,21 +52,14 @@
 	responseEncoding2string(responseEncoding : ResponseEncoding) -> string;
 	string2responseEncoding(responseEncoding : string) -> ResponseEncoding; // ResponseEncodingAuto() by default
 
-<<<<<<< HEAD
 	// Request style options
-	RequestStyle ::= RequestAsync, RequestEncoding, RequestHeaders, RequestTimeout, RequestData, RequestOnChunk;
-=======
-	RequestStyle ::= RequestAsync, RequestEncoding, RequestHeaders, RequestTimeout, RequestData, RequestNoCacheTimestamp;
->>>>>>> 41db22a1
+	RequestStyle ::= RequestAsync, RequestEncoding, RequestHeaders, RequestTimeout, RequestData, RequestNoCacheTimestamp, RequestOnChunk;
 		RequestAsync(async : bool);
 		RequestEncoding(responseEncoding : ResponseEncoding);
 		RequestHeaders(headers : [KeyValue]);
 		RequestTimeout(timeout : int);
-<<<<<<< HEAD
+		RequestNoCacheTimestamp(enabled : bool);
 		RequestOnChunk(onChunk: (chunk: string, loaded: double, total: double) -> void);
-=======
-		RequestNoCacheTimestamp(enabled : bool);
->>>>>>> 41db22a1
 }
 
 method2string(method : RequestMethod) -> string {
