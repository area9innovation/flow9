# Flow for VS Code

This folder contains Visual Studio Code extension for flow and lingo. Structure:
 - flow - the extension source code
 - flow.vsix - compiled extension

## INSTALLATION and UPDATE
1. Launch Visual Studio Code
2. Click the Extensions bar on the left (ctrl+shift+x)
3. Click `More -> Install from VSIX...` and choose `flow.vsix`

Alternatively, run the following command line: `code --install-extension flow.vsix` or one of the `install-or-update` scripts provided. 

The extension has auto-update functionality. At every activation (aka VSCode start-up) it will check for its updates by looking at package.json in flow repository and prompt user to update. The update procedue is also automatic.

Configure the flow root folder under File->Preferences-Settings, and then "Flow configuration" and change `flow.root` to 
point to the root of Flow repo (typically `c:\area9\flow`).

Consider to download and install the font "Fira code". Then go to File -> Preferences -> Settings, Text Editor, Font, change the Font family
to "Fira code" and make sure "Font Ligatures" is checked.

https://github.com/tonsky/FiraCode/releases

Install these extensions by clicking extentions in the sidebar, and typing these names:

- GitLens
- Bracket Pair Colorizer 2

Be sure to click the "Spaces: 4" area in the bottom and change to use indentation by Tabs with size 4.

## COMMON USAGE

See if there is a `*.code-workspace` file in your project, and then open that. There might also be a
`.vscode` folder in your project, which can contain project-specific tasks and keybindings.

Use F7 to compile check the current file.
Use Shift+F7 to run the current file

Ctrl+p to open file.

Ctrl+click on compile errors to open at that point.

Double click the name of the file in the file tab to make it stay open.

Ctrl+k o to open the current file in a new window.

On Danish keyboard, ctrl+shift+½ will navigate to matching parenthesis.

<<<<<<< HEAD
=======
A lot of tips: https://medium.freecodecamp.org/here-are-some-super-secret-vs-code-hacks-to-boost-your-productivity-20d30197ac76 
>>>>>>> 4a7df609

## FEATURES AND CONFIGURATION
* Syntax highligting (flow, lingo, flowschema, sharekey), code snippets, and brace matching work out of the box
* There are 3 commands:
    * `flow.flowcpp` - that is also bound to F7 to type check current flow file using default compiler (flowc1 unless changed)
    * `flow.compileNeko` - that is also bound to Ctrl+F7 to type check current file using neko compiler
    * `flow.run` - that is also bound to Shift+F7 to run current file with `flowcpp`
* There are the following configuration settings found under File->Preferences-Extensions, and then "Flow configuration":
    1. `flow.root` - that shall point to the root of Flow repo (typically `c:\area9\flow`, this is also the default value)
    2. `flow.compiler` - the compiler to use. Supports same notation as in `flow.config` file - i.e. `nekocompiler`, `flowcompiler`, `flowc`, or `0`, `1`, `2`. Default is flowc, and that is fine.
    3. `flow.compilerBackend` - the backend to use for compiler. Acceptable values are `flowcpp`, `java`, `auto` (default, current best practice), `manual` (verbose command - as specified).
    4. `flow.userCompilerServer` - whether to use or not the compiler server. Only works with `flowc`
    compiler. Defaults to true.
    4. `flow.projectRoot` - force IDE to use specified path as a project root and resolve all files to run against it when running `flowcpp` command. No need to change this. Use a workspace instead. But can be useful in multi-root workspaces. Meant to be used on workspace or workspace folder level. The value is one of the following:
        * absolute path - use this path as project root
        * name of workspace folder in the workspace - always use specified workspace folder as a project root
        * relative path - treat as relative path to the first workspace folder, use as project root

* VS Code uses tasks to build projects, and they have to be set up on per-project(workspace) basis. 
The idea is that tasks define actions to be performed on the project as a whole - for example, no 
matter which file you are currently editing, to run or debug the project, you need to run the "main" 
file. You might have different compile targets - i.e. bytecode and js, or you might want to 
customize the arguments given to flowcpp when running or debugging (i.e. screen size or 
`devtrace=1`). Tasks allow to do just that. To use tasks: 
    1. Open a folder in VS Code - it will make it a workspace (best to open a repo root)
    2. Choose `Tasks -> Configure Tasks` - it will create `tasks.json` (choose external program if asked to)
    3. Copy task definition from the `tasks.json` file next to this README to your tasks.json
    4. You might want to change your tasks - i.e. always pass a single file to compile - self-explanatory how to do
* Debugging support - limited now, but breakpoints and variables (simple) are supported. To debug a program:
    1. Open a folder in VS Code - it will make it a workspace
    2. Choose `Debug -> Add Configuration...` - it will create a `launch.json` and let you choose a template to use
    3. Choose `Flow: Debug Program`
    4. Modify the flow file to launch (relative to repo/workspace root) and a name
    5. Click `F5` to launch debugger
* The following code analysis tools are supported:
    1. Jump to definition (F12) - this jumps to the declaration - i.e. an entry in the `export` 
    section. If the cursor is already on definition, jumps to declaration (like Ctrl-F12).
    2. To show the definition in popup, hover the mouse over a symbol and hold down CTRL
    3. Go to Implementation (Ctrl-F12) - this jumps to the definition
    4. Rename - experimental
 
## Requirements
Flow language tools configured in a standard layout - i.e. c:\area9\flow. There is a flow.root configuration parameter (in VS Code) to override that.

## Debug
See https://code.visualstudio.com/docs/extensions/example-hello-world .

## Build
1. Make sure Node.js, NPM and `vsce` package are all installed (i.e. `npm install -g vsce`)
2. Update the `README.md` file inside the flow folder if needed
2. Run `build.cmd` to update the `flow.vsix` package

## Release Notes
See [Changelog](./CHANGELOG.md).<|MERGE_RESOLUTION|>--- conflicted
+++ resolved
@@ -46,10 +46,7 @@
 
 On Danish keyboard, ctrl+shift+½ will navigate to matching parenthesis.
 
-<<<<<<< HEAD
-=======
 A lot of tips: https://medium.freecodecamp.org/here-are-some-super-secret-vs-code-hacks-to-boost-your-productivity-20d30197ac76 
->>>>>>> 4a7df609
 
 ## FEATURES AND CONFIGURATION
 * Syntax highligting (flow, lingo, flowschema, sharekey), code snippets, and brace matching work out of the box
