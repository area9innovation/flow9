{
	"name": "flow",
	"displayName": "flow",
	"description": "Support for the flow, lingo, and flowschema languages",
<<<<<<< HEAD
	"version": "0.1.13",
=======
	"version": "0.2.4",
>>>>>>> 4a7df609
	"publisher": "area9",
	"engines": {
		"vscode": "^1.28.0"
	},
	"categories": [
		"Programming Languages",
		"Snippets",
		"Debuggers"
	],
	"activationEvents": [
		"onLanguage:flow",
		"onLanguage:lingo",
		"onLanguage:flowschema",
		"onLanguage:sharekey",
		"onDebug",
		"onCommand:flow.run"
	],
	"main": "./out/extension",
	"contributes": {
		"commands": [
			{
				"command": "flow.flowcpp",
				"title": "Compile flow file"
			},
			{
				"command": "flow.compileNeko",
				"title": "Compile flow file with neko compiler"
			},
			{
				"command": "flow.run",
				"title": "Run flow file with flowcpp"
			},
			{
				"command": "flow.GetFlowCompiler",
				"title": "Returns flow compiler to use"
			}
		],
		"configuration": {
			"type": "object",
			"title": "Flow configuration",
			"properties": {
				"flow.root": {
					"type": "string",
					"default": "c:/area9/flow9",
					"description": "Path to flow folder"
				},
				"flow.compiler": {
					"type": "string",
					"default": "flowc",
					"description": "Compiler to use by default. Uses flowc1 now."
				},
				"flow.compilerBackend": {
					"type": "string",
					"enum": [
						"flowcpp",
						"java",
						"auto",
						"manual"
					],
					"default": "auto",
					"description": "Compiler backend to choose, applicable to flowcpp and flowc. Auto means best practice, manual means exactly as specified"
				},
				"flow.projectRoot": {
					"type": "string",
					"description": "Project root to run compiler against. Useful for multi-root workspaces"
				},
				"flow.useCompilerServer": {
					"type": "boolean",
					"default": "true",
					"scope": "resource",
					"description": "Whether to use compiler server to speed up compiles, or run from scratch all the time. Defaults to use server."
				}
			}
		},
		"keybindings": [
			{
				"command": "flow.flowcpp",
				"key": "F7",
				"when": "editorLangId==flow"
			},
			{
				"command": "flow.compileNeko",
				"key": "Ctrl+F7",
				"when": "editorLangId==flow"
			},
			{
				"command": "flow.run",
				"key": "Shift+F7",
				"when": "editorLangId==flow"
			}
		],
		"languages": [
			{
				"id": "flow",
				"aliases": [
					"Flow",
					"flow"
				],
				"extensions": [
					".flow"
				],
				"configuration": "./flow-language-configuration.json"
			},
			{
				"id": "lingo",
				"aliases": [
					"Lingo",
					"lingo"
				],
				"extensions": [
					".lingo"
				],
				"configuration": "./lingo-language-configuration.json"
			},
			{
				"id": "flowschema",
				"aliases": [
					"FlowSchema",
					"flowschema"
				],
				"extensions": [
					".flowschema"
				],
				"configuration": "./flowschema-language-configuration.json"
			},
			{
				"id": "sharekey",
				"aliases": [
					"ShareKey",
					"shareKey"
				],
				"extensions": [
					".sharekey"
				],
				"configuration": "./sharekey-language-configuration.json"
			}
		],
		"grammars": [
			{
				"language": "flow",
				"scopeName": "source.flow",
				"path": "./syntaxes/Flow.tmLanguage"
			},
			{
				"language": "lingo",
				"scopeName": "source.lingo",
				"path": "./syntaxes/Lingo.tmLanguage"
			},
			{
				"language": "flowschema",
				"scopeName": "source.flow",
				"path": "./syntaxes/Flow.tmLanguage"
			},
			{
				"language": "sharekey",
				"scopeName": "source.flow",
				"path": "./syntaxes/Flow.tmLanguage"
			}
		],
		"snippets": [
			{
				"language": "flow",
				"path": "./snippets/snippets.json"
			}
		],
		"problemMatchers": [
			{
				"name": "flowc",
				"owner": "flow",
				"fileLocation": [
					"absolute"
				],
				"pattern": {
					"regexp": "^(.*):(\\d+):(\\d+):\\s*(.*)$",
					"file": 1,
					"line": 2,
					"column": 3,
					"message": 4
				},
				"severity": "error"
			},
			{
				"name": "flowcompiler",
				"owner": "flow",
				"fileLocation": [
					"absolute"
				],
				"pattern": {
					"regexp": "^(.*)\\((\\d+):(\\d+)\\)\\s:\\s+(.*)$",
					"file": 1,
					"line": 2,
					"column": 3,
					"message": 4
				},
				"severity": "error"
			}
		],
		"breakpoints": [
			{
				"language": "flow"
			}
		],
		"debuggers": [
			{
				"type": "flow",
				"extensions": [],
				"program": "./out/flowcpp_adapter.js",
				"runtime": "node",
				"label": "Flow",
				"configurationAttributes": {
					"launch": {
						"required": [
							"target",
							"runner_path"
						],
						"properties": {
							"target": {
								"type": "string",
								"description": "Path of flow file to run"
							},
							"arguments": {
								"type": "string",
								"description": "Arguments to append after the executable."
							},
							"cwd": {
								"type": "string",
								"description": "Path of project",
								"default": "${workspaceRoot}"
							},
							"runner_path": {
								"type": "string",
								"description": "Path to the QtByteRunner executable",
								"default": "flowcpp"
							},
							"env": {
								"type": "object",
								"description": "Environment overriding the QtByteRunner (and in turn also the process) environment",
								"default": null
							},
							"debugger_args": {
								"type": "string",
								"description": "Additional arguments to pass to QtByteRunner",
								"default": ""
							},
							"print_calls": {
								"type": "boolean",
								"description": "Prints all QtByteRunner calls to the console",
								"default": false
							},
							"showDevDebugOutput": {
								"type": "boolean",
								"description": "Prints all QtByteRunner responses to the console",
								"default": false
							},
							"compiler": {
								"type": "string",
								"description": "Flow compiler to use, values - nekocompiler, flowcompiler, flowc, flowc1",
								"default": "${command:FlowCompiler}"
							}
						}
					}
				},
				"initialConfigurations": [
					{
						"name": "Debug",
						"type": "flow",
						"request": "launch",
						"target": "sandbox/hello.flow",
						"cwd": "${workspaceRoot}",
						"runner_path": "${config:flow.root}/bin/flowcpp",
						"compiler": "${command:FlowCompiler}"
					}
				],
				"configurationSnippets": [
					{
						"label": "Flow: Debug Program",
						"description": "Starts the program using flowcpp debug mode",
						"body": {
							"type": "flow",
							"request": "launch",
							"name": "${2:Debug Program}",
							"target": "${1:sandbox/hello.flow}",
							"cwd": "^\"\\${workspaceRoot}\"",
							"runner_path": "^\"\\${config:flow.root}/bin/flowcpp\"",
							"compiler": "^\"\\${command:FlowCompiler}\""
						}
					}
				],
				"variables": {
					"FlowCompiler": "flow.GetFlowCompiler"
				}
			}
		]
	},
	"scripts": {
		"vscode:prepublish": "npm run compile",
		"compile": "node ./node_modules/typescript/bin/tsc -p ./",
		"watch": "node ./node_modules/typescript/bin/tsc -watch -p ./",
		"postinstall": "node ./node_modules/vscode/bin/install"
	},
	"devDependencies": {
		"@types/node": "^8.10.39",
		"@types/properties-reader": "^0.0.1",
		"typescript": "^3.2.2"
	},
	"dependencies": {
		"arr-flatten": "^1.1.0",
		"child_process": "^1.0.2",
		"properties-reader": "^0.0.16",
		"vsce": "^1.54.0",
		"vscode": "^1.1.26",
		"vscode-debugadapter": "^1.33.0",
		"vscode-debugprotocol": "^1.33.0",
		"vscode-languageclient": "5.1.1",
		"vscode-languageserver": "^5.2.1",
		"vscode-uri": "^1.0.6"
	},
	"repository": {
		"type": "git",
		"url": "https://github.com/area9innovation/flow9/tree/master/resources/vscode/flow"
	}
}<|MERGE_RESOLUTION|>--- conflicted
+++ resolved
@@ -2,11 +2,7 @@
 	"name": "flow",
 	"displayName": "flow",
 	"description": "Support for the flow, lingo, and flowschema languages",
-<<<<<<< HEAD
-	"version": "0.1.13",
-=======
 	"version": "0.2.4",
->>>>>>> 4a7df609
 	"publisher": "area9",
 	"engines": {
 		"vscode": "^1.28.0"
