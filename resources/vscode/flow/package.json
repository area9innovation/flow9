--- conflicted
+++ resolved
@@ -2,11 +2,7 @@
 	"name": "flow",
 	"displayName": "flow",
 	"description": "Support for the flow, lingo, and flowschema languages",
-<<<<<<< HEAD
-	"version": "0.1.13",
-=======
 	"version": "0.2.1",
->>>>>>> 7a5cc33b
 	"publisher": "area9",
 	"engines": {
 		"vscode": "^1.28.0"
