flow
----

flow is a platform for safe, easy and productive programming of complex, multi-platform apps with a modern user interface.

The flow platform includes
- The flow programming language, a safe, functional strongly-typed programming language
- The flowc compiler, an incremental compiler for multiple targets
- The flow runtime & standard library, which provides a complete cross-platform library including mature UI components

flow has production quality targets for:

- HTML through JS
- iOS
- Android
- Windows, Mac, Linux

Meet flow
---------

- flow is a simple, functional language in the ML family.
- C-family syntax
- Strongly typed, polymorphism, subtypes
- Designed to look like other languages and be easy to learn
- Minimalistic to reduce complexity and ease porting to new platforms
- Same code compiles and runs on HTML5, iOS, Android, Windows, macOS, Linux.
- Production quality. Software used by millions of users
- Pixel precision—high-design, responsive UI on all platforms with identical code
- Complete standard library written in flow itself, with natives for each backend
- Extensive UI toolkit based on Google Material Design guidelines
- UI toolkit based on Functional Reactive Programming

Hello world
-----------

    import runtime;

    main() {
    	println("Hello world");
    }

Installation
------------

Add `flow9\bin` to your path. Requires 64-bit Java Runtime.

Compile and run the first program:

    c:/flow9> flowcpp demos/demos.flow

<<<<<<< HEAD
See `demos/demos.flow` to read the code for this example.
=======
If this does not work, make sure you have [Git LFS](https://git-lfs.github.com) installed. 
You have to reclone the flow9 repository after installing Git LFS.

See `lib/demos/demos.flow` to read the code for this example.
>>>>>>> 7a4a71ee

See `doc/index.html` for further documentation about the language and platform.

Community
---------

There is a chat in Telegram for discussions about flow:

https://t.me/joinchat/LhUedxYVLN25Eu9XNo93yQ

There is a mailing list group in groups.io about flow as well:

https://groups.io/g/flow

Your first message requires moderation approval to avoid spam.

Tooling
-------

- `flowc` is the current compiler, written in flow itself. See tools/flowc. Can work as a compile server.
- `flow` is the original compiler, written in haxe. See src/
- Single-step debugger using gdb protocol (see QtByterunner/)
- Profiler for time, instructions, memory, garbage collection
- JIT (just-in-time) compiler for x64, interpreter for ARM and others
- Compiles to C++ and Java for performance-critical code, typically server side
- Visual Code, Sublimte Text, Kate & Emacs integrations with syntax coloring, find def. etc
- Mature PEG parser generator. See doc/lingo.html

Folders
-------

- bin - binaries for the compiler and related tools
- debug - code for the debugger and profiler
- doc - documentation of the language and libraries
- lib - the flow standard library
- QtByteRunner - the bytecode runner used on Windows, Mac, Linux
- resources - integrations with VS code (recommended), Sublimetext and more
- sandbox - contains hello world
- src - the source code for the original haxe-based compiler, as well as the runtime
- tools - the compiler and processor for rendering fonts
- www - required files to be exposed by the web-server for running flow programs online
- www_source - the source files of some of the files in the www folder

License
-------

The flow compiler is licensed under GNU General Public License version 2 or any later version.
The flow standard library is released under the MIT license.
For the license of other components, see LICENSE.txt.

Name
----

flow was started in 2010. This predates the 'flow' typechecker from Facebook. Thus, we elect 
to keep the name, since it came first, is a full platform and the risk of confusion seems small. 
However, should the need arise, then flow9 can also be used to refer to this language.

History
-------

- August 2010: The very first program ran on Flash & HTML5
- November 2013: First app approved in iOS store
- April 2014: First app approved in Android PlayStore
- November 2015: Flash was retired, completely migrated to HTML5
- January 2016: Material guidelines implemented
- November 2016: JIT for x64 was added
- May 2018: Self-hosted compiler written in flow itself
- 2019: Initial open source release
<|MERGE_RESOLUTION|>--- conflicted
+++ resolved
@@ -48,14 +48,10 @@
 
     c:/flow9> flowcpp demos/demos.flow
 
-<<<<<<< HEAD
-See `demos/demos.flow` to read the code for this example.
-=======
 If this does not work, make sure you have [Git LFS](https://git-lfs.github.com) installed. 
 You have to reclone the flow9 repository after installing Git LFS.
 
-See `lib/demos/demos.flow` to read the code for this example.
->>>>>>> 7a4a71ee
+See `demos/demos.flow` to read the code for this example.
 
 See `doc/index.html` for further documentation about the language and platform.
 
